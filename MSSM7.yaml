Parameters:

  #SM nuisance parameters.
  StandardModel_SLHA2: !import StandardModel_SLHA2_MSSM_scan.yaml

  #Nuclear matrix parameters.
  nuclear_params_sigmas_sigmal:
    sigmas:
      range:  [19, 67] 
    sigmal:
      range:  [31, 85]
    deltau:
      fixed_value:  0.842
    deltad:
      fixed_value: -0.427
    deltas:
      fixed_value: -0.085

  MSSM7atQ:
    Qin:
      fixed_value: 1000.0
    SignMu:
      fixed_value: 1
    Ad_3:
      range: [1e2, 1e4]
      prior_type: log
    Au_3:
      range: [1e2, 1e4]
      prior_type: log
    M2:
      range: [1e2, 1e4]
      prior_type: log
    TanBeta:
      range: [3.0, 70.0]
      prior_type: flat
    mHd2:
      range: [1e4, 1e8]
      prior_type: log    
    mHu2:
      range: [1e4, 1e8]
      prior_type: log
    mf2:
      range: [1e4, 1e8]
      prior_type: log


  LocalHalo:
    rho0: # Local dark matter density
      fixed_value: .4 # GeV/cm^3
      #range: [.2, .8]
      #prior_type: flat
    vrot: # Local disk rotation speed
      fixed_value: 235 # km/s
    v0: # Maxwellian most-probable speed
      fixed_value: 235 # km/s
    vesc: # Local galactic escape speed
      fixed_value: 550 # km/s
    vearth: # Keplerian velocity of the earth around the sun
      fixed_value: 29.78 # km/s

Priors:

  # All priors simple, so specified in Parameters section

Printer:

  printer: hdf5

  options:
    output_file: "MSSM7.hdf5"
    group: "/MSSM7"
    delete_file_on_restart: true

Scanner:

  use_scanner: multinest

  scanners:
    multinest:
      plugin: MultiNest
      like:  LogLike
      nlive: 4000
      tol: 0.5

ObsLikes:

    - capability: lnL_oh2
      purpose:    LogLike

    - capability: lnL_FermiLATdwarfs
      purpose:    LogLike

    - capability: lnL_XENON100_2012
      purpose:    LogLike

    - capability: lnL_LUX_2013
      purpose:    LogLike

    - capability: IC79_loglike
      purpose:    LogLike

    - capability: lnL_t_mass
      purpose:    LogLike

    - capability: lnL_mbmb
      purpose:    LogLike

    - capability: lnL_alpha_em
      purpose:    LogLike

    - capability: lnL_alpha_s
      purpose:    LogLike

    - capability: lnL_W_mass
      purpose:    LogLike

    - capability: lnL_sinW2_eff
      purpose:    LogLike

    - capability: lnL_deltarho
      purpose:    LogLike

    # Charm quark and light quark mass ratio likelihoods
    - capability: lnL_light_quark_masses
      purpose:    LogLike

    # SI nuclear parameters likelihood (only works for nuclear_params_sigmas_sigmal model)
    - capability: lnL_SI_nuclear_parameters
      purpose:    LogLike

    # DM Local Halo likelihoods
    - capability: lnL_rho0
      purpose: LogLike
      
    - capability: lnL_vrot
      purpose: LogLike
      
    - capability: lnL_v0
      purpose: LogLike
      
    - capability: lnL_vesc
      purpose: LogLike
<<<<<<< HEAD
      
    # FlavBit likelihoods
    - purpose:    LogLike
      capability: b2ll_LL

    - purpose:    LogLike
      capability: SL_LL

    - purpose:    LogLike
      capability: b2sll_LL

    #- purpose:    LogLike
    #  capability: LHC_Combined_LogLike
=======
        
    - purpose:    Likelihood
      capability: LHC_Combined_LogLike
>>>>>>> 6fe78880

    - purpose:    LogLike
      capability: LHC_Higgs_LogLike

    - purpose:    LogLike
      capability: LEP_Higgs_LogLike

    - purpose:    Observable
      capability: SLHA1_violation

    - purpose:    LogLike
      capability: ALEPH_Selectron_LLike

    - purpose:    LogLike
      capability: ALEPH_Smuon_LLike

    - purpose:    LogLike
      capability: ALEPH_Stau_LLike

    - purpose:    LogLike
      capability: L3_Selectron_LLike

    - purpose:    LogLike
      capability: L3_Smuon_LLike

    - purpose:    LogLike
      capability: L3_Stau_LLike

    - purpose:    LogLike
      capability: L3_Neutralino_All_Channels_LLike

    - purpose:    LogLike
      capability: L3_Neutralino_Leptonic_LLike

    - purpose:    LogLike
      capability: L3_Chargino_All_Channels_LLike

    - purpose:    LogLike
      capability: L3_Chargino_Leptonic_LLike

    - purpose:    LogLike
      capability: OPAL_Chargino_Hadronic_LLike

    - purpose:    LogLike
      capability: OPAL_Chargino_SemiLeptonic_LLike

    - purpose:    LogLike
      capability: OPAL_Chargino_Leptonic_LLike

    - purpose:    LogLike
      capability: OPAL_Chargino_All_Channels_LLike

    - purpose:    LogLike
      capability: OPAL_Neutralino_Hadronic_LLike

<<<<<<< HEAD

    - purpose:    Observable
      capability: MSSM_spectrum
      type:       map_str_dbl
=======
    - purpose:    LogLike
      capability: LHC_Higgs_LogLike

    - purpose:    LogLike
      capability: LEP_Higgs_LogLike

    - capability: RD_oh2
      purpose:    Observable
>>>>>>> 6fe78880

    - purpose:    Observable
      capability: RD_oh2
      
    - purpose:    Observable
      capability: mwimp
      
    - purpose:    Observable
      capability: sigmav

    - purpose:    Observable
      capability: sigma_SI_p

    - purpose:    Observable
      capability: sigma_SI_n

    - purpose:    Observable
      capability: sigma_SD_p

    - purpose:    Observable
      capability: sigma_SD_n


    # Missing:
    # CMB+HESS likelihoods


Rules:

  # Tell all functions that are able to dump SLHA files to do so.
  #- options:
  #    drop_SLHA_file: true

  # Choose to implement the relic density likelihood as an upper bound, not a detection
  - capability: lnL_oh2
    function: lnL_oh2_upperlimit

  # Choose to rescale signals in direct and indirect detection by the relic density fraction
  - capability: RD_fraction
    function: RD_fraction_from_oh2
    options:
      mode: leq_one

  # Use DarkSUSY, MicrOmegas or the DarkBit native calculator for the relic density?
  - capability: RD_oh2
    #function: RD_oh2_general
    #function: RD_oh2_DarkSUSY
    function: RD_oh2_MicrOmegas
    options:
      fast: 1
      omtype: 1
      Beps: 1e-5

  # Choose to use detailed Fermi Pass 8 dwarf likelihoood, using gamlike
  - capability: lnL_FermiLATdwarfs
    function:  lnL_FermiLATdwarfs_gamLike

  # Choose to use DarkSUSY yield tables for indirect detection
  - capability: SimYieldTable
    function: SimYieldTable_DarkSUSY

  # Use DarkSUSY or MicrOmegas for calculating direct detection couplings
  - capability: DD_couplings
    #function: DD_couplings_DarkSUSY
    function: DD_couplings_MicrOmegas

  # Choose to get decays from DecayBit proper, not from an SLHA file.
  - capability: decay_rates
    function: all_decays

  # Choose to get the spectrum from SpecBit proper, not an SLHA file.
  - capability: unimproved_MSSM_spectrum
    function: get_MSSMatQ_spectrum
    options:
      precision_goal:        1.0e-4
      max_iterations:        0
      calculate_sm_masses:   false
      pole_mass_loop_order:  2
      ewsb_loop_order:       2
      beta_loop_order:       2
      threshold_corrections_loop_order: 1
      use_higgs_2loop_at_as: true
      use_higgs_2loop_ab_as: true
      use_higgs_2loop_at_at: true
      use_higgs_2loop_atau_atau: true
      invalid_point_fatal: false

  # Make sure to use the latest version (2.11.3) of FeynHiggs for everything.
  # Here is the current clunky way to do this:
  - capability: FH_Precision
    backends:
    - {backend: FeynHiggs, version: 2.11.3}
  - capability: prec_HiggsMasses
    backends:
    - {backend: FeynHiggs, version: 2.11.3}
  - capability: Higgs_Couplings
    backends:
    - {backend: FeynHiggs, version: 2.11.3}
  - capability: FH_HiggsProd
    backends:
    - {backend: FeynHiggs, version: 2.11.3}
  - capability: FH_MSSMMasses
    backends:
    - {backend: FeynHiggs, version: 2.11.3}
  # Here is the slick version that will be implemented in a future release:
  #- backend: FeynHiggs
  #  version: 2.11.3
  # In practice, the easiest option is just to not install / nuke the versions you don't want to use, e.g.
  #  make nuke-feynhiggs_2_11_2  

  # Choose to take FeynHiggs 2.11.3's prediction for the Higgs mass (rather then FlexibleSUSY's).
  # Choose to use the difference between the FeynHiggs and spectrum generator predictions, along
  # with the FH error estimate, to estimate the theoretical error on the prediction.
  - capability: MSSM_spectrum
    options:
      Higgs_predictions_source: 1
      Higgs_predictions_error_method: 4

  # Choose to use functions that get Higgs and top decays from FeynHiggs (rather than SUSY-HIT)
  - capability: A0_decay_rates
    function: FH_A0_decays
  - capability: Higgs_decay_rates
    function: FH_MSSM_h0_1_decays
  - capability: Hplus_decay_rates
    function: FH_Hplus_decays
  - capability: h0_2_decay_rates
    function: FH_h0_2_decays
  - capability: t_decay_rates
    function: FH_t_decays

  # Nuclear Parameter Likelihoods (All values in MeV)
  - capability: lnL_SI_nuclear_parameters
    function: lnL_sigmas_sigmal
    options:
      sigmas_central: 43.
      sigmas_error: 8.
      sigmal_central: 58.
      sigmal_error: 9.

  # DM Halo Model Likelihoods
  # (rho0_obserr/rho0_obs)^2 is the variance of ln(rho0/rho0_obs)
  - capability: lnL_rho0  # Local dark matter density
    function: lnL_rho0_lognormal
    options:
      rho0_obs: 0.4 # GeV/cm^3
      rho0_obserr: .15 # GeV/cm^3

  - capability: lnL_vrot  # Local disk rotation speed
    function: lnL_vrot_gaussian
    options:
      vrot_obs: 235 # km/s
      vrot_obserr: 20 # km/s

  - capability: lnL_v0   # Maxwellian most-probable speed
    function: lnL_v0_gaussian
    options:
      v0_obs: 235 # km/s
      v0_obserr: 20 # km/s

  - capability: lnL_vesc # Local galactic escape speed
    function: lnL_vesc_gaussian
    options:
      vesc_obs: 550 # km/s
      vesc_obserr: 35 # km/s
      
  # Precision Bit
  - capability: lnL_light_quark_masses
    options:
      # m_u/m_d
      mud_central: 0.48
      mud_error: 0.10
      # m_s / ((m_u + m_d)/2)
      msud_central: 27.5
      msud_error: 1.0
      # m_s
      ms_central: 95.E-03
      ms_error: 5.E-03

  - capability: SimpleSmearingSim
    type: "Gambit::ColliderBit::BuckFastSmearATLAS"
    function: getBuckFastATLAS
    options:
      partonOnly: false
      antiktR: 0.4

  - capability: SimpleSmearingSim
    type: "Gambit::ColliderBit::BuckFastSmearCMS"
    function: getBuckFastCMS
    options:
<<<<<<< HEAD
      buckFastOption: "BuckFastSmear"

  - capability: ReconstructedEvent
    function: reconstructBuckFastEvent
    dependencies:
    - {capability: "ConvertedScatteringEvent", function: "convertPythia8ParticleEvent"}
=======
      partonOnly: false
      antiktR: 0.5

  - capability: ATLASAnalysisContainer
    function: getATLASAnalysisContainer
    options:  
      #useATLAS defaults to true anyways. Set it to false to ignore all these analyses
      useATLAS: true
      analysisNamesATLAS: ["ATLAS_0LEP_20invfb","ATLAS_0LEPStop_20invfb",
                           "ATLAS_1LEPStop_20invfb","ATLAS_2bStop_20invfb",
                           "ATLAS_2LEPEW_20invfb","ATLAS_2LEPStop_20invfb",
                           "ATLAS_3LEPEW_20invfb"]

  - capability: CMSAnalysisContainer
    function: getCMSAnalysisContainer
    options:  
      #useCMS defaults to true anyways. Set it to false to ignore all these analyses
      useCMS: true
      analysisNamesCMS: ["CMS_1LEPDMTOP_20invfb","CMS_2LEPDMTOP_20invfb",
                         "CMS_3LEPEW_20invfb","CMS_MONOJET_20invfb"]     


  - capability: ConvertedScatteringEvent
    function: convertPythia8ParticleEvent
>>>>>>> 6fe78880

  - capability:  ColliderOperator
    function: operateLHCLoop
    options:
      nEvents: 20000
      pythiaNames: ["Pythia_SUSY_LHC_8TeV"]

  - options:
      gauge_mixing_tolerance: 0.5
      family_mixing_tolerance: 0.5
      off_diagonal_tolerance: 0.5
      #gauge_mixing_tolerance_invalidates_point_only: false
      #family_mixing_tolerance_invalidates_point_only: false
      #off_diagonal_tolerance_invalidates_point_only: false

  - capability:  HardScatteringSim
    function:  getPythia
    options:
      # Change to absolute paths below when running outside of the gambit/modules directory
      Pythia_doc_path: "Backends/installed/Pythia/8.212/share/Pythia8/xmldoc/"
      Pythia_SUSY_LHC_8TeV: ["Print:quiet = on",
                             "PartonLevel:MPI = off",
                             "PartonLevel:ISR = on",
                             "PartonLevel:FSR = on",
                             "HadronLevel:all = on",
                             "SUSY:all = on",
                             "TauDecays:mode = 0"]

  - capability: LHC_Combined_LogLike
    backends:
    - {capability: lnlike_marg_poisson_lognormal_error}

<<<<<<< HEAD
  - capability: AnalysisNumbers
    dependencies:
    - {capability: "ReconstructedEvent", function: "reconstructBuckFastEvent"}

=======
>>>>>>> 6fe78880
Logger:

  redirection:
    [Debug] : "debug.log"
    [Default] : "default.log"
    [DecayBit] : "DecayBit.log"
    [DarkBit] : "DarkBit.log"
    [PrecisionBit] : "PrecisionBit.log"
    [FlavBit] : "FlavBit.log"
    [ColliderBit] : "ColliderBit.log"
    [SpecBit] : "SpecBit.log"
    [Dependency Resolver] : "dep_resolver.log"

KeyValues:

  dependency_resolution:
    prefer_model_specific_functions: true

  likelihood:
    model_invalid_for_lnlike_below: -1e4
    debug: true

  default_output_path: "runs/MSSM7/"<|MERGE_RESOLUTION|>--- conflicted
+++ resolved
@@ -6,7 +6,7 @@
   #Nuclear matrix parameters.
   nuclear_params_sigmas_sigmal:
     sigmas:
-      range:  [19, 67] 
+      range:  [19, 67]
     sigmal:
       range:  [31, 85]
     deltau:
@@ -131,17 +131,16 @@
     # DM Local Halo likelihoods
     - capability: lnL_rho0
       purpose: LogLike
-      
+
     - capability: lnL_vrot
       purpose: LogLike
-      
+
     - capability: lnL_v0
       purpose: LogLike
-      
+
     - capability: lnL_vesc
       purpose: LogLike
-<<<<<<< HEAD
-      
+
     # FlavBit likelihoods
     - purpose:    LogLike
       capability: b2ll_LL
@@ -152,13 +151,9 @@
     - purpose:    LogLike
       capability: b2sll_LL
 
-    #- purpose:    LogLike
-    #  capability: LHC_Combined_LogLike
-=======
-        
+    # ColliderBit likelihoods
     - purpose:    Likelihood
       capability: LHC_Combined_LogLike
->>>>>>> 6fe78880
 
     - purpose:    LogLike
       capability: LHC_Higgs_LogLike
@@ -166,91 +161,80 @@
     - purpose:    LogLike
       capability: LEP_Higgs_LogLike
 
+    - purpose:    LogLike
+      capability: ALEPH_Selectron_LLike
+
+    - purpose:    LogLike
+      capability: ALEPH_Smuon_LLike
+
+    - purpose:    LogLike
+      capability: ALEPH_Stau_LLike
+
+    - purpose:    LogLike
+      capability: L3_Selectron_LLike
+
+    - purpose:    LogLike
+      capability: L3_Smuon_LLike
+
+    - purpose:    LogLike
+      capability: L3_Stau_LLike
+
+    - purpose:    LogLike
+      capability: L3_Neutralino_All_Channels_LLike
+
+    - purpose:    LogLike
+      capability: L3_Neutralino_Leptonic_LLike
+
+    - purpose:    LogLike
+      capability: L3_Chargino_All_Channels_LLike
+
+    - purpose:    LogLike
+      capability: L3_Chargino_Leptonic_LLike
+
+    - purpose:    LogLike
+      capability: OPAL_Chargino_Hadronic_LLike
+
+    - purpose:    LogLike
+      capability: OPAL_Chargino_SemiLeptonic_LLike
+
+    - purpose:    LogLike
+      capability: OPAL_Chargino_Leptonic_LLike
+
+    - purpose:    LogLike
+      capability: OPAL_Chargino_All_Channels_LLike
+
+    - purpose:    LogLike
+      capability: OPAL_Neutralino_Hadronic_LLike
+
+
+    # Other observables
+    - purpose:    Observable
+      capability: RD_oh2
+
+    - purpose:    Observable
+      capability: mwimp
+
+    - purpose:    Observable
+      capability: sigmav
+
+    - purpose:    Observable
+      capability: sigma_SI_p
+
+    - purpose:    Observable
+      capability: sigma_SI_n
+
+    - purpose:    Observable
+      capability: sigma_SD_p
+
+    - purpose:    Observable
+      capability: sigma_SD_n
+
     - purpose:    Observable
       capability: SLHA1_violation
-
-    - purpose:    LogLike
-      capability: ALEPH_Selectron_LLike
-
-    - purpose:    LogLike
-      capability: ALEPH_Smuon_LLike
-
-    - purpose:    LogLike
-      capability: ALEPH_Stau_LLike
-
-    - purpose:    LogLike
-      capability: L3_Selectron_LLike
-
-    - purpose:    LogLike
-      capability: L3_Smuon_LLike
-
-    - purpose:    LogLike
-      capability: L3_Stau_LLike
-
-    - purpose:    LogLike
-      capability: L3_Neutralino_All_Channels_LLike
-
-    - purpose:    LogLike
-      capability: L3_Neutralino_Leptonic_LLike
-
-    - purpose:    LogLike
-      capability: L3_Chargino_All_Channels_LLike
-
-    - purpose:    LogLike
-      capability: L3_Chargino_Leptonic_LLike
-
-    - purpose:    LogLike
-      capability: OPAL_Chargino_Hadronic_LLike
-
-    - purpose:    LogLike
-      capability: OPAL_Chargino_SemiLeptonic_LLike
-
-    - purpose:    LogLike
-      capability: OPAL_Chargino_Leptonic_LLike
-
-    - purpose:    LogLike
-      capability: OPAL_Chargino_All_Channels_LLike
-
-    - purpose:    LogLike
-      capability: OPAL_Neutralino_Hadronic_LLike
-
-<<<<<<< HEAD
 
     - purpose:    Observable
       capability: MSSM_spectrum
       type:       map_str_dbl
-=======
-    - purpose:    LogLike
-      capability: LHC_Higgs_LogLike
-
-    - purpose:    LogLike
-      capability: LEP_Higgs_LogLike
-
-    - capability: RD_oh2
-      purpose:    Observable
->>>>>>> 6fe78880
-
-    - purpose:    Observable
-      capability: RD_oh2
-      
-    - purpose:    Observable
-      capability: mwimp
-      
-    - purpose:    Observable
-      capability: sigmav
-
-    - purpose:    Observable
-      capability: sigma_SI_p
-
-    - purpose:    Observable
-      capability: sigma_SI_n
-
-    - purpose:    Observable
-      capability: sigma_SD_p
-
-    - purpose:    Observable
-      capability: sigma_SD_n
-
 
     # Missing:
     # CMB+HESS likelihoods
@@ -393,8 +377,8 @@
     options:
       vesc_obs: 550 # km/s
       vesc_obserr: 35 # km/s
-      
-  # Precision Bit
+
+  # PrecisionBit
   - capability: lnL_light_quark_masses
     options:
       # m_u/m_d
@@ -407,6 +391,7 @@
       ms_central: 95.E-03
       ms_error: 5.E-03
 
+  # ColliderBit
   - capability: SimpleSmearingSim
     type: "Gambit::ColliderBit::BuckFastSmearATLAS"
     function: getBuckFastATLAS
@@ -418,14 +403,6 @@
     type: "Gambit::ColliderBit::BuckFastSmearCMS"
     function: getBuckFastCMS
     options:
-<<<<<<< HEAD
-      buckFastOption: "BuckFastSmear"
-
-  - capability: ReconstructedEvent
-    function: reconstructBuckFastEvent
-    dependencies:
-    - {capability: "ConvertedScatteringEvent", function: "convertPythia8ParticleEvent"}
-=======
       partonOnly: false
       antiktR: 0.5
 
@@ -445,12 +422,11 @@
       #useCMS defaults to true anyways. Set it to false to ignore all these analyses
       useCMS: true
       analysisNamesCMS: ["CMS_1LEPDMTOP_20invfb","CMS_2LEPDMTOP_20invfb",
-                         "CMS_3LEPEW_20invfb","CMS_MONOJET_20invfb"]     
+                         "CMS_3LEPEW_20invfb","CMS_MONOJET_20invfb"]
 
 
   - capability: ConvertedScatteringEvent
     function: convertPythia8ParticleEvent
->>>>>>> 6fe78880
 
   - capability:  ColliderOperator
     function: operateLHCLoop
@@ -483,13 +459,7 @@
     backends:
     - {capability: lnlike_marg_poisson_lognormal_error}
 
-<<<<<<< HEAD
-  - capability: AnalysisNumbers
-    dependencies:
-    - {capability: "ReconstructedEvent", function: "reconstructBuckFastEvent"}
-
-=======
->>>>>>> 6fe78880
+
 Logger:
 
   redirection:
