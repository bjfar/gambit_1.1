--- conflicted
+++ resolved
@@ -67,11 +67,7 @@
 
   use_objectives: gaussian
   #use_scanner: gal_0, gal_1, gal_2, gal_3, gal_4, gal_5, gal_6, gal_m
-<<<<<<< HEAD
-  use_scanner: hdf5
-=======
   use_scanner: twalk
->>>>>>> 445671fb
   #find_shift
   #find_kernel
   #object_detection
