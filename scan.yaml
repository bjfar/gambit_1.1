--- conflicted
+++ resolved
@@ -80,11 +80,7 @@
     twalk:
       plugin: twalk
       like: LogLike
-<<<<<<< HEAD
-      tolerance: 1.001
-=======
       tolerance: 1.003
->>>>>>> master
       #chain_number: 20
       projection_dimension: 4
         
