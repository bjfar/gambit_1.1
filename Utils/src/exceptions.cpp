//   GAMBIT: Global and Modular BSM Inference Tool
//   *********************************************
///  \file
///
///  Threadsafe exception class definitions.
///
///  *********************************************
///
///  Authors (add name and date if you modify):
///   
///  \author Pat Scott 
///          (patscott@physics.mcgill.ca)
///  \date 2014 Mar
///
///  Distantly inspired by SUFIT classes of the 
///  same name by Johan Lundberg, Aug 2011.
///
///  *********************************************

#include "gambit/Utils/util_macros.hpp"
#include "gambit/Utils/exceptions.hpp"
#include "gambit/Utils/standalone_error_handlers.hpp"
#include "gambit/Logs/log.hpp"

namespace Gambit
{
  using namespace LogTags;

  // Public members of GAMBIT exception base class.

    /// Constructor without log tags
    exception::exception(const char* kind, const char* what, const char* message, const char* inikey, bool fatal) :
     myKind                (kind),
     myWhat                (what),
     myShortWhat           (what),
     myMessage             (message),
     isFatal               (fatal)
    {
      exception_map()[inikey] = this;
    }

    /// Constructor with 1 log tag
    exception::exception(const char* kind, const char* what, const char* message, const char* inikey, bool fatal,
     LogTag t1) :
     myKind                (kind),
     myWhat                (what),
     myShortWhat           (what),
     myMessage             (message),
     isFatal               (fatal)
    {
      myLogTags.insert(t1);
      exception_map()[inikey] = this; 
    }

    /// Constructor with 2 log tags
    exception::exception(const char* kind, const char* what, const char* message, const char* inikey, bool fatal,
     LogTag t1, LogTag t2) :
     myKind                (kind),
     myWhat                (what),
     myShortWhat           (what),
     myMessage             (message),
     isFatal               (fatal)
    {
      myLogTags.insert(t1);
      myLogTags.insert(t2);
      exception_map()[inikey] = this; 
    }

    /// Constructor with 3 log tags
    exception::exception(const char* kind, const char* what, const char* message, const char* inikey, bool fatal,
     LogTag t1, LogTag t2, LogTag t3) :
     myKind                (kind),
     myWhat                (what),
     myShortWhat           (what),
     myMessage             (message),
     isFatal               (fatal)
    {
      myLogTags.insert(t1);
      myLogTags.insert(t2);
      myLogTags.insert(t3);
      exception_map()[inikey] = this;
    }

    /// Constructor with 4 log tags
    exception::exception(const char* kind, const char* what, const char* message, const char* inikey, bool fatal,
     LogTag t1, LogTag t2, LogTag t3, LogTag t4) :
     myKind                (kind),
     myWhat                (what),
     myShortWhat           (what),
     myMessage             (message),
     isFatal               (fatal)
    {
      myLogTags.insert(t1);
      myLogTags.insert(t2);
      myLogTags.insert(t3);
      myLogTags.insert(t4);
      exception_map()[inikey] = this;
    }

    /// Constructor with 5 log tags
    exception::exception(const char* kind, const char* what, const char* message, const char* inikey, bool fatal,
     LogTag t1, LogTag t2, LogTag t3, LogTag t4, LogTag t5) :
     myKind                (kind),
     myWhat                (what),
     myShortWhat           (what),
     myMessage             (message),
     isFatal               (fatal)
    {
      myLogTags.insert(t1);
      myLogTags.insert(t2);
      myLogTags.insert(t3);
      myLogTags.insert(t4);
      myLogTags.insert(t5);
      exception_map()[inikey] = this;
    }

    /// Constructor with 6 log tags
    exception::exception(const char* kind, const char* what, const char* message, const char* inikey, bool fatal,
     LogTag t1, LogTag t2, LogTag t3, LogTag t4, LogTag t5, LogTag t6) :
     myKind                (kind),
     myWhat                (what),
     myShortWhat           (what),
     myMessage             (message),
     isFatal               (fatal)
    {
      myLogTags.insert(t1);
      myLogTags.insert(t2);
      myLogTags.insert(t3);
      myLogTags.insert(t4);
      myLogTags.insert(t5);
      myLogTags.insert(t6);
      exception_map()[inikey] = this;
    }

    /// Constructor with 7 log tags
    exception::exception(const char* kind, const char* what, const char* message, const char* inikey, bool fatal,
     LogTag t1, LogTag t2, LogTag t3, LogTag t4, LogTag t5, LogTag t6, LogTag t7) :
     myKind                (kind),
     myWhat                (what),
     myShortWhat           (what),
     myMessage             (message),
     isFatal               (fatal)
    {
      myLogTags.insert(t1);
      myLogTags.insert(t2);
      myLogTags.insert(t3);
      myLogTags.insert(t4);
      myLogTags.insert(t5);
      myLogTags.insert(t6);
      myLogTags.insert(t7);
      exception_map()[inikey] = this;
    }

    /// Constructor with log tags as a set
    exception::exception(const char* kind, const char* what, const char* message, const char* inikey, bool fatal, std::set<LogTag> tags) :
     myLogTags             (tags),
     myKind                (kind),
     myWhat                (what),
     myShortWhat           (what),
     myMessage             (message),
     isFatal               (fatal)
    {
      exception_map()[inikey] = this;
    }

    /// Setter for the fatal flag.
    void exception::set_fatal(bool fatal)
    {
      #pragma omp critical (GABMIT_exception)
      {
        isFatal = fatal;
      }
    }

    /// Retrieve the identity of the exception.
    const char* exception::what() const throw()
    {
      return myWhat.c_str();
    }

    /// Raise the exception.
    /// Log the exception and, if it is considered fatal, actually throw it. 
    /// This is the regular way to trigger a GAMBIT error or warning. 
    void exception::raise(const std::string& origin, const std::string& specific_message)
    {
      str full_message = isFatal ? specific_message+parameters : specific_message;
      #pragma omp critical (GABMIT_exception)
      {
        log_exception(origin, full_message);
      }
      if (isFatal) throw_iff_outside_parallel();
    }

    /// Log the exception and throw it regardless of whether is is fatal or not.
    void exception::forced_throw(const std::string& origin, const std::string& specific_message)
    {
      #pragma omp critical (GABMIT_exception)
      {
        log_exception(origin, specific_message+parameters);
      }
      throw(*this);
    }

    /// As per forced_throw but without logging.
    void exception::silent_forced_throw()
    {
      throw(*this);
    }

    /// Get a read-only map of pointers to all instances of this class.
    const std::map<const char*,exception*>& exception::all_exceptions()
    {
      return exception_map();
    }

    /// Set the parameter point string to append if a fatal exception is thrown
    void exception::set_parameters(str params)
    {
      parameters = params;
    }

  // Private members of GAMBIT exception base class.

    /// Get a map of pointers to all instances of this class.
    std::map<const char*,exception*>& exception::exception_map()
    {
      static std::map<const char*,exception*> local_map;
      return local_map;
    }

    /// Log the details of the exception
    void exception::log_exception(const std::string& origin, const std::string& specific_message)
    {
      std::ostringstream msg1, msg2;
      msg1 << myKind << ": " << myMessage << std::endl << specific_message << std::endl;
      msg2 << "\nRaised at: " << origin << "." << std::endl;
      if (isFatal)
      {
        logger() << fatal;
        std::ostringstream msg3;
        msg3 << myShortWhat << std::endl << msg1.str() << msg2.str();
        myWhat = msg3.str(); 
      }
      else
      {
        logger() << nonfatal;
        myWhat = myShortWhat; 
      }
      for (std::set<LogTag>::iterator it = myLogTags.begin(); it != myLogTags.end(); ++it) { logger() << *it; } 
      logger() << msg1.str() << msg1.str() << EOM;
    }

    /// Throw the exception onward if running serially, abort if not.
    void exception::throw_iff_outside_parallel()
    {
      if (omp_get_level()==0) // If not in an OpenMP parallel block, throw onwards
      {
        throw(*this);
      }
      else
      {
        abort_here_and_now(); // If in an OpenMP parallel block, just abort immediately.
      }
    }

    /// Cause the code to print the exception and abort.
    void exception::abort_here_and_now()
    {
      #pragma omp critical (GABMIT_exception)
      {
        cout << endl << " \033[00;31;1mFATAL ERROR\033[00m" << endl << endl;
        cout << "GAMBIT has exited with fatal exception: " << what() << endl;
        abort();
      }
    }


  /// GAMBIT error class constructors

    /// Constructor without log tags
    error::error(const char* message, const char* inikey) : 
     exception("ERROR", "GAMBIT error", message, inikey, true, err) {}
    /// Constructor with 1 log tag
    error::error(const char* message, const char* inikey, LogTag t1)
     : exception("ERROR", "GAMBIT error", message, inikey, true, err, t1) {}
    /// Constructor with 2 log tags
    error::error(const char* message, const char* inikey, LogTag t1, LogTag t2)
     : exception("ERROR", "GAMBIT error", message, inikey, true, err, t1, t2) {}
    /// Constructor with 3 log tags
    error::error(const char* message, const char* inikey, LogTag t1, LogTag t2, LogTag t3)
     : exception("ERROR", "GAMBIT error", message, inikey, true, err, t1, t2, t3) {}
    /// Constructor with 4 log tags
    error::error(const char* message, const char* inikey, LogTag t1, LogTag t2, LogTag t3, LogTag t4)
     : exception("ERROR", "GAMBIT error", message, inikey, true, err, t1, t2, t3, t4) {}
    /// Constructor with 5 log tags
    error::error(const char* message, const char* inikey, LogTag t1, LogTag t2, LogTag t3, LogTag t4, LogTag t5)
     : exception("ERROR", "GAMBIT error", message, inikey, true, err, t1, t2, t3, t4, t5) {}
    /// Constructor with 6 log tags
    error::error(const char* message, const char* inikey, LogTag t1, LogTag t2, LogTag t3, LogTag t4, LogTag t5, LogTag t6)
     : exception("ERROR", "GAMBIT error", message, inikey, true, err, t1, t2, t3, t4, t5, t6) {}
    /// Constructor with log tags as a set
    error::error(const char* message, const char* inikey, std::set<LogTag> tags) :
     exception("ERROR", "GAMBIT error", message, inikey, true) 
    {
      myLogTags = tags;
      myLogTags.insert(err);
    }

  /// GAMBIT warning class constructors

    /// Constructor without log tags
    warning::warning(const char* message, const char* inikey) : 
     exception("WARNING", "GAMBIT warning", message, inikey, false, warn) {}
    /// Constructor with 1 log tag
    warning::warning(const char* message, const char* inikey, LogTag t1)
     : exception("WARNING", "GAMBIT warning", message, inikey, false, warn, t1) {}
    /// Constructor with 2 log tags
    warning::warning(const char* message, const char* inikey, LogTag t1, LogTag t2)
     : exception("WARNING", "GAMBIT warning", message, inikey, false, warn, t1, t2) {}
    /// Constructor with 3 log tags
    warning::warning(const char* message, const char* inikey, LogTag t1, LogTag t2, LogTag t3)
     : exception("WARNING", "GAMBIT warning", message, inikey, false, warn, t1, t2, t3) {}
    /// Constructor with 4 log tags
    warning::warning(const char* message, const char* inikey, LogTag t1, LogTag t2, LogTag t3, LogTag t4)
     : exception("WARNING", "GAMBIT warning", message, inikey, false, warn, t1, t2, t3, t4) {}
    /// Constructor with 5 log tags
    warning::warning(const char* message, const char* inikey, LogTag t1, LogTag t2, LogTag t3, LogTag t4, LogTag t5)
     : exception("WARNING", "GAMBIT warning", message, inikey, false, warn, t1, t2, t3, t4, t5) {}
    /// Constructor with 6 log tags
    warning::warning(const char* message, const char* inikey, LogTag t1, LogTag t2, LogTag t3, LogTag t4, LogTag t5, LogTag t6)
     : exception("WARNING", "GAMBIT warning", message, inikey, false, warn, t1, t2, t3, t4, t5, t6) {}
    /// Constructor with log tags as a set
    warning::warning(const char* message, const char* inikey, std::set<LogTag> tags) :
     exception("WARNING", "GAMBIT warning", message, inikey, false)
    {
      myLogTags = tags;
      myLogTags.insert(warn);
    }


  /// GAMBIT special exception class methods.

    /// Constructor
    special_exception::special_exception(const char* what) : myWhat(what), myMessage("") {}

    /// Retrieve the identity of the exception.
    const char* special_exception::what() const throw()
    {
      const char* temp;
      temp = myWhat;
      return temp;
    }

    /// Retrieve the message that this exception was raised with.
    std::string special_exception::message()
    {
      std::string temp;
      #pragma omp critical (GABMIT_exception)
      {
        temp = myMessage;
      }
      return temp;
    }

    /// Raise the exception, i.e. throw it with a message.
    void special_exception::raise(const std::string& msg)
    {
      #pragma omp critical (GAMBIT_exception)
      {
        myMessage = msg;
      }
      throw(*this);
    }
    

  /// Gambit invalid point exception class methods.

    /// Constructor
    invalid_point_exception::invalid_point_exception() : special_exception("GAMBIT invalid point."), myThrower(NULL) {}    

    /// Set the pointer to the functor that threw the invalid point exception.
    void invalid_point_exception::set_thrower(functor* thrown_from)
    {
      #pragma omp critical (myThrower)
      {
        myThrower = thrown_from;
      }
    }

    /// Retrieve pointer to the functor that threw the invalid point exception.
    functor* invalid_point_exception::thrower()
    {
      functor* temp;
      #pragma omp critical (myThrower)
      {
        temp = myThrower;
      }
      if (temp == NULL) utils_error().raise(LOCAL_INFO, "No throwing functor in invalid_point_exception.");
      return temp;
    }

    /// Raise the exception, i.e. throw it with a message.
    void invalid_point_exception::raise(const std::string& msg)
    {
      if (omp_get_level()==0) // If not in an OpenMP parallel block, throw onwards
      {
        #pragma omp critical (GAMBIT_exception)
        {
          myMessage = msg;
        }
        throw(*this);
      }
      else
      {
        std::ostringstream full_msg;
        full_msg << "Sorry, you cannot raise an invalid point exception inside an OpenMP block." << endl
                 << "Please use piped_invalid_point.request() in your block, then check it with " << endl
                 << "piped_invalid_point.check() to raise the exception outside the block." << endl
                << "Message: " << msg;
        #pragma omp critical (GAMBIT_exception)
        {
          myMessage = full_msg.str();
        }  
        abort_here_and_now(); // If in an OpenMP parallel block, just abort immediately.
      }
    }

    /// Cause the code to print the exception and abort.
    void invalid_point_exception::abort_here_and_now()
    {
      #pragma omp critical (GABMIT_invalid_pt_exception)
      {
        cout << endl << " \033[00;31;1mFATAL ERROR\033[00m" << endl << endl;
        cout << "An invalid_point exception is fatal inside an OpenMP block. " << endl << what() << endl << message() << endl;
        abort();
      }
    }

    /// Request a piped invalid point exception.
    void Piped_invalid_point::request(std::string message)
    {
      this->message = message;
      this->flag = true;
    }

    /// Check whether a piped invalid point exception was requested, and throw if necessary.
    void Piped_invalid_point::check()
    {
      if (this->flag == true)
      {
        this->flag = false;  // Reset...
        invalid_point().raise(this->message);  // ...and throw.
      }
    }

    /// Global instance of piped invalid point class.
    Piped_invalid_point piped_invalid_point;
<<<<<<< HEAD

    /// @{ SoftShutdownException member functions 
    SoftShutdownException::SoftShutdownException(const std::string& message) : myWhat(message) {}
    const char* SoftShutdownException::what() const throw() { return myWhat.c_str(); }
    /// @}

    /// @{ HardShutdownException member functions 
    HardShutdownException::HardShutdownException(const std::string& message) : myWhat(message) {}
    const char* HardShutdownException::what() const throw() { return myWhat.c_str(); }
    /// @}
=======
        
    /// Request a piped exception.
    void Piped_exceptions::request(std::string origin, std::string message)
    {
      #pragma omp critical (GAMBIT_piped_exception)
      {
        if(exceptions.size() < maxExceptions)
          this->exceptions.push_back(description(origin,message));
        this->flag = true;
      }
    }

    /// Request a piped exception.
    void Piped_exceptions::request(description desc)
    {
      this->request(desc.first, desc.second);
    }    

    /// Check whether any exceptions were requested, and raise them.
    void Piped_exceptions::check(exception &excep)
    {
      if (omp_get_level()==0) // If not in an OpenMP parallel block, throw onwards
      {    
        if (this->flag == true)
        {
          // Raise all exceptions (only the first if they are fatal)
          for(size_t i= 0; i < std::min(exceptions.size(),maxExceptions); i++)
          {
            excep.raise(exceptions.at(i).first, exceptions.at(i).second);
          }
          // Reset
          this->flag = false;          
          exceptions.clear();
        }
      }
      else
      {
        #pragma omp critical (GABMIT_exception)
        {        
          cout << endl << " \033[00;31;1mFATAL ERROR\033[00m" << endl << endl;          
          cout << "GAMBIT has exited with fatal exception: Piped_exceptions::check() called inside an OpenMP block." << endl
              << "Piped exceptions may be requested inside OpenMP blocks, but should only be checked outside the block." << endl
              << "Exceptions stored: " << endl << endl;
          for(size_t i= 0; i < std::min(exceptions.size(),maxExceptions); i++)
          {
            cout << exceptions.at(i).second << endl
                 << "\nRaised at: " << exceptions.at(i).first << "." << endl << endl;
          }
          abort();
        }     
      }
    }
    
    /// Check whether any exceptions were requested without handling them.
    bool Piped_exceptions::inquire()
    {
      return this->flag;
    }    

    /// Global instance of Piped_exceptions class for errors.
    Piped_exceptions piped_errors(1000);

    /// Global instance of Piped_exceptions class for warnings.
    Piped_exceptions piped_warnings(1000);
>>>>>>> 2a85671b
}

<|MERGE_RESOLUTION|>--- conflicted
+++ resolved
@@ -453,10 +453,6 @@
       }
     }
 
-    /// Global instance of piped invalid point class.
-    Piped_invalid_point piped_invalid_point;
-<<<<<<< HEAD
-
     /// @{ SoftShutdownException member functions 
     SoftShutdownException::SoftShutdownException(const std::string& message) : myWhat(message) {}
     const char* SoftShutdownException::what() const throw() { return myWhat.c_str(); }
@@ -466,7 +462,9 @@
     HardShutdownException::HardShutdownException(const std::string& message) : myWhat(message) {}
     const char* HardShutdownException::what() const throw() { return myWhat.c_str(); }
     /// @}
-=======
+
+    /// Global instance of piped invalid point class.
+    Piped_invalid_point piped_invalid_point;
         
     /// Request a piped exception.
     void Piped_exceptions::request(std::string origin, std::string message)
@@ -531,6 +529,5 @@
 
     /// Global instance of Piped_exceptions class for warnings.
     Piped_exceptions piped_warnings(1000);
->>>>>>> 2a85671b
 }
 
