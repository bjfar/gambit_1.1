--- conflicted
+++ resolved
@@ -71,13 +71,8 @@
       plugin: MultiNest
       options:
         like:  LogLike
-<<<<<<< HEAD
-        nlive: 2000
-        tol: 0.1
-=======
         nlive: 4000
         tol: 0.5
->>>>>>> 160e3e4b
         mmodal: 1
         # write native MultiNest ascii output files?
         outfile: 1
@@ -89,45 +84,6 @@
 ObsLikes:
 
     - capability: lnL_oh2
-<<<<<<< HEAD
-      purpose: LogLike
-
-    - capability: RD_oh2
-      purpose: Observable
-
-    - capability: lnL_FermiLATdwarfs
-      purpose:  LogLike
-
-    - capability: lnL_XENON100_2012
-      purpose:  LogLike
-
-    - capability: lnL_LUX_2013
-      purpose:  LogLike
-
-    - capability: IceCube_likelihood
-      purpose:  LogLike
-
-    - capability: lnL_t_mass
-      purpose:  LogLike
-
-    - capability: lnL_mbmb
-      purpose:  LogLike
-
-    - capability: lnL_alpha_em
-      purpose:  LogLike
-
-    - capability: lnL_alpha_s
-      purpose:  LogLike
-
-    - capability: lnL_W_mass
-      purpose:  LogLike
-
-    - capability: lnL_sinW2_eff
-      purpose:  LogLike
-
-    - capability: lnL_deltarho
-      purpose:  LogLike
-=======
       purpose:    LogLike
 
     - capability: lnL_FermiLATdwarfs
@@ -162,13 +118,9 @@
 
     - capability: lnL_deltarho
       purpose:    LogLike
->>>>>>> 160e3e4b
 
     # Charm quark and light quark mass ratio likelihoods
     - capability: lnL_light_quark_masses
-<<<<<<< HEAD
-      purpose:  LogLike
-=======
       purpose:    LogLike
 
     # FlavBit likelihoods
@@ -177,16 +129,12 @@
 
     - purpose:    LogLike
       capability: SL_LL
->>>>>>> 160e3e4b
 
     - purpose:    LogLike
       capability: b2sll_LL
 
     # SI nuclear parameters likelihood (only works for nuclear_params_sigmas_sigmal model)
     - capability: lnL_SI_nuclear_parameters
-<<<<<<< HEAD
-      purpose:  LogLike
-=======
       purpose:    LogLike
 
     #- purpose:    LogLike
@@ -267,7 +215,6 @@
 
     - capability: sigma_SD_n
       purpose:    Observable
->>>>>>> 160e3e4b
 
     # Missing:
     # CMB+HESS likelihoods
@@ -300,20 +247,10 @@
   - capability: SimYieldTable
     function: SimYieldTable_DarkSUSY
 
-<<<<<<< HEAD
-  # Choose to only include IC79 in neutrino telescope likelihoods
-  - capability: IceCube_likelihood
-    function:  IC79_loglike
-
-  # Choose to use function that calls DarkSUSY for calculating direct detection couplings
-  - capability: DD_couplings
-    function: DD_couplings_DarkSUSY
-=======
   # Choose to function for calculating direct detection couplings
   - capability: DD_couplings
     #function: DD_couplings_DarkSUSY
     function: DD_couplings_MicrOmegas
->>>>>>> 160e3e4b
 
   # Choose to get decays from DecayBit proper, not from an SLHA file.
   - capability: decay_rates
@@ -361,15 +298,9 @@
   - capability: t_decay_rates
     function: FH_t_decays
 
-<<<<<<< HEAD
-  # SI nuclear parameters likelihood (only works for nuclear_params_sigmas_sigmal model)
-    - capability: lnL_SI_nuclear_parameters
-      purpose:  LogLike
-=======
   # Choose to rescale signals in direct and indirect detection by the relic density fraction
   - capability: RD_fraction
     function: RD_fraction_from_oh2
->>>>>>> 160e3e4b
 
   # Nuclear Parameter Likelihoods (All values in MeV)
   - capability: lnL_SI_nuclear_parameters
@@ -468,11 +399,7 @@
     prefer_model_specific_functions: true
 
   likelihood:
-<<<<<<< HEAD
-    model_invalid_for_lnlike_below: -1e6
-=======
     model_invalid_for_lnlike_below: -5e5
     debug: true
 
-  default_output_path: "runs/MSSM9/"
->>>>>>> 160e3e4b
+  default_output_path: "runs/MSSM9/"