//   GAMBIT: Global and Modular BSM Inference Tool
//   *********************************************
///  \file
///
///  Rollcall declarations for module functions
///  contained in SpecBit_SingletDM.cpp
///
///  *********************************************
///
///  Authors (add name and date if you modify):
///
///  \author Ben Farmer
///          (benjamin.farmer@fysik.su.se)
///    \date 2014 Sep - Dec, 2015 Jan - Mar
///
///
///  \author James McKay
///          (j.mckay14@imperial.ac.uk)
///  \date 2016 Mar
///
///  *********************************************

#ifndef __SpecBit_SingletDM_hpp__
#define __SpecBit_SingletDM_hpp__

  // Spectrum object for SingletDM model  (tree-level masses)
  #define CAPABILITY SingletDM_spectrum
  START_CAPABILITY

    // Create Spectrum object from SMInputs structs, SM Higgs parameters,
    // and the SingletDM parameters
    #define FUNCTION get_SingletDM_spectrum
    START_FUNCTION(/*TAG*/ Spectrum)
    DEPENDENCY(SMINPUTS, SMInputs)
    ALLOW_MODEL_DEPENDENCE(StandardModel_Higgs, SingletDM)
    MODEL_GROUP(higgs,   (StandardModel_Higgs))
    MODEL_GROUP(singlet, (SingletDM))
    ALLOW_MODEL_COMBINATION(higgs, singlet)
    #undef FUNCTION

    #define FUNCTION get_SingletDM_spectrum_pole
    START_FUNCTION(/*TAG*/ Spectrum)
    DEPENDENCY(SMINPUTS, SMInputs)
    ALLOW_MODEL_DEPENDENCE(StandardModel_Higgs_running, SingletDM_running)
    MODEL_GROUP(higgs_running,   (StandardModel_Higgs_running))
    MODEL_GROUP(singlet_running, (SingletDM_running))
    ALLOW_MODEL_COMBINATION(higgs_running, singlet_running)
    #undef FUNCTION

    // Convert spectrum into a standard map so that it can be printed
    #define FUNCTION get_SingletDM_spectrum_as_map 
    START_FUNCTION(map_str_dbl) // Just a string to double map. Can't have commas in macro input
    DEPENDENCY(SingletDM_spectrum, /*TAG*/ Spectrum)
    #undef FUNCTION    

  #undef CAPABILITY


  #define CAPABILITY SingletDMZ3_spectrum
  START_CAPABILITY

    #define FUNCTION get_SingletDMZ3_spectrum
    START_FUNCTION(Spectrum)
    DEPENDENCY(SMINPUTS, SMInputs)
    ALLOW_MODEL_DEPENDENCE(StandardModel_Higgs_running, SingletDMZ3)
    MODEL_GROUP(higgs,   (StandardModel_Higgs_running))
    MODEL_GROUP(singlet, (SingletDMZ3))
    ALLOW_MODEL_COMBINATION(higgs, singlet)
    #undef FUNCTION
    // ==============================

    // Convert spectrum into a standard map so that it can be printed
 /*   #define FUNCTION get_SingletDM_spectrum_as_map
    START_FUNCTION(map_str_dbl) // Just a string to double map. Can't have commas in macro input
<<<<<<< HEAD
    DEPENDENCY(SingletDMZ3_spectrum, const Spectrum*)
=======
    DEPENDENCY(SingletDMZ3_spectrum, Spectrum)
>>>>>>> 8641d14b
    #undef FUNCTION*/

  #undef CAPABILITY

#endif
<|MERGE_RESOLUTION|>--- conflicted
+++ resolved
@@ -72,11 +72,7 @@
     // Convert spectrum into a standard map so that it can be printed
  /*   #define FUNCTION get_SingletDM_spectrum_as_map
     START_FUNCTION(map_str_dbl) // Just a string to double map. Can't have commas in macro input
-<<<<<<< HEAD
-    DEPENDENCY(SingletDMZ3_spectrum, const Spectrum*)
-=======
     DEPENDENCY(SingletDMZ3_spectrum, Spectrum)
->>>>>>> 8641d14b
     #undef FUNCTION*/
 
   #undef CAPABILITY
