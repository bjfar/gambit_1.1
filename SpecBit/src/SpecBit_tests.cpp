//   GAMBIT: Global and Modular BSM Inference Tool
//   *********************************************
///  \file
///
///  Tests to verify that Spectrum objects are
///  working correctly.
///
///  *********************************************
///
///  Authors (add name and date if you modify):
///
///  \author Ben Farmer
///          (ben.farmer@gmail.com)
///    \date 2015 Aug
///  
///  *********************************************

#include <string>
#include <sstream>
#include <cmath>

#include "gambit/Elements/gambit_module_headers.hpp"
#include "gambit/Elements/spectrum.hpp"
#include "gambit/SpecBit/SpecBit_rollcall.hpp"

#include "SLHAea/slhaea.h"
#include <boost/preprocessor/tuple/to_seq.hpp>
#include <boost/preprocessor/seq/for_each.hpp>
#include <boost/preprocessor/seq/elem.hpp>
#include <boost/preprocessor/seq/for_each_product.hpp>

#include "gambit/Utils/stream_overloads.hpp"

namespace Gambit
{

  namespace SpecBit
  {
 
    using namespace std;
    using namespace LogTags;

    // Helper function to add error information to report
    void add_error(std::ostringstream& out, const std::exception& e, const std::string& msg)
    {
       out << "------------------------------" << std::endl;
       out << "TEST FAIL: " << msg << std::endl;
       out << "Exception thrown was: "<<e.what()<<std::endl;
       return;
    }

    /// Verify consistency of the contents of a Spectrum object of capability MSSMspectrum. 
    /// (derived from old 'exampleRead' function)
    void MSSMspectrum_test (bool &result)
    {

      // Retrieve pointer to Spectrum object, delivered by dependency resolver
      // Module function asks for Spectrum* with capability unimproved_MSSM_spectrum.
      namespace myPipe = Pipes::MSSMspectrum_test;
<<<<<<< HEAD
      const Spectrum& fullspectrum = *myPipe::Dep::unimproved_MSSM_spectrum;
      const SubSpectrum& spec = fullspectrum.get_HE(); // MSSMSpec SubSpectrum object
      const SubSpectrum& SM   = fullspectrum.get_LE(); // QedQcdWrapper SubSpectrum object
=======
      const Spectrum& fullspectrum = **myPipe::Dep::unimproved_MSSM_spectrum;
      const SubSpectrum& spec = *fullspectrum.get_HE(); // MSSMSpec SubSpectrum object
      const SubSpectrum& SM   = *fullspectrum.get_LE(); // QedQcdWrapper SubSpectrum object

      using namespace Par; // Bring parameter tags into scope
>>>>>>> cf43379a

      std::ostringstream report; // Information about any problems encountered

      // Extract SLHAea object
      // This copies the data out. Could possible change it to pass out a
      // reference instead, or have another function to do that.
      SLHAea::Coll slhaea = fullspectrum.getSLHAea();
      // for testing, write this to file      
      std::ofstream out1;
      out1.open("SpecBit/MSSMspectrum_test.slha");
      out1 << slhaea;
      out1.close();

      // SLHAea::Coll slhaea = spec.getSLHAea(); // The above is just a wrapper for this.

      // If this is a valid model point, return true and dump information, else false

      // SLHAea objects behave mostly like maps, but with special kinds of keys. For
      // "at" and "operator[]", it does automatic conversion, but for "find" it does
      // not, so we have to manually do it.   
      SLHAea::Block spinfo = slhaea.at("SPINFO");
      //std::vector<std::string> k3(1, "3");
      std::vector<std::string> k4(1, "4");

      // See if error code entries exist
      //if(spinfo.find(k3) == spinfo.end() and spinfo.find(k4) == spinfo.end())
      if(spinfo.find(k4) == spinfo.end())
      {
         std::cout << "Good spectrum found! Inspecting contents..." << std::endl;
         std::cout << std::endl << slhaea << std::endl;
         
         // Write to file so we can check it
         spec.getSLHA("SpecBit/MSSMspectrum_test_good.slha");

         // ---------------------------------------------------------
         // BEGIN DEMO OF SPECTRUM OBJECT AND PARTICLE DATABASE
         // ---------------------------------------------------------

         //#define ECHO(COMMAND) cout << "  " << STRINGIFY(COMMAND) << " = " << COMMAND << endl;
         //Replacing with a version that deals with SLHAea access errors            
         #define ECHO(COMMAND)                                \
         {                                                    \
             try {                                            \
                cout << "  " << STRINGIFY(COMMAND) << " = " << COMMAND << endl;\
             }                                                \
             catch (const std::exception& e)                  \
             { add_error(report,e,STRINGIFY(COMMAND)); }      \
         }
         
         /* ----------Test particle database access ---------------- */
         #define PDB Models::ParticleDB()        

         // First check out what is actually in the database
         PDB.check_contents();

         // Demo a couple of particle name retrievals
         cout<<endl;
         cout<<"Demo retrieval of lightest neutralino info from particle database"<<endl;
         cout<<"-----------------------------------------------------------------"<<endl;
         ECHO( PDB.pdg_pair("~chi0_1")                   ) // Input long name, retrieve PDG code + context integer
         ECHO( PDB.pdg_pair("~chi0",1)                   ) // Input short name + index, retrieve PDG code + context integer
         ECHO( PDB.long_name("~chi0",1)                  ) // Input short name + index, retrieve long name
         ECHO( PDB.long_name(std::make_pair(1000022,0))  ) // Input PDG code + context integer, retrieve long name
         ECHO( PDB.long_name(1000022,0)                  ) // Input PDG code + context integer, retrieve long name
         ECHO( PDB.short_name_pair("~chi0_1")            ) // Input long name, retrieve short name + index
         ECHO( PDB.short_name_pair(std::make_pair(1000022,0)) ) // Input PDG code plus context integer, retrieve short name + index 
         ECHO( PDB.short_name_pair(1000022,0)            ) // Input PDG code plus context integer, retrieve short name + index 
 
         cout<<endl;
         cout<<"Demo retrieval of antiparticle names/codes using particle names/codes"<<endl;
         cout<<"-----------------------------------------------------------------"<<endl;
         // Check existence in various ways
         ECHO( PDB.has_antiparticle("~chi0_1")                 ) 
         ECHO( PDB.has_antiparticle("~chi0",1)                 ) 
         ECHO( PDB.has_antiparticle(std::make_pair("~chi0",1)) ) 
         ECHO( PDB.has_antiparticle(1000022,0)                 ) 
         ECHO( PDB.has_antiparticle(std::make_pair(1000022,0)) ) 
         ECHO( PDB.get_antiparticle("~chi0_1")                 ) // Input long name, retrieve antiparticle long name
         ECHO( PDB.get_antiparticle("~chi0",1)                 ) // Input short name + index, retrieve antiparticle short name + index
         ECHO( PDB.get_antiparticle(std::make_pair("~chi0",1)) ) // Input short name + index, retrieve antiparticle short name + index
         ECHO( PDB.get_antiparticle(1000022,0)                 ) // Input PDG code + context integet, retrieve antiparticle PDG code + context integer
         ECHO( PDB.get_antiparticle(std::make_pair(1000022,0)) ) // Input PDG code + context integet, retrieve antiparticle PDG code + context integer
         ECHO( PDB.has_antiparticle("~chi+_1")                 ) 
         ECHO( PDB.has_antiparticle("~chi+",1)                 ) 
         ECHO( PDB.has_antiparticle(std::make_pair("~chi+",1)) ) 
         ECHO( PDB.has_antiparticle(1000024,0)                 ) 
         ECHO( PDB.has_antiparticle(std::make_pair(1000024,0)) ) 
         ECHO( PDB.get_antiparticle("~chi+_1")                 ) // Input long name, retrieve antiparticle long name
         ECHO( PDB.get_antiparticle("~chi+",1)                 ) // Input short name + index, retrieve antiparticle short name + index
         ECHO( PDB.get_antiparticle(std::make_pair("~chi+",1)) ) // Input short name + index, retrieve antiparticle short name + index
         ECHO( PDB.get_antiparticle(1000024,0)                 ) // Input PDG code + context integet, retrieve antiparticle PDG code + context integer
         ECHO( PDB.get_antiparticle(std::make_pair(1000024,0)) ) // Input PDG code + context integet, retrieve antiparticle PDG code + context integer
         ECHO( PDB.has_antiparticle("u_1")                 ) 
         ECHO( PDB.has_antiparticle("u",1)                 ) 
         ECHO( PDB.has_antiparticle(std::make_pair("u",1)) ) 
         ECHO( PDB.has_antiparticle(2,0)                   ) 
         ECHO( PDB.has_antiparticle(std::make_pair(2,0))   ) 
         ECHO( PDB.get_antiparticle("u_1")                 ) // Input long name, retrieve antiparticle long name
         ECHO( PDB.get_antiparticle("u",1)                 ) // Input short name + index, retrieve antiparticle short name + index
         ECHO( PDB.get_antiparticle(std::make_pair("u",1)) ) // Input short name + index, retrieve antiparticle short name + index
         ECHO( PDB.get_antiparticle(2,0)                   ) // Input PDG code + context integet, retrieve antiparticle PDG code + context integer
         ECHO( PDB.get_antiparticle(std::make_pair(2,0))   ) // Input PDG code + context integet, retrieve antiparticle PDG code + context integer
     
     
         cout<<endl;
         cout<<"Demo retrieval when no short name exists"<<endl;
         cout<<"-----------------------------------------------------------------"<<endl;
         ECHO( PDB.pdg_pair("H+")                        )
         //ECHO( PDB.pdg_pair("H+",1)                      ) // Error!
         //ECHO( PDB.long_name("H+",1)                     ) // Error!
         ECHO( PDB.long_name(std::make_pair(37,0))       )
         ECHO( PDB.long_name(37,0)                       )
         //ECHO( PDB.short_name_pair("H+")                 ) // Error!
         //ECHO( PDB.short_name_pair(std::make_pair(37,0)) ) // Error!
         //ECHO( PDB.short_name_pair(37,0)                 ) // Error!
         //ECHO( PDB.short_name_pair(37)                   ) // Error!
         cout<<endl;
         /* ----------------- Pole masses --------------------------- */
     
         cout<<"Begin demo retrievals from Spectrum and SubSpectrum objects"<<endl;
         cout<<"-----------------------------------------------------------------"<<endl;
         cout<<endl;
         cout<<"First, general methods for accessing different sorts of information."<<endl;
         cout<<endl;
         // At the moment it is only pole masses which have getters overloaded to use
         // the particle database information. It is only the MASS block in the 
         // spectrum generator output SLHA files which use PDG numbers anyway, so I
         // think this makes sense.
         cout<<"Lightest neutral Higgs boson pole mass:"<<endl;
<<<<<<< HEAD
         ECHO(  fullspectrum.get(Par::Pole_Mass, PDB.short_name_pair(25,0) )   )
         ECHO(  fullspectrum.get(Par::Pole_Mass, PDB.long_name(25,0) )         )
         ECHO(  fullspectrum.get(Par::Pole_Mass,25,0)                          )
         ECHO(  fullspectrum.get(Par::Pole_Mass, PDB.pdg_pair("h0",1) )        )
         ECHO(  fullspectrum.get(Par::Pole_Mass,"h0",1)                        )
         ECHO(  fullspectrum.get(Par::Pole_Mass,"h0_1")                        )
=======
         ECHO(  fullspectrum.get(Pole_Mass, PDB.short_name_pair(25,0) )   )
         ECHO(  fullspectrum.get(Pole_Mass, PDB.long_name(25,0) )         )
         ECHO(  fullspectrum.get(Pole_Mass,25,0)                          )
         ECHO(  fullspectrum.get(Pole_Mass, PDB.pdg_pair("h0",1) )        )
         ECHO(  fullspectrum.get(Pole_Mass,"h0",1)                        )
         ECHO(  fullspectrum.get(Pole_Mass,"h0_1")                        )
>>>>>>> cf43379a

         ECHO(  spec.get(Par::Pole_Mass, PDB.short_name_pair(25,0) )   )
         ECHO(  spec.get(Par::Pole_Mass, PDB.long_name(25,0) )         )
         ECHO(  spec.get(Par::Pole_Mass,25,0)                          )
         ECHO(  spec.get(Par::Pole_Mass, PDB.pdg_pair("h0",1) )        )
         ECHO(  spec.get(Par::Pole_Mass,"h0",1)                        )
         ECHO(  spec.get(Par::Pole_Mass,"h0_1")                        )

         cout<<endl;
         cout<<"Retrieval of Spectrum object contents, with"<<endl;
         cout<<"correspondence to SLHAea object entries"<<endl;
         cout<<"-----------------------------------------------------------------"<<endl;
    
         // MZ was a bad first example; it is empty unless you switch on the SM pole mass
         // calculator for flexiblesusy. We do not yet pass any input value of MZ though
         // Similar issues with other gauge boson masses. So don't use these yet or
         // you'll get zero for all these masses.
         cout<<endl;
         cout<<"Gauge boson pole masses:"<<endl;
         cout<<endl;
         ECHO(  fullspectrum.get(Par::Pole_Mass,"Z0") )
         ECHO(  SM.get(Par::Pole_Mass,"Z0")           )
         ECHO(  slhaea.at("SMINPUTS").at(4).at(1)      )
         cout<<endl;
         ECHO(  fullspectrum.get(Par::Pole_Mass,"gamma")    )
         ECHO(  SM.get(Par::Pole_Mass,"gamma")    )
         cout<<"  ***Not in slha***"<<endl;
         cout<<endl;
         ECHO(  fullspectrum.get(Par::Pole_Mass,"W+")       )
         ECHO(  SM.get(Par::Pole_Mass,"W+")         )
         ECHO(  slhaea.at("MASS").at(24).at(1)    )
         cout<<endl;
         ECHO(  fullspectrum.get(Par::Pole_Mass,"g")       )
         ECHO(  SM.get(Par::Pole_Mass,"g")          )
         cout<<"  ***Not in slha***"<<endl;
         cout<<endl;
         cout<<"Quark pole masses (actually the slha entries are MSbar except the top mass):"<<endl;
         cout<<endl;
         // I'm a little unclear on what the pole masses for the lighter quarks mean, since I thought
         // that non-perturbative effects made definining them difficult... well anyway will have
         // to ask Peter what is being computed here.

         //ECHO(  spec.get(Par::Pole_Mass,"u",1)      )  // i.e. up (mass eigenstate)
         cout<<"  ***u Pole mass not well defined***"<<endl;
         ECHO(  slhaea.at("SMINPUTS").at(22).at(1)   )  // mu(2 GeV)^MS-bar, not pole mass
         cout<<endl;
         //ECHO(  spec.get(Par::Pole_Mass,"u",2)      )  // i.e. charm
         cout<<"  ***c Pole mass not well defined***"<<endl;
         ECHO(  slhaea.at("SMINPUTS").at(24).at(1)   )  // mc(mc)^MS-bar, not pole mass
         cout<<endl;
         //ECHO(  spec.get(Par::Pole_Mass,"u",3)      )  // i.e. top
         ECHO(  fullspectrum.get(Par::Pole_Mass,"t")       )
         ECHO(  SM.get(Par::Pole_Mass,"u",3)      )  // i.e. top
         ECHO(  slhaea.at("SMINPUTS").at(6).at(1)    )
         cout<<endl;
         //ECHO(  spec.get(Par::Pole_Mass,"d",1)      )  // i.e. down
         cout<<"  ***d Pole mass not well defined***"<<endl;
         ECHO(  slhaea.at("SMINPUTS").at(21).at(1)   )  // md(2 GeV)^MS-bar, not pole mass
         cout<<endl;
         //ECHO(  spec.get(Par::Pole_Mass,"d",2)      )  // i.e. strange
         cout<<"  ***s Pole mass not well defined***"<<endl;
         ECHO(  slhaea.at("SMINPUTS").at(23).at(1)   )  // ms(2 GeV)^MS-bar, not pole mass
         cout<<endl;
         //ECHO(  spec.get(Par::Pole_Mass,"d",3)      )  // i.e. bottom
         ECHO(  fullspectrum.get(Par::Pole_Mass,"b")       )
         ECHO(  SM.get(Par::Pole_Mass,"d",3)      )  // i.e. bottom
         ECHO(  slhaea.at("SMINPUTS").at(5).at(1)    )  //  mb(mb)^MS-bar, not pole mass.
         cout<<endl;
         cout<<"Charged fermions pole masses:"<<endl;
         cout<<endl;
         //ECHO(  spec.get(Par::Pole_Mass,"e-",1)     )  // i.e. electron
         ECHO(  fullspectrum.get(Par::Pole_Mass,"e-")       )
         ECHO(  SM.get(Par::Pole_Mass,"e-",1)     )  // i.e. electron
         ECHO(  slhaea.at("SMINPUTS").at(11).at(1)   )
         cout<<endl;
         //ECHO(  spec.get(Par::Pole_Mass,"e-",2)     )  // i.e. muon
         ECHO(  fullspectrum.get(Par::Pole_Mass,"mu-")       )
         ECHO(  SM.get(Par::Pole_Mass,"e-",2)     )  // i.e. muon
         ECHO(  slhaea.at("SMINPUTS").at(13).at(1)   )
         cout<<endl;
         //ECHO(  spec.get(Par::Pole_Mass,"e-",3)     )  // i.e. tau
         ECHO(  fullspectrum.get(Par::Pole_Mass,"tau-")       )
         ECHO(  SM.get(Par::Pole_Mass,"e-",3)     )  // i.e. tau
         ECHO(  slhaea.at("SMINPUTS").at(7).at(1)    )
         cout<<endl;
         cout<<"Neutrinos pole masses:"<<endl;
         cout<<endl;
         // These will produce errors because currently no neutrino mass getters are hooked up
         //ECHO(  spec.get(Par::Pole_Mass,"nu",1)     )  // Just mass ordered (if there is mixing)
         ECHO(  fullspectrum.get(Par::Pole_Mass,"nu",1)       )
         ECHO(  SM.get(Par::Pole_Mass,"nu",1)     )  // Just mass ordered (if there is mixing)
         ECHO(  slhaea.at("SMINPUTS").at(12).at(1)   )
         cout<<endl;
         //ECHO(  spec.get(Par::Pole_Mass,"nu",2)     )
         ECHO(  fullspectrum.get(Par::Pole_Mass,"nu",2)       )
         ECHO(  SM.get(Par::Pole_Mass,"nu",2)     )
         ECHO(  slhaea.at("SMINPUTS").at(14).at(1)   )
         cout<<endl;
         //ECHO(  spec.get(Par::Pole_Mass,"nu",3)     )
         ECHO(  fullspectrum.get(Par::Pole_Mass,"nu",3)       )
         ECHO(  SM.get(Par::Pole_Mass,"nu",3)     )
         ECHO(  slhaea.at("SMINPUTS").at(8).at(1)    )
         cout<<endl;
         // Now for SUSY particles
         cout<<endl;
         cout<<"MSSM Higgs sector pole masses:"<<endl;
         cout<<endl;
         ECHO(  fullspectrum.get(Par::Pole_Mass,"h0",1)       )
         ECHO(  spec.get(Par::Pole_Mass,"h0",1)     )  // Lightest neutral Higgs boson
         ECHO(  slhaea.at("MASS").at(25).at(1)       )
         cout<<endl;
         ECHO(  fullspectrum.get(Par::Pole_Mass,"h0",2)       )
         ECHO(  spec.get(Par::Pole_Mass,"h0",2)     )  // Heavy neutral Higgs boson
         ECHO(  slhaea.at("MASS").at(35).at(1)       )
         cout<<endl;
         ECHO(  fullspectrum.get(Par::Pole_Mass,"H+")       )
         ECHO(  spec.get(Par::Pole_Mass,"H+")       )  // Charged Higgs
         ECHO(  slhaea.at("MASS").at(37).at(1)       )
         cout<<endl;
         ECHO(  fullspectrum.get(Par::Pole_Mass,"A0")       )
         ECHO(  spec.get(Par::Pole_Mass,"A0")       )  // Pseudoscalar neutral Higgs
         ECHO(  slhaea.at("MASS").at(36).at(1)       )
         cout<<endl;

         // I'm going to use these nested functors to save lots of typing for the rest. It is just the
         // same as the examples above, except that the PDG codes are retrieved from the particle database.
         // The PDG code - string name correspondences are defined in 'Models/src/particle_database.cpp'

         struct get_polemass_functor
         {                 
           // Single mass
           void operator()(const std::string& longname) 
           {                                            
             std::ostringstream echo1, echo2, echo3;                                           
             echo1 <<     "  fullspectrum.get(Par::Pole_Mass,"<<longname<<") = ";       
             double value1 = fullspectrum.get(Par::Pole_Mass,longname);                 
             echo2 <<     "  spec.get(Par::Pole_Mass,"<<longname<<") = ";       
             double value2 = spec.get(Par::Pole_Mass,longname);                 
             echo3 <<  "  slhaea.at(\"MASS\").at("<<PDB.pdg_pair(longname).first<<").at(1) = ";
             str value3 = slhaea.at("MASS").at( PDB.pdg_pair(longname).first ).at(1);
             cout << echo1.str() << value1 << endl;                              
             cout << echo2.str() << value2 << endl;                              
             cout << echo3.str() << value3 << endl;                              
             cout<<endl;                                                         
           }
           // Range of indexes masses
           void operator()(const std::string& longname, int from, int to) 
           {                                            
             for(int i=from; i<=to; ++i)           
             {
               std::ostringstream echo1;                                           
               std::ostringstream echo2;                                           
               echo1 <<     "  spec.get(Par::Pole_Mass,"<<longname<<","<<i<<") = ";
               double value1 = spec.get(Par::Pole_Mass,longname,i);                
               echo2 <<  "  slhaea.at(\"MASS\").at("<<PDB.pdg_pair(longname,i).first<<").at(1) = ";
               str value2 = slhaea.at("MASS").at( PDB.pdg_pair(longname,i).first ).at(1);
               cout << echo1.str() << value1 << endl;                              
               cout << echo2.str() << value2 << endl;                              
               cout<<endl;                                                        
             }
           }

           get_polemass_functor(std::ostringstream& report, const Spectrum& fullin, const SubSpectrum& specin, SLHAea::Coll& slhaeain) 
             : report(report)
             , fullspectrum(fullin)
             , spec(specin)
             , slhaea(slhaeain)
           {}

           private:
             std::ostringstream& report;
             const Spectrum& fullspectrum;
             const SubSpectrum& spec;
             SLHAea::Coll slhaea;
         }; 

         get_polemass_functor get_polemass(report,fullspectrum,spec,slhaea);

         cout<<endl<<"Gaugino pole masses:"<<endl<<endl;
         get_polemass("~g");
         get_polemass("~chi+",1,2);
         get_polemass("~chi0",1,4); 
         cout<<endl<<"Squark pole masses:"<<endl<<endl;
         get_polemass("~d",1,6); 
         get_polemass("~u",1,6); 
         cout<<endl<<"Slepton pole masses:"<<endl<<endl;
         get_polemass("~e-",1,6); 
         get_polemass("~nu",1,3); 

         cout << endl << "Mixing matrices:" << endl << endl;

         // Note, currently we are not using a matrix object or any such thing, so you have to
         // extract the elements of each matrix one at a time. It would probably be handy to
         // add such a return type though.

         #define GET_MIX_MATRIX_EL(r, PRODUCT)                                   \
         {                                                                       \
            str label = BOOST_PP_SEQ_ELEM(0, PRODUCT);                           \
            str block = BOOST_PP_SEQ_ELEM(1, PRODUCT);                           \
            int i = BOOST_PP_SEQ_ELEM(2, PRODUCT);                               \
            int j = BOOST_PP_SEQ_ELEM(3, PRODUCT);                               \
           try{                                                                  \
            std::ostringstream echo1;                                            \
            std::ostringstream echo2;                                            \
            echo1 <<     "  spec.get(Par::Pole_Mixing,"<<label<<","<<i<<","<<j<<") = "; \
            double value1 = spec.get(Par::Pole_Mixing,label,i,j); \
            echo2 <<     "  SLHAea::to<double>( slhaea.at("<<block<<").at("<<i<<","<<j<<").at(2) ) = "; \
            double value2 = SLHAea::to<double>( slhaea.at(block).at(i,j).at(2) ); \
            cout << echo1.str() << value1 <<endl;                                \
            cout << echo2.str() << value2 <<endl;                                \
            cout << endl;                                                        \
           }                                                                     \
           catch (const std::exception& e)                                       \
           { add_error(report,e,label+": "+block); }                             \
         }

         #define GET_MIX_MATRIX(NAME,BLOCK,__IND1,__IND2) BOOST_PP_SEQ_FOR_EACH_PRODUCT(GET_MIX_MATRIX_EL, ((NAME))((BLOCK))(BOOST_PP_TUPLE_TO_SEQ(__IND1))(BOOST_PP_TUPLE_TO_SEQ(__IND2)))

         // The names here could perhaps be improved. They are not so immediately obvious to me.

         GET_MIX_MATRIX("~chi-","UMIX",(1,2),(1,2)) cout<<endl;
         GET_MIX_MATRIX("~chi+","VMIX",(1,2),(1,2)) cout<<endl;
         GET_MIX_MATRIX("A0","PSEUDOSCALARMIX",(1,2),(1,2)) cout<<endl;
         GET_MIX_MATRIX("~d","DSQMIX",(1,2,3,4,5,6),(1,2,3,4,5,6)) cout<<endl;
         GET_MIX_MATRIX("~e-","SELMIX",(1,2,3,4,5,6),(1,2,3,4,5,6)) cout<<endl;
         GET_MIX_MATRIX("h0","SCALARMIX",(1,2),(1,2)) cout<<endl;
         GET_MIX_MATRIX("~chi0","NMIX",(1,2,3,4),(1,2,3,4)) cout<<endl;
         GET_MIX_MATRIX("H+","CHARGEMIX",(1,2),(1,2)) cout<<endl;
         GET_MIX_MATRIX("~u","USQMIX",(1,2,3,4,5,6),(1,2,3,4,5,6)) cout<<endl;
         GET_MIX_MATRIX("~nu","SNUMIX",(1,2,3),(1,2,3)) cout<<endl;

         cout<<endl;
         cout << "Next up: running parameters" << endl;
         cout << "These are all given in the DRbar scheme, at least when running FlexibleSUSY or SoftSUSY. ";
         cout << "There may be some switching or converting once other spectrum generator are added." << endl;
         cout<<endl;
         cout << "Spectrum object running parameters are currently defined at scale Q=" 
              << spec.GetScale() << " [GeV]" << endl << endl;
         cout<<endl; 
         cout << "-- Dimensionless parameters --" <<endl;          
         cout << endl << "Gauge couplings:" << endl << endl;
         ECHO(  spec.get(Par::dimensionless,"g1")  )  // U_Y(1) gauge coupling in SU(5) normalisation  
         ECHO(  slhaea.at("GAUGE").at(1).at(1)  ) // This is in the Standard Model normalisation as per SLHA conventions
         cout << "Note: " << spec.get(Par::dimensionless,"g1") << " * sqrt(3/5) = "
                          << spec.get(Par::dimensionless,"g1")*sqrt(3./5.) << endl;
         cout<<endl;
         ECHO(  spec.get(Par::dimensionless,"g2")  )  // SU(2) gauge coupling
         ECHO(  slhaea.at("GAUGE").at(2).at(1)  )
         cout<<endl;
         ECHO(  spec.get(Par::dimensionless,"g3")  )  // SU(3) gauge coupling
         ECHO(  slhaea.at("GAUGE").at(3).at(1)  )
         cout<<endl;
 
         cout << endl << "Yukawa matrices:" << endl << endl;

         // Note, currently we are not using a matrix object or any such thing, so you have to
         // extract the elements of the matrix one at a time. It would probably be handy to
         // add such a return type though.

         #define GET_MATRIX_EL(r, PRODUCT)                                       \
         {                                                                       \
            str label = BOOST_PP_SEQ_ELEM(0, PRODUCT);                           \
            str block = BOOST_PP_SEQ_ELEM(1, PRODUCT);                           \
            int i = BOOST_PP_SEQ_ELEM(2, PRODUCT);                               \
            int j = BOOST_PP_SEQ_ELEM(3, PRODUCT);                               \
           try{                                                                  \
            std::ostringstream echo1;                                            \
            std::ostringstream echo2;                                            \
            echo1 <<     "  spec.get(Par::dimensionless,"<<label<<","<<i<<","<<j<<") = "; \
            double value1 = spec.get(Par::dimensionless,label,i,j); \
            echo2 <<     "  SLHAea::to<double>( slhaea.at("<<block<<").at("<<i<<","<<j<<").at(2) ) = "; \
            double value2 = SLHAea::to<double>( slhaea.at(block).at(i,j).at(2) ); \
            cout << echo1.str() << value1 <<endl;                                \
            cout << echo2.str() << value2 <<endl;                                \
            cout << endl;                                                        \
           } catch (const std::exception& e)                                       \
           { add_error(report,e,label+": "+block); }                             \
         }

         #define GET_MATRIX(NAME,BLOCK,__IND1,__IND2) BOOST_PP_SEQ_FOR_EACH_PRODUCT(GET_MATRIX_EL, ((NAME))((BLOCK))(BOOST_PP_TUPLE_TO_SEQ(__IND1))(BOOST_PP_TUPLE_TO_SEQ(__IND2)))

         GET_MATRIX("Yu","YU",(1,2,3),(1,2,3)) cout << endl; 
         GET_MATRIX("Yd","YD",(1,2,3),(1,2,3)) cout << endl; 
         GET_MATRIX("Ye","YE",(1,2,3),(1,2,3)) cout << endl; 

         // Mass dimension 1 parameters
         
         cout<<endl;
         cout<<"MSSM mass dimension 1 running parameters"<<endl;
         cout<<endl;
         ECHO(  spec.get(Par::mass1,"M1")    )  // Gaugino mass parameter "MassB"
         ECHO(  slhaea.at("MSOFT").at(1).at(1)                )
         cout<<endl;
         ECHO(  spec.get(Par::mass1,"M2")    )  // Gaugino mass parameter "MassWB"
         ECHO(  slhaea.at("MSOFT").at(2).at(1)                )
         cout<<endl;
         ECHO(  spec.get(Par::mass1,"M3")    )  // Gaugino mass parameter "MassG"
         ECHO(  slhaea.at("MSOFT").at(3).at(1)                )
         cout<<endl;
         ECHO(  spec.get(Par::mass1,"Mu")    )  // Superpotential mu parameter
         ECHO(  slhaea.at("HMIX").at(1).at(1)                 )
         cout<<endl;
         ECHO(  spec.get(Par::mass1,"vd")    )  // Down-type Higgs vev
         ECHO(  slhaea.at("HMIX").at(102).at(1)               )
         cout<<endl;
         ECHO(  spec.get(Par::mass1,"vu")    )  // Up-type Higgs vev
         ECHO(  slhaea.at("HMIX").at(103).at(1)               )
         cout<<endl;

         // Matrices

         #define GET_M1_MATRIX_EL(r, PRODUCT)                                    \
         {                                                                       \
            str label = BOOST_PP_SEQ_ELEM(0, PRODUCT);                           \
            str block = BOOST_PP_SEQ_ELEM(1, PRODUCT);                           \
            int i = BOOST_PP_SEQ_ELEM(2, PRODUCT);                               \
            int j = BOOST_PP_SEQ_ELEM(3, PRODUCT);                               \
           try{                                                                  \
            std::ostringstream echo1;                                            \
            std::ostringstream echo2;                                            \
            echo1 <<     "  spec.get(Par::mass1,"<<label<<","<<i<<","<<j<<") = "; \
            double value1 = spec.get(Par::mass1,label,i,j); \
            echo2 <<     "  SLHAea::to<double>( slhaea.at("<<block<<").at("<<i<<","<<j<<").at(2) ) = "; \
            double value2 = SLHAea::to<double>( slhaea.at(block).at(i,j).at(2) ); \
            cout << echo1.str() << value1 <<endl;                                \
            cout << echo2.str() << value2 <<endl;                                \
            cout << endl;                                                        \
           } catch (const std::exception& e)                                       \
           { add_error(report,e,label+": "+block); }                             \
         }

         #define GET_M1_MATRIX(NAME,BLOCK,__IND1,__IND2) BOOST_PP_SEQ_FOR_EACH_PRODUCT(GET_M1_MATRIX_EL, ((NAME))((BLOCK))(BOOST_PP_TUPLE_TO_SEQ(__IND1))(BOOST_PP_TUPLE_TO_SEQ(__IND2)))

         cout << endl << "Triliner coupling matrices? SLHA says these blocks should be called AU,AD,AE, not TU,TD,TE though, so I'm not sure. Need to check with Peter." << endl << endl;

         // Seem to be the trilinears, and TYu and au etc. seem to be equal. Ask Peter...

         GET_M1_MATRIX("TYu","TU",(1,2,3),(1,2,3)) cout << endl; 
         GET_M1_MATRIX("TYd","TD",(1,2,3),(1,2,3)) cout << endl; 
         GET_M1_MATRIX("TYe","TE",(1,2,3),(1,2,3)) cout << endl; 
         cout << endl; 
         GET_M1_MATRIX("au","TU",(1,2,3),(1,2,3)) cout << endl; 
         GET_M1_MATRIX("ad","TD",(1,2,3),(1,2,3)) cout << endl; 
         GET_M1_MATRIX("ae","TE",(1,2,3),(1,2,3)) cout << endl; 
 
         // Mass dimension 2 parameters

         cout<<endl;
         cout<<"MSSM mass dimension 2 running parameters"<<endl;
         cout<<endl;
         ECHO(  spec.get(Par::mass2,"mHd2")  )  // Down-type Higgs soft mass
         ECHO(  slhaea.at("MSOFT").at(21).at(1)               )
         cout<<endl;
         ECHO(  spec.get(Par::mass2,"mHu2")  )  // Up-type Higgs soft mass
         ECHO(  slhaea.at("MSOFT").at(22).at(1)               )
         cout<<endl;
         ECHO(  spec.get(Par::mass2,"BMu")   )  // Higgs bilinear soft parameter
         ECHO(  slhaea.at("HMIX").at(101).at(1)               )
         cout<<endl;

         // Matrices
           
         #define GET_M2_MATRIX_EL(r, PRODUCT)                                    \
         {                                                                       \
            str label = BOOST_PP_SEQ_ELEM(0, PRODUCT);                           \
            str block = BOOST_PP_SEQ_ELEM(1, PRODUCT);                           \
            int i = BOOST_PP_SEQ_ELEM(2, PRODUCT);                               \
            int j = BOOST_PP_SEQ_ELEM(3, PRODUCT);                               \
            std::ostringstream echo1;                                            \
           try {                                                                 \
            std::ostringstream echo2;                                            \
            echo1 <<     "  spec.get(Par::mass2,"<<label<<","<<i<<","<<j<<") = "; \
            double value1 = spec.get(Par::mass2,label,i,j); \
            echo2 <<     "  SLHAea::to<double>( slhaea.at("<<block<<").at("<<i<<","<<j<<").at(2) ) = "; \
            double value2 = SLHAea::to<double>( slhaea.at(block).at(i,j).at(2) ); \
            cout << echo1.str() << value1 <<endl;                                \
            cout << echo2.str() << value2 <<endl;                                \
            cout << endl;                                                        \
           } catch (const std::exception& e)                                       \
           { add_error(report,e,label+": "+block); }                             \
        }

         #define GET_M2_MATRIX(NAME,BLOCK,__IND1,__IND2) BOOST_PP_SEQ_FOR_EACH_PRODUCT(GET_M2_MATRIX_EL, ((NAME))((BLOCK))(BOOST_PP_TUPLE_TO_SEQ(__IND1))(BOOST_PP_TUPLE_TO_SEQ(__IND2)))

         cout << endl << "Mass matrices:" << endl << endl;

         GET_M2_MATRIX("mq2","MSQ2",(1,2,3),(1,2,3)) cout << endl; 
         GET_M2_MATRIX("mu2","MSU2",(1,2,3),(1,2,3)) cout << endl; 
         GET_M2_MATRIX("md2","MSD2",(1,2,3),(1,2,3)) cout << endl; 
         GET_M2_MATRIX("me2","MSE2",(1,2,3),(1,2,3)) cout << endl; 
         GET_M2_MATRIX("ml2","MSL2",(1,2,3),(1,2,3)) cout << endl; 

         cout << endl; 

         /// NEW! Tests of override setters
         /// These cannot be run on a const spectrum object, so we need to clone it first
         std::unique_ptr<SubSpectrum> clonedspec = spec.clone();
  
         cout << "Testing set_override functions" << endl;

         cout << "Original M1:" << clonedspec->get(Par::mass1,"M1") << endl;
         clonedspec->set_override(Par::mass1,-666,"M1");
         cout << "Override M1:" << clonedspec->get(Par::mass1,"M1") << endl;
          // Check that original can still be accessed using special optional argument
         cout << "Original M1 via no_overrides:" << clonedspec->get(Par::mass1,"M1",ignore_overrides) << endl;

         cout << "Original ~e-(1):" << clonedspec->get(Par::Pole_Mass,"~e-",1) << endl;
         clonedspec->set_override(Par::Pole_Mass,-667,"~e-",1);
         cout << "Override ~e-(1):" << clonedspec->get(Par::Pole_Mass,"~e-",1) << endl;
         cout << "Original ~e-(1) via no_overrides:" << clonedspec->get(Par::Pole_Mass,"~e-",1,ignore_overrides) << endl;

         // Make sure that we can set overrides via long name strings properly
         cout << "Original ~e-(2):" << clonedspec->get(Par::Pole_Mass,"~e-",2) << endl;
         clonedspec->set_override(Par::Pole_Mass,-345,"~e-_2");
         cout << "Override ~e-(2):" << clonedspec->get(Par::Pole_Mass,"~e-",2) << endl;
         cout << "Original ~e-(2) via no_overrides:" << clonedspec->get(Par::Pole_Mass,"~e-",2,ignore_overrides) << endl;
         clonedspec->set_override(Par::Pole_Mass,-347,"~e-",2);
         cout << "Override ~e-(2) (second time):" << clonedspec->get(Par::Pole_Mass,"~e-",2) << endl;
         cout << "Original ~e-(2) via no_overrides (second time):" << clonedspec->get(Par::Pole_Mass,"~e-",2,ignore_overrides) << endl;



         cout << "Original ml2(1,1):" << clonedspec->get(Par::mass2,"ml2",1,1) << endl;
         clonedspec->set_override(Par::mass2,-668,"ml2",1,1);
         cout << "Override ml2(1,1):" << clonedspec->get(Par::mass2,"ml2",1,1) << endl;
         cout << "Original ml2(1,1) via no_overrides:" << clonedspec->get(Par::mass2,"ml2",1,1,ignore_overrides) << endl;


         /// Now add some entry that didn't exist before
         cout << "has 'new_entry'? " << clonedspec->has(Par::mass1,"new_entry") << endl;
         cout << "..." << endl;
         /// Note: if we try to do it like this, it should fail:
         //clonedspec->set_override(Par::mass2,-1234,"new_entry"); // incorrect: "allow_new" false by default
         clonedspec->set_override(Par::mass1,-1234,"new_entry",true); // correct: "allow_new" = true
         cout << "has 'new_entry'? " << clonedspec->has(Par::mass1,"new_entry") << endl;
         cout << "new_entry = " << clonedspec->get(Par::mass1,"new_entry") << endl;
         cout << endl; 

         /// TODO: Tests of ordinary 'setter' functions (these actually replace data in the wrapped object) 


         /// Tests of spectrum/particle database antiparticle getters/setters interaction
         cout << "Test retrieval of antiparticle entries" << endl;

         cout << "has '~e+' pole mass? " << clonedspec->has(Par::Pole_Mass,"~e+",1) << endl;
         cout << "'~e+' pole mass = " << clonedspec->get(Par::Pole_Mass,"~e+",1) << endl;
         cout << "'~e-' pole mass = " << clonedspec->get(Par::Pole_Mass,"~e-",1) << endl;
         cout << "Setting new ~e+ pole mass value" << endl;
         clonedspec->set(Par::Pole_Mass,-666,"~e+",1);
         cout << "'~e+' pole mass = " << clonedspec->get(Par::Pole_Mass,"~e+",1) << endl;
         cout << "'~e-' pole mass = " << clonedspec->get(Par::Pole_Mass,"~e-",1) << endl;
         cout << "Setting override ~e+ pole mass value" << endl;
         // Need to turn on the "allow_new" check for this, because no explicit entry for
         // ~e+_1 exists yet, and need to turn on the "decouple" option to prevent conversion
         // to the antiparticle string name. This action will decouple the ~e-_1 and ~e+_1 masses from
         // here onwards.
         clonedspec->set_override(Par::Pole_Mass,-999,"~e+",1,true,true); // "allow_new" + "decouple" = true
         cout << "'~e+' pole mass = " << clonedspec->get(Par::Pole_Mass,"~e+",1) << endl;
         cout << "'~e-' pole mass = " << clonedspec->get(Par::Pole_Mass,"~e-",1) << endl;
         cout << "Set ~e+ pole mass via PDG code" << endl;
         // Can leave safety check on this time, because now an explicit entry for 
         // ~e+_1 DOES exist (i.e. the previous override entry)
         clonedspec->set_override(Par::Pole_Mass,-111,std::make_pair(-1000011,0));
         cout << "'(-1000011,0)' pole mass = " << clonedspec->get(Par::Pole_Mass,std::make_pair(-1000011,0)) << endl;
         cout << "'~e+' pole mass = " << clonedspec->get(Par::Pole_Mass,"~e+",1) << endl;
         cout << "'~e-' pole mass = " << clonedspec->get(Par::Pole_Mass,"~e-",1) << endl;
         cout << "Setting new ~e+ pole mass value (will be hidden by override!)" << endl;
         // This should also throw a warning explaining that the newly set value is not retrievable by
         // the getters, due to being hidden by an override value.
         clonedspec->set(Par::Pole_Mass,-96969,"~e+",1);
         cout << "'~e+' pole mass = " << clonedspec->get(Par::Pole_Mass,"~e+",1) << endl;
         cout << "'~e-' pole mass = " << clonedspec->get(Par::Pole_Mass,"~e-",1) << endl;
         cout << endl;

         cout << "has '~e+,2' pole mass? " << clonedspec->has(Par::Pole_Mass,"~e+",2) << endl;
         cout << "'~e+,2' pole mass = " << clonedspec->get(Par::Pole_Mass,"~e+",2) << endl;
         cout << "'~e-,2' pole mass = " << clonedspec->get(Par::Pole_Mass,"~e-",2) << endl;
         cout << "Setting new ~e+,2 pole mass value" << endl;
         clonedspec->set(Par::Pole_Mass,-666,"~e+",2);
         cout << "'~e+,2' pole mass = " << clonedspec->get(Par::Pole_Mass,"~e+",2) << endl;
         cout << "'~e-,2' pole mass = " << clonedspec->get(Par::Pole_Mass,"~e-",2) << endl;
         cout << "Setting override ~e+,2 pole mass value" << endl;
         clonedspec->set_override(Par::Pole_Mass,-999,"~e+",2,true);
         cout << "'~e+,2' pole mass = " << clonedspec->get(Par::Pole_Mass,"~e+",2) << endl;
         cout << "'~e-,2' pole mass = " << clonedspec->get(Par::Pole_Mass,"~e-",2) << endl;
         cout << "Set ~e+,2 pole mass via PDG code" << endl;
         clonedspec->set_override(Par::Pole_Mass,-111,std::make_pair(-1000013,0));
         cout << "'(-1000013,0)' pole mass = " << clonedspec->get(Par::Pole_Mass,std::make_pair(-1000013,0)) << endl;
         cout << "'~e+,2' pole mass = " << clonedspec->get(Par::Pole_Mass,"~e+",2) << endl;
         cout << "'~e-,2' pole mass = " << clonedspec->get(Par::Pole_Mass,"~e-",2) << endl;


         cout << "Test report:" << std::endl << report.str();

         /// Turn SpecBit warnings to 'fatal' in order to trigger stop after this function runs. 
         SpecBit_warning().raise(LOCAL_INFO,"\n *** Finished examining spectrum contents ***");  
         result = 0;
      }
    }

    // Test that output of Standard Model wrapper (e.g. QedQcdWrapper) matches
    // SMINPUTS sufficiently accurately
    // Set flag SLHAonly=1 if SMskeleton and/or MSSMskeleton are being used.
    void light_quark_test(bool&)
    {
       namespace myPipe = Pipes::light_quark_test;
       const SubSpectrum& qedqcd = **myPipe::Dep::qedqcd_subspectrum;
   
       // Check light quark mass ratios 
       logger() << "Checking light quark mass ratios:" << std::endl;
    
       /// Generate data for a plot of quark mass 
       double Qs[] = {
       1.00000000e-02,   1.25892541e-02,   1.58489319e-02,
       1.99526231e-02,   2.51188643e-02,   3.16227766e-02,
       3.98107171e-02,   5.01187234e-02,   6.30957344e-02,
       7.94328235e-02,   1.00000000e-01,   1.25892541e-01,
       1.58489319e-01,   1.99526231e-01,   2.51188643e-01,
       3.16227766e-01,   3.98107171e-01,   5.01187234e-01,
       6.30957344e-01,   7.94328235e-01,   1.00000000e+00,
       1.25892541e+00,   1.58489319e+00,   1.99526231e+00,
       2.51188643e+00,   3.16227766e+00,   3.98107171e+00,
       5.01187234e+00,   6.30957344e+00,   7.94328235e+00,
       1.00000000e+01,   1.25892541e+01,   1.58489319e+01,
       1.99526231e+01,   2.51188643e+01,   3.16227766e+01,
       3.98107171e+01,   5.01187234e+01,   6.30957344e+01,
       7.94328235e+01,   1.00000000e+02,   1.25892541e+02,
       1.58489319e+02,   1.99526231e+02,   2.51188643e+02,
       3.16227766e+02,   3.98107171e+02,   5.01187234e+02,
       6.30957344e+02,   7.94328235e+02,   1.00000000e+03,
       1.25892541e+03,   1.58489319e+03,   1.99526231e+03,
       2.51188643e+03,   3.16227766e+03,   3.98107171e+03,
       5.01187234e+03,   6.30957344e+03,   7.94328235e+03,
       1.00000000e+04,   1.25892541e+04,   1.58489319e+04,
       1.99526231e+04,   2.51188643e+04,   3.16227766e+04,
       3.98107171e+04,   5.01187234e+04,   6.30957344e+04,
       7.94328235e+04
       };

       std::vector<double> Qvec(Qs, Utils::endA(Qs));

       std::ofstream Qout;
       Qout.open("SpecBit/light_quark_txt");
 
       Qout <<std::setw(12)<<"Qin"
            <<std::setw(12)<<"Qreal"
            <<std::setw(12)<<"alphaS"
            <<std::setw(12)<<"md"
            <<std::setw(12)<<"mu"
            <<std::setw(12)<<"ms"
            <<std::setw(12)<<"mu/md"
            <<std::setw(12)<<"ms/md"
            <<std::endl;      
       for(std::vector<double>::iterator it = Qvec.begin(); it != Qvec.end(); ++it) 
       {
          // Clone to avoid buildup of errors
          std::unique_ptr<SubSpectrum> SMloop = qedqcd.clone();

          SMloop->RunToScale(*it);
          double Q = SMloop->GetScale();
          double mu = SMloop->get(Par::mass1,"u");
          double md = SMloop->get(Par::mass1,"d");
          double ms = SMloop->get(Par::mass1,"s");
          double alphas = SMloop->get(Par::dimensionless,"alphaS");
          // Write to file
          Qout <<std::setw(12)<<*it
               <<std::setw(12)<<Q
               <<std::setw(12)<<alphas
               <<std::setw(12)<<md
               <<std::setw(12)<<mu
               <<std::setw(12)<<ms
               <<std::setw(12)<<mu/md
               <<std::setw(12)<<ms/md
               <<std::endl;
       }

       Qout.close();
  
       std::cout << " light quark test finished, bailing out!" << std::endl;
       exit(0);
    }

  }

}

#undef PDB<|MERGE_RESOLUTION|>--- conflicted
+++ resolved
@@ -57,17 +57,11 @@
       // Retrieve pointer to Spectrum object, delivered by dependency resolver
       // Module function asks for Spectrum* with capability unimproved_MSSM_spectrum.
       namespace myPipe = Pipes::MSSMspectrum_test;
-<<<<<<< HEAD
       const Spectrum& fullspectrum = *myPipe::Dep::unimproved_MSSM_spectrum;
       const SubSpectrum& spec = fullspectrum.get_HE(); // MSSMSpec SubSpectrum object
       const SubSpectrum& SM   = fullspectrum.get_LE(); // QedQcdWrapper SubSpectrum object
-=======
-      const Spectrum& fullspectrum = **myPipe::Dep::unimproved_MSSM_spectrum;
-      const SubSpectrum& spec = *fullspectrum.get_HE(); // MSSMSpec SubSpectrum object
-      const SubSpectrum& SM   = *fullspectrum.get_LE(); // QedQcdWrapper SubSpectrum object
 
       using namespace Par; // Bring parameter tags into scope
->>>>>>> cf43379a
 
       std::ostringstream report; // Information about any problems encountered
 
@@ -197,28 +191,19 @@
          // spectrum generator output SLHA files which use PDG numbers anyway, so I
          // think this makes sense.
          cout<<"Lightest neutral Higgs boson pole mass:"<<endl;
-<<<<<<< HEAD
-         ECHO(  fullspectrum.get(Par::Pole_Mass, PDB.short_name_pair(25,0) )   )
-         ECHO(  fullspectrum.get(Par::Pole_Mass, PDB.long_name(25,0) )         )
-         ECHO(  fullspectrum.get(Par::Pole_Mass,25,0)                          )
-         ECHO(  fullspectrum.get(Par::Pole_Mass, PDB.pdg_pair("h0",1) )        )
-         ECHO(  fullspectrum.get(Par::Pole_Mass,"h0",1)                        )
-         ECHO(  fullspectrum.get(Par::Pole_Mass,"h0_1")                        )
-=======
          ECHO(  fullspectrum.get(Pole_Mass, PDB.short_name_pair(25,0) )   )
          ECHO(  fullspectrum.get(Pole_Mass, PDB.long_name(25,0) )         )
          ECHO(  fullspectrum.get(Pole_Mass,25,0)                          )
          ECHO(  fullspectrum.get(Pole_Mass, PDB.pdg_pair("h0",1) )        )
          ECHO(  fullspectrum.get(Pole_Mass,"h0",1)                        )
          ECHO(  fullspectrum.get(Pole_Mass,"h0_1")                        )
->>>>>>> cf43379a
-
-         ECHO(  spec.get(Par::Pole_Mass, PDB.short_name_pair(25,0) )   )
-         ECHO(  spec.get(Par::Pole_Mass, PDB.long_name(25,0) )         )
-         ECHO(  spec.get(Par::Pole_Mass,25,0)                          )
-         ECHO(  spec.get(Par::Pole_Mass, PDB.pdg_pair("h0",1) )        )
-         ECHO(  spec.get(Par::Pole_Mass,"h0",1)                        )
-         ECHO(  spec.get(Par::Pole_Mass,"h0_1")                        )
+
+         ECHO(  spec.get(Pole_Mass, PDB.short_name_pair(25,0) )   )
+         ECHO(  spec.get(Pole_Mass, PDB.long_name(25,0) )         )
+         ECHO(  spec.get(Pole_Mass,25,0)                          )
+         ECHO(  spec.get(Pole_Mass, PDB.pdg_pair("h0",1) )        )
+         ECHO(  spec.get(Pole_Mass,"h0",1)                        )
+         ECHO(  spec.get(Pole_Mass,"h0_1")                        )
 
          cout<<endl;
          cout<<"Retrieval of Spectrum object contents, with"<<endl;
