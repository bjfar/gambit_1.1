--- conflicted
+++ resolved
@@ -13,13 +13,10 @@
 ///          (ben.farmer@gmail.com)
 ///    \date 2015 Aug
 ///
-<<<<<<< HEAD
 ///  \author Tomas Gonzalo
 ///          (t.e.gonzalo@fys.uio.no_)
 ///     \date 2016 Apr, May, June
 ///  
-=======
->>>>>>> a4872448
 ///  *********************************************
 
 #include <string>
@@ -56,7 +53,6 @@
        return;
     }
 
-<<<<<<< HEAD
     // Testing function for SPheno
     void SPheno_MSSM_test(bool &result)
     {
@@ -68,10 +64,7 @@
       result = 0;
     }
     
-    /// Verify consistency of the contents of a Spectrum object of capability MSSMspectrum. 
-=======
     /// Verify consistency of the contents of a Spectrum object of capability MSSMspectrum.
->>>>>>> a4872448
     /// (derived from old 'exampleRead' function)
     void MSSMspectrum_test (bool &result)
     {
