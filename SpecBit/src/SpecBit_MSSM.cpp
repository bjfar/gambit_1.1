//   GAMBIT: Global and Modular BSM Inference Tool
//   *********************************************
///  \file
///
///  Functions of module SpecBit
///
///  These functions link ModelParameters to
///  Spectrum objects in various ways (by running
///  spectrum generators, etc.)
///
///  *********************************************
///
///  Authors (add name and date if you modify):
///
///  \author Ben Farmer
///          (benjamin.farmer@fysik.su.se)
///    \date 2014 Sep - Dec, 2015 Jan - Mar
///
///  \author Christopher Rogan
///          (christophersrogan@gmail.com)
///  \date 2015 Apr
///
///  *********************************************

#include <string>
#include <sstream>
#include <cmath>
#include <complex>

#include "gambit/Elements/gambit_module_headers.hpp"
#include "gambit/Elements/spectrum_factories.hpp"
#include "gambit/Models/SimpleSpectra/MSSMSimpleSpec.hpp"
#include "gambit/Utils/stream_overloads.hpp" // Just for more convenient output to logger
#include "gambit/Utils/util_macros.hpp"
#include "gambit/SpecBit/SpecBit_rollcall.hpp"
#include "gambit/SpecBit/SpecBit_helpers.hpp"
#include "gambit/SpecBit/QedQcdWrapper.hpp"
#include "gambit/SpecBit/MSSMSpec.hpp"
#include "gambit/SpecBit/model_files_and_boxes.hpp" // #includes lots of flexiblesusy headers and defines interface classes

// Flexible SUSY stuff (should not be needed by the rest of gambit)
#include "flexiblesusy/src/ew_input.hpp"
#include "flexiblesusy/src/lowe.h" // From softsusy; used by flexiblesusy
#include "flexiblesusy/src/numerics2.hpp"
#include "flexiblesusy/src/two_loop_corrections.hpp"

// Switch for debug mode
//#define SPECBIT_DEBUG

namespace Gambit
{

  namespace SpecBit
  {
    using namespace LogTags;
    using namespace flexiblesusy;

    // To check if a model is currently being scanned:
    // bool Pipes::<fname>::ModelInUse(str model_name)

    /// @{ Non-Gambit convenience functions
    //  =======================================================================
    //  These are not known to Gambit, but they do basically all the real work.
    //  The Gambit module functions merely wrap the functions here and hook
    //  them up to their dependencies, and input parameters.

    /// Compute an MSSM spectrum using flexiblesusy
    // In GAMBIT there are THREE flexiblesusy MSSM spectrum generators currently in
    // use, for each of three possible boundary condition types:
    //   - GUT scale input
    //   - Electroweak symmetry breaking scale input
    //   - Intermediate scale Q input
    // These each require slightly different setup, but once that is done the rest
    // of the code required to run them is the same; this is what is contained in
    // the below template function.
    // MI for Model Interface, as defined in model_files_and_boxes.hpp
    template <class MI>
    Spectrum run_FS_spectrum_generator
        ( const typename MI::InputParameters& input
        , const SMInputs& sminputs
        , const Options& runOptions
        , const std::map<str, safe_ptr<double> >& input_Param
        )
    {
      // SoftSUSY object used to set quark and lepton masses and gauge
      // couplings in QEDxQCD effective theory
      // Will be initialised by default using values in lowe.h, which we will
      // override next.
      softsusy::QedQcd oneset;

      // Fill QedQcd object with SMInputs values
      setup_QedQcd(oneset,sminputs);

      // Run everything to Mz
      oneset.toMz();

      // Create spectrum generator object
      typename MI::SpectrumGenerator spectrum_generator;

      // Spectrum generator settings
      // Default options copied from flexiblesusy/src/spectrum_generator_settings.hpp
      //
      // | enum                             | possible values              | default value   |
      // |----------------------------------|------------------------------|-----------------|
      // | precision                        | any positive double          | 1.0e-4          |
      // | max_iterations                   | any positive double          | 0 (= automatic) |
      // | algorithm                        | 0 (two-scale) or 1 (lattice) | 0 (= two-scale) |
      // | calculate_sm_masses              | 0 (no) or 1 (yes)            | 0 (= no)        |
      // | pole_mass_loop_order             | 0, 1, 2                      | 2 (= 2-loop)    |
      // | ewsb_loop_order                  | 0, 1, 2                      | 2 (= 2-loop)    |
      // | beta_loop_order                  | 0, 1, 2                      | 2 (= 2-loop)    |
      // | threshold_corrections_loop_order | 0, 1                         | 1 (= 1-loop)    |
      // | higgs_2loop_correction_at_as     | 0, 1                         | 1 (= enabled)   |
      // | higgs_2loop_correction_ab_as     | 0, 1                         | 1 (= enabled)   |
      // | higgs_2loop_correction_at_at     | 0, 1                         | 1 (= enabled)   |
      // | higgs_2loop_correction_atau_atau | 0, 1                         | 1 (= enabled)   |


      #define SPECGEN_SET(NAME,TYPE,DEFAULTVAL) \
         CAT_2(spectrum_generator.set_, NAME) BOOST_PP_LPAREN() runOptions.getValueOrDef<TYPE> \
               BOOST_PP_LPAREN() DEFAULTVAL BOOST_PP_COMMA() STRINGIFY(NAME) \
               BOOST_PP_RPAREN() BOOST_PP_RPAREN()
      // Ugly I know. It expands to:
      // spectrum_generator.set_NAME(runOptions.getValueOrDef<TYPE>(DEFAULTVAL,"NAME"))

      // For debugging only; check expansions
      // #ifdef SPECBIT_DEBUG
      //    #define ECHO(COMMAND) std::cout << SAFE_STRINGIFY(COMMAND) << std::endl
      //    ECHO(  SPECGEN_SET(precision_goal,                 double, 1.0e-4)  );
      //    #undef ECHO
      // #endif

      SPECGEN_SET(precision_goal,                    double, 1.0e-4);
      SPECGEN_SET(max_iterations,                    double, 0 );
      SPECGEN_SET(calculate_sm_masses,               bool, false );
      SPECGEN_SET(pole_mass_loop_order,              int, 2 );
      SPECGEN_SET(ewsb_loop_order,                   int, 2 );
      SPECGEN_SET(beta_loop_order,                   int, 2 );
      SPECGEN_SET(threshold_corrections_loop_order,  int, 1 );

      #undef SPECGEN_SET

      // Higgs loop corrections are a little different... sort them out now
      Two_loop_corrections two_loop_settings;

      // alpha_t alpha_s
      // alpha_b alpha_s
      // alpha_t^2 + alpha_t alpha_b + alpha_b^2
      // alpha_tau^2
      two_loop_settings.higgs_at_as
         = runOptions.getValueOrDef<bool>(true,"use_higgs_2loop_at_as");
      two_loop_settings.higgs_ab_as
         = runOptions.getValueOrDef<bool>(true,"use_higgs_2loop_ab_as");
      two_loop_settings.higgs_at_at
         = runOptions.getValueOrDef<bool>(true,"use_higgs_2loop_at_at");
      two_loop_settings.higgs_atau_atau
         = runOptions.getValueOrDef<bool>(true,"use_higgs_2loop_atau_atau");

      spectrum_generator.set_two_loop_corrections(two_loop_settings);

      // Generate spectrum
      spectrum_generator.run(oneset, input);

      // Extract report on problems...
      const typename MI::Problems& problems = spectrum_generator.get_problems();

      // Create Model_interface to carry the input and results, and know
      // how to access the flexiblesusy routines.
      // Note: Output of spectrum_generator.get_model() returns type, e.g. CMSSM.
      // Need to convert it to type CMSSM_slha (which alters some conventions of
      // parameters into SLHA format)
      MI model_interface(spectrum_generator,oneset,input);

      // Create SubSpectrum object to wrap flexiblesusy data
      // THIS IS STATIC so that it lives on once we leave this module function. We
      // therefore cannot run the same spectrum generator twice in the same loop and
      // maintain the spectrum resulting from both. But we should never want to do
      // this.
      // A pointer to this object is what gets turned into a SubSpectrum pointer and
      // passed around Gambit.
      //
      // This object will COPY the interface data members into itself, so it is now the
      // one-stop-shop for all spectrum information, including the model interface object.
      MSSMSpec<MI> mssmspec(model_interface, "FlexibleSUSY", "1.1.0");

      // Add extra information about the scales used to the wrapper object
      // (last parameter turns on the 'allow_new' option for the override setter, which allows
      //  us to set parameters that don't previously exist)
      mssmspec.set_override(Par::mass1,spectrum_generator.get_high_scale(),"high_scale",true);
      mssmspec.set_override(Par::mass1,spectrum_generator.get_susy_scale(),"susy_scale",true);
      mssmspec.set_override(Par::mass1,spectrum_generator.get_low_scale(), "low_scale", true);

      // Add theory errors
      static const MSSM_strs ms;

      static const std::vector<int> i12     = initVector(1,2);
      static const std::vector<int> i123    = initVector(1,2,3);
      static const std::vector<int> i1234   = initVector(1,2,3,4);
      static const std::vector<int> i123456 = initVector(1,2,3,4,5,6);

      // 3% theory "error"
      mssmspec.set_override_vector(Par::Pole_Mass_1srd_high, 0.03, ms.pole_mass_pred, true);
      mssmspec.set_override_vector(Par::Pole_Mass_1srd_low,  0.03, ms.pole_mass_pred, true);
      mssmspec.set_override_vector(Par::Pole_Mass_1srd_high, 0.03, ms.pole_mass_strs_1_6, i123456, true);
      mssmspec.set_override_vector(Par::Pole_Mass_1srd_low,  0.03, ms.pole_mass_strs_1_6, i123456, true);
      mssmspec.set_override_vector(Par::Pole_Mass_1srd_high, 0.03, "~chi0", i1234, true);
      mssmspec.set_override_vector(Par::Pole_Mass_1srd_low,  0.03, "~chi0", i1234, true);
      mssmspec.set_override_vector(Par::Pole_Mass_1srd_high, 0.03, ms.pole_mass_strs_1_3, i123, true);
      mssmspec.set_override_vector(Par::Pole_Mass_1srd_low,  0.03, ms.pole_mass_strs_1_3, i123, true);
      mssmspec.set_override_vector(Par::Pole_Mass_1srd_high, 0.03, ms.pole_mass_strs_1_2, i12,  true);
      mssmspec.set_override_vector(Par::Pole_Mass_1srd_low,  0.03, ms.pole_mass_strs_1_2, i12,  true);

      // Do the lightest Higgs mass seperately.  The default in most codes is 3 GeV. That seems like
      // an underestimate if the stop masses are heavy enough, but an overestimate for most points.
      double rd_mh1 = 2.0 / mssmspec.get(Par::Pole_Mass, ms.h0, 1);
      mssmspec.set_override(Par::Pole_Mass_1srd_high, rd_mh1, "h0", 1, true);
      mssmspec.set_override(Par::Pole_Mass_1srd_low,  rd_mh1, "h0", 1, true);

      // Save the input value of TanBeta
      if (input_Param.find("TanBeta") != input_Param.end())
      {
        mssmspec.set_override(Par::dimensionless, *input_Param.at("TanBeta"), "TanBeta_input", true);
      }

      // Create a second SubSpectrum object to wrap the qedqcd object used to initialise the spectrum generator
      // Attach the sminputs object as well, so that SM pole masses can be passed on (these aren't easily
      // extracted from the QedQcd object, so use the values that we put into it.)
      QedQcdWrapper qedqcdspec(oneset,sminputs);

      // Deal with points where spectrum generator encountered a problem
      #ifdef SPECBIT_DEBUG
        std::cout<<"Problem? "<<problems.have_problem()<<std::endl;
      #endif
      if( problems.have_problem() )
      {
         if( runOptions.getValueOrDef<bool>(false,"invalid_point_fatal") )
         {
            ///TODO: Need to tell gambit that the spectrum is not viable somehow. For now
            /// just die.
            std::ostringstream errmsg;
            errmsg << "A serious problem was encountered during spectrum generation!; ";
            errmsg << "Message from FlexibleSUSY below:" << std::endl;
            problems.print_problems(errmsg);
            problems.print_warnings(errmsg);
            SpecBit_error().raise(LOCAL_INFO,errmsg.str());
         }
         else
         {
            /// Check what the problem was
            /// see: contrib/MassSpectra/flexiblesusy/src/problems.hpp
            std::ostringstream msg;
            //msg << "";
            //if( have_bad_mass()      ) msg << "bad mass " << std::endl; // TODO: check which one
            //if( have_tachyon()       ) msg << "tachyon" << std::endl;
            //if( have_thrown()        ) msg << "error" << std::endl;
            //if( have_non_perturbative_parameter()   ) msg << "non-perturb. param" << std::endl; // TODO: check which
            //if( have_failed_pole_mass_convergence() ) msg << "fail pole mass converg." << std::endl; // TODO: check which
            //if( no_ewsb()            ) msg << "no ewsb" << std::endl;
            //if( no_convergence()     ) msg << "no converg." << std::endl;
            //if( no_perturbative()    ) msg << "no pertub." << std::endl;
            //if( no_rho_convergence() ) msg << "no rho converg." << std::endl;
            //if( msg.str()=="" ) msg << " Unrecognised problem! ";

            /// Fast way for now:
            problems.print_problems(msg);
            invalid_point().raise(msg.str()); //TODO: This message isn't ending up in the logs.
         }
      }

      if( problems.have_warning() )
      {
         std::ostringstream msg;
         problems.print_warnings(msg);
         SpecBit_warning().raise(LOCAL_INFO,msg.str()); //TODO: Is a warning the correct thing to do here?
      }

      // Write SLHA file (for debugging purposes...)
      #ifdef SPECBIT_DEBUG
         typename MI::SlhaIo slha_io;
         slha_io.set_spinfo(problems);
         slha_io.set_sminputs(oneset);
         slha_io.set_minpar(input);
         slha_io.set_extpar(input);
         slha_io.set_spectrum(mssmspec.model_interface.model);
         slha_io.write_to_file("SpecBit/initial_CMSSM_spectrum->slha");
      #endif

      // Package QedQcd SubSpectrum object, MSSM SubSpectrum object, and SMInputs struct into a 'full' Spectrum object
      return Spectrum(qedqcdspec,mssmspec,sminputs,&input_Param);
    }


    /// Helper function for setting 3x3 matrix-valued parameters
    //  Names must conform to convention "<parname>_ij"
    Eigen::Matrix<double,3,3> fill_3x3_parameter_matrix(const std::string& rootname, const std::map<str, safe_ptr<double> >& Param)
    {
       Eigen::Matrix<double,3,3> output;
       for(int i=0; i<3; ++i) for(int j=0; j<3; ++j)
       {
         std::stringstream parname;
         parname << rootname << "_" << (i+1) << (j+1); // Assumes names in 1,2,3 convention
         output(i,j) = *Param.at(parname.str());
       }
       return output;
    }

    /// As above, but for symmetric input (i.e. 6 entries, assumed to be the upper triangle)
    Eigen::Matrix<double,3,3> fill_3x3_symmetric_parameter_matrix(const std::string& rootname, const std::map<str, safe_ptr<double> >& Param)
    {
       Eigen::Matrix<double,3,3> output;
       for(int i=0; i<3; ++i) for(int j=i; j<3; ++j)
       {
         std::stringstream parname;
         parname << rootname << "_" << (i+1) << (j+1); // Assumes names in 1,2,3 convention
         output(i,j) = *Param.at(parname.str());
       }
       return output;
    }

    /// Helper function for filling MSSM63-compatible input parameter objects
    template <class T>
    void fill_MSSM63_input(T& input, const std::map<str, safe_ptr<double> >& Param )
    {
      //double valued parameters
      input.TanBeta     = *Param.at("TanBeta");
      input.SignMu      = *Param.at("SignMu");
      input.mHu2IN      = *Param.at("mHu2");
      input.mHd2IN      = *Param.at("mHd2");
      input.MassBInput  = *Param.at("M1");
      input.MassWBInput = *Param.at("M2");
      input.MassGInput  = *Param.at("M3");

      // Sanity checks
      if(input.TanBeta<0)
      {
         std::ostringstream msg;
         msg << "Tried to set TanBeta parameter to a negative value ("<<input.TanBeta<<")! This parameter must be positive. Please check your inifile and try again.";
         SpecBit_error().raise(LOCAL_INFO,msg.str());
      }
      if(input.SignMu!=-1 and input.SignMu!=1)
      {
         std::ostringstream msg;
         msg << "Tried to set SignMu parameter to a value that is not a sign! ("<<input.SignMu<<")! This parameter must be set to either 1 or -1. Please check your inifile and try again.";
         SpecBit_error().raise(LOCAL_INFO,msg.str());
      }

      //3x3 matrices; filled with the help of a convenience function
      input.mq2Input = fill_3x3_symmetric_parameter_matrix("mq2", Param);
      input.ml2Input = fill_3x3_symmetric_parameter_matrix("ml2", Param);
      input.md2Input = fill_3x3_symmetric_parameter_matrix("md2", Param);
      input.mu2Input = fill_3x3_symmetric_parameter_matrix("mu2", Param);
      input.me2Input = fill_3x3_symmetric_parameter_matrix("me2", Param);
      input.Aeij = fill_3x3_parameter_matrix("Ae", Param);
      input.Adij = fill_3x3_parameter_matrix("Ad", Param);
      input.Auij = fill_3x3_parameter_matrix("Au", Param);

      #ifdef SPECBIT_DEBUG
        #define INPUT(p) input.p
        #define ostr std::cout
        #define oend std::endl
        ostr << "TanBeta = " << INPUT(TanBeta) << ", " << oend ;
        ostr << "SignMu = " << INPUT(SignMu) << ", " << oend;
        ostr << "mHd2IN = " << INPUT(mHd2IN) << ", " << oend;
        ostr << "mHu2IN = " << INPUT(mHu2IN) << ", " << oend;
        ostr << "mq2Input = " << oend << INPUT(mq2Input) << ", " << oend;
        ostr << "ml2Input = " << oend << INPUT(ml2Input) << ", " << oend;
        ostr << "md2Input = " << oend << INPUT(md2Input) << ", " << oend;
        ostr << "mu2Input = " << oend << INPUT(mu2Input) << ", " << oend;
        ostr << "me2Input = " << oend << INPUT(me2Input) << ", " << oend;
        ostr << "MassBInput = " << INPUT(MassBInput) << ", " << oend;
        ostr << "MassWBInput = " << INPUT(MassWBInput) << ", " << oend;
        ostr << "MassGInput = " << INPUT(MassGInput) << ", " << oend;
        ostr << "Aeij = " << oend << INPUT(Aeij) << ", " << oend;
        ostr << "Adij = " << oend << INPUT(Adij) << ", " << oend;
        ostr << "Auij = " << oend << INPUT(Auij) << ", " << oend;
        #undef INPUT
        #undef ostr
        #undef oend
      #endif
    }

    /// Check that the spectrum has a neutralino LSP.
    bool has_neutralino_LSP(const Spectrum& result)
    {
      double msqd  = result.get(Par::Pole_Mass, 1000001, 0);
      double msqu  = result.get(Par::Pole_Mass, 1000002, 0);
      double msl   = result.get(Par::Pole_Mass, 1000011, 0);
      double msneu = result.get(Par::Pole_Mass, 1000012, 0);
      double mglui = result.get(Par::Pole_Mass, 1000021, 0);
      double mchi0 = std::abs(result.get(Par::Pole_Mass, 1000022, 0));
      double mchip = std::abs(result.get(Par::Pole_Mass, 1000024, 0));

      return mchi0 < mchip &&
             mchi0 < mglui &&
             mchi0 < msl   &&
             mchi0 < msneu &&
             mchi0 < msqu  &&
             mchi0 < msqd;
    }
    /// Helper to work with pointer
    bool has_neutralino_LSP(const Spectrum* result)
    {
      return has_neutralino_LSP(*result);
    }


    /// @} End module convenience functions


    /// @{ Gambit module functions
    //  =======================================================================
    //  These are wrapped up in Gambit functor objects according to the
    //  instructions in the rollcall header

    // Functions to changes the capability associated with a Spectrum object to
    // "SM_spectrum"
    //TODO: "temporarily" removed
    //void convert_MSSM_to_SM   (/*TAG*/ Spectrum &result) {result = *Pipes::convert_MSSM_to_SM::Dep::unimproved_MSSM_spectrum;}

    //void convert_NMSSM_to_SM  (Spectrum* &result) {result = *Pipes::convert_NMSSM_to_SM::Dep::NMSSM_spectrum;}
    //void convert_E6MSSM_to_SM (Spectrum* &result) {result = *Pipes::convert_E6MSSM_to_SM::Dep::E6MSSM_spectrum;}


    void most_SMlike_Higgs_MSSM(int &result)
    {
      using namespace Pipes::most_SMlike_Higgs_MSSM;
      const SubSpectrum& mssm_spec = Dep::MSSM_spectrum->get_HE();
      double sa =  - mssm_spec.get(Par::Pole_Mixing,"h0",1,1);
      double ca = mssm_spec.get(Par::Pole_Mixing,"h0",1,2);
      double tb = mssm_spec.get(Par::dimensionless, "tanbeta" );
      double sb = sin(atan(tb));
      double cb = cos(atan(tb));
      //cos (beta - alpha) and sin(beta-alpha)
      double cbma = cb * ca + sb * sa;
      double sbma = sb * ca - cb * ca;

      if(sbma > cbma)
      {
        result = 25;
      }
      else
      {
        result = 35;
      }

      return;
    }

    void get_CMSSM_spectrum (Spectrum& result)
    {

      // Access the pipes for this function to get model and parameter information
      namespace myPipe = Pipes::get_CMSSM_spectrum;

      // Get SLHA2 SMINPUTS values
      const SMInputs& sminputs = *myPipe::Dep::SMINPUTS;

      // Get input parameters
      CMSSM_input_parameters input;

      input.m0      = *myPipe::Param["M0"];
      input.m12     = *myPipe::Param["M12"];
      input.TanBeta = *myPipe::Param["TanBeta"];
      input.SignMu  = *myPipe::Param["SignMu"];
      input.Azero   = *myPipe::Param["A0"];

      // Sanity checks
      if(input.TanBeta<0)
      {
         std::ostringstream msg;
         msg << "Tried to set TanBeta parameter to a negative value ("<<input.TanBeta<<")! This parameter must be positive. Please check your inifile and try again.";
         SpecBit_error().raise(LOCAL_INFO,msg.str());
      }
      if(input.SignMu!=-1 and input.SignMu!=1)
      {
         std::ostringstream msg;
         msg << "Tried to set SignMu parameter to a value that is not a sign! ("<<input.SignMu<<")! This parameter must be set to either 1 or -1. Please check your inifile and try again.";
         SpecBit_error().raise(LOCAL_INFO,msg.str());
      }

      // Run spectrum generator
      result = run_FS_spectrum_generator<CMSSM_interface<ALGORITHM1>>(input,sminputs,*myPipe::runOptions,myPipe::Param);

      // Only allow neutralino LSPs.
      if (not has_neutralino_LSP(result)) invalid_point().raise("Neutralino is not LSP.");

      if (myPipe::runOptions->getValueOrDef<bool>(false, "drop_SLHA_file"))
      {
        // Spit out the full spectrum as an SLHA file.
        str filename = myPipe::runOptions->getValueOrDef<str>("GAMBIT_unimproved_spectrum.slha", "SLHA_output_filename");
        result.getSLHA(filename,true);
      }

    }

    // Runs MSSM spectrum generator with EWSB scale input
    void get_MSSMatQ_spectrum (Spectrum& result)
    {
      using namespace softsusy;
      namespace myPipe = Pipes::get_MSSMatQ_spectrum;
      const SMInputs& sminputs = *myPipe::Dep::SMINPUTS;
      MSSM_input_parameters input;
      input.Qin = *myPipe::Param.at("Qin"); // MSSMatQ also requires input scale to be supplied
      fill_MSSM63_input(input,myPipe::Param);
      result = run_FS_spectrum_generator<MSSM_interface<ALGORITHM1>>(input,sminputs,*myPipe::runOptions,myPipe::Param);
      if (not has_neutralino_LSP(result)) invalid_point().raise("Neutralino is not LSP.");
      if (myPipe::runOptions->getValueOrDef<bool>(false, "drop_SLHA_file"))
      {
        // Spit out the full spectrum as an SLHA file, including legacy SLHA1 blocks.
        str filename = myPipe::runOptions->getValueOrDef<str>("GAMBIT_unimproved_spectrum.slha", "SLHA_output_filename");
        result.getSLHA(filename,true);
      }
    }

    // Runs MSSM spectrum generator with GUT scale input
    void get_MSSMatMGUT_spectrum (Spectrum& result)
    {
      using namespace softsusy;
      namespace myPipe = Pipes::get_MSSMatMGUT_spectrum;
      const SMInputs& sminputs = *myPipe::Dep::SMINPUTS;
      MSSMatMGUT_input_parameters input;
      fill_MSSM63_input(input,myPipe::Param);
      result = run_FS_spectrum_generator<MSSMatMGUT_interface<ALGORITHM1>>(input,sminputs,*myPipe::runOptions,myPipe::Param);
      if (not has_neutralino_LSP(result)) invalid_point().raise("Neutralino is not LSP.");
      if (myPipe::runOptions->getValueOrDef<bool>(false, "drop_SLHA_file"))
      {
        // Spit out the full spectrum as an SLHA file.
        str filename = myPipe::runOptions->getValueOrDef<str>("GAMBIT_unimproved_spectrum.slha", "SLHA_output_filename");
        result.getSLHA(filename);
      }
    }

    void get_GUTMSSMB_spectrum (Spectrum &/*result*/)
    {
      // Placeholder
    }

    /// @{
    /// Functions to decompose Spectrum object (of type MSSM_spectrum)

    /// @}
    /// Retrieve SubSpectrum* to SM LE model from Spectrum object
    /// DEPENDENCY(MSSM_spectrum, Spectrum)
    void get_SM_SubSpectrum_from_MSSM_Spectrum (const SubSpectrum* &result)
    {
      namespace myPipe = Pipes::get_SM_SubSpectrum_from_MSSM_Spectrum;
      const Spectrum& matched_spectra(*myPipe::Dep::unimproved_MSSM_spectrum);
      result = &matched_spectra.get_LE();
    }

    /// Extract an SLHAea version of the spectrum contained in a Spectrum object
    void get_MSSM_spectrum_as_SLHAea (SLHAstruct &result)
    {
      result = (*Pipes::get_MSSM_spectrum_as_SLHAea::Dep::unimproved_MSSM_spectrum).getSLHAea();
    }

    /// Get an MSSMSpectrum object from an SLHA file
    /// Wraps it up in MSSMSimpleSpec; i.e. no RGE running possible.
    /// This is mainly for testing against benchmark points, but may be a useful last
    /// resort for interacting with "difficult" spectrum generators.
    void get_MSSM_spectrum_from_SLHAfile(Spectrum &result)
    {
      // Static counter running in a loop over all filenames
      static unsigned int counter = 0;
      static long int ncycle = 1;
      SLHAstruct input_slha;

      namespace myPipe = Pipes::get_MSSM_spectrum_from_SLHAfile;

      // Read filename from yaml file
      std::vector<std::string> filenames =
        myPipe::runOptions->getValue<std::vector<std::string>>("filenames");

      // Check how many loop over the input files we are doing.
      long int cycles = myPipe::runOptions->getValueOrDef<int>(-1,"cycles");

      // Check if we have completed the requested number of cycles
      if(cycles>0 and ncycle>cycles)
      {
         std::ostringstream msg;
         msg << "Preset number of loops through input files reached! Stopping. (tried to start cycle "<<ncycle<<" of "<<cycles<<")";
         SpecBit_error().raise(LOCAL_INFO,msg.str());
      }

      std::string filename = filenames[counter];

      logger() << "Reading SLHA file: " << filename << EOM;
      std::ifstream ifs(filename.c_str());
      if(!ifs.good()){ SpecBit_error().raise(LOCAL_INFO,"ERROR: SLHA file not found."); }
      ifs >> input_slha;
      ifs.close();
      counter++;
      if( counter >= filenames.size() )
      {
        logger() << "Returning to start of input SLHA file list (finished "<<ncycle<<" cycles)" << EOM;
        counter = 0;
        ncycle++;
      }

      // Create Spectrum object from the slhaea object
      result = spectrum_from_SLHAea<MSSMSimpleSpec, SLHAstruct>(input_slha, input_slha);

      // No sneaking in charged LSPs via SLHA, jävlar.
      if (not has_neutralino_LSP(result)) invalid_point().raise("Neutralino is not LSP.");
    }

    /// Get an MSSMSpectrum object from an SLHAstruct
    /// Wraps it up in MSSMSimpleSpec; i.e. no RGE running possible.
    /// This can be used as a poor-man's interface to backend spectrum generators
    void get_MSSM_spectrum_from_SLHAstruct(Spectrum& result)
    {
      namespace myPipe = Pipes::get_MSSM_spectrum_from_SLHAstruct;
      const SLHAstruct& input_slha_tmp = *myPipe::Dep::unimproved_MSSM_spectrum; // Retrieve dependency on SLHAstruct

      SLHAstruct input_slha(input_slha_tmp); // Copy struct (for demo adding of GAMBIT block only)
      // For example; add this to your input SLHAstruct:
      input_slha["GAMBIT"][""] << "BLOCK" << "GAMBIT";
      input_slha["GAMBIT"][""] <<      1  << 1e99 << "# Input scale";
      std::cout << input_slha << std::endl; // test

      // Create Spectrum object from the slhaea object
      result = spectrum_from_SLHAea<MSSMSimpleSpec, SLHAstruct>(input_slha, input_slha);

      // No sneaking in charged LSPs via SLHA, jävlar.
      if (not has_neutralino_LSP(result)) invalid_point().raise("Neutralino is not LSP.");

      // In order to translate from e.g. MSSM63atMGUT to MSSM63atQ, we need
      // to know that input scale Q. This is generally not stored in SLHA format,
      // but we need it, so if you want to produce a Spectrum object this way you
      // will need to add this information to your SLHAstruct:
      // BLOCK GAMBIT
      //   1     <high_scale>    # Input scale of (upper) boundary conditions, e.g. GUT scale

      // Need to check if this information exists:
      SLHAstruct::const_iterator block = input_slha.find("GAMBIT");
      std::vector<std::string> key(1, "1");
      if(block == input_slha.end() or block->find(key) == block->end())
      {
        // Big problem
        std::ostringstream errmsg;
        errmsg << "Error constructing Spectrum object from a pre-existing SLHAstruct!    " << endl
               << "The supplied SLHAstruct did not have the special GAMBIT block added.  " << endl
               << "This block carries extra information from the spectrum generator      " << endl
               << "that is usually thrown away, but which is needed for properly creating" << endl
               << "a Spectrum object. In whatever module function created the SLHAstruct " << endl
               << "that you want to use, please add code that adds the following         " << endl
               << "information to the SLHAstruct (SLHAea::Coll):                         " << endl
               << "  BLOCK GAMBIT                                                        " << endl
               << " 1 <high_scale>  # Input scale of (upper) boundary conditions, e.g. GUT scale\n";
        SpecBit_error().raise(LOCAL_INFO,errmsg.str());
      }

      // OK the GAMBIT block exists, add the data to the MSSM SubSpectrum object.
      result.get_HE().set_override(Par::mass1,SLHAea::to<double>(input_slha.at("GAMBIT").at(1).at(1)), "high_scale", false);
    }

    /// FeynHiggs SUSY masses and mixings
    void FH_MSSMMasses(fh_MSSMMassObs &result)
    {
      using namespace Pipes::FH_MSSMMasses;

      #ifdef SPECBIT_DEBUG
        cout << "****** calling FH_MSSMMasses ******" << endl;
      #endif

      // zero if minimal, non-zero if non-minimal flavour violation
      int nmfv;

      // MSf(s,t,g) MFV squark masses with indices
      // s = 1..2   sfermion index
      // t = 1..5   sfermion type nu,e,u,d,?
      // g = 1..3   generation index
      Farray<fh_real, 1,2, 1,5, 1,3> MSf;

      // USf(s1,s2,t,g) MFV squark mixing matrices with indices
      // s1 = 1..2  sfermion index (mass eigenstates)
      // s2 = 1..2  sfermion index (gauge eigenstates, L/R)
      // t  = 1..5  sfermion type nu,e,u,d,?
      // g  = 1..3  generation index
      Farray<fh_complex, 1,2, 1,2, 1,5, 1,3> USf;

      // NMFV squark masses, with indices
      // a = 1..6   extended sfermion index
      // t = 1..5   sfermion type
      Farray<fh_real, 1,6, 1,5> MASf;

      // NMFV squark mixing matrices, with indices
      // a1 = 1..6  extended sfermion index (mass eigenstates)
      // a2 = 1..6  extended sfermion index (gauge eigenstates)
      //  t = 1..5  sftermion type nu,e,u,d,?
      Farray<fh_complex, 1,36, 1,5> UASf;

      // chargino masses
      Farray<fh_real, 1,2> MCha;

      // chargino mixing matrices (mass,gauge) eigenstates (2 x 2)
      Farray<fh_complex, 1,4> UCha;
      Farray<fh_complex, 1,4> VCha;

      // neutralino masses
      Farray<fh_real, 1,4> MNeu;

      // neutralino mixing matrices (mass,gauge) eigenstates (4 x 4)
      Farray<fh_complex, 1,16> ZNeu;

      // correction to bottom Yukawa coupling
      fh_complex DeltaMB;

      // gluino mass
      fh_real MGl;

      // tree-level Higgs masses (Mh, MH, MA, MHpm)
      Farray<fh_real, 1,4> MHtree;

      // tree-level Higgs mixing parameters sin alpha
      fh_real SAtree;

      #ifdef SPECBIT_DEBUG
        cout << "****** calling FHGetPara ******" << endl;
      #endif

      int error = 1;
      BEreq::FHGetPara(error, nmfv, MSf, USf, MASf, UASf,
           MCha, UCha, VCha, MNeu, ZNeu,
           DeltaMB, MGl, MHtree, SAtree);
      if (error != 0)
      {
        std::ostringstream err;
        err << "BEreq::FHGetPara raised error flag: " << error << ".";
        invalid_point().raise(err.str());
      }

      fh_MSSMMassObs MassObs;
      for(int i = 0; i < 2; i++)
        for(int j = 0; j < 5; j++)
          for(int k = 0; k < 3; k++)
            MassObs.MSf[i][j][k] = MSf(i+1,j+1,k+1);
      for(int i = 0; i < 2; i++)
        for(int j = 0; j < 2; j++)
          for(int k = 0; k < 5; k++)
            for(int l = 0; l < 3; l++)
              MassObs.USf[i][j][k][l] = USf(i+1,j+1,k+1,l+1);
      for(int i = 0; i < 6; i++)
        for(int j = 0; j < 5; j++)
          MassObs.MASf[i][j] = MASf(i+1,j+1);
      for(int i = 0; i < 36; i++)
        for(int j = 0; j < 5; j++)
          MassObs.UASf[i][j] = UASf(i+1,j+1);
      for(int i = 0; i < 2; i++)
        MassObs.MCha[i] = MCha(i+1);
      for(int i = 0; i < 4; i++)
      {
        MassObs.UCha[i] = UCha(i+1);
        MassObs.VCha[i] = VCha(i+1);
      }
      for(int i = 0; i < 4; i++)
        MassObs.MNeu[i] = MNeu(i+1);
      for(int i = 0; i < 16; i++)
        MassObs.ZNeu[i] = ZNeu(i+1);
      MassObs.deltaMB = DeltaMB;
      MassObs.MGl = MGl;
      for(int i = 0; i < 4; i++)
        MassObs.MHtree[i] = MHtree(i+1);
      MassObs.SinAlphatree = SAtree;

      result = MassObs;
    }


    /// Higgs masses and mixings with theoretical uncertainties
    void FH_HiggsMasses(fh_HiggsMassObs &result)
    {
      using namespace Pipes::FH_HiggsMasses;

      #ifdef SPECBIT_DEBUG
        cout << "****** calling FH_HiggsMasses ******" << endl;
      #endif

      // Higgs mass with
      // 0 - m1 (Mh in rMSSM)
      // 1 - m2 (MH in rMSSM)
      // 2 - m3 (MA in rMSSM)
      // 3 - MHpm
      Farray<fh_real, 1,4> MHiggs;
      Farray<fh_real, 1,4> DeltaMHiggs;

      // sine of effective Higgs mixing angle, alpha_eff
      fh_complex SAeff;
      fh_complex DeltaSAeff;

      // matrix needed to rotate Higgs
      // mass matrix to diagonal form
      Farray<fh_complex, 1,3, 1,3> UHiggs;
      Farray<fh_complex, 1,3, 1,3> DeltaUHiggs;

      // matrix of Z-factors needed to combine
      // amplitudes involving on-shell Higgs
      Farray<fh_complex, 1,3, 1,3> ZHiggs;
      Farray<fh_complex, 1,3, 1,3> DeltaZHiggs;

      #ifdef SPECBIT_DEBUG
        cout << "****** calling FHHiggsCorr ******" << endl;
      #endif

      int error = 1;
      BEreq::FHHiggsCorr(error, MHiggs, SAeff, UHiggs, ZHiggs);
      if (error != 0)
      {
        std::ostringstream err;
        err << "BEreq::FHHiggsCorr raised error flag: " << error << ".";
        invalid_point().raise(err.str());
      }

      #ifdef SPECBIT_DEBUG
        cout << "****** calling FHUncertainties ******" << endl;
      #endif

      error = 1;
      BEreq::FHUncertainties(error, DeltaMHiggs, DeltaSAeff, DeltaUHiggs, DeltaZHiggs);
      if (error != 0)
      {
        std::ostringstream err;
        err << "BEreq::FHUncertainties raised error flag: " << error << ".";
        invalid_point().raise(err.str());
      }

      fh_HiggsMassObs HiggsMassObs;
      for(int i = 0; i < 4; i++)
      {
        HiggsMassObs.MH[i] = MHiggs(i+1);
        HiggsMassObs.deltaMH[i] = DeltaMHiggs(i+1);
      }
      HiggsMassObs.SinAlphaEff = SAeff;
      HiggsMassObs.deltaSinAlphaEff = DeltaSAeff;
      for(int i = 0; i < 3; i++)
        for(int j = 0; j < 3; j++)
        {
          HiggsMassObs.UH[i][j] = UHiggs(i+1,j+1);
          HiggsMassObs.deltaUH[i][j] = DeltaUHiggs(i+1,j+1);
          HiggsMassObs.ZH[i][j] = ZHiggs(i+1,j+1);
          HiggsMassObs.deltaZH[i][j] = DeltaZHiggs(i+1,j+1);
        }

      result = HiggsMassObs;
    }

////////////////////////
//// Higgs routines ////
////////////////////////

    /// Call FH_Couplings from FeynHiggs and collect the output
    void FH_Couplings(fh_Couplings &result)
    {
      using namespace Pipes::FH_Couplings;

      #ifdef SPECBIT_DEBUG
        cout << "****** calling FH_Couplings ******" << endl;
      #endif

      // what to use for internal Higgs mixing
      // (ex. in couplings)
      // (default = 1)
      // 0 - no mixing
      // 1 - UHiggs
      // 2 - ZHiggs
      int uzint = 2;
      // what to use for external Higgs mixing
      // (ex. in decays)
      // (default = 2)
      // 0 - no mixing
      // 1 - UHiggs
      // 2 - ZHiggs
      int uzext = 2;
      // which effective bottom mass to use
      int mfeff = 1;

      #ifdef SPECBIT_DEBUG
        cout << "****** calling FHSelectUZ ******" << endl;
      #endif

      int error = 1;
      BEreq::FHSelectUZ(error, uzint, uzext, mfeff);
      if (error != 0)
      {
        std::ostringstream err;
        err << "BEreq::FHSelectUZ raised error flag: " << error << ".";
        invalid_point().raise(err.str());
      }

      Farray<fh_complex, 1,ncouplings> couplings;        // MSSM Higgs couplings
      Farray<fh_complex, 1,ncouplingsms> couplings_sm;  // SM Higgs couplings
      Farray<fh_real, 1,ngammas> gammas;                // Higgs decay widths and BR's (MSSM)
      Farray<fh_real, 1,ngammasms> gammas_sm;           // Higgs decay widths and BR's (SM)
      int fast = 1;  // include off-diagonal fermion decays? (1 = no)

      #ifdef SPECBIT_DEBUG
        cout << "****** calling FHCouplings ******" << endl;
      #endif

      error = 1;
      BEreq::FHCouplings(error, couplings, couplings_sm,
                         gammas, gammas_sm, fast);
      if (error != 0)
      {
        std::ostringstream err;
        err << "BEreq::FHCouplings raised error flag: " << error << ".";
        invalid_point().raise(err.str());
      }

      fh_Couplings Couplings;
      for(int i = 0; i < ncouplings; i++) Couplings.couplings[i] = couplings(i+1);
      for(int i = 0; i < ncouplingsms; i++) Couplings.couplings_sm[i] = couplings_sm(i+1);
      for(int i = 0; i < ngammas; i++) Couplings.gammas[i] = gammas(i+1);
      for(int i = 0; i < ngammasms; i++) Couplings.gammas_sm[i] = gammas_sm(i+1);
      Couplings.calculator = BEreq::FHCouplings.origin();
      Couplings.calculator_version = BEreq::FHCouplings.version();

      result = Couplings;
    }


    /// Helper function to work out if the LSP is invisible, and if so, which particle it is.
    std::vector<str> get_invisibles(const SubSpectrum& spec)
    {
      // Get the lighter of the lightest neutralino and the lightest sneutrino
      std::pair<str,double> neutralino("~chi0_1", spec.get(Par::Pole_Mass,"~chi0",1));
      std::pair<str,double> sneutrino("~nu_1", spec.get(Par::Pole_Mass,"~nu",1));
      std::pair<str,double> lnp = (neutralino.second < sneutrino.second ? neutralino : sneutrino);

      // Work out if this is indeed the LSP, and if decays of at least one neutral higgs to it are kinematically possible.
      bool inv_lsp = spec.get(Par::Pole_Mass,"~chi+",1) > lnp.second and
                     spec.get(Par::Pole_Mass,"~g") > lnp.second and
                     spec.get(Par::Pole_Mass,"~d",1) > lnp.second and
                     spec.get(Par::Pole_Mass,"~u",1) > lnp.second and
                     spec.get(Par::Pole_Mass,"~e-",1) > lnp.second and
                     (spec.get(Par::Pole_Mass,"h0",2) > 2.*lnp.second or
                      spec.get(Par::Pole_Mass,"A0") > 2.*lnp.second);

      // Create a vector containing all invisible products of higgs decays.
      if (inv_lsp) return initVector<str>(lnp.first);
      return std::vector<str>();
    }

    /// Put together the Higgs couplings for the MSSM, from partial widths only
    void MSSM_higgs_couplings_pwid(HiggsCouplingsTable &result)
    {
      using namespace Pipes::MSSM_higgs_couplings_pwid;

      // Retrieve spectrum contents
      const SubSpectrum& spec = Dep::MSSM_spectrum->get_HE();

      // Set up neutral Higgses
      static const std::vector<str> sHneut = initVector<str>("h0_1", "h0_2", "A0");

      // Set the CP of the Higgs states.  Note that this would need to be more sophisticated to deal with the complex MSSM!
      result.CP[0] = 1;  //h0_1
      result.CP[1] = 1;  //h0_2
      result.CP[2] = -1; //A0

      // Work out which SM values correspond to which SUSY Higgs
      int higgs = (*Dep::SMlike_Higgs_PDG_code == 25 ? 0 : 1);
      int other_higgs = (higgs == 0 ? 1 : 0);

      // Set the decays
      result.set_neutral_decays_SM(higgs, sHneut[higgs], *Dep::Reference_SM_Higgs_decay_rates);
      result.set_neutral_decays_SM(other_higgs, sHneut[other_higgs], *Dep::Reference_SM_other_Higgs_decay_rates);
      result.set_neutral_decays_SM(2, sHneut[2], *Dep::Reference_SM_A0_decay_rates);
      result.set_neutral_decays(0, sHneut[0],  *Dep::Higgs_decay_rates);
      result.set_neutral_decays(1, sHneut[1], *Dep::h0_2_decay_rates);
      result.set_neutral_decays(2, sHneut[2], *Dep::A0_decay_rates);
      result.set_charged_decays(0, "H+", *Dep::H_plus_decay_rates);
      result.set_t_decays(*Dep::t_decay_rates);

      // Use them to compute effective couplings for all neutral higgses, except for hhZ.
      for (int i = 0; i < 3; i++)
      {
        result.C_WW2[i] = result.compute_effective_coupling(i, std::pair<int,int>(24, 0), std::pair<int,int>(-24, 0));
        result.C_ZZ2[i] = result.compute_effective_coupling(i, std::pair<int,int>(23, 0), std::pair<int,int>(23, 0));
        result.C_tt2[i] = result.compute_effective_coupling(i, std::pair<int,int>(6, 1), std::pair<int,int>(-6, 1));
        result.C_bb2[i] = result.compute_effective_coupling(i, std::pair<int,int>(5, 1), std::pair<int,int>(-5, 1));
        result.C_cc2[i] = result.compute_effective_coupling(i, std::pair<int,int>(4, 1), std::pair<int,int>(-4, 1));
        result.C_tautau2[i] = result.compute_effective_coupling(i, std::pair<int,int>(15, 1), std::pair<int,int>(-15, 1));
        result.C_gaga2[i] = result.compute_effective_coupling(i, std::pair<int,int>(22, 0), std::pair<int,int>(22, 0));
        result.C_gg2[i] = result.compute_effective_coupling(i, std::pair<int,int>(21, 0), std::pair<int,int>(21, 0));
        result.C_mumu2[i] = result.compute_effective_coupling(i, std::pair<int,int>(13, 1), std::pair<int,int>(-13, 1));
        result.C_Zga2[i] = result.compute_effective_coupling(i, std::pair<int,int>(23, 0), std::pair<int,int>(21, 0));
        result.C_ss2[i] = result.compute_effective_coupling(i, std::pair<int,int>(3, 1), std::pair<int,int>(-3, 1));
      }

      // Calculate hhZ effective couplings.  Here we scale out the kinematic prefactor
      // of the decay width, assuming we are well above threshold if the channel is open.
      // If not, we simply assume SM couplings.
      const double mZ = Dep::MSSM_spectrum->get(Par::Pole_Mass,23,0);
      const double scaling = 8.*sqrt(2.)*pi/Dep::MSSM_spectrum->get_SMInputs().GF;
      for(int i = 0; i < 3; i++)
      for(int j = 0; j < 3; j++)
      {
        double mhi = spec.get(Par::Pole_Mass, sHneut[i]);
        double mhj = spec.get(Par::Pole_Mass, sHneut[j]);
        if (mhi > mhj + mZ and result.get_neutral_decays(i).has_channel(sHneut[j], "Z0"))
        {
          double gamma = result.get_neutral_decays(i).width_in_GeV*result.get_neutral_decays(i).BF(sHneut[j], "Z0");
          double k[2] = {(mhj + mZ)/mhi, (mhj - mZ)/mhi};
          for (int l = 0; l < 2; l++) k[l] = (1.0 - k[l]) * (1.0 + k[l]);
          double K = mhi*sqrt(k[0]*k[1]);
          result.C_hiZ2[i][j] = scaling / (K*K*K) * gamma;
        }
        else // If the channel is missing from the decays or kinematically disallowed, just return the SM result.
        {
          result.C_hiZ2[i][j] = 1.;
        }
      }

      // Work out which invisible decays are possible
      result.invisibles = get_invisibles(spec);
    }


    /// Put together the Higgs couplings for the MSSM, using FeynHiggs
    void MSSM_higgs_couplings_FH(HiggsCouplingsTable &result)
    {
      using namespace Pipes::MSSM_higgs_couplings_FH;

      // Retrieve spectrum contents
      const SubSpectrum& spec = Dep::MSSM_spectrum->get_HE();
      const SMInputs& sminputs = Dep::MSSM_spectrum->get_SMInputs();

      // Set up neutral Higgses
      static const std::vector<str> sHneut = initVector<str>("h0_1", "h0_2", "A0");

      // Work out which SM values correspond to which SUSY Higgs
      int higgs = (*Dep::SMlike_Higgs_PDG_code == 25 ? 0 : 1);
      int other_higgs = (higgs == 0 ? 1 : 0);

      // Set the decays
      result.set_neutral_decays_SM(higgs, sHneut[higgs], *Dep::Reference_SM_Higgs_decay_rates);
      result.set_neutral_decays_SM(other_higgs, sHneut[other_higgs], *Dep::Reference_SM_other_Higgs_decay_rates);
      result.set_neutral_decays_SM(2, sHneut[2], *Dep::Reference_SM_A0_decay_rates);
      result.set_neutral_decays(0, sHneut[0], *Dep::Higgs_decay_rates);
      result.set_neutral_decays(1, sHneut[1], *Dep::h0_2_decay_rates);
      result.set_neutral_decays(2, sHneut[2], *Dep::A0_decay_rates);
      result.set_charged_decays(0, "H+", *Dep::H_plus_decay_rates);
      result.set_t_decays(*Dep::t_decay_rates);

      // Use the branching fractions to compute gluon, gamma/Z and second generation fermionic effective couplings
      for (int i = 0; i < 3; i++)
      {
        result.C_gg2[i] = result.compute_effective_coupling(i, std::pair<int,int>(21, 0), std::pair<int,int>(21, 0));
        result.C_gaga2[i] = result.compute_effective_coupling(i, std::pair<int,int>(22, 0), std::pair<int,int>(22, 0));
        result.C_Zga2[i] = result.compute_effective_coupling(i, std::pair<int,int>(23, 0), std::pair<int,int>(22, 0));
        result.C_mumu2[i] = result.compute_effective_coupling(i, std::pair<int,int>(13, 1), std::pair<int,int>(-13, 1));
        result.C_ss2[i] = result.compute_effective_coupling(i, std::pair<int,int>(3, 1), std::pair<int,int>(-3, 1));
        result.C_cc2[i] = result.compute_effective_coupling(i, std::pair<int,int>(4, 1), std::pair<int,int>(-4, 1));
      }

      // Use couplings to get effective third-generation couplings
      for(int i = 0; i < 3; i++)
      {
        // Compute effective couplings
        double g2_s[3], g2_p[3];
        for (int j = 0; j < 3; j++) // j=0,1,2 => tau, t, b
        {
          fh_complex fh_L = Dep::FH_Couplings_output->couplings[H0FF(i+1,j+2,3,3)-1];
          fh_complex fh_R = Dep::FH_Couplings_output->couplings[H0FF(i+1,j+2,3,3)+Roffset-1];
          fh_complex fh_SM_L = Dep::FH_Couplings_output->couplings_sm[H0FF(i+1,j+2,3,3)-1];
          fh_complex fh_SM_R = Dep::FH_Couplings_output->couplings_sm[H0FF(i+1,j+2,3,3)+RSMoffset-1];
          std::complex<double> L(fh_L.re,fh_L.im);
          std::complex<double> R(fh_R.re,fh_R.im);
          std::complex<double> SM_L(fh_SM_L.re,fh_SM_L.im);
          std::complex<double> SM_R(fh_SM_R.re,fh_SM_R.im);
          g2_s[j] = 0.25*pow(std::abs(R/SM_R + L/SM_L), 2.);
          g2_p[j] = 0.25*pow(std::abs(R/SM_R - L/SM_L), 2.);
        }
        result.C_tautau2[i] = g2_s[0] + g2_p[0];
        result.C_tt2[i]     = g2_s[1] + g2_p[1];
        result.C_bb2[i]     = g2_s[2] + g2_p[2];

        // Calculate CP of state
        if(g2_p[2] < 1e-10)
          result.CP[i] = 1;
        else if(g2_s[2] < 1e-10)
          result.CP[i] = -1;
        else
          result.CP[i] = 0.;
      }

      // Use couplings to get di-boson effective couplings
      for(int i = 0; i < 3; i++)
      {
        fh_complex c_gWW = Dep::FH_Couplings_output->couplings[H0VV(i+1,4)-1];
        fh_complex c_gWW_SM = Dep::FH_Couplings_output->couplings_sm[H0VV(i+1,4)-1];
        fh_complex c_gZZ = Dep::FH_Couplings_output->couplings[H0VV(i+1,3)-1];
        fh_complex c_gZZ_SM = Dep::FH_Couplings_output->couplings_sm[H0VV(i+1,3)-1];
        std::complex<double> WW(c_gWW.re,c_gWW.im);
        std::complex<double> WW_SM(c_gWW_SM.re,c_gWW_SM.im);
        std::complex<double> ZZ(c_gZZ.re,c_gZZ.im);
        std::complex<double> ZZ_SM(c_gZZ_SM.re,c_gZZ_SM.im);
        result.C_WW2[i] = pow(std::abs(WW/WW_SM), 2.);
        result.C_ZZ2[i] = pow(std::abs(ZZ/ZZ_SM), 2.);
      }

      // Use couplings to get hhZ effective couplings
      double norm = sminputs.GF*sqrt(2.)*sminputs.mZ*sminputs.mZ;
      for(int i = 0; i < 3; i++)
      for(int j = 0; j < 3; j++)
      {
        fh_complex c_gHV = Dep::FH_Couplings_output->couplings[H0HV(i+1,j+1)-1];
        double g2HV = c_gHV.re*c_gHV.re+c_gHV.im*c_gHV.im;
        result.C_hiZ2[i][j] = g2HV/norm;
      }

      // Work out which invisible decays are possible
      result.invisibles = get_invisibles(spec);
    }


/////////////////////////////
//// Map output routines ////
/////////////////////////////

    /// @{ Convert MSSM type Spectrum object into a map, so it can be printed
    template<class Contents>
    void fill_map_from_subspectrum(std::map<std::string,double>&, const SubSpectrum&);

    /// Adds additional information from interesting combinations of MSSM parameters
    void add_extra_MSSM_parameter_combinations(std::map<std::string,double>& specmap, const SubSpectrum& mssm)
    {
      double At = 0;
      double Yt = mssm.get(Par::dimensionless, "Yu", 3, 3);
      if(std::abs(Yt) > 1e-12)
      {
        At = mssm.get(Par::mass1, "TYu", 3, 3) / Yt;
      }
      double MuSUSY = mssm.get(Par::mass1, "Mu");
      double tb = mssm.get(Par::dimensionless, "tanbeta");
      specmap["Xt"] = At - MuSUSY / tb;
      /// Determine which states are the stops then add them for printing
      str mst1, mst2;
      /// Since this is for printing I only want to invalidate the point if this is completely wrong.  We can also plot the mixing if we are suspicious.
      const static double tol = 0.5;
      const static bool pt_error = true;
      slhahelp::family_state_mix_matrix("~u", 3, mst1, mst2, mssm, tol, LOCAL_INFO, pt_error);
      specmap["mstop1"] =  mssm.get(Par::Pole_Mass, mst1);
      specmap["mstop2"] =  mssm.get(Par::Pole_Mass, mst2);
<<<<<<< HEAD
    }

    void get_MSSM_spectrum_as_map (std::map<std::string,double>& specmap)
    {
      namespace myPipe = Pipes::get_MSSM_spectrum_as_map;
      const Spectrum& mssmspec(*myPipe::Dep::MSSM_spectrum);
      fill_map_from_subspectrum<SpectrumContents::SM>  (specmap, mssmspec.get_LE());
      fill_map_from_subspectrum<SpectrumContents::MSSM>(specmap, mssmspec.get_HE());
      add_extra_MSSM_parameter_combinations(specmap, mssmspec.get_HE());
=======

>>>>>>> 5086c54e
    }
    void get_unimproved_MSSM_spectrum_as_map (std::map<std::string,double>& specmap)
    {
      namespace myPipe = Pipes::get_unimproved_MSSM_spectrum_as_map;
      const Spectrum& mssmspec(*myPipe::Dep::unimproved_MSSM_spectrum);
      fill_map_from_subspectrum<SpectrumContents::SM>  (specmap, mssmspec.get_LE());
      fill_map_from_subspectrum<SpectrumContents::MSSM>(specmap, mssmspec.get_HE());
      add_extra_MSSM_parameter_combinations(specmap, mssmspec.get_HE());
    }
    /// @}

    /// Extract all parameters from a subspectrum and put them into a map
    template<class Contents>
    void fill_map_from_subspectrum(std::map<std::string,double>& specmap, const SubSpectrum& subspec)
    {
      /// Add everything... use spectrum contents routines to automate task (make sure to use correct template parameter!)
      static const Contents contents;
      static const std::vector<SpectrumParameter> required_parameters = contents.all_parameters();

      for(std::vector<SpectrumParameter>::const_iterator it = required_parameters.begin();
           it != required_parameters.end(); ++it)
      {
         const Par::Tags        tag   = it->tag();
         const std::string      name  = it->name();
         const std::vector<int> shape = it->shape();

         /// Verification routine should have taken care of invalid shapes etc, so won't check for that here.

         // Check scalar case
         if(shape.size()==1 and shape[0]==1)
         {
           std::ostringstream label;
           label << name <<" "<< Par::toString.at(tag);
           specmap[label.str()] = subspec.get(tag,name);
           //std::cout << label.str() <<", " << subspec.has(tag,name,overrides_only) << "," << subspec.has(tag,name,ignore_overrides) << std::endl; // debugging
           // Check again ignoring overrides (if the value has an override defined)
           if(subspec.has(tag,name,overrides_only) and
              subspec.has(tag,name,ignore_overrides))
           {
             label << " (unimproved)";
<<<<<<< HEAD
             specmap[label.str()] = subspec.get(tag,name,ignore_overrides);          
=======
             specmap[label.str()] = mssmspec.get_HE().get(tag,name,ignore_overrides);
>>>>>>> 5086c54e
             //std::cout << label.str() << ": " << specmap[label.str()];
           }
         }
         // Check vector case
         else if(shape.size()==1 and shape[0]>1)
         {
           for(int i = 1; i<=shape[0]; ++i) {
             std::ostringstream label;
             label << name <<"_"<<i<<" "<< Par::toString.at(tag);
             specmap[label.str()] = subspec.get(tag,name,i);
             //std::cout << label.str() <<", " << subspec.has(tag,name,i,overrides_only) << "," << subspec.has(tag,name,i,ignore_overrides) << std::endl; // debugging
             // Check again ignoring overrides
             if(subspec.has(tag,name,i,overrides_only) and
                subspec.has(tag,name,i,ignore_overrides))
             {
               label << " (unimproved)";
<<<<<<< HEAD
               specmap[label.str()] = subspec.get(tag,name,i,ignore_overrides);          
=======
               specmap[label.str()] = mssmspec.get_HE().get(tag,name,i,ignore_overrides);
>>>>>>> 5086c54e
               //std::cout << label.str() << ": " << specmap[label.str()];
             }
           }
         }
         // Check matrix case
         else if(shape.size()==2)
         {
           for(int i = 1; i<=shape[0]; ++i) {
             for(int j = 1; j<=shape[0]; ++j) {
               std::ostringstream label;
               label << name <<"_("<<i<<","<<j<<") "<<Par::toString.at(tag);
               specmap[label.str()] = subspec.get(tag,name,i,j);
               // Check again ignoring overrides
               if(subspec.has(tag,name,i,j,overrides_only) and
                  subspec.has(tag,name,i,j,ignore_overrides))
               {
                 label << " (unimproved)";
<<<<<<< HEAD
                 specmap[label.str()] = subspec.get(tag,name,i,j,ignore_overrides);          
=======
                 specmap[label.str()] = mssmspec.get_HE().get(tag,name,i,j,ignore_overrides);
>>>>>>> 5086c54e
               }
             }
           }
         }
         // Deal with all other cases
         else
         {
           // ERROR
<<<<<<< HEAD
           std::ostringstream errmsg;           
           errmsg << "Error, invalid parameter received while converting SubSpectrum with contents \""<<contents.getName()<<"\" to map of strings! This should no be possible if the spectrum content verification routines were working correctly; they must be buggy, please report this.";
           errmsg << "Problematic parameter was: "<< tag <<", " << name << ", shape="<< shape; 
=======
           std::ostringstream errmsg;
           errmsg << "Error, invalid parameter received while converting MSSMspectrum to map of strings! This should no be possible if the spectrum content verification routines were working correctly; they must be buggy, please report this.";
           errmsg << "Problematic parameter was: "<< tag <<", " << name << ", shape="<< shape;
>>>>>>> 5086c54e
           SpecBit_error().forced_throw(LOCAL_INFO,errmsg.str());
         }
      }

    }

    /// @} End Gambit module functions

  } // end namespace SpecBit
} // end namespace Gambit
<|MERGE_RESOLUTION|>--- conflicted
+++ resolved
@@ -1142,7 +1142,6 @@
       slhahelp::family_state_mix_matrix("~u", 3, mst1, mst2, mssm, tol, LOCAL_INFO, pt_error);
       specmap["mstop1"] =  mssm.get(Par::Pole_Mass, mst1);
       specmap["mstop2"] =  mssm.get(Par::Pole_Mass, mst2);
-<<<<<<< HEAD
     }
 
     void get_MSSM_spectrum_as_map (std::map<std::string,double>& specmap)
@@ -1152,9 +1151,6 @@
       fill_map_from_subspectrum<SpectrumContents::SM>  (specmap, mssmspec.get_LE());
       fill_map_from_subspectrum<SpectrumContents::MSSM>(specmap, mssmspec.get_HE());
       add_extra_MSSM_parameter_combinations(specmap, mssmspec.get_HE());
-=======
-
->>>>>>> 5086c54e
     }
     void get_unimproved_MSSM_spectrum_as_map (std::map<std::string,double>& specmap)
     {
@@ -1195,11 +1191,7 @@
               subspec.has(tag,name,ignore_overrides))
            {
              label << " (unimproved)";
-<<<<<<< HEAD
              specmap[label.str()] = subspec.get(tag,name,ignore_overrides);          
-=======
-             specmap[label.str()] = mssmspec.get_HE().get(tag,name,ignore_overrides);
->>>>>>> 5086c54e
              //std::cout << label.str() << ": " << specmap[label.str()];
            }
          }
@@ -1216,11 +1208,7 @@
                 subspec.has(tag,name,i,ignore_overrides))
              {
                label << " (unimproved)";
-<<<<<<< HEAD
                specmap[label.str()] = subspec.get(tag,name,i,ignore_overrides);          
-=======
-               specmap[label.str()] = mssmspec.get_HE().get(tag,name,i,ignore_overrides);
->>>>>>> 5086c54e
                //std::cout << label.str() << ": " << specmap[label.str()];
              }
            }
@@ -1238,11 +1226,7 @@
                   subspec.has(tag,name,i,j,ignore_overrides))
                {
                  label << " (unimproved)";
-<<<<<<< HEAD
                  specmap[label.str()] = subspec.get(tag,name,i,j,ignore_overrides);          
-=======
-                 specmap[label.str()] = mssmspec.get_HE().get(tag,name,i,j,ignore_overrides);
->>>>>>> 5086c54e
                }
              }
            }
@@ -1251,15 +1235,9 @@
          else
          {
            // ERROR
-<<<<<<< HEAD
            std::ostringstream errmsg;           
            errmsg << "Error, invalid parameter received while converting SubSpectrum with contents \""<<contents.getName()<<"\" to map of strings! This should no be possible if the spectrum content verification routines were working correctly; they must be buggy, please report this.";
            errmsg << "Problematic parameter was: "<< tag <<", " << name << ", shape="<< shape; 
-=======
-           std::ostringstream errmsg;
-           errmsg << "Error, invalid parameter received while converting MSSMspectrum to map of strings! This should no be possible if the spectrum content verification routines were working correctly; they must be buggy, please report this.";
-           errmsg << "Problematic parameter was: "<< tag <<", " << name << ", shape="<< shape;
->>>>>>> 5086c54e
            SpecBit_error().forced_throw(LOCAL_INFO,errmsg.str());
          }
       }
