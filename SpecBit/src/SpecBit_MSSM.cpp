--- conflicted
+++ resolved
@@ -421,16 +421,14 @@
     //void convert_NMSSM_to_SM  (Spectrum* &result) {result = *Pipes::convert_NMSSM_to_SM::Dep::NMSSM_spectrum;}
     //void convert_E6MSSM_to_SM (Spectrum* &result) {result = *Pipes::convert_E6MSSM_to_SM::Dep::E6MSSM_spectrum;}
 
-<<<<<<< HEAD
+
     void most_SMlike_Higgs(int &result)
     {
       using namespace Pipes::most_SMlike_Higgs;
-      const Spectrum* full_spec = *Dep::unimproved_MSSM_spectrum;
-      const SubSpectrum* mssm_spec = full_spec->get_HE();
-      double sa =  - mssm_spec->get(Par::Pole_Mixing,"h0",1,1);
-      double ca = mssm_spec->get(Par::Pole_Mixing,"h0",1,2);
-
-      double tb = mssm_spec->get(Par::dimensionless, "tanbeta" );
+      const SubSpectrum& mssm_spec = Dep::unimproved_MSSM_spectrum->get_HE();
+      double sa =  - mssm_spec.get(Par::Pole_Mixing,"h0",1,1);
+      double ca = mssm_spec.get(Par::Pole_Mixing,"h0",1,2);
+      double tb = mssm_spec.get(Par::dimensionless, "tanbeta" );
       double sb = sin(atan(tb));
       double cb = cos(atan(tb));
       //cos (beta - alpha) and sin(beta-alpha)
@@ -452,12 +450,8 @@
       
       return;
     }    
-    
-    void get_CMSSM_spectrum (const Spectrum* &result)
-=======
 
     void get_CMSSM_spectrum (Spectrum& result)
->>>>>>> 7e8851e4
     {
 
       // Access the pipes for this function to get model and parameter information
