//   GAMBIT: Global and Modular BSM Inference Tool
//   *********************************************
///  \file
///
///  This is a minimal (pure virtual) precursor 
///  to the printer base class, for use only in 
///  ScannerBit. This helps to minimize the parts 
///  of the printers which are essential for 
///  ScannerBit to run.
///
///  Now includes base 'reader' class as well,
///  for retrieving data from printer output
///
///  *********************************************
///
///  Authors (add name and date if you modify):
///   
///  \author Ben Farmer
///          (benjamin.farmer@fysik.su.se)
///  \date 2015 Feb
///
///  *********************************************

#ifndef __base_base_printer_hpp__
#define __base_base_printer_hpp__

// Standard libraries
#include <string>
#include <sstream>
#include <vector>

// Boost
#include <boost/preprocessor/seq/for_each.hpp>

// Gambit
#include "gambit/ScannerBit/printable_types.hpp"
#include "gambit/Utils/standalone_error_handlers.hpp"
#include "gambit/Printers/printer_id_tools.hpp"
#include "gambit/Utils/new_mpi_datatypes.hpp"

namespace Gambit
{
  // Forward declarations needed for some of the _print/_retrieve functions
  class ModelParameters;
  typedef std::map<std::string,double> map_str_dbl; // can't have commas in macro input


  namespace Printers 
  {
    // Convenienece typedefs for printers
    typedef unsigned int      uint;
    typedef unsigned long int ulong;
    typedef long long int          longlong;
    typedef unsigned long long int ulonglong;

    /// Helper template functions to retrieve type IDs for a type.
    /// ID is just a unique integer for each printable type
    template<class T>
    std::size_t getTypeID(void) { return 0; }
    // ID of zero means no ID assigned

    class BaseBasePrinter  
    {
      private:
        int rank;
        std::set<std::string> print_list; // List of names of data that may be printed (i.e. with printme=true)

      public:
        BaseBasePrinter(): rank(0), printer_enabled(true) {}
        virtual ~BaseBasePrinter() {}
        /// Function to signal to the printer to write buffer contents to disk
        //virtual void flush() {}; // TODO: needed?

        /// Signal printer to reset contents, i.e. delete old data in preperation for replacement
        virtual void reset(bool force=false) = 0;

        /// Retrieve/Set MPI rank (setting is useful for e.g. the postprocessor to re-print points from other ranks)
        int  getRank() {return rank;}
        void setRank(int r) {rank = r;}

        /// Retrieve/Set print list for this printer
        /// Required by e.g. postprocessor.
        std::set<std::string> getPrintList() {return print_list;}
        void                  setPrintList(std::set<std::string>& in) {print_list = in;}        
        void                  addToPrintList(std::string& in) {print_list.insert(in);}

        /// Signal printer that scan is finished, and final output needs to be performed
        virtual void finalise(bool abnormal=false) = 0;

        /// "Turn off" printer; i.e. calls to print functions will do nothing while this is active
        void disable() { printer_enabled = false; }

        /// "Turn on" printer; print calls will work as normal.
        void enable() { printer_enabled = true; }

        // Printer dispatch function. If a virtual function override exists for
        // the print type, info is passed on, otherwise the function call is resolved
        // to a default function which raises an informative runtime error explaining
        // that the type is not printable.
        template<typename T>
        void print(T const& in, const std::string& label,
                   const int vertexID, const uint rank,
                   const ulong pointID)
        {
          if(printer_enabled) _print(in, label, vertexID, rank, pointID);
        }

        // Overload which automatically determines a unique ID code
        // based on the label.
        template<typename T>
        void print(T const& in, const std::string& label,
                   const uint rank,
                   const ulong pointID)
        {
          if(printer_enabled) _print(in, label, rank, pointID);
        }

      protected:
        /// Flag to check if print functions are enabled or disabled
        bool printer_enabled;

        /// Default _print function. Throws an error if no matching 
        /// virtual function for the type of the attempted print is
        /// found.
        template<typename T>
        void _print(T const&, const std::string& label,
                    const int vertexID, const uint,
                    const ulong)
        {
          std::ostringstream err;                               
                                                                
          err << "Attempted to print a functor whose return type "
              << "is not registered as being printable. "
              << "If you really want to print this functor, you must "
              << "add its return type to the PRINTABLE_TYPES sequence "
              << "in \"gambit/Elements/printable_types.hpp\". You will then have "
              << "to define a print function for it in whatever printer "
              << "you are using (see documentation for GAMBIT printers)."
              << "\n  Available info for this print attempt..."                
              << "\n   Label      : " << label                  
              << "\n   vertexID   : " << vertexID               
              << "\n   Type       : " << STRINGIFY(T);       
          printer_error().raise(LOCAL_INFO,err.str());         
        }

        /// Same for overloaded function
        template<typename T>
        void _print(T const& in, const std::string& label,
                    const uint rank,
                    const ulong pointID)
        {
           _print(in,label,rank,pointID);
        }


        // Virtual print methods for base printer classes
        #define VPRINT(r,data,elem)                                \
        virtual void _print(elem const&, const std::string& label, \
                           const int vertexID, const uint /*rank*/, \
                           const ulong /*pointID*/)               \
        {                                                         \
          std::ostringstream err;                                 \
                                                                  \
          err << "No print function override has been "           \
              << "\ndefined for this type (for whatever printer"  \
              << "\nclass the current printer comes from)"        \
              << "\n  Dumping available info..."                  \
              << "\n   Label      : " << label                    \
              << "\n   vertexID   : " << vertexID                 \
              << "\n   Type       : " << STRINGIFY(elem);         \
          printer_error().raise(LOCAL_INFO,err.str());          \
        } \
        \
        /* version that assigns vertexID automatically */         \
        virtual void _print(elem const& in, const std::string& label, \
                           const uint rank, \
                           const ulong pointID)               \
        {                                                         \
           _print(in,label,get_param_id(label),rank,pointID); \
        }

        #define ADD_VIRTUAL_PRINTS(TYPES) BOOST_PP_SEQ_FOR_EACH(VPRINT, _, TYPES)

        // Add the base virtual functions for registered printable and
        // retrievable types, to be overloaded in each printer.
        ADD_VIRTUAL_PRINTS(SCANNER_PRINTABLE_TYPES) 

    };

        /// @{ Printer READ interface
        ///    For reading data back *into* Gambit from a printer output file.
        ///    This is mainly designed for performing "reweighting" of scans, 
        ///    e.g. loading up previously scanned points in order to recompute
        ///    some new observables or likelihoods.
        ///
        ///    It is pretty hard to permit generic read-in of ALL data, so for
        ///    now I will focus on just getting the parameter data. If we read
        ///    in other data we will have to do some gnarly stuff like
        ///    automatically wrap it into functors, and to appropriate
        ///    capabilities etc, in order for it to be usable in other in
        ///    other calculations. So for now, the idea will simply be to
        ///    take the parameter values and recompute everything anew that is
        ///    needed for calculating the new likelihoods or whatever.
        ///    Otherwise it is kind of a nightmare to e.g. reconstruct a
        ///    Spectrum object from printer data, would need special module
        ///    functions and so on that know how to put all the data back
        ///    together. I guess it is possible if we give module writers
        ///    access to the printer read interface so that they can do this
        ///    task themselves... but will leave this aside for now.

        ///    So, need:
        ///      1. some way to iterate through printer output
        ///      2. a generic function that can read in a particular entry, 
        ///         knowing e.g. the following:
        ///       Column 6: #NormalDist_parameters @NormalDist::primary_parameters::mu
        ///         and can put it back into some Gambit object, e.g.
        ///       Parameters: 
        ///         NormalDist:
        ///           mu: 
        ///           sigma:
        ///
        ///       I guess this latter part is scannerbits responsibility, i.e.
        ///       it will have the parameter object and need to fill it with
        ///       numbers that it gets from the printer.
        ///
        ///                functor (model) name    parameter name
        ///      str key = act_it->first + "::" + *par_it;
        ///

    class BaseBaseReader
    {
      public:
        virtual ~BaseBaseReader() {};

        virtual void reset() = 0; // Reset 'read head' position to first entry
        virtual ulong get_dataset_length() = 0; // Get length of input dataset (used e.g. by postprocessor to divide post-processing workload via MPI)
        virtual PPIDpair get_current_point() = 0; // Get current rank/ptID pair (i.e. whatever get_next_point() last output)
        virtual PPIDpair get_next_point() = 0; // Get next rank/ptID pair in data file
        virtual bool eoi() = 0; // Check if 'current point' is past the end of the data file (and thus invalid!)

        /// Printer-retrieve dispatch function. If a virtual function override exists for
        /// the retrieve type, info is passed on, otherwise the function call is resolved
        /// to a default function which raises an informative runtime error explaining
        /// that the type is not retrievable.
        ///
        /// Note; this is not quite enough because the entries in the printer output need
        /// not be one-to-one with the printed object, e.g. vectors currently go into 
        /// a series of indexed output slots. Hard for e.g. scanner plugins to know the
        /// label that they need to ask for...
        ///
        /// Perhaps return a map of results matching the label? Or vector? Perhaps both
        /// in different cases...
        ///
        /// Note, cannot overload based on return type, so need to use an "out" parameter
        /// In addition, there may not be a valid result printed for a given entry, so
        /// an extra output flag "out_valid" must be set to indicate whether the entry
        /// was marked invalid in the old output. Use the return value for this.
        template<typename T>
        bool retrieve(T& out, const std::string& label, const uint rank, const ulong pointID)
        {
          return _retrieve(out, label, rank, pointID);
        }

        /// Overload for 'retrieve' that uses the current point as the input for rank/pointID
        template<typename T>
        bool retrieve(T& out, const std::string& label)
<<<<<<< HEAD
        {
          PPIDpair pt = get_current_point();
          return retrieve(out, label, pt.rank, pt.pointID);
        }

        /// Retrieve and directly print data to new output
        /// Implemented in BasePrinter where complete type info is available.
        virtual bool retrieve_and_print(const std::string& label, BaseBasePrinter& printer, const uint rank, const ulong pointID) = 0;

        /// Overload for 'retrieve_and_print' that uses the current point as the input for rank/pointID
        bool retrieve_and_print(const std::string& label, BaseBasePrinter& printer)
        {
          PPIDpair pt = get_current_point();
          return retrieve_and_print(label, printer, pt.rank, pt.pointID);
        }

=======
        {
          PPIDpair pt = get_current_point();
          return retrieve(out, label, pt.rank, pt.pointID);
        }

        /// Retrieve and directly print data to new output
        bool retrieve_and_print(const std::string& label, BaseBasePrinter& printer, const uint rank, const ulong pointID)
        {
           /// Just use the same label for input and output
           return retrieve_and_print(label, label, printer, rank, pointID);
        }

        /// Retrieve and directly print data to new output, renaming the output to something new
        /// Implemented in BasePrinter where complete type info is available.
        virtual bool retrieve_and_print(const std::string& in_label, const std::string& out_label, BaseBasePrinter& printer, const uint rank, const ulong pointID) = 0;

        /// Overload for 'retrieve_and_print' that uses the current point as the input for rank/pointID
        bool retrieve_and_print(const std::string& label, BaseBasePrinter& printer)
        {
           /// Uses same label for input and output
           return retrieve_and_print(label, label, printer);
        }
    
        /// As above, but allows for different input/output labels
        bool retrieve_and_print(const std::string& in_label, const std::string& out_label, BaseBasePrinter& printer)
        {
          PPIDpair pt = get_current_point();
          return retrieve_and_print(in_label, out_label, printer, pt.rank, pt.pointID);
        }

>>>>>>> b5cb519d
        /// Get type information for a data entry, i.e. defines the C++ type which this should be
        /// retrieved as, not what it is necessarily literally stored as in the output.
        /// It isn't human readable, it is just for matching retrieved data to a print type,
        /// mainly for the 'retrieve_and_print' function.
        /// Needs to be implemented in each complete derived Reader class
        virtual std::size_t get_type(const std::string& label) = 0;
 
        /// Get list of output labels that can be retrieved by this printer. 
        /// Needs to be implemented in each complete derived Reader class
        virtual std::set<std::string> get_all_labels() = 0;
  
      protected:
        /// Default _retrieve function. Throws an error if no virtual
        /// function matching the type of the attempted retrieval is
        /// found.        
        template<typename T>
        bool _retrieve(T& out, const std::string& label, const uint rank, const ulong pointID)
        {
          std::ostringstream err;                               
                                                                
          err << "Attempted to retrieve a print result as an unregistered type!"
              << "If you really want to retrieve a result as this type, you must "
              << "add the type to the RETRIEVABLE_TYPES sequence "
              << "in \"gambit/Elements/printable_types.hpp\". You will then have "
              << "to define a retrieve function for it in whatever printer "
              << "you are using (see documentation for GAMBIT printers)."
              << "\n  Available info for this retrieve attempt..."                
              << "\n   Label      : " << label                  
              << "\n   Type       : " << STRINGIFY(T);       
          printer_error().raise(LOCAL_INFO,err.str());         
          return false;
        }
      
        // Virtual retrieval methods for base printer classes
        #define VRETRIEVE(r,data,elem)            \
        virtual bool _retrieve(elem& /*output*/,  \
                       const std::string& label,  \
                       const uint /*rank*/,       \
                       const ulong /*pointID*/    \
                       )                          \
        {                                                         \
          std::ostringstream err;                                 \
                                                                  \
          err << "No retrieve function override has been "           \
              << "\ndefined for this retrieval type (for whatever printer"  \
              << "\nclass the current printer comes from)"        \
              << "\n  Dumping available info..."                  \
              << "\n   Label      : " << label                    \
              << "\n   Type       : " << STRINGIFY(elem);         \
          printer_warning().raise(LOCAL_INFO,err.str());          \
          return false;                                           \
        }

        #define ADD_VIRTUAL_RETRIEVALS(TYPES) BOOST_PP_SEQ_FOR_EACH(VRETRIEVE, _, TYPES)

        // Add the base virtual functions for registered printable and
        // retrievable types, to be overloaded in each printer.
        ADD_VIRTUAL_RETRIEVALS(SCANNER_RETRIEVABLE_TYPES) 
    };
 
  } //end namespace Printers
} // end namespace Gambit


#endif //ifndef __base_base_printer_hpp__<|MERGE_RESOLUTION|>--- conflicted
+++ resolved
@@ -264,24 +264,6 @@
         /// Overload for 'retrieve' that uses the current point as the input for rank/pointID
         template<typename T>
         bool retrieve(T& out, const std::string& label)
-<<<<<<< HEAD
-        {
-          PPIDpair pt = get_current_point();
-          return retrieve(out, label, pt.rank, pt.pointID);
-        }
-
-        /// Retrieve and directly print data to new output
-        /// Implemented in BasePrinter where complete type info is available.
-        virtual bool retrieve_and_print(const std::string& label, BaseBasePrinter& printer, const uint rank, const ulong pointID) = 0;
-
-        /// Overload for 'retrieve_and_print' that uses the current point as the input for rank/pointID
-        bool retrieve_and_print(const std::string& label, BaseBasePrinter& printer)
-        {
-          PPIDpair pt = get_current_point();
-          return retrieve_and_print(label, printer, pt.rank, pt.pointID);
-        }
-
-=======
         {
           PPIDpair pt = get_current_point();
           return retrieve(out, label, pt.rank, pt.pointID);
@@ -312,7 +294,6 @@
           return retrieve_and_print(in_label, out_label, printer, pt.rank, pt.pointID);
         }
 
->>>>>>> b5cb519d
         /// Get type information for a data entry, i.e. defines the C++ type which this should be
         /// retrieved as, not what it is necessarily literally stored as in the output.
         /// It isn't human readable, it is just for matching retrieved data to a print type,
