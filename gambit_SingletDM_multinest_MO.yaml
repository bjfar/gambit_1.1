# Minimal GAMBIT DarkBit test initialization file (in YAML)

###################################
# Input parameter declarations
###################################

Parameters:
    StandardModel_SLHA2: !import StandardModel_SLHA2_defaults.yaml

    StandardModel_Higgs:
      mH: 125.9

    SingletDM:
        mS:
            range: [50., 1000.]
            prior_type: log
        lambda_hS:
            range: [0.001, 1.00]
            #fixed_value: 0.0366524
            prior_type: log
    nuclear_params_fnq:
      # proton hadronic matrix elements
      fpd:
        fixed_value: 0.0191
      fpu:
        fixed_value: 0.0153
      fps:
        fixed_value: 0.0447
      # neutron hadronic matrix elements
      fnd:
        fixed_value: 0.0273
      fnu:
        fixed_value: 0.011
      fns:
        fixed_value: 0.0447
      # proton spin content
      deltad:
        fixed_value: -0.427
      deltau:
        fixed_value: 0.842
      deltas:
        fixed_value: -0.085

#   Uncomment the below to use DarkSUSY nuclear parameters.
#    nuclear_params_fnq: !import NuclearParams_fnq_DarkSUSY.yaml

##############################
# Prior setup
##############################

Priors:

##############################
# Printer setup
##############################

Printer:

  # Select printer to use via string tag
  # (currently only ascii printer available)
  printer: ascii

  # This options node is passed on wholesale to
  # the printer object; required options may
  # therefore vary according to the selected
  # printer.
  options:
    # name of output file
    output_file: "runs/singletDM_multinest_MO/samples/gambit_output.data"
    # name of info file (explains content of output file)
    info_file: "runs/singletDM_multinest_MO/samples/gambit_output.data_info"

##############################
# Scanner setup
##############################

Scanner:
  use_scanner: multinest

  scanners:
    square_grid:
      plugin: square_grid
      verion: ">=1.0"
<<<<<<< HEAD
      purpose: Likelihood
      grid_pts: 3 #NxN grid

    multinest:
      plugin: MultiNest
      like:  Likelihood
      nlive: 1000
      tol: 0.01
      aux_printer_txt_options:
        output_file: "runs/singletDM_multinest_MO/samples/gambit_output.txt"
        info_file: "runs/singletDM_multinest_MO/samples/gambit_output.txt_info"
      aux_printer_stats_options:
        output_file: "runs/singletDM_multinest_MO/samples/gambit_output.stats"
        info_file: "runs/singletDM_multinest_MO/samples/gambit_output.stats_info"
      aux_printer_live_options:
        output_file: "runs/singletDM_multinest_MO/samples/gambit_output.live"
        info_file: "runs/singletDM_multinest_MO/samples/gambit_output.live_info"
#      outfile: 0
#      root: "runs/singletDM_multinest_hdf5/samples/native-"
#      # resuming doesn't work yet
#      resume: 0
#      # No options to set, but still need the nodes at the moment...
#      aux_printer_txt_options:
#      aux_printer_stats_options:
#      aux_printer_live_options:
=======
      options:
        like: LogLike
        grid_pts: 3 #NxN grid

    multinest:
      plugin: MultiNest
      options:
        like:  LogLike
        nlive: 1000
        tol: 0.01
        aux_printer_txt_options:
          output_file: "runs/singletDM_multinest_MO/samples/gambit_output.txt"
          info_file: "runs/singletDM_multinest_MO/samples/gambit_output.txt_info"
        aux_printer_stats_options:
          output_file: "runs/singletDM_multinest_MO/samples/gambit_output.stats"
          info_file: "runs/singletDM_multinest_MO/samples/gambit_output.stats_info"
        aux_printer_live_options:
          output_file: "runs/singletDM_multinest_MO/samples/gambit_output.live"
          info_file: "runs/singletDM_multinest_MO/samples/gambit_output.live_info"
#        outfile: 0
#        root: "runs/singletDM_multinest_hdf5/samples/native-"
#        # resuming doesn't work yet
#        resume: 0
#        # No options to set, but still need the nodes at the moment...
#        aux_printer_txt_options:
#        aux_printer_stats_options:
#        aux_printer_live_options:
>>>>>>> 77a887e7

###############################
# Observables of interest
###############################

ObsLikes:

# Uncomment to run DarkBit unit test
#    - capability: UnitTest_DarkBit
#      purpose:  Observable
#      options:
#        GA_AnnYield:
#          nbins: 20

# Fermi LAT dwarf limits
#    - capability: lnL_FermiLATdwarfs
#      function: lnL_FermiLATdwarfs_gamLike
#      purpose:  Observable
# Simple gaussian relic density likelihood
    - capability: RD_oh2
      purpose: Observable
    - capability: lnL_oh2
      purpose: LogLike
# XENON100 2012 direct detection likelihood
    - capability: lnL_XENON100_2012
      purpose: Observable
# LUX 2013 direct detection likelihood
    - capability: lnL_LUX_2013
      purpose:  Observable
# DARWIN argon-based proposal (2015 estimate) direct detection likelihood
# NOTE: treated as observable!
#    - capability: lnL_DARWIN_Ar_2015
#      purpose:  Observable
# DARWIN xenon-based proposal (2015 estimate) direct detection likelihood
# NOTE: treated as observable!
#    - capability: lnL_DARWIN_Xe_2015
#      purpose:  Observable

Rules:
  # Gamma-rays -------------------------
  - capability: UnitTest_DarkBit
    options:
      GA_AnnYield:
        nbins: 201
  - capability: gamLike_1_0_0_init  # Initialization of gamLike backend
    options:
        # Supply (optional) path to likelihood data.  Otherwise relative path
        # is used.
        # datapath: /home/weniger/Work/Projects/GAMBIT/gambit/extras/gamLike/data/
  - capability: lnL_FermiLATdwarfs
    #dependencies:
    #    - capability: GA_AnnYield
    #      function: GA_AnnYield_DarkSUSY
  - capability: GA_AnnYield
    #function: GA_AnnYield_DarkSUSY
    function: GA_AnnYield_General
    options:
        Emin: 1.
  - capability: cascadeMC_FinalStates
    options:
        cMC_finalStates:
            - gamma
  - capability: SimYieldTable
    function: SimYieldTable_DarkSusy
    #function: SimYieldTable_MicrOmegas
  - capability: dump_GammaSpectrum  # For unit tests: dump gamma-ray spectrum
    dependencies:
        - capability: GA_AnnYield
          function: GA_AnnYield_DarkSUSY
    options:
        filename: dNdE.dat
  # Relic density ----------------------
  - capability: RD_oh2
    options:
      fast: 1  # Accuracy options (used by micromegas)
      Beps: 1e-2
    #function: RD_oh2_general   # general routines (DS backend)
    #function: RD_oh2_DarkSUSY   # darksusy backend
    function: RD_oh2_MicrOmegas  # micromegas backend
  - capability: RD_spectrum
    options:
      CoannMaxMass: 1.01 # include only co-annihilating particles up to this mass

#  - capability: RD_thresholds_resonances
#    function: RD_thresholds_resonances_from_spectrum

  - capability: lnL_oh2
    options:
       oh2_mean: 0.11
       oh2_err: 0.07
  # Direct detection -------------------
  # For MSSM-based models, which of the DarkSUSY or micrOMEGAs routines
  # to use must be explicitly specified here (uncomment the desired one).
  # The SingletDM function can be explicitly specified for the SingletDM
  # model, but the dependency resolver will choose it by default as it
  # is the only one available for that model.
  - capability: DD_couplings
    #function: DD_couplings_DarkSUSY    # couplings from darksusy backend
    function: DD_couplings_MicrOmegas  # couplings from micromegas backend
    #function: DD_couplings_SingletDM   # couplings for singlet DM model
    options:
        rescale_couplings: 1  # For unit tests: rescale couplings
  # Decays
  - capability: decay_rates
    function: all_decays


#########################
# Logging setup
#########################

Logger:

  # Redirection of specific messages according to tags
  # Can redirect to stdout or stderr by specifying these as the "filenames".
  # Obviously this also means it is impossible to redirect output to actual
  # files with these names.

  prefix : "runs/DarkBit_SingletDM/logs/"
  redirection:
    [Debug] : stdout #"debug.log"
    [Default] : stdout #"default.log"
    [Error] : stdout #"errors.log"
    [Warning] : stdout #"warnings.log"
    [Core,Error] : stdout #"core_errors.log"
    [Core,Error,Fatal] : stdout #"fatal_core_errors.log"
    [Dependency Resolver] : stdout #"stdout"
    [ExampleBit_A] : "ExampleBit_A.log"
    [ExampleBit_B] : "ExampleBit_B.log"
    [BackendIniBit]: "BackendIniBit.log"
    [LibFirst] : "libfirst.log"
  #  [Logger, Debug] : "stdout"
  #  [Core] : "stdout"
  #  [Dependency Resolver] : "stdout"

##########################
# Name/Value Section
##########################

KeyValues:

  dependency_resolution:
    prefer_model_specific_functions: true
    use_old_routines: false

  likelihood:
    model_invalid_for_lnlike_below: -1e6

  #By default, errors are fatal and warnings non-fatal
  exceptions:
    dependency_resolver_error: fatal
    dependency_resolver_warning: non-fatal
    core_warning: fatal
    ExampleBit_A_error: non-fatal

  enable_testing: false

  default_output_path: "runs/DarkBit_SingletDM/"<|MERGE_RESOLUTION|>--- conflicted
+++ resolved
@@ -80,14 +80,13 @@
   scanners:
     square_grid:
       plugin: square_grid
-      verion: ">=1.0"
-<<<<<<< HEAD
-      purpose: Likelihood
+      version: ">=1.0"
+      like:  LogLike
       grid_pts: 3 #NxN grid
 
     multinest:
       plugin: MultiNest
-      like:  Likelihood
+      like:  LogLike
       nlive: 1000
       tol: 0.01
       aux_printer_txt_options:
@@ -107,35 +106,6 @@
 #      aux_printer_txt_options:
 #      aux_printer_stats_options:
 #      aux_printer_live_options:
-=======
-      options:
-        like: LogLike
-        grid_pts: 3 #NxN grid
-
-    multinest:
-      plugin: MultiNest
-      options:
-        like:  LogLike
-        nlive: 1000
-        tol: 0.01
-        aux_printer_txt_options:
-          output_file: "runs/singletDM_multinest_MO/samples/gambit_output.txt"
-          info_file: "runs/singletDM_multinest_MO/samples/gambit_output.txt_info"
-        aux_printer_stats_options:
-          output_file: "runs/singletDM_multinest_MO/samples/gambit_output.stats"
-          info_file: "runs/singletDM_multinest_MO/samples/gambit_output.stats_info"
-        aux_printer_live_options:
-          output_file: "runs/singletDM_multinest_MO/samples/gambit_output.live"
-          info_file: "runs/singletDM_multinest_MO/samples/gambit_output.live_info"
-#        outfile: 0
-#        root: "runs/singletDM_multinest_hdf5/samples/native-"
-#        # resuming doesn't work yet
-#        resume: 0
-#        # No options to set, but still need the nodes at the moment...
-#        aux_printer_txt_options:
-#        aux_printer_stats_options:
-#        aux_printer_live_options:
->>>>>>> 77a887e7
 
 ###############################
 # Observables of interest
