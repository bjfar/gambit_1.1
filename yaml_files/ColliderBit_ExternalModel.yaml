--- conflicted
+++ resolved
@@ -109,17 +109,17 @@
   ##### LHC Detector and Analysis rules #####
   #
   # The current capability structure allows for the user to mix'n'match
-  # collider settings, detector sims and analyses. The user may run BuckFastATLAS 
+  # collider settings, detector sims and analyses. The user may run BuckFastATLAS
   # with ATLAS analyses, BuckFastCMS with CMS analyses, and Delphes with any analyses,
   # for various configurations of Pythia.
   #
-  # The way to turn the detectors on or off is via the boolean option useDetector for 
+  # The way to turn the detectors on or off is via the boolean option useDetector for
   # the module functions getDelphes, getBuckFastATLAS and getBuckFastCMS.
   #
   # In this example, we use the BuckFast simulation. For a Delphes example, see:
   # yaml_files/ColliderBit_CMSSM.yaml
 
- # BuckFast for ATLAS rules and options 
+ # BuckFast for ATLAS rules and options
   - capability: SimpleSmearingSim
     type: "Gambit::ColliderBit::BuckFastSmearATLAS"
     function: getBuckFastATLAS
@@ -128,7 +128,7 @@
       partonOnly: [false]
       antiktR: [0.4]
 
- # BuckFast for CMS rules and options 
+ # BuckFast for CMS rules and options
   - capability: SimpleSmearingSim
     type: "Gambit::ColliderBit::BuckFastSmearCMS"
     function: getBuckFastCMS
@@ -140,12 +140,7 @@
  # Specify the list of ATLAS analyses to run with BuckFast
   - capability: ATLASAnalysisContainer
     function: getATLASAnalysisContainer
-<<<<<<< HEAD
-    options:
-      #useATLAS defaults to true anyways. Set it to false to ignore all these analyses
-=======
-    options:  
->>>>>>> 2cf2d068
+    options:
       analyses: [ ["ATLAS_0LEP_20invfb", "ATLAS_0LEPStop_20invfb",
                    "ATLAS_1LEPStop_20invfb","ATLAS_2bStop_20invfb",
                    "ATLAS_2LEPEW_20invfb","ATLAS_2LEPStop_20invfb",
@@ -154,12 +149,7 @@
  # Specify the list of CMS analyses to run with BuckFast
   - capability: CMSAnalysisContainer
     function: getCMSAnalysisContainer
-<<<<<<< HEAD
-    options:
-      #useCMS defaults to true anyways. Set it to false to ignore all these analyses
-=======
-    options:  
->>>>>>> 2cf2d068
+    options:
       analyses: [ ["CMS_1LEPDMTOP_20invfb","CMS_2LEPDMTOP_20invfb",
                    "CMS_3LEPEW_20invfb","CMS_MONOJET_20invfb"] ]
 
@@ -193,7 +183,7 @@
       # Specify the SLHA file that Pythia will use to run the model.
       Pythia_doc_path: "Backends/installed/pythia/8.212.EM/share/Pythia8/xmldoc/"
       Pythia_external: ["UserModel:all = on",
-		        "PartonLevel:MPI = off",
+                        "PartonLevel:MPI = off",
                         "PartonLevel:ISR = on",
                         "PartonLevel:FSR = on",
                         "HadronLevel:all = on",
@@ -243,11 +233,4 @@
 
   likelihood:
     model_invalid_for_lnlike_below: -1e6
-    debug: true
-
-  #By default, errors are fatal and warnings non-fatal
-  exceptions:
-    dependency_resolver_error: fatal
-    dependency_resolver_warning: non-fatal
-    core_warning: fatal
-
+    debug: true