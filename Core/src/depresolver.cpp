--- conflicted
+++ resolved
@@ -1391,13 +1391,9 @@
       logger() << EOM;
 
       // Print something to stdout as well
-<<<<<<< HEAD
-      std::cout << "Resolving dependency graph..." << std::endl;
-=======
       #ifdef DEPRES_DEBUG
         std::cout << "Resolving dependency graph..." << std::endl;
       #endif
->>>>>>> a6636980
 
       // Read ini entries
       use_regex    = boundIniFile->getValueOrDef<bool>(false, "dependency_resolution", "use_regex");
