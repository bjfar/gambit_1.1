//   GAMBIT: Global and Modular BSM Inference Tool
//   *********************************************
///  \file
///
///  Dependency resolution with boost graph library
///
///          unravels the un-unravelable
///
///  *********************************************
///
///  Authors (add name and date if you modify):
///
///  \author Christoph Weniger
///          (c.weniger@uva.nl)
///  \date 2013 May, Jun, Jul, Sep
///  \date 2014 Feb, Mar, Apr
///
///  \author Pat Scott
///          (patscott@physics.mcgill.ca)
///  \date 2013 May, Jul, Aug, Nov
///  \date 2014 Jan, Mar, Apr, Dec
///
///  \author Ben Farmer
///          (benjamin.farmer@monash.edu)
///  \date 2013 Sep
///
///  *********************************************

#include "gambit/Core/depresolver.hpp"
#include "gambit/Models/models.hpp"
#include "gambit/Utils/stream_overloads.hpp"
#include "gambit/Utils/util_functions.hpp"
#include "gambit/Logs/logger.hpp"
#include "gambit/Backends/backend_singleton.hpp"
#include "gambit/cmake/cmake_variables.hpp"

#include <sstream>
#include <fstream>
#include <iomanip>
#ifdef HAVE_REGEX_H
  #include <regex>
#endif

#include <boost/format.hpp>
#ifdef HAVE_GRAPHVIZ
  #include <boost/graph/graphviz.hpp>
#endif

// This vertex ID is reserved for nodes that correspond to
// likelihoods/observables/etc (observables of interest)
#define OBSLIKE_VERTEXID 58915032

// Dependency types
#define NORMAL_DEPENDENCY 1
#define LOOP_MANAGER_DEPENDENCY 2

// Debug flag
//#define DEPRES_DEBUG

namespace Gambit
{

  namespace DRes
  {
    using namespace LogTags;
    ///////////////////////
    // Auxiliary functions
    ///////////////////////

    //
    // Functions that act on a resolved dependency graph
    //

    // Collect parent vertices recursively (excluding root vertex)
    void getParentVertices(const VertexID & vertex, const
        DRes::MasterGraphType & graph, std::set<VertexID> & myVertexList)
    {
      graph_traits<DRes::MasterGraphType>::in_edge_iterator it, iend;

      for (boost::tie(it, iend) = in_edges(vertex, graph);
          it != iend; ++it)
      {
        if ( std::find(myVertexList.begin(), myVertexList.end(), source(*it, graph)) == myVertexList.end() )
        {
          myVertexList.insert(source(*it, graph));
          getParentVertices(source(*it, graph), graph, myVertexList);
        }
      }
    }

    // Sort given list of vertices (according to topological sort result)
    std::vector<VertexID> sortVertices(const std::set<VertexID> & set,
        const std::list<VertexID> & topoOrder)
    {
      std::vector<VertexID> result;
      for(std::list<VertexID>::const_iterator it = topoOrder.begin(); it != topoOrder.end(); it++)
      {
        if (set.find(*it) != set.end())
          result.push_back(*it);
      }
      return result;
    }

    // Get sorted list of parent vertices
    std::vector<VertexID> getSortedParentVertices(const VertexID & vertex, const
        DRes::MasterGraphType & graph, const std::list<VertexID> & topoOrder)
    {
      std::set<VertexID> set;
      getParentVertices(vertex, graph, set);
      set.insert(vertex);
      return sortVertices(set, topoOrder);
    }


    //
    // Functions that compare ini-file entries and observables
    //

    // Check whether quantity matches observableType
    // Matches capability and type
    bool quantityMatchesIniEntry(const sspair & quantity, const IniParser::ObservableType & observable, const Utils::type_equivalency & eq)
    {
      // Compares dependency specifications of rules entries or observable
      // entries with capability (capabilities have to be unique for these
      // lists)
      return ( stringComp( observable.capability, quantity.first ) and
               typeComp  ( observable.type,       quantity.second, eq ));
    }

    // Check whether quantity matches observableType
    // Matches capability
    bool capabilityMatchesIniEntry(const sspair & quantity, const IniParser::ObservableType & observable)
    {
      // Compares dependency specifications of rules entries or observable
      // entries with capability (capabilities have to be unique for these
      // lists)
      return ( stringComp( observable.capability, quantity.first ) );
    }

    // Check whether functor matches ObservableType
    // Matches capability, type, function and module name
    bool moduleFuncMatchesIniEntry(functor *f, const IniParser::ObservableType &e, const Utils::type_equivalency & eq)
    {
      return (e.capability != "" ? stringComp(e.capability, f->capability()) : true)
         and (e.type       != "" ? typeComp  (e.type,       f->type(), eq)   : true)
         and (e.function   != "" ? stringComp(e.function,   f->name())       : true)
         and (e.module     != "" ? stringComp(e.module,     f->origin())     : true);
    }

    // Check whether functor matches ObservableType
    // Matches capability, type, function and backend name
    bool backendFuncMatchesIniEntry(functor *f, const IniParser::ObservableType &e, const Utils::type_equivalency & eq)
    {
      return (e.capability != "" ? stringComp(e.capability, f->capability()) : true)
         and (e.type       != "" ? typeComp  (e.type,       f->type(), eq)   : true)
         and (e.function   != "" ? stringComp(e.function,   f->name())       : true)
         and (e.backend    != "" ? stringComp(e.backend,    f->origin())     : true)
         and (e.version    != "" ? stringComp(e.version,    f->version())    : true);
    }

    // Get entry level relevant for options
    int getEntryLevelForOptions(const IniParser::ObservableType &e)
    {
      int z = 0;
      if ( e.module != "" ) z = 1;
      if ( e.capability != "" ) z = 2;
      if ( e.type != "" ) z = 3;
      if ( e.function != "" ) z = 4;
      return z;
    }

    // Check whether functor matches rules
    // Matches function name and type
    bool matchesRules( functor *f, const Rule & rule)
    {
      #ifdef DEPRES_DEBUG
        cout << (*f).name() << " vs " << rule.function << endl;
        cout << (*f).origin() << " vs " << rule.module << endl;
      #endif
      return ( stringComp( rule.function, (*f).name()) and
               stringComp( rule.module, (*f).origin())
             );
    }


    //
    // Graphviz output
    //

    // Graphviz output for edges/dependencies
    class edgeWriter
    {
      private:
        const DRes::MasterGraphType * myGraph;
      public:
        edgeWriter(const DRes::MasterGraphType * masterGraph) : myGraph(masterGraph) {};
        void operator()(std::ostream&, const EdgeID&) const
        {
          //out << "[style=\"dotted\"]";
        }
    };

    // Graphviz output for individual vertices/nodes/module functions
    class labelWriter
    {
      private:
        const DRes::MasterGraphType * myGraph;
      public:
        labelWriter(const DRes::MasterGraphType * masterGraph) : myGraph(masterGraph) {};
        void operator()(std::ostream& out, const VertexID& v) const
        {
          str type = Utils::fix_type((*myGraph)[v]->type());
          boost::replace_all(type, str("&"), str("&amp;"));
          boost::replace_all(type, str("<"), str("&lt;"));
          boost::replace_all(type, str(">"), str("&gt;"));
          out << "[fillcolor=\"#F0F0D0\", style=\"rounded,filled\", shape=box,";
          out << "label=< ";
          out << "<font point-size=\"20\" color=\"red\">" << (*myGraph)[v]->capability() << "</font><br/>";
          out <<  "Type: " << type << "<br/>";
          out <<  "Function: " << (*myGraph)[v]->name() << "<br/>";
          out <<  "Module: " << (*myGraph)[v]->origin();
          out << ">]";
        }
    };


    //
    // Misc
    //

    /// Global flag for regex use
    bool use_regex;

    // Return runtime estimate for a set of nodes
    double getTimeEstimate(const std::set<VertexID> & vertexList, const DRes::MasterGraphType &graph)
    {
      double result = 0;
      for (std::set<VertexID>::iterator it = vertexList.begin(); it != vertexList.end(); ++it)
      {
        result += graph[*it]->getRuntimeAverage();
      }
      return result;
    }

    // Check whether s1 (wildcard + regex allowed) matches s2
    bool stringComp(const str & s1, const str & s2, bool with_regex)
    {
      if ( s1 == s2 ) return true;
      if ( s1 == "" ) return true;
      if ( s1 == "*" ) return true;
#ifdef HAVE_REGEX_H
      try
      {
        if (with_regex) if (std::regex_match(s2, std::regex(s1))) return true;
      }
      catch (std::regex_error & err)
      {
        std::ostringstream errmsg;
        errmsg << "ERROR during regex string comparison." << std::endl;
        errmsg << "  Comparing regular expression: " << s1 << std::endl;
        errmsg << "  with test string: " << s2 << std::endl;
        dependency_resolver_error().raise(LOCAL_INFO,errmsg.str());
      }
#endif
      return false;
    }

    // Same thing for types (taking into account equivalence classes)
    bool typeComp(str s1, str s2, const Utils::type_equivalency & eq, bool with_regex)
    {
      bool match1, match2;
      // Loop over all the default versions of BOSSed backends and strip off any corresponding leading namespace.
      for (auto it = Backends::backendInfo().default_safe_versions.begin(); it != Backends::backendInfo().default_safe_versions.end(); ++it)
      {
        s1 = Utils::strip_leading_namespace(s1, it->first+"_"+it->second);
        s2 = Utils::strip_leading_namespace(s2, it->first+"_"+it->second);
      }
      // Does it just match?
      if (stringComp(s1, s2, with_regex)) return true;
      // Otherwise loop over equivalence classes.
      for (auto it1 = eq.equivalency_classes.begin(); it1 != eq.equivalency_classes.end(); it1++)
      {
        match1 = match2 = false;
        for (auto it2 = it1->begin(); it2 != it1->end(); it2++)
        {
          if (s2 == *it2) match1 = true;
          if (stringComp(s1, *it2, with_regex)) match2 = true;
        }
        if (match1 and match2) return true;
      }
      return false;
    }


    ///////////////////////////////////////////////////
    // Public definitions of DependencyResolver class
    ///////////////////////////////////////////////////

    // Constructor
    DependencyResolver::DependencyResolver(const gambit_core &core,
                                           const Models::ModelFunctorClaw &claw,
                                           const IniParser::IniFile &iniFile,
                                           const Utils::type_equivalency &equiv_classes,
                                                 Printers::BasePrinter &printer)
     : boundCore(&core),
       boundClaw(&claw),
       boundIniFile(&iniFile),
       boundTEs(&equiv_classes),
       boundPrinter(&printer),
       index(get(vertex_index,masterGraph)),
       activeFunctorGraphFile(GAMBIT_DIR "/scratch/GAMBIT_active_functor_graph.gv")
    {
      addFunctors();
      logger() << LogTags::dependency_resolver << endl;
      logger() << "#######################################"   << endl;
      logger() << "#  List of Type Equivalency Classes   #"   << endl;
      logger() << "#######################################";
      for (std::set<std::set<str> >::const_iterator it = boundTEs->equivalency_classes.begin(); it != boundTEs->equivalency_classes.end(); ++it)
      {
        logger() << endl << *it;
      }
      logger() << EOM;
    }


    //
    // Initialization stage
    //

    // Main dependency resolution
    void DependencyResolver::doResolution()
    {
      const IniParser::ObservablesType & observables = boundIniFile->getObservables();
      // (cap., typ) --> dep. vertex map
      std::queue<QueueEntry> parQueue;
      QueueEntry queueEntry;

      // Set up list of target ObsLikes
      logger() << LogTags::dependency_resolver << endl;
      logger() << "#######################################"   << endl;
      logger() << "#        List of Target ObsLikes      #"   << endl;
      logger() << "#                                     #"   << endl;
      logger() << "# format: Capability (Type) [Purpose] #"   << endl;
      logger() << "#######################################";
      for (auto it = observables.begin(); it != observables.end(); ++it)
      {
        // Format output
        logger() << LogTags::dependency_resolver << endl << it->capability << " (" << it->type << ") [" << it->purpose << "]";
        queueEntry.first.first = it->capability;
        queueEntry.first.second = it->type;
        queueEntry.second = OBSLIKE_VERTEXID;
        queueEntry.printme = it->printme;
        parQueue.push(queueEntry);
      }
      logger() << EOM;

      // Activate functors compatible with model we scan over (and deactivate the rest)
      makeFunctorsModelCompatible();

      // Generate dependency tree (the core of the dependency resolution)
      generateTree(parQueue);

      // Find one execution order for activated vertices that is compatible
      // with dependency structure
      function_order = run_topological_sort();

      // Loop manager initialization: Notify them about their nested functions
      for (std::map<VertexID, std::set<VertexID>>::iterator it =
          loopManagerMap.begin(); it != loopManagerMap.end(); ++it)
      {
        // Generate topologically sorted list of vertex IDs that are nested
        // within loop manager (*it) ...
        std::vector<VertexID> vertexList = sortVertices(it->second, function_order);
        // ... map this on functor pointers...
        std::vector<functor*> functorList;
        for (std::vector<VertexID>::iterator jt = vertexList.begin(); jt != vertexList.end(); ++jt)
        {
          functorList.push_back(masterGraph[*jt]);
        }
        // ...and store it into loop manager functor
        masterGraph[it->first]->setNestedList(functorList);
      }

      // Initialise the printer object with a list of functors that are set to print
      initialisePrinter();

#ifdef HAVE_GRAPHVIZ
      // Generate graphviz plot if running in dry-run mode.
      if (boundCore->show_runorder)
      {
        std::ofstream outf(activeFunctorGraphFile);
        write_graphviz(outf, masterGraph, labelWriter(&masterGraph), edgeWriter(&masterGraph));
      }
#endif

      // Pre-compute the individually ordered vertex lists for each of the ObsLike entries.
      std::vector<VertexID> order = getObsLikeOrder();
      for(auto it = order.begin(); it != order.end(); ++it)
      {
        SortedParentVertices[*it] = getSortedParentVertices(*it, masterGraph, function_order);
      }

      // Done
    }

    /// List of masterGraph content
    void DependencyResolver::printFunctorList()
    {
      // Activate functors compatible with model we scan over (and deactivate the rest)
      makeFunctorsModelCompatible();

      graph_traits<DRes::MasterGraphType>::vertex_iterator vi, vi_end;
      const str formatString = "%-20s %-32s %-32s %-32s %-15s %-7i %-5i %-5i\n";
      logger() << LogTags::dependency_resolver << endl << "Vertices registered in masterGraph" << endl;
      logger() << "----------------------------------" << endl;
      logger() << boost::format(formatString)%
       "MODULE (VERSION)"% "FUNCTION"% "CAPABILITY"% "TYPE"% "PURPOSE"% "STATUS"% "#DEPs"% "#BE_REQs";
      for (boost::tie(vi, vi_end) = vertices(masterGraph); vi != vi_end; ++vi)
      {
        logger() << boost::format(formatString)%
         ((*masterGraph[*vi]).origin() + " (" + (*masterGraph[*vi]).version() + ")") %
         (*masterGraph[*vi]).name()%
         (*masterGraph[*vi]).capability()%
         (*masterGraph[*vi]).type()%
         (*masterGraph[*vi]).purpose()%
         (*masterGraph[*vi]).status()%
         (*masterGraph[*vi]).dependencies().size()%
         (*masterGraph[*vi]).backendreqs().size();
      }
      logger() <<  "Registered Backend vertices" << endl;
      logger() <<  "---------------------------" << endl;
      logger() << printGenericFunctorList(boundCore->getBackendFunctors());
      logger() << EOM;
    }

    // Pretty print function evaluation order
    void DependencyResolver::printFunctorEvalOrder(bool toterminal)
    {
      // Running this lets us check the order of execution. Also helps
      // to verify that we actually have pointers to all the required
      // functors.

      // Get order of evaluation
      std::set<VertexID> parents;
      std::set<VertexID> done; //set of vertices already accounted for
      std::vector<VertexID> order = getObsLikeOrder();

      str formatString  = "%-5s %-25s %-25s %-25s\n";
      // Might need to check if terminal supports unicode characters...
      str formatString0 = "%-7s %-23s %-25s %-25s %-25s %-6s\n";  // header
      str formatString1a= "%-9s %-21s %-25s %-25s %-25s %-6s\n";  // target functors
      str formatString1b= "%-4s \u2514\u2500\u2500> %-21s %-25s %-25s %-25s %-6s\n";  // target functors
      str formatString2a= "     \u250C\u2500 %-23s %-25s %-25s %-25s %-6s\n";  // parents
      str formatString2b= "     \u251C\u2500 %-23s %-25s %-25s %-25s %-6s\n";
      str formatString3a= "     \u250CX %-23s %-25s %-25s %-25s %-6s\n"; // "already done" parents
      str formatString3b= "     \u251CX %-23s %-25s %-25s %-25s %-6s\n";

      int i = 0;

      // Show the order in which the target functors will be attacked.
      std::ostringstream ss;
      ss << endl << "Initial target functor evaluation order" << endl;
      ss << "----------------------------------" << endl;
      ss << boost::format(formatString)% "#"% "FUNCTION"% "CAPABILITY"% "ORIGIN";

      for (std::vector<VertexID>::const_iterator
                  vi  = order.begin();
                  vi != order.end(); ++vi)
      {
        ss << boost::format(formatString)%
         i%
         (*masterGraph[*vi]).name()%
         (*masterGraph[*vi]).capability()%
         (*masterGraph[*vi]).origin();
        i++;
      }

      ss << endl;

      i = 0; // Reset counter
      // Do another loop to show the full initial sequence of functor evaluation
      // This doesn't figure out the sequence within each target functor group; I'm not 100% sure where that is determined. This does, however, show which groups get evaluated first, and which functors are already evaluated.
      ss << endl << "Full initial functor evaluation order" << endl;
      ss << "----------------------------------" << endl;
      ss << boost::format(formatString0)% "#"% "FUNCTION"% "CAPABILITY"% "TYPE"% "ORIGIN"% "PRINT?";

      for (std::vector<VertexID>::const_iterator
                  vi  = order.begin();
                  vi != order.end(); ++vi)
      {
        // loop through parents of each target functor
        parents.clear();
        getParentVertices(*vi, masterGraph, parents);
        parents.insert(*vi);
        bool first = true;
        for (std::set<VertexID>::const_iterator
                  vi2  = parents.begin();
                  vi2 != parents.end(); ++vi2)
        {
            str formatstr;
            bool dowrite = false;
            // Check if parent functor has been ticked off the list
            bool is_done = done.find(*vi2) != done.end();
            if( (not is_done) and (*vi != *vi2) )
            {
                formatstr = formatString2b;
                if (first) formatstr = formatString2a;
                dowrite = true;
            }
            else if( *vi != *vi2)
            {
                // Might be better to just do nothing here, i.e. set dowrite=false. For now just flagging functor as done with a special format string.
                formatstr = formatString3b;
                if (first) formatstr = formatString3a;
                dowrite = true;
            }

            if (dowrite)
            {
              ss << boost::format(formatstr)%
                (*masterGraph[*vi2]).name()%
                (*masterGraph[*vi2]).capability()%
                (*masterGraph[*vi2]).type()%
                (*masterGraph[*vi2]).origin()%
                (*masterGraph[*vi2]).requiresPrinting();
            }
            done.insert(*vi2); // tick parent functor off the list
            first = false;
        }

        // Now show target functor info
        str formatstr;
        if(parents.size()==1) { formatstr = formatString1a; }
        else { formatstr = formatString1b; }
        ss << boost::format(formatstr)%
         i%
         (*masterGraph[*vi]).name()%
         (*masterGraph[*vi]).capability()%
         (*masterGraph[*vi]).type()%
         (*masterGraph[*vi]).origin()%
         (*masterGraph[*vi]).requiresPrinting();
        i++;

        done.insert(*vi); // tick this target functor off the list

      }
      ss << "(\"X\" indicates that the functor is pre-evaluated before the marked position)" << endl << endl;

      if (toterminal)
      {
        // There is a command line flag to get this information, since it is very
        // handy to check before launching a full job. It can always be checked via
        // the logs, but this feature is more convenient.
        cout << ss.str();
        #ifdef HAVE_GRAPHVIZ
          cout << "To get postscript plot of active functors, please run: " << endl;
          cout << GAMBIT_DIR << "/Core/scripts/./graphviz.sh " << activeFunctorGraphFile << " no-loners" << endl;
        #else
          cout << "To get postscript plot of active functors, please install graphviz, rerun cmake and remake GAMBIT." << endl << endl;
        #endif
      }

      logger() << LogTags::dependency_resolver << ss.str() << EOM;
    }


    //
    // Runtime
    //

    // Returns list of ObsLike vertices in order of runtime
    std::vector<VertexID> DependencyResolver::getObsLikeOrder()
    {
      std::vector<VertexID> unsorted;
      std::vector<VertexID> sorted;
      std::set<VertexID> parents, colleages, colleages_min;
      // Copy unsorted vertexIDs --> unsorted
      for (std::vector<OutputVertexInfo>::iterator it = outputVertexInfos.begin();
          it != outputVertexInfos.end(); it++)
      {
        unsorted.push_back(it->vertex);
      }
      // Sort iteratively (unsorted --> sorted)
      while (unsorted.size() > 0)
      {
        double t2p_now;
        double t2p_min = -1;
        std::vector<VertexID>::iterator it_min;
        for (std::vector<VertexID>::iterator it = unsorted.begin(); it !=
            unsorted.end(); ++it)
        {
          parents.clear();
          getParentVertices(*it, masterGraph, parents);
          parents.insert(*it);
          // Remove vertices that were already calculated from the ist
          for ( auto cit = colleages.begin(); cit != colleages.end(); cit++)
          {
            parents.erase(*cit);
          }
          t2p_now = (double) getTimeEstimate(parents, masterGraph);
          t2p_now /= masterGraph[*it]->getInvalidationRate();
          if (t2p_min < 0 or t2p_now < t2p_min)
          {
            t2p_min = t2p_now;
            it_min = it;
            colleages_min = parents;
          }
        }
        // Extent list of calculated vertices
        colleages.insert(colleages_min.begin(), colleages_min.end());
        double prop = masterGraph[*it_min]->getInvalidationRate();
        logger() << LogTags::dependency_resolver << "Estimated T [s]: " << t2p_min*prop << EOM;
        logger() << LogTags::dependency_resolver << "Estimated p: " << prop << EOM;
        sorted.push_back(*it_min);
        unsorted.erase(it_min);
      }
      return sorted;
    }

    // Evaluates ObsLike vertex, and everything it depends on, and prints results
    void DependencyResolver::calcObsLike(VertexID vertex, const int pointID)
    {
      // pointID is supplied by the scanner, and is used to tell the printer which model
      // point the results should be associated with.

      if (SortedParentVertices.find(vertex) == SortedParentVertices.end())
        core_error().raise(LOCAL_INFO, "Tried to calculate a function not in or not at top of dependency graph.");
      std::vector<VertexID> order = SortedParentVertices.at(vertex);

      for (std::vector<VertexID>::iterator it = order.begin(); it != order.end(); ++it)
      {
        std::ostringstream ss;
        ss << "Calling " << masterGraph[*it]->name() << " from " << masterGraph[*it]->origin() << "...";
        logger() << LogTags::dependency_resolver << LogTags::info << LogTags::debug << ss.str() << EOM;
        masterGraph[*it]->calculate();
        if (boundIniFile->getValueOrDef<bool>(
              false, "dependency_resolution", "log_runtime") )
        {
          double T = masterGraph[*it]->getRuntimeAverage();
          logger() << LogTags::dependency_resolver << LogTags::info <<
            "Runtime, averaged over multiple calls [s]: " << T << EOM;
        }
        invalid_point_exception* e = masterGraph[*it]->retrieve_invalid_point_exception();
        if (e != NULL) throw(*e);
        if (not typeComp(masterGraph[*it]->type(),  "void", *boundTEs, false))
        {
          // Note that this prints from thread index 0 only, i.e. results created by
          // threads other than the main one need to be accessed with
          //   masterGraph[*it]->print(boundPrinter,pointID,index);
          // where index is some integer s.t. 0 <= index <= number of hardware threads.
          // At the moment GAMBIT only prints results of thread 0, under the expectation
          // that nested module functions are all designed to gather their results into
          // thread 0.
          masterGraph[*it]->print(boundPrinter,pointID);
        }
      }
      // Reset the cout output precision, in case any backends have messed with it during the ObsLike evaluation.
      cout << std::setprecision(boundCore->get_outprec());
    }

    /// Getter for print_timing flag (used by LikelihoodContainer)
    bool DependencyResolver::printTiming() { return print_timing; }

    // Get the functor corresponding to a single VertexID
    functor* DependencyResolver::get_functor(VertexID id)
    {
      graph_traits<DRes::MasterGraphType>::vertex_iterator vi, vi_end;
      for (boost::tie(vi, vi_end) = vertices(masterGraph); vi != vi_end; ++vi)
      {
        if (*vi == id) return masterGraph[id];
      }
      return NULL;
    }

    // Ensure that the type of a given vertex is equivalent to at least one of a provided list, and return the match.
    str DependencyResolver::checkTypeMatch(VertexID vertex, const str& purpose, const std::vector<str>& types)
    {
      for (auto it = types.begin(); it != types.end(); ++it)
      {
        if (typeComp(*it, masterGraph[vertex]->type(), *boundTEs, false)) return *it;
      }
      std::stringstream msg;
      msg << "All quantities with purpose \"" << purpose << "\" in your yaml file must have one " << endl
          << "of the following types: " << endl << "  " << types << endl
          << "You have tried to assign this purpose to " << masterGraph[vertex]->origin() << "::"
          << masterGraph[vertex]->name() << "," << endl << "which has capability: " << endl
          << "  " << masterGraph[vertex]->capability() << endl << "and result type: " << endl
          << "  [" << masterGraph[vertex]->type() << "]" << endl << "Please assign a different purpose to this entry.";
      core_error().raise(LOCAL_INFO, msg.str());
      return "If you make core errors non-fatal you deserve what you get.";
    }

    // Tell functor that it invalidated the current point in model space (due to a large or NaN contribution to lnL)
    void DependencyResolver::invalidatePointAt(VertexID vertex, bool isnan)
    {
      if (isnan)
      {
        masterGraph[vertex]->notifyOfInvalidation("NaN returned for likelihood value.");
      }
      else
      {
        masterGraph[vertex]->notifyOfInvalidation("Cumulative log-likelihood pushed below threshold.");
      }
    }

    // Returns pointer to ini-file entry associated with ObsLike
    const IniParser::ObservableType * DependencyResolver::getIniEntry(VertexID v)
    {
      for (std::vector<OutputVertexInfo>::iterator it = outputVertexInfos.begin();
          it != outputVertexInfos.end(); it++)
      {
        if (it->vertex == v)
          return it->iniEntry;
      }
      return NULL;
    }

    // Resets all active functors and deletes existing results
    void DependencyResolver::resetAll()
    {
      graph_traits<DRes::MasterGraphType>::vertex_iterator vi, vi_end;
      for (boost::tie(vi, vi_end) = vertices(masterGraph); vi != vi_end; ++vi)
      {
        if (masterGraph[*vi]->status() == 2) masterGraph[*vi]->reset();
      }
    }


    ////////////////////////////////////////////////////
    // Private definitions of DependencyResolver class
    ////////////////////////////////////////////////////

    str DependencyResolver::printQuantityToBeResolved(const sspair & quantity, const DRes::VertexID & vertex)
    {
        str s = quantity.first + " (" + quantity.second + ")";
        s += ", required by ";
        if ( vertex != OBSLIKE_VERTEXID )
        {
            s += (*masterGraph[vertex]).capability() + " (";
            s += (*masterGraph[vertex]).type() + ") [";
            s += (*masterGraph[vertex]).name() + ", ";
            s += (*masterGraph[vertex]).origin() + "]";
        }
        else
            s += "Core";
        return s;
    }

    str DependencyResolver::printGenericFunctorList(const std::vector<VertexID> & vertexIDs)
    {
        std::vector<functor*> functorList;
        for ( auto it = vertexIDs.begin(); it != vertexIDs.end(); ++it )
        {
            functorList.push_back(masterGraph[*it]);
        }
        return printGenericFunctorList(functorList);
    }

    // Generic printer of the contents of a functor list
    str DependencyResolver::printGenericFunctorList(const std::vector<functor*>& functorList)
    {
      const str formatString = "%-20s %-32s %-48s %-32s %-7i\n";
      std::ostringstream stream;
      stream << boost::format(formatString)%"ORIGIN (VERSION)"% "FUNCTION"% "CAPABILITY"% "TYPE"% "STATUS";
      for (std::vector<functor *>::const_iterator
          it  = functorList.begin();
          it != functorList.end();
          ++it)
      {
        stream << boost::format(formatString)%
         ((*it)->origin() + " (" + (*it)->version() + ")") %
         (*it)->name()%
         (*it)->capability()%
         (*it)->type()%
         (*it)->status();
      }
      return stream.str();
    }

    // Add module and primary model functors in bound core to class-internal
    // masterGraph object
    void DependencyResolver::addFunctors()
    {
      // Add primary model functors to masterGraph
      for (std::vector<primary_model_functor *>::const_iterator
          it  = boundCore->getPrimaryModelFunctors().begin();
          it != boundCore->getPrimaryModelFunctors().end();
          ++it)
      {
        // Ignore functors with status set to 0 or less in order to ignore primary_model_functors
        // that are not to be used for the scan.
        if ( (*it)->status() > 0 )
        {
          boost::add_vertex(*it, this->masterGraph);
        }
      }
      // Add module functors to masterGraph
      for (std::vector<functor *>::const_iterator
          it  = boundCore->getModuleFunctors().begin();
          it != boundCore->getModuleFunctors().end();
          ++it)
      {
          boost::add_vertex(*it, this->masterGraph);
      }
    }

    /// Activate functors that are allowed to be used with one or more of the models being scanned.
    /// Also activate the model-conditional dependencies and backend requirements of those functors.
    void DependencyResolver::makeFunctorsModelCompatible()
    {
      // Run just once
      static bool already_run = false;
      if (already_run) return;

      graph_traits<DRes::MasterGraphType>::vertex_iterator vi, vi_end;
      std::vector<functor *>::const_iterator fi, fi_end = boundCore->getBackendFunctors().end();
      std::set<str> modelList = boundClaw->get_activemodels();

      // Activate those module functors that match the combination of models being scanned.
      for (boost::tie(vi, vi_end) = vertices(masterGraph); vi != vi_end; ++vi)
      {
        if (masterGraph[*vi]->status() >= 0 and masterGraph[*vi]->modelComboAllowed(modelList))
        {
          for (std::set<str>::iterator it = modelList.begin(); it != modelList.end(); ++it)
          {
            masterGraph[*vi]->notifyOfModel(*it);
            masterGraph[*vi]->setStatus(1);
          }
        }
      }

      // Activate those backend functors that match one of the models being scanned.
      for (std::set<str>::iterator it = modelList.begin(); it != modelList.end(); ++it)
      {
        for (fi = boundCore->getBackendFunctors().begin(); fi != fi_end; ++fi)
        {
          // Activate if the backend vertex permits the model and has not been (severely) disabled by the backend system
          if ( (*fi)->status() >= 0 and (*fi)->modelAllowed(*it) )
          {
            (*fi)->setStatus(1);
          }
        }
      }
      already_run = true;
    }

    /// Set up printer object
    // (i.e. give it the list of functors that need printing)
    void DependencyResolver::initialisePrinter()
    {
      std::vector<int> functors_to_print;
      graph_traits<MasterGraphType>::vertex_iterator vi, vi_end;
      //IndexMap index = get(vertex_index, masterGraph); // Now done in the constructor
      //Err does that make sense? There is nothing in masterGraph at that point surely... maybe put this back.
      //Ok well it does seem to work in the constructor, not sure why though...

      for (boost::tie(vi, vi_end) = vertices(masterGraph); vi != vi_end; ++vi)
      {
        // Inform the active functors of the vertex ID that the masterGraph has assigned to them
        // (so that later on they can pass this to the printer object to identify themselves)
        //masterGraph[*vi]->setVertexID(index[*vi]); // Ugh cannot do this, needs to be consistent with get_param_id
        std::string label = masterGraph[*vi]->label();
        masterGraph[*vi]->setVertexID(Printers::get_param_id(label));
        // Same for timing output ID, but get ID number from printer system
        std::string timing_label = masterGraph[*vi]->timingLabel();
        masterGraph[*vi]->setTimingVertexID(Printers::get_param_id(timing_label));

        // Check for non-void type and status==2 (after the dependency resolution) to print only active, printable functors.
        // TODO: this doesn't currently check for non-void type; that is done at the time of printing in calcObsLike.  
        if( masterGraph[*vi]->requiresPrinting() and (masterGraph[*vi]->status()==2) )
        {
<<<<<<< HEAD
          functors_to_print.push_back(index[*vi]); // TODO: This may be obsolete
=======
          functors_to_print.push_back(index[*vi]); // TODO: Probably obsolete
>>>>>>> 86e73478
          boundPrinter->addToPrintList(label); // Needed mainly by postprocessor.
          // Trigger a dummy print call for all printable functors. This is used by some printers
          // to set up buffers for each of these output streams.
          //logger() << LogTags::dependency_resolver << "Triggering dummy print for functor '"<<masterGraph[*vi]->capability()<<"' ("<<masterGraph[*vi]->type()<<")..." << EOM;

          //masterGraph[*vi]->print(boundPrinter,-1);
        }
      }

      // Force-reset the printer to erase the dummy calls
      // (but don't do this if we are in resume mode!)
      //if(not boundCore->resume) boundPrinter->reset(true);
      //boundPrinter->reset(true); // Actually *do* do it in resume mode as well. Printers should only reset new data, not destroy old data.

      // sent vector of ID's of functors to be printed to printer.
      // (if we want to only print functor output sometimes, and dynamically
      // switch this on and off, we'll have to rethink the strategy here a
      // little... for now if the print function of a functor does not get
      // called, it is up to the printer how it deals with the missing result.
      // Similarly for extra results, i.e. from any functors not in this
      // initial list, whose "requiresPrinting" flag later gets set to 'true'
      // somehow.)
<<<<<<< HEAD
      boundPrinter->initialise(functors_to_print); // TODO: May be obsolete
=======
      boundPrinter->initialise(functors_to_print); // TODO: Probably obsolete
>>>>>>> 86e73478
    }

    std::vector<DRes::VertexID> DependencyResolver::closestCandidateForModel(std::vector<DRes::VertexID> candidates)
    {
      // In case of doubt (and if not explicitely disabled in the ini-file), prefer functors
      // that are more specifically tailored for the model being scanned. Do not consider functors
      // that are accessible via INTERPRET_AS_X links, as these are all considered to be equally 'far'
      // from the model being scanned, with the 'distance' being one step further than the most distant
      // ancestor.

      // Work up the model ancestry one step at a time, and stop as soon as one or more valid model-specific functors is
      // found at a given level in the hierarchy.
      std::vector<DRes::VertexID> newCandidates;
      std::set<str> s = boundClaw->get_activemodels();
      std::vector<str> parentModelList(s.begin(), s.end());
      while (newCandidates.size() == 0 and not parentModelList.empty())
      {
        for (std::vector<str>::iterator mit = parentModelList.begin(); mit != parentModelList.end(); ++mit)
        {
          // Test each vertex candidate to see if it has been explicitly set up to work with the model *mit
          for (std::vector<DRes::VertexID>::iterator it = candidates.begin(); it != candidates.end(); ++it)
          {
            if ( masterGraph[*it]->modelExplicitlyAllowed(*mit) ) newCandidates.push_back(*it);
          }
          // Step up a level in the model hierarchy for this model.
          *mit = boundClaw->get_parent(*mit);
        }
        parentModelList.erase(std::remove(parentModelList.begin(), parentModelList.end(), "none"), parentModelList.end());
      }
      if (newCandidates.size() != 0)
        return newCandidates;
      else
        return candidates;
    }

    /// Collect ini options
    Options DependencyResolver::collectIniOptions(const DRes::VertexID & vertex)
    {
      YAML::Node nodes;
      YAML::Node zlevels;

      #ifdef DEPRES_DEBUG
        cout << "Searching options for " << masterGraph[vertex]->capability() << endl;
      #endif

      const IniParser::ObservablesType & entries = boundIniFile->getRules();
      //entries = boundIniFile->getObservables();
      for (IniParser::ObservablesType::const_iterator it =
          entries.begin(); it != entries.end(); ++it)
      {
        if ( moduleFuncMatchesIniEntry(masterGraph[vertex], *it, *boundTEs) )
        {
          #ifdef DEPRES_DEBUG
            cout << "Getting option from: " << it->capability << " " << it->type << endl;
          #endif
          for (auto jt = it->options.begin(); jt != it->options.end(); ++jt)
          {
            if ( not nodes[jt->first.as<std::string>()] )
            {
              #ifdef DEPRES_DEBUG
                cout << jt->first.as<std::string>() << ": " << jt->second << endl;
              #endif
              nodes[jt->first.as<std::string>()] = jt->second;
              zlevels[jt->first.as<std::string>()] = getEntryLevelForOptions(*it);
            }
            else
            {
              if ( zlevels[jt->first.as<std::string>()].as<int>() < getEntryLevelForOptions(*it) )
              {
                #ifdef DEPRES_DEBUG
                  cout << "Replaced : " << jt->first.as<std::string>() << ": " << jt->second << endl;
                #endif
                zlevels[jt->first.as<std::string>()] = getEntryLevelForOptions(*it);
                nodes[jt->first.as<std::string>()] = jt->second;
              }
              else if ( zlevels[jt->first.as<std::string>()].as<int>() == getEntryLevelForOptions(*it) )
              {
                std::ostringstream errmsg;
                errmsg << "ERROR! Multiple option entries with same level for key: " << jt->first.as<std::string>();
                dependency_resolver_error().raise(LOCAL_INFO,errmsg.str());
              }
            }
          }
        }
      }
      Options myOptions(nodes);
      return myOptions;
    }

    /// Resolve dependency
    // Can resolve:
    // - capability, type pair (requires toVertex)
    // Rules ordering:
    //   [Capability, Type] --> [Module, Function]
    DRes::VertexID DependencyResolver::resolveDependencyFromRules(
        const DRes::VertexID & toVertex, const sspair & quantity)
    {
      graph_traits<DRes::MasterGraphType>::vertex_iterator vi, vi_end;

      // List of candidate vertices
      std::vector<DRes::VertexID> vertexCandidates;  // enabled
      std::vector<DRes::VertexID> disabledVertexCandidates;  // disabled
      // Rules
      std::vector<Rule> rules;
      std::vector<Rule> strong_rules;
      // Candidate vertices after applying rules
      std::vector<DRes::VertexID> filteredVertexCandidates;
      std::vector<DRes::VertexID> filteredVertexCandidates2;

      // Make list of candidate vertices.
      for (tie(vi, vi_end) = vertices(masterGraph); vi != vi_end; ++vi)
      {
        // Match capabilities and types (no type comparison when no types are
        // given; this can only apply to output nodes).
        if ( stringComp(masterGraph[*vi]->capability(), quantity.first) and
             *vi != toVertex and // No self-resolution
             ( quantity.second == "" or quantity.second == "*" or
               typeComp(masterGraph[*vi]->type(), quantity.second, *boundTEs, false) ) )
        {
          // Add vertex to appropriate candidate list
          if (masterGraph[*vi]->status() > 0)
            vertexCandidates.push_back(*vi);
          else
            disabledVertexCandidates.push_back(*vi);
        }
      }
      if (vertexCandidates.size() == 0)
      {
        std::ostringstream errmsg;
        errmsg << "No candidates found while trying to resolve:" << endl;
        errmsg << printQuantityToBeResolved(quantity, toVertex) << endl;
        if (disabledVertexCandidates.size() != 0)
        {
          errmsg << "\nNote that viable candidates exist but have been disabled:\n"
                 << printGenericFunctorList(disabledVertexCandidates)
                 << endl
          << "Status flags:" << endl
          << " 0: This function is not compatible with any model you are scanning." << endl
          << "-3: This function requires a BOSSed class that is missing. The " << endl
          << "    backend that provides the class is missing (most likely), the " << endl
          << "    class is missing from the backend, or the factory functions" << endl
          << "    for this class have not been BOSSed and loaded correctly." << endl;
        }
        errmsg << "Please check your yaml file for typos, and make sure that the" << endl
        << "models you are scanning are compatible with at least one function" << endl
        << "that provides this capability (they may all have been deactivated" << endl
        << "due to having ALLOW_MODELS declarations which are" << endl
        << "incompatible with the models selected for scanning)." << endl;
        dependency_resolver_error().raise(LOCAL_INFO,errmsg.str());
      }

      logger() << LogTags::dependency_resolver;
      logger() << "List of candidate vertices:" << endl;
      logger() << printGenericFunctorList(vertexCandidates) << EOM;

      if (toVertex != OBSLIKE_VERTEXID)
      {
        // Make list of all relevant 1st and 2nd level dependency rules.
        const IniParser::ObservablesType & entries = boundIniFile->getRules();
        for (IniParser::ObservablesType::const_iterator
            it = entries.begin(); it != entries.end(); ++it)
        {
          {
            // Evaluate "dependencies" section
            if (moduleFuncMatchesIniEntry(masterGraph[toVertex], *it, *boundTEs) and
                (it->capability != "" or it->function != "" or
                 it->type != "" or it->module != ""))
            {
              for (IniParser::ObservablesType::const_iterator
                  it2 = (*it).dependencies.begin();
                  it2 != (*it).dependencies.end(); ++it2)
              {
                if (quantityMatchesIniEntry(quantity, *it2, *boundTEs) and
                    (it2->capability != "" or it2->type != "") and
                    (it2->function != "" or it2->module != ""))
                {
                  rules.push_back(Rule(*it2));
                  if (not it->weakrule and not it2->weakrule)
                    strong_rules.push_back(Rule(*it2));
                }
              }
            }
            // Evaluate "functionChain:" section
            if (moduleFuncMatchesIniEntry(masterGraph[toVertex], *it, *boundTEs) and
                it->capability != "" and
                it->function == "" and
                (*it).functionChain.size() > 1)
            {
              for (auto it2 = (*it).functionChain.begin();
                  it2 != (*it).functionChain.end() - 1; ++it2)
              {
                if ((*it2) == masterGraph[toVertex]->name())
                {
                  Rule rule(*(it2+1), masterGraph[toVertex]->origin());
                  rules.push_back(rule);
                  if (not it->weakrule)
                    strong_rules.push_back(rule);
                }
              }
            }
            // Evaluate second order rules
            if (quantityMatchesIniEntry(quantity, *it, *boundTEs) and
                it->dependencies.size()==0 and
                (it->capability != "" or it->type != "") and
                (it->function != "" or it->module != ""))
            {
              rules.push_back(Rule(*it));
              if (not it->weakrule)
                strong_rules.push_back(Rule(*it));
            }
          }
        }
      }
      else
      {
        // Add entries in ObsLike and Rules section as 2nd order
        const IniParser::ObservablesType & entries = boundIniFile->getObservables();
        for (IniParser::ObservablesType::const_iterator it =
            entries.begin(); it != entries.end(); ++it)
        {
          if (quantityMatchesIniEntry(quantity, *it, *boundTEs) and
              (it->capability != "" or it->type != "") and
              (it->function != "" or it->module != ""))
          {
            rules.push_back(Rule(*it));
            if (not it->weakrule)
              strong_rules.push_back(Rule(*it));
          }
          // FIXME: Throw error if dependency or options entry exists
        }
        const IniParser::ObservablesType & entries2 = boundIniFile->getRules();
        for (IniParser::ObservablesType::const_iterator it =
            entries2.begin(); it != entries2.end(); ++it)
        {
          if (quantityMatchesIniEntry(quantity, *it, *boundTEs) and
              it->dependencies.size()==0 and
              (it->capability != "" or it->type != "") and
              (it->function != "" or it->module != ""))
          {
            rules.push_back(Rule(*it));
            if (not it->weakrule)
              strong_rules.push_back(Rule(*it));
          }
        }
      }

      logger() << "Number of identified rules: " << rules.size() << endl
               << "Number of these rules that are marked as !weak: "
               << rules.size()-strong_rules.size() << EOM;

      // Make filtered lists
      for (std::vector<DRes::VertexID>::const_iterator
          it = vertexCandidates.begin();
          it != vertexCandidates.end(); it ++)
      {
        bool valid = true;
        for (std::vector<Rule>::const_iterator it2 = rules.begin();
            it2 != rules.end(); it2 ++)
        {
          if ( not matchesRules(masterGraph[*it], *it2) )
          {
            valid = false;
          }
        }
        if (valid)
            filteredVertexCandidates.push_back(*it);
        valid = true;
        for (std::vector<Rule>::const_iterator it2 = strong_rules.begin();
            it2 != strong_rules.end(); it2 ++)
        {
          if ( not matchesRules(masterGraph[*it], *it2) )
          {
            valid = false;
          }
        }
        if (valid)
            filteredVertexCandidates2.push_back(*it);
      }

      if (rules.size() > 0 and filteredVertexCandidates.size() > 0)
      {
        logger() << "Candidate vertices that fulfill all rules:" << endl;
        logger() << printGenericFunctorList(filteredVertexCandidates) << EOM;
      }

      if (filteredVertexCandidates.size() == 0)
      {
        filteredVertexCandidates = filteredVertexCandidates2;
        logger() << "Ignoring rules declared as '!weak'" << endl;
        logger() << "Candidate vertices that fulfill all non-weak rules:" << endl;
        logger() << printGenericFunctorList(filteredVertexCandidates) << EOM;
      }

      // Apply tailor-made filter
      if (boundIniFile->getValueOrDef<bool>(
            true, "dependency_resolution", "prefer_model_specific_functions")
          and filteredVertexCandidates.size() > 1)
      {
        filteredVertexCandidates =
          closestCandidateForModel(filteredVertexCandidates);
        logger() << "A subset of vertex candidates is tailor-made for the scanned model." << endl;
        logger() << "This is used as additional constraint since the YAML rules alone" << endl;
        logger() << "are not constraining enough. These vertices are:" << endl;
        logger() << printGenericFunctorList(filteredVertexCandidates) << EOM;
      }

      // Nothing left?
      if ( filteredVertexCandidates.size() == 0 )
      {
        str errmsg = "None of the vertex candidates for";
        errmsg += "\n" + printQuantityToBeResolved(quantity, toVertex);
        errmsg += "\nfulfills all rules in the YAML file.";
        errmsg += "\nPlease check your YAML file for contradictory rules.";
        dependency_resolver_error().raise(LOCAL_INFO,errmsg);
      }

      // Did vertices survive?
      if ( filteredVertexCandidates.size() == 1 )
        return filteredVertexCandidates[0];  // And done!

      str errmsg = "Unfortuantely, the dependency resolution for";
      errmsg += "\n" + printQuantityToBeResolved(quantity, toVertex);
      errmsg += "\nis still ambiguous.\n";
      errmsg += "\nThe candidate vertices are:\n";
      errmsg += printGenericFunctorList(vertexCandidates) +"\n";
      errmsg += "See logger output for details on the attempted (but failed) dependency resolution.\n";
      errmsg += "\nAn entry in your YAML file that would e.g. select";
      errmsg += "\nthe first of the above candidates could read ";
      if ( toVertex != OBSLIKE_VERTEXID )
      {
        errmsg += "as a targeted rule (in the Rules section):\n";
        errmsg += "\n    - capability: "+masterGraph[toVertex]->capability();
        errmsg += "\n      function: "+masterGraph[toVertex]->name();
        errmsg += "\n      dependencies:";
        errmsg += "\n        - capability: " +masterGraph[vertexCandidates[0]]->capability();
        errmsg += "\n          function: " +masterGraph[vertexCandidates[0]]->name() +"\n\nor ";
      }
      errmsg += "as an untargeted rule (in the Rules or ObsLike section):\n";
      errmsg += "\n    - capability: "+masterGraph[vertexCandidates[0]]->capability();
      errmsg += "\n      function: "+masterGraph[vertexCandidates[0]]->name() + "\n";
      if ( toVertex == OBSLIKE_VERTEXID )
      {
        errmsg += "\n(Note that 1st class rules are not possible for vertices on which the core depends only.)\n";
      }

      dependency_resolver_error().raise(LOCAL_INFO,errmsg);

      return 0;
    }

    /// Resolve dependency
    boost::tuple<const IniParser::ObservableType *, DRes::VertexID>
        DependencyResolver::resolveDependency( DRes::VertexID toVertex, sspair quantity)
    {
      graph_traits<DRes::MasterGraphType>::vertex_iterator vi, vi_end;
      const IniParser::ObservableType *auxEntry = NULL;  // Ptr. on ini-file entry of the dependent vertex (if existent)
      const IniParser::ObservableType *depEntry = NULL;  // Ptr. on ini-file entry that specifies how to resolve 'quantity'
      std::vector<DRes::VertexID> vertexCandidates;
      bool entryExists = false;  // Ini-file entry to resolve 'quantity' found?

      // First, we check whether the dependent vertex has a unique
      // correspondence in the inifile. Final (output) vertices have to be
      // treated different from all other vertices, since they do not appear
      // as dependencies in the rules section of the inifile. For them,
      // we just use the entry from the observable/likelihood section for the
      // resolution of ambiguities.  A pointer to the relevant inifile entry
      // is stored in depEntry.
      if ( toVertex == OBSLIKE_VERTEXID )
      {
        depEntry = findIniEntry(quantity, boundIniFile->getObservables(), "ObsLike");
        entryExists = true;
      }
      // for all other vertices use the rules entries
      else
      {
        auxEntry = findIniEntry(toVertex, boundIniFile->getRules(), "Rules");
        if ( auxEntry != NULL )
          depEntry = findIniEntry(quantity, (*auxEntry).dependencies, "dependency");
        if ( auxEntry != NULL and depEntry != NULL )
        {
          entryExists = true;
        }
      }

      // Loop over all available vertices in masterGraph, and make a list of
      // functors that fulfill the dependency requirement.
      for (tie(vi, vi_end) = vertices(masterGraph); vi != vi_end; ++vi)
      {
        // Don't allow resolution by deactivated functors
        if (masterGraph[*vi]->status() > 0)
        {
          // Without inifile entry, just match capabilities and types (no type
          // comparison when no types are given; this should only happen for
          // output nodes)
          if ( ( stringComp(masterGraph[*vi]->capability(), quantity.first) and
                 ( quantity.second == "" or quantity.second == "*" or
                   typeComp(masterGraph[*vi]->type(), quantity.second, *boundTEs, false) ) )
          // with inifile entry, we check capability, type, function name and
          // module name.
            and ( entryExists ? moduleFuncMatchesIniEntry(masterGraph[*vi], *depEntry, *boundTEs) : true ) )
          {
            // Add to vertex candidate list
            vertexCandidates.push_back(*vi);
          }
        }
      }

      // Die if there is no way to fulfill this dependency.
      if ( vertexCandidates.size() == 0 )
      {
        if ( not entryExists )
        {
            str errmsg = "I could not find any module function that provides ";
            errmsg += quantity.first + " (" + quantity.second + ")"
                +  "\nCheck your inifile for typos, your modules for consistency, etc.";
            dependency_resolver_error().raise(LOCAL_INFO,errmsg);
        }
        else
        {
            str errmsg = "I could not find any module function that provides ";
            errmsg += quantity.first + " (" + quantity.second + ") ["
                + depEntry->function + ", " + depEntry->module + "]"
                +  "\nCheck your inifile for typos, your modules for consistency, etc.";
            dependency_resolver_error().raise(LOCAL_INFO,errmsg);
        }
      }

      // In case of doubt (and if not explicitely disabled in the ini-file), prefer functors
      // that are more specifically tailored for the model being scanned. Do not consider functors
      // that are accessible via INTERPRET_AS_X links, as these are all considered to be equally 'far'
      // from the model being scanned, with the 'distance' being one step further than the most distant
      // ancestor.
      if ( vertexCandidates.size() > 1 and not ( boundIniFile->hasKey("dependency_resolution", "prefer_model_specific_functions") and not
           boundIniFile->getValue<bool>("dependency_resolution", "prefer_model_specific_functions") ) )
      {
        // Work up the model ancestry one step at a time, and stop as soon as one or more valid model-specific functors is
        // found at a given level in the hierarchy.
        std::vector<DRes::VertexID> newVertexCandidates;
        std::set<str> s = boundClaw->get_activemodels();
        std::vector<str> parentModelList(s.begin(), s.end());
        while (newVertexCandidates.size() == 0 and not parentModelList.empty())
        {
          for (std::vector<str>::iterator mit = parentModelList.begin(); mit != parentModelList.end(); ++mit)
          {
            // Test each vertex candidate to see if it has been explicitly set up to work with the model *mit
            for (std::vector<DRes::VertexID>::iterator it = vertexCandidates.begin(); it != vertexCandidates.end(); ++it)
            {
              if ( masterGraph[*it]->modelExplicitlyAllowed(*mit) ) newVertexCandidates.push_back(*it);
            }
            // Step up a level in the model hierarchy for this model.
            *mit = boundClaw->get_parent(*mit);
          }
          parentModelList.erase(std::remove(parentModelList.begin(), parentModelList.end(), "none"), parentModelList.end());
        }
        if (newVertexCandidates.size() != 0) vertexCandidates = newVertexCandidates;
      }

      if ( vertexCandidates.size() > 1 )
      {
        str errmsg = "";
        if ( not entryExists )
        {
            errmsg += "I found too many module functions that provide ";
            errmsg += quantity.first + " (" + quantity.second + ")"
                +  "\nCheck your inifile for typos, your modules for consistency, etc.";
        }
        else
        {
            errmsg += "I found too many module functions that provide ";
            errmsg += quantity.first + " (" + quantity.second + ") \n"
                + "\nneeded by " + depEntry->module + "::" + depEntry->function
                +  "\nCheck your inifile for typos, your modules for consistency, etc.";
        }
        if ( boundIniFile->hasKey("dependency_resolution", "prefer_model_specific_functions") and not
        boundIniFile->getValue<bool>("dependency_resolution", "prefer_model_specific_functions") )
        errmsg += "\nAlso consider turning on prefer_model_specific_functions in your inifile.";
        errmsg += "\nCandidate module functions are:";
        for (std::vector<DRes::VertexID>::iterator it = vertexCandidates.begin(); it != vertexCandidates.end(); ++it)
        {
            errmsg += "\n   [" + masterGraph[*it]->name() + "," + masterGraph[*it]->origin() + "]";
        }
        dependency_resolver_error().raise(LOCAL_INFO,errmsg);
      }

      return boost::tie(depEntry, vertexCandidates[0]);
    }

    /// Set up dependency tree
    void DependencyResolver::generateTree( std::queue<QueueEntry> parQueue)
    {
      OutputVertexInfo outInfo;
      DRes::VertexID fromVertex, toVertex;
      DRes::EdgeID edge;
      // Inifile entry of ObsLike (if relevant)
      const IniParser::ObservableType * iniEntry;
      bool ok;
      sspair quantity;
      int dependency_type;
      bool printme;

      logger() << LogTags::dependency_resolver << endl;
      logger() << "################################################" << endl;
      logger() << "#         Starting dependency resolution       #" << endl;
      logger() << "#                                              #" << endl;
      logger() << "# format: Capability (Type) [Function, Module] #" << endl;
      logger() << "################################################" << EOM;

      // Print something to stdout as well
      #ifdef DEPRES_DEBUG
        std::cout << "Resolving dependency graph..." << std::endl;
      #endif

      // Read ini entries
      use_regex    = boundIniFile->getValueOrDef<bool>(false, "dependency_resolution", "use_regex");
      print_timing = boundIniFile->getValueOrDef<bool>(false, "print_timing_data");
      if ( use_regex )    logger() << "Using regex for string comparison." << endl;
      if ( print_timing ) logger() << "Will output timing information for all functors (via printer system)" << EOM;

      //
      // Main loop: repeat until dependency queue is empty
      //

      while (not parQueue.empty()) {

        // Retrieve capability, type and vertex ID of dependency of interest
        quantity = parQueue.front().first;  // (capability, type) pair
        toVertex = parQueue.front().second;  // dependent vertex
        dependency_type = parQueue.front().third;  // Normal or loop-manager
        printme = parQueue.front().printme;  // bool

        // Print information about required quantity and dependent vertex
        logger() << LogTags::dependency_resolver;
        logger() << "Resolving ";
        logger() << printQuantityToBeResolved(quantity, toVertex) << endl << endl;

        // Check that ObsLike vertices have non-empty capability
        if ( toVertex == OBSLIKE_VERTEXID and quantity.first == "" )
        {
          str errmsg = "ObsLike entry without without capability "
                       "information encountered.\n";
          dependency_resolver_error().raise(LOCAL_INFO,errmsg);
        }

        // Figure out how to resolve dependency
        if ( boundIniFile->getValueOrDef<bool>(false, "dependency_resolution", "use_old_routines") )
        {
          boost::tie(iniEntry, fromVertex) = resolveDependency(toVertex, quantity);
        }
        else
        {
          fromVertex = resolveDependencyFromRules(toVertex, quantity);
        }

        // Print user info.
        logger() << LogTags::dependency_resolver;
        logger() << "Resolved by: [";
        logger() << (*masterGraph[fromVertex]).name() << ", ";
        logger() << (*masterGraph[fromVertex]).origin() << "]" << endl;

        // Check if we wanted to output this observable to the printer system.
        if ( toVertex==OBSLIKE_VERTEXID ) masterGraph[fromVertex]->setPrintRequirement(printme);
        // Check if the flag to output timing data is set
        if(print_timing) masterGraph[fromVertex]->setTimingPrintRequirement(true);

        // Apply resolved dependency to masterGraph and functors
        if ( toVertex != OBSLIKE_VERTEXID )
        {
          // Resolve dependency on functor level...
          //
          // In case the fromVertex is a loop manager, store nested function
          // temporarily in loopManagerMap (they have to be sorted later)
          if (dependency_type == LOOP_MANAGER_DEPENDENCY)
          {
            // Check whether fromVertex is allowed to manage loops
            if (not masterGraph[fromVertex]->canBeLoopManager())
            {
              str errmsg = "Trying to resolve dependency on loop manager with";
              errmsg += "\nmodule function that is not declared as loop manager.\n";
              errmsg += printGenericFunctorList(
                    initVector<functor*>(masterGraph[fromVertex]));
              dependency_resolver_error().raise(LOCAL_INFO,errmsg);
            }
            std::set<DRes::VertexID> v;
            if (loopManagerMap.count(fromVertex) == 1)
            {
              v = loopManagerMap[fromVertex];
            }
            v.insert(toVertex);
            loopManagerMap[fromVertex] = v;
            (*masterGraph[toVertex]).resolveLoopManager(masterGraph[fromVertex]);

            // Take any dependencies of loop-managed vertices that have already been resolved,
            // and add them as "hidden" dependencies to this loop manager.
            if (edges_to_force_on_manager.find(toVertex) != edges_to_force_on_manager.end())
            {
              for (auto it = edges_to_force_on_manager.at(toVertex).begin();
                   it != edges_to_force_on_manager.at(toVertex).end(); ++it)
              {
                logger() << "Dynamically adding dependency of " << (*masterGraph[fromVertex]).origin()
                         << "::" << (*masterGraph[fromVertex]).name() << " on "
                         << (*masterGraph[*it]).origin() << "::" << (*masterGraph[*it]).name() << endl;
                boost::tie(edge, ok) = add_edge(*it, fromVertex, masterGraph);
              }
            }
          }
          // Default is to resolve dependency on functor level of toVertex
          else
          {
            (*masterGraph[toVertex]).resolveDependency(masterGraph[fromVertex]);
          }
          // ...and on masterGraph level.
          boost::tie(edge, ok) = add_edge(fromVertex, toVertex, masterGraph);

          // In the case that toVertex is a nested function, add fromVertex to
          // the edges of toVertex's loop manager.
          str cap = (*masterGraph[toVertex]).loopManagerCapability();
          if (cap != "none")
          {
            // This function runs nested.  Check if its loop manager has been resolved yet.
            if ((*masterGraph[toVertex]).loopManagerName() == "none")
            {
              // toVertex's loop manager has not yet been determined.
              // Add the edge to the list to deal with when the loop manager dependency is resolved,
              // as long as toVertex and fromVertex don't share the same management requirements.
              if (cap != (*masterGraph[fromVertex]).loopManagerCapability())
              {
                if (edges_to_force_on_manager.find(toVertex) == edges_to_force_on_manager.end())
                 edges_to_force_on_manager[toVertex] = std::set<DRes::VertexID>();
                edges_to_force_on_manager.at(toVertex).insert(fromVertex);
              }
            }
            else
            {
              // toVertex's loop manager has already been resolved.
              // If fromVertex is not the manager itself, and is not
              // itself a nested function with the same management
              // requirements as toVertex, then add fromVertex as an edge
              // of the manager.
              str name = (*masterGraph[toVertex]).loopManagerName();
              str origin = (*masterGraph[toVertex]).loopManagerOrigin();
              if (name   != (*masterGraph[fromVertex]).name() and
                  origin != (*masterGraph[fromVertex]).origin() and
                  cap    != (*masterGraph[fromVertex]).loopManagerCapability())
              {
                // Hunt through the edges of toVertex and find the one that corresponds to its loop manager.
                graph_traits<DRes::MasterGraphType>::in_edge_iterator ibegin, iend;
                boost::tie(ibegin, iend) = in_edges(toVertex, masterGraph);
                if (ibegin != iend)
                {
                  DRes::VertexID managerVertex;
                  for (; ibegin != iend; ++ibegin)
                  {
                    managerVertex = source(*ibegin, masterGraph);
                    if ((*masterGraph[managerVertex]).name() == name and
                        (*masterGraph[managerVertex]).origin() == origin) break;
                  }
                  logger() << "Dynamically adding dependency of " << (*masterGraph[managerVertex]).origin()
                           << "::" << (*masterGraph[managerVertex]).name() << " on "
                           << (*masterGraph[fromVertex]).origin() << "::" << (*masterGraph[fromVertex]).name() << endl;
                  boost::tie(edge, ok) = add_edge(fromVertex, managerVertex, masterGraph);
                }
                else
                {
                  core_error().raise(LOCAL_INFO, "toVertex has no edges! So its loop manager hasn't been added as a dependency?!");
                }
              }
            }
          }
        }
        else // if output vertex
        {
          //iniEntry = NULL;
          //boost::tie(iniEntry, fromVertex) = resolveDependency(toVertex, quantity);
          iniEntry = findIniEntry(quantity, boundIniFile->getObservables(), "ObsLike");
          outInfo.vertex = fromVertex;
          outInfo.iniEntry = iniEntry;
          outputVertexInfos.push_back(outInfo);
        }

        // If fromVertex is new, activate it
        if ( (*masterGraph[fromVertex]).status() != 2 )
        {
          logger() << LogTags::dependency_resolver << "Activate new module function" << endl;
          masterGraph[fromVertex]->setStatus(2); // activate node
          resolveVertexBackend(fromVertex);

          // Don't need options during dry-run, so skip this (just to simplify terminal output)
          if(not boundCore->show_runorder)
          {
            if ( boundIniFile->getValueOrDef<bool>( false, "dependency_resolution", "use_old_routines") )
            {
              // Generate options object from ini-file entry that corresponds to
              // fromVertex (overwrite iniEntry) and pass it to the fromVertex for later use
              iniEntry = findIniEntry(fromVertex, boundIniFile->getRules(), "Rules");
              if ( iniEntry != NULL )
              {
                Options myOptions(iniEntry->options);
                masterGraph[fromVertex]->notifyOfIniOptions(myOptions);
              }
            }
            else
            {
              Options myOptions = collectIniOptions(fromVertex);
              masterGraph[fromVertex]->notifyOfIniOptions(myOptions);
            }
          }
          // Fill parameter queue with dependencies of fromVertex
          fillParQueue(&parQueue, fromVertex);
        }

        // Done.
        logger() << EOM;
        parQueue.pop();
      }
    }

    /// Push module function dependencies on parameter queue
    void DependencyResolver::fillParQueue( std::queue<QueueEntry> *parQueue,
            DRes::VertexID vertex)
    {
      bool printme_default = false; // for parQueue constructor
      std::set<sspair> s = (*masterGraph[vertex]).dependencies();
      logger() << LogTags::dependency_resolver;
      if (s.size() > 0) logger() << "Add dependencies of new module function to queue" << endl;
      for (std::set<sspair>::iterator it = s.begin(); it != s.end(); ++it)
      {
        logger() << (*it).first << " (" << (*it).second << ")" << endl;
        (*parQueue).push(QueueEntry (*it, vertex, NORMAL_DEPENDENCY, printme_default));
      }
      // Digest capability of loop manager (if defined)
      str loopManagerCapability = (*masterGraph[vertex]).loopManagerCapability();
      if (loopManagerCapability != "none")
      {
        logger() << "Adding module function loop manager to resolution queue:" << endl;
        logger() << loopManagerCapability << " ()" << endl;
        (*parQueue).push(QueueEntry (sspair
                  (loopManagerCapability, ""), vertex, LOOP_MANAGER_DEPENDENCY, printme_default));
      }
    }

    /// Boost lib topological sort
    std::list<VertexID> DependencyResolver::run_topological_sort()
    {
      std::list<VertexID> topo_order;
      topological_sort(masterGraph, front_inserter(topo_order));
      return topo_order;
    }

    /// Find rules entry that matches vertex
    const IniParser::ObservableType * DependencyResolver::findIniEntry(
            DRes::VertexID toVertex, const IniParser::ObservablesType &entries, const str & errtag)
    {
      std::vector<const IniParser::ObservableType*> auxEntryCandidates;
      for (IniParser::ObservablesType::const_iterator it =
          entries.begin(); it != entries.end(); ++it)
      {
        if ( moduleFuncMatchesIniEntry(masterGraph[toVertex], *it, *boundTEs) and it->capability != "" )
        {
          auxEntryCandidates.push_back(&(*it));
        }
      }
      if ( auxEntryCandidates.size() == 0 ) return NULL;
      else if ( auxEntryCandidates.size() != 1 )
      {
        str errmsg = "Found multiple " + errtag + " entries for ";
        errmsg += masterGraph[toVertex]->capability() +" (" +
            masterGraph[toVertex]->type() + ") [" +
            masterGraph[toVertex]->name() + ", " +
            masterGraph[toVertex]->origin() + "]";
        dependency_resolver_error().raise(LOCAL_INFO, errmsg);
      }
      return auxEntryCandidates[0]; // auxEntryCandidates.size() == 1
    }

    /// Find observable entry that matches capability/type
    const IniParser::ObservableType* DependencyResolver::findIniEntry(
            sspair quantity, const IniParser::ObservablesType & entries, const str & errtag)
    {
      std::vector<const IniParser::ObservableType*> obsEntryCandidates;
      for (IniParser::ObservablesType::const_iterator it =
          entries.begin(); it != entries.end(); ++it)
      {
        if ( capabilityMatchesIniEntry(quantity, *it) ) // use same criteria than for normal dependencies
        {
          obsEntryCandidates.push_back(&(*it));
        }
      }
      if ( obsEntryCandidates.size() == 0 ) return NULL;
      else if ( obsEntryCandidates.size() != 1 )
      {
        str errmsg = "Found multiple " + errtag + " entries for ";
        errmsg += quantity.first + " (" + quantity.second + ")";
        dependency_resolver_error().raise(LOCAL_INFO,errmsg);
      }
      return obsEntryCandidates[0]; // obsEntryCandidates.size() == 1
    }

    /// Node-by-node backend resolution
    void DependencyResolver::resolveVertexBackend(VertexID vertex)
    {
      functor* solution;
      std::vector<functor*> previous_successes;
      std::set<str> remaining_groups;
      std::set<sspair> remaining_reqs;
      bool allow_deferral = true;

      // If there are no backend requirements, and thus nothing to do, return.
      if ((*masterGraph[vertex]).backendreqs().size() == 0) return;

      // Get started.
      logger() << LogTags::dependency_resolver << "Doing backend function resolution..." << EOM;

      // Check whether this vertex is mentioned in the inifile.
      const IniParser::ObservableType * auxEntry = findIniEntry(vertex, boundIniFile->getRules(), "Rules");

      // Collect the list of groups that the backend requirements of this vertex exist in.
      std::set<str> groups = (*masterGraph[vertex]).backendgroups();

      // Collect the list of orphan (i.e. groupless) backend requirements.
      std::set<sspair> orphan_reqs = (*masterGraph[vertex]).backendreqs("none");

      // Loop until no further backend resolutions are possible, or no more are required.
      while ( not ( groups.empty() and orphan_reqs.empty() ) )
      {

        // Loop over all groups, including the null group (group="none").
        for (std::set<str>::iterator it = groups.begin(); it != groups.end(); ++it)
        {
          // Switch depending on whether this is a real group or not.
          if (*it == "none")
          {
            // Loop over all the orphan requirements.
            for (std::set<sspair>::iterator req = orphan_reqs.begin(); req != orphan_reqs.end(); ++req)
            {
              logger() << LogTags::dependency_resolver;
              logger() << "Resolving ungrouped requirement " << req->first;
              logger() << " (" << req->second << ")..." << EOM;

              // Find a backend function that fulfills the backend requirement.
              std::set<sspair> reqsubset;
              reqsubset.insert(*req);
              solution = solveRequirement(reqsubset,auxEntry,vertex,previous_successes,allow_deferral);

              // Check if a valid solution has been returned
              if (solution != NULL)
              {
                // It has, so resolve the backend requirement with that function and add it to the list of successful resolutions.
                resolveRequirement(solution,vertex);
                previous_successes.push_back(solution);
              }
              else // No valid solution found, but deferral has been suggested - so defer resolution of this group until later.
              {
                remaining_reqs.insert(*req);
                logger() << LogTags::dependency_resolver;
                logger() << "Resolution of ungrouped requirement " << req->first;
                logger() << " (" << req->second << ") deferred until later." << EOM;
              }
            }
            if (not remaining_reqs.empty()) remaining_groups.insert(*it);
          }
          else
          {
            logger() << LogTags::dependency_resolver;
            logger() << "Resolving from group " << *it << "..." << EOM;

            // Collect the list of backend requirements in this group.
            std::set<sspair> reqs = (*masterGraph[vertex]).backendreqs(*it);

            // Find a backend function that fulfills one of the backend requirements in the group.
            solution = solveRequirement(reqs,auxEntry,vertex,previous_successes,allow_deferral,*it);

            // Check if a valid solution has been returned
            if (solution != NULL)
            {
              // It has, so resolve the backend requirement with that function and add it to the list of successful resolutions.
              resolveRequirement(solution,vertex);
              previous_successes.push_back(solution);
            }
            else // No valid solution found, but deferral has been suggested - so defer resolution of this group until later.
            {
              remaining_groups.insert(*it);
              logger() << LogTags::dependency_resolver;
              logger() << "Resolution from group " << *it;
              logger() << "deferred until later." << EOM;
            }
          }
        }

        // If there has been no improvement this round, turn off deferral and make the next round the last attempt.
        if (orphan_reqs == remaining_reqs and groups == remaining_groups)
        {
          allow_deferral = false;
        }
        else // Otherwise try again to resolve the remaining groups and orphan requirements, now that some others are known.
        {
          orphan_reqs = remaining_reqs;
          groups = remaining_groups;
          remaining_reqs.clear();
          remaining_groups.clear();
        }

    }

    }

    /// Find a backend function that matches any one of a vector of capability-type pairs.
    functor* DependencyResolver::solveRequirement(std::set<sspair> reqs,
     const IniParser::ObservableType * auxEntry, VertexID vertex, std::vector<functor*> previous_successes,
     bool allow_deferral, str group)
    {
      std::vector<functor *> vertexCandidates;
      std::vector<functor *> vertexCandidatesWithIniEntry;
      std::vector<functor *> disabledVertexCandidates;

      // Loop over all existing backend vertices, and make a list of
      // functors that are available and fulfill the backend requirement
      for (std::vector<functor *>::const_iterator
          itf  = boundCore->getBackendFunctors().begin();
          itf != boundCore->getBackendFunctors().end();
          ++itf)
      {
        const IniParser::ObservableType * reqEntry = NULL;
        bool entryExists = false;

        // Find relevant iniFile entry from Rules section
        if ( auxEntry != NULL ) reqEntry = findIniEntry((*itf)->quantity(), (*auxEntry).backends, "backend");
        if ( reqEntry != NULL) entryExists = true;

        // Without inifile entry, just match any capability-type pair exactly.
        if ( std::find(reqs.begin(), reqs.end(), (*itf)->quantity()) != reqs.end()
        // With inifile entry, we also check capability, type, function name and backend name.
        and ( entryExists ? backendFuncMatchesIniEntry(*itf, *reqEntry, *boundTEs) : true ) )
        {

          // Has the backend vertex already been disabled by the backend system?
          bool disabled = ( (*itf)->status() <= 0 );

          // Is it permitted to be used to fill this backend requirement?
          // First we create the backend-version pair for the backend vertex and its semi-generic form (where any version is OK).
          sspair itf_signature((*itf)->origin(), (*itf)->version());
          sspair itf_generic((*itf)->origin(), "any");
          // Then we find the set of backend-version pairs that are permitted.
          std::set<sspair> permitted_bes = (*masterGraph[vertex]).backendspermitted((*itf)->quantity());
          // Then we see if any match.  First we test for generic matches, where any version of any backend is allowed.
          bool permitted = ( permitted_bes.empty()
          // Next we test for semi-generic matches, where the backend matches and any version of that backend is allowed.
          or std::find(permitted_bes.begin(), permitted_bes.end(), itf_generic) != permitted_bes.end()
          // Finally we test for specific matches, where both the backend and version match what is allowed.
          or std::find(permitted_bes.begin(), permitted_bes.end(), itf_signature) != permitted_bes.end() );

          // If the backend vertex is able and allowed,
          if (permitted and not disabled)
          {
            // add it to the overall vertex candidate list
            vertexCandidates.push_back(*itf);
            // if it has an inifile entry, add it to the candidate list with inifile entries
            if (entryExists) vertexCandidatesWithIniEntry.push_back(*itf);
          }
          else
          {
            // otherwise, add it to disabled vertex candidate list
            disabledVertexCandidates.push_back(*itf);
          }
        }
      }

      // If too many candidates, prefer those with entries in the inifile.
      if (vertexCandidates.size() > 1 and vertexCandidatesWithIniEntry.size() >= 1)
      {
        // Loop over the remaining candidates, and disable those without entries in the inifile.
        for (std::vector<functor *>::iterator it = vertexCandidates.begin(); it != vertexCandidates.end(); ++it)
        {
          if (std::find(vertexCandidatesWithIniEntry.begin(), vertexCandidatesWithIniEntry.end(), *it) == vertexCandidatesWithIniEntry.end() )
            disabledVertexCandidates.push_back(*it);
        }
        // Set the new list of vertex candidates to be only those with inifile entries.
        vertexCandidates = vertexCandidatesWithIniEntry;
      }

      // Purge all candidates that conflict with a backend-matching rule.
      // Start by making a new vector to hold the candidates that survive the purge.
      std::vector<functor *> survivingVertexCandidates;
      // Loop over the current candidates.
      for (std::vector<functor *>::const_iterator it = vertexCandidates.begin(); it != vertexCandidates.end(); ++it)
      {
        // Set up a flag to keep track of whether anything has indicated that the candidate should be thrown out.
        bool keeper = true;
        // Retrieve the tags of the candidate.
        std::set<str> tags = (*masterGraph[vertex]).backendreq_tags((*it)->quantity());
        // Loop over the tags
        for (std::set<str>::iterator tagit = tags.begin(); tagit != tags.end(); ++tagit)
        {
          // Find out which other backend requirements exhibiting this tag must be filled from the same backend as the req this candidate would fill.
          std::set<sspair> must_match = (*masterGraph[vertex]).forcematchingbackend(*tagit);
          // Set up a flag to keep track of whether any of the other backend reqs have already been filled.
          bool others_filled = false;
          // Set up a string to keep track of which backend the other backend reqs have been filled from (if any).
          str common_backend_and_version;
          // Loop over the other backend reqs.
          for (std::set<sspair>::iterator mit = must_match.begin(); mit != must_match.end(); ++mit)
          {
            // Set up a flag to indicate if the other backend req in question has been filled yet.
            bool other_filled = false;
            // Set up a string to keep track of which backend the other backend req in question has been filled from (if any).
            str filled_from;
            // Loop over the backend functors that have successfully filled backend reqs already for this funcition
            for (std::vector<functor*>::const_iterator
                 itf  = previous_successes.begin();
                 itf != previous_successes.end();
                 ++itf)
            {
              // Check if the current previous successful resolution (itf) was of the same backend requirement as the
              // current one of the backend requirements (mit) that must be filled from the same backend as the current candidate (it).
              if ((*itf)->quantity() == *mit)
              {
                // Note that mit (the current backend req that must be filled from the same backend as the current candidate) has indeed been filled, by itf
                other_filled = true;
                // Note which backend mit has been filled from (i.e. where does itf come from?)
                filled_from = (*itf)->origin() + " v" + (*itf)->version();
                break;
              }
            }
            // If the other req has been filled, updated the tracker of whether any of the reqs linked to this flag have been filled,
            // and compare the filling backend to the one used to fill any other reqs associated with this tag.
            if (other_filled)
            {
              others_filled = true;
              if (common_backend_and_version.empty()) common_backend_and_version = filled_from; // Save the filling backend
              if (filled_from != common_backend_and_version) // Something buggy has happened and the rule is already broken(!)
              {
                str errmsg = "A backend-matching rule has been violated!";
                errmsg  += "\nFound whilst checking which backends have been used"
                           "\nto fill requirements with tag " + *tagit + " in function "
                           "\n" + (*masterGraph[vertex]).name() + " of " + (*masterGraph[vertex]).origin() + "."
                           "\nOne requirement was filled from " + common_backend_and_version + ", "
                           "\nwhereas another was filled from " + filled_from + "."
                           "\nThis should not happen and is probably a bug in GAMBIT.";
                dependency_resolver_error().raise(LOCAL_INFO,errmsg);
              }
            }
          }
          // Try to keep this candidate if it comes from the same backend as those already filled, or if none of the others are filled yet.
          keeper = (not others_filled or common_backend_and_version == (*it)->origin() + " v" + (*it)->version());
          if (not keeper) break;
        }
        if (keeper) survivingVertexCandidates.push_back(*it); else disabledVertexCandidates.push_back(*it);
      }
      // Replace the previous list of candidates with the survivors.
      vertexCandidates = survivingVertexCandidates;

      // No candidates? Death.
      if (vertexCandidates.size() == 0)
      {
        std::ostringstream errmsg;
        errmsg
          << "Found no candidates for backend requirements of "
          << masterGraph[vertex]->origin() << "::" << masterGraph[vertex]->name() << ":\n"
          << reqs << "\nfrom group: " << group;
        if (disabledVertexCandidates.size() != 0)
        {
          errmsg << "\nNote that viable candidates exist but have been disabled:\n"
                 <<     printGenericFunctorList(disabledVertexCandidates)
                 << endl
                 << "Status flags:" << endl
                 << " 1: This function is available, but the backend version does not match your request." << endl
                 << " 0: This function is not compatible with any model you are scanning." << endl
                 << "-1: The backend that provides this function is missing." << endl
                 << "-2: The backend is present, but function is absent or broken." << endl
                 << endl
                 << "Make sure to check your YAML file, especially the rules" << endl
                 << "pertaining to backends."  << endl
                 << endl
                 << "Please also check that all shared objects exist for the"  << endl
                 << "necessary backends, and that they contain all the"  << endl
                 << "necessary functions required for this scan.  You may"  << endl
                 << "check the status of different backends by running"  << endl
                 << "  ./gambit backends"  << endl
                 << "You may also wish to check the specified search paths for each" << endl
                 << "backend shared library in "  << endl;
          if (Backends::backendInfo().custom_locations_exist())
          {
            errmsg << "  " << Backends::backendInfo().backend_locations()  << endl << "and"  << endl;
          }
          errmsg << "  " << Backends::backendInfo().default_backend_locations()  << endl;
        }
        dependency_resolver_error().raise(LOCAL_INFO,errmsg.str());
      }

      // Still more than one candidate...
      if (vertexCandidates.size() > 1)
      {
        // Check whether any of the remaining candidates is subject to a backend-matching rule,
        // and might therefore be uniquely chosen over the other(s) if resolution for this req is attempted again, after
        // another of the reqs subject to the same rule is resolved.
        bool rule_exists = false;
        // Loop over the remaining candidates.
        for (std::vector<functor *>::const_iterator it = vertexCandidates.begin(); it != vertexCandidates.end(); ++it)
        {
          // Retrieve the tags of the candidate.
          std::set<str> tags = (*masterGraph[vertex]).backendreq_tags((*it)->quantity());
          // Loop over the tags
          for (std::set<str>::iterator tagit = tags.begin(); tagit != tags.end(); ++tagit)
          {
            // Find if there is a backend-matching rule associated with this tag.
            rule_exists = not (*masterGraph[vertex]).forcematchingbackend(*tagit).empty();
            if (rule_exists) break;
          }
          if (rule_exists) break;
        }

        // If deferral is allowed and appears to be potentially useful, defer resolution until later.
        if (allow_deferral and rule_exists)
        {
          return NULL;
        }
        else  // If not, the game is up.
        {
          str errmsg = "Found too many candidates for backend requirement ";
          if (reqs.size() == 1) errmsg += reqs.begin()->first + " (" + reqs.begin()->second + ")";
          else errmsg += "group " + group;
          errmsg += " of module function " + masterGraph[vertex]->origin() + "::" + masterGraph[vertex]->name()
           + "\nViable candidates are:\n" + printGenericFunctorList(vertexCandidates);
          dependency_resolver_error().raise(LOCAL_INFO,errmsg);
        }
      }

      // Just one candidate.  Jackpot.
      return vertexCandidates[0];

    }

    /// Resolve a backend requirement of a specific module function using a specific backend function.
    void DependencyResolver::resolveRequirement(functor* func, VertexID vertex)
    {
      (*masterGraph[vertex]).resolveBackendReq(func);
      logger() << LogTags::dependency_resolver;
      logger() << "Resolved by: [" << func->name() << ", ";
      logger() << func->origin() << " (" << func->version() << ")]";
      logger() << EOM;
    }


  }

}<|MERGE_RESOLUTION|>--- conflicted
+++ resolved
@@ -869,11 +869,7 @@
         // TODO: this doesn't currently check for non-void type; that is done at the time of printing in calcObsLike.  
         if( masterGraph[*vi]->requiresPrinting() and (masterGraph[*vi]->status()==2) )
         {
-<<<<<<< HEAD
-          functors_to_print.push_back(index[*vi]); // TODO: This may be obsolete
-=======
           functors_to_print.push_back(index[*vi]); // TODO: Probably obsolete
->>>>>>> 86e73478
           boundPrinter->addToPrintList(label); // Needed mainly by postprocessor.
           // Trigger a dummy print call for all printable functors. This is used by some printers
           // to set up buffers for each of these output streams.
@@ -896,11 +892,7 @@
       // Similarly for extra results, i.e. from any functors not in this
       // initial list, whose "requiresPrinting" flag later gets set to 'true'
       // somehow.)
-<<<<<<< HEAD
-      boundPrinter->initialise(functors_to_print); // TODO: May be obsolete
-=======
       boundPrinter->initialise(functors_to_print); // TODO: Probably obsolete
->>>>>>> 86e73478
     }
 
     std::vector<DRes::VertexID> DependencyResolver::closestCandidateForModel(std::vector<DRes::VertexID> candidates)
