--- conflicted
+++ resolved
@@ -162,14 +162,9 @@
         }
         catch(Gambit::invalid_point_exception& e)
         {
-<<<<<<< HEAD
-          logger() << LogTags::core << "Observable calculation was declared invalid by " << e.thrower()->origin()
-                   << "::" << e.thrower()->name() << ".  Not declaring point invalid, as no likelihood depends on this." << EOM;
-=======
           logger() << LogTags::core << "The calculation of auxilliary vertex "<<*it<<" was declared invalid by " << e.thrower()->origin()
                    << "::" << e.thrower()->name() << ", however no primary vertex depends on it. Continuing other calculations." << std::endl
                    << "Message: " << e.message() << EOM;
->>>>>>> 3669e17c
         }
       }
     }
