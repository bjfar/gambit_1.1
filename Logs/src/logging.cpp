--- conflicted
+++ resolved
@@ -125,7 +125,6 @@
     // Function to return the next unused tag index
     int getfreetag()
     {
-      // Could make this search more efficient, since probably there are no free tags below the last tag used, but I think the loop will be so fast that this isn't worth doing, and it only runs during initialisation anyway.
       for(int i=0; i<std::numeric_limits<int>::max(); ++i)
       {
         if( tag2str().count(i) == 0 ) { return i; }
@@ -177,14 +176,23 @@
     /// Keeps track of the individual logging objects.
 
     LogMaster::LogMaster()
-      : loggers_readyQ(false), silenced(false), current_module(-1), current_backend(-1)
+      : loggers_readyQ (false)
+      , silenced       (false)
+      , current_module (-1)
+      , current_backend(-1)
+      , separate_file_per_process(true)
     {
     }
 
     /// Alternate constructor
     // Mainly for testing; lets you pass in pre-built loggers and their tags
     LogMaster::LogMaster(std::map<std::set<int>,BaseLogger*>& loggersIN)
-      : loggers(loggersIN), loggers_readyQ(true), silenced(false), current_module(-1), current_backend(-1)
+      : loggers        (loggersIN)
+      , loggers_readyQ (true)
+      , silenced       (false)
+      , current_module (-1)
+      , current_backend(-1)
+      , separate_file_per_process(true)
     {
     }
 
@@ -242,6 +250,16 @@
           std::string filename = infopair->second;
           std::set<int> tags;
 
+          #ifdef WITH_MPI
+          GMPI::Comm COMM_WORLD;
+          if(separate_file_per_process and COMM_WORLD.Get_size()>1)
+          {
+            std::ostringstream unique_filename;
+            unique_filename << filename << "_" << COMM_WORLD.Get_rank();
+            filename = unique_filename.str();
+          }
+          #endif
+ 
           // Log the loggers being created :)
           // (will be put into a preliminary buffer until loggers are all constructed)
           *this << LogTag::logs << LogTag::debug << std::endl << "Creating logger for tags [";
@@ -258,8 +276,8 @@
               // If we didn't find the tag, raise an exception (probably means there was an error in the yaml file)
               std::ostringstream errormsg;
               errormsg << "Tag name received in Logging::str2tag function could not be found in str2tag map!";
-              errormsg << "Probably this is because you specified an invalid LogTag name in the logging redirection";
-              errormsg << "part of your YAML input file. Tag string was: "<<*stag<<".";
+              errormsg << "This is probably because you specified an invalid LogTag name in the logging redirection ";
+              errormsg << "section of your YAML input file. Tag string was: "<<*stag<<".";
               logging_error().raise(LOCAL_INFO,errormsg.str());
             }
             *this << *stag <<", ";
@@ -652,12 +670,8 @@
        unblock_signals();
    }
     void LogMaster::leaving_backend()
-<<<<<<< HEAD
     { 
        block_signals();
-=======
-    {
->>>>>>> 35e85f9b
        int cb_test;
        #pragma omp critical (current_backend)
        {
@@ -780,9 +794,12 @@
       std::chrono::duration<double> diff = mail.received_at - start_time;
       my_stream<<"("<<diff.count()<<" [s])";
       // MPI rank
+      // Might as well add this even if different ranks output to different
+      // files, since people might like to cat together the different files
+      // later on or something.
       #ifdef WITH_MPI
-        GMPI::Comm COMM_WORLD;
-        my_stream << "(Rank " << COMM_WORLD.Get_rank() << ")";
+      GMPI::Comm COMM_WORLD;
+      my_stream << "(Rank " << COMM_WORLD.Get_rank() << ")";
       #endif
       // Message tags
       writetags(mail.component_tags);
