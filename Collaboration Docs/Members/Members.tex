--- conflicted
+++ resolved
@@ -150,19 +150,7 @@
   Joined: Oct 2012\\
   Working Groups: Models, Collider\\
   Time Commitment: 10--15\% until end March 2013, 20\% during 2013, rising post June}
-  
-<<<<<<< HEAD
-\member{%
-  \textbf{Member}: Gregory Martinez\\
-  Email:  \mail{gregory.david.martinez@gmail.com}\\
-  Institute:  Stockholm University\\
-  Joined:  Oct 2012\\
-  Working Groups:  Scan, Core\\
-  Time Commitment:  15\% +/- 5\%}
-
-
-=======
->>>>>>> ab313f35
+
 %-----------------------------------------------------------------------
 \newpage
 \centerline{\textbf{Working Group Memberships}}\bigskip
