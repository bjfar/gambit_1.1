--- conflicted
+++ resolved
@@ -87,46 +87,23 @@
 
     random:
       plugin: random_sampler
-<<<<<<< HEAD
       point_number: 3
       output_file:  output
-      like:  Likelihood
+      like: LogLike
       files:
         output_file: "weights ..."
         
     square_grid:
       plugin: square_grid
       version: ">=1.0"
-      purpose: Likelihood
+      like: LogLike
       grid_pts: 3 #NxN grid
             
     grid:
       plugin: grid
       version: ">=1.0"
-      purpose: Likelihood
+      like: LogLike
       grid_pts: [2, 2]
-=======
-      options:
-        point_number: 3
-        output_file:  output
-        like:  LogLike
-        files:
-          output_file: "weights ..."
-
-    square_grid:
-      plugin: square_grid
-      version: ">=1.0"
-      options:
-        like:  LogLike
-        grid_pts: 3 #NxN grid
-
-    grid:
-      plugin: grid
-      version: ">=1.0"
-      options:
-        like: LogLike
-        grid_pts: [2, 2]
->>>>>>> 77a887e7
 
   objectives:
 
