//   GAMBIT: Global and Modular BSM Inference Tool
//   *********************************************
///  \file
///
///  Function definitions of PrecisionBit.
///
///  *********************************************
///
///  Authors (add name and date if you modify):
///   
///  \author Pat Scott
///          (p.scott@imperial.ac.uk)
///  \date 2014 Nov
///
///  \author Chris Rogan
///          (crogan@cern.ch)
///  \date 2014 Aug
///
///  *********************************************

#include <algorithm>

#include "gambit/Elements/gambit_module_headers.hpp"
#include "gambit/PrecisionBit/PrecisionBit_rollcall.hpp"
#include "gambit/Utils/statistics.hpp"

//#define PRECISIONBIT_DEBUG

namespace Gambit
{

  namespace PrecisionBit
  {

    using namespace LogTags;

    // Module functions

    void FH_PrecisionObs(fh_PrecisionObs &result) 
    {
      using namespace Pipes::FH_PrecisionObs;

      fh_real gm2;        // g_{mu}-2
      fh_real Deltarho;   // deltaRho
      fh_real MWMSSM;     // W pole mass in MSSM
      fh_real MWSM;       // W pole mass in SM
      fh_real SW2MSSM;    // sin^2theta_W^leptonic_effective in MSSM
      fh_real SW2SM;      // sin^2theta_W^leptonic_effective in SM
      fh_real edmeTh;     // electron EDM
      fh_real edmn;       // neutron EDM
      fh_real edmHg;      // mercury EDM
      int ccb;            // ?

      int error = 1;
      BEreq::FHConstraints(error, gm2, Deltarho, 
         MWMSSM, MWSM, SW2MSSM, SW2SM,
         edmeTh, edmn, edmHg, ccb);

      fh_PrecisionObs PrecisionObs;
      PrecisionObs.gmu2 = gm2;       
      PrecisionObs.deltaRho = Deltarho;   
      PrecisionObs.MW_MSSM = MWMSSM;     
      PrecisionObs.MW_SM = MWSM;      
      PrecisionObs.sinW2_MSSM = SW2MSSM; 
      PrecisionObs.sinW2_SM = SW2SM;  
      PrecisionObs.edm_ele = edmeTh;    
      PrecisionObs.edm_neu = edmn;    
      PrecisionObs.edm_Hg = edmHg;     
      PrecisionObs.ccb = ccb;           

      result = PrecisionObs;
    }

    /// FeynHiggs precision extractors
    /// @{
    void FH_precision_gm2     (double &result) { result = Pipes::FH_precision_gm2::Dep::FH_Precision->gmu2;          }
    void FH_precision_edm_e   (double &result) { result = Pipes::FH_precision_edm_e::Dep::FH_Precision->edm_ele;     }
    void FH_precision_edm_n   (double &result) { result = Pipes::FH_precision_edm_n::Dep::FH_Precision->edm_neu;     }
    void FH_precision_edm_hg  (double &result) { result = Pipes::FH_precision_edm_hg::Dep::FH_Precision->edm_Hg;     }
    void FH_precision_deltarho(triplet<double> &result)
    {
      result.central = Pipes::FH_precision_deltarho::Dep::FH_Precision->deltaRho;
      result.upper = result.central*0.1; //FIXME need to add theory uncertainty --> check FH papers
      result.lower = result.upper;      
    }
    void FH_precision_mw(triplet<double> &result)
    {
      result.central = Pipes::FH_precision_mw::Dep::FH_Precision->MW_MSSM;  
      result.upper = 0.5; //FIXME need to add theory uncertainty --> check FH papers
      result.lower = result.upper;      
    }
    void FH_precision_sinW2   (triplet<double> &result)
    {
      result.central = Pipes::FH_precision_sinW2::Dep::FH_Precision->sinW2_MSSM;
      result.upper = result.central*0.1; //FIXME need to add theory uncertainty --> check FH papers
      result.lower = result.upper;      
    }
    /// @}

    /// Precision MSSM spectrum manufacturer
    void make_MSSM_precision_spectrum(const Spectrum* &result)
    {
      using namespace Pipes::make_MSSM_precision_spectrum;
      static Spectrum improved_spec;
      improved_spec = **Dep::unimproved_MSSM_spectrum;
      SubSpectrum* HE = improved_spec.get_HE();
      SubSpectrum* LE = improved_spec.get_LE();
 
      // W mass
      //-------
      
      HE->phys().set(Par::Pole_Mass, Dep::prec_mw->central, "W+");    
      HE->phys().set_override(Par::Pole_Mass_1srd_high, Dep::prec_mw->upper, "W+", true); 
      HE->phys().set_override(Par::Pole_Mass_1srd_low, Dep::prec_mw->lower, "W+", true); 
      //FIXME this syntax doesn't work yet
      //HE->phys().set(Par::Pole_Mass_1srd_high, Dep::prec_mw->upper, "W+"); 
      //HE->phys().set(Par::Pole_Mass_1srd_low, Dep::prec_mw->lower, "W+"); 
      LE->phys().set(Par::Pole_Mass, Dep::prec_mw->central, "W+");    
      LE->phys().set_override(Par::Pole_Mass_1srd_high, Dep::prec_mw->upper, "W+", false); //FIXME these should contain some default error, no? 
      LE->phys().set_override(Par::Pole_Mass_1srd_low, Dep::prec_mw->lower, "W+", false);  //FIXME these should contain some default error, no?
      //FIXME this syntax doesn't work yet
      //LE->phys().set(Par::Pole_Mass_1srd_high, Dep::prec_mw->upper, "W+"); 
      //LE->phys().set(Par::Pole_Mass_1srd_low, Dep::prec_mw->lower, "W+"); 
      
      // Higgs masses
      //-------------

      // Central value: 
      //  1 = from precision calculator
      //  2 = from spectrum calculator
      //  3 = mean of precision mass and mass from spectrum calculator
      static int central = runOptions->getValueOrDef<double>(1, "Higgs_predictions_source");
      // FIXME switch to this once the setters take pdg pairs 
      //const std::pair<int,int> higgses[4] = {std::pair<int,int>(25,0),
      //                                 std::pair<int,int>(35,0), 
      //                                 std::pair<int,int>(36,0),
      //                                 std::pair<int,int>(37,0)};
      const str higgses[4] = {"h0_1", "h0_2", "A0", "H+"};
      const double mh_s[4] = {HE->phys().get(Par::Pole_Mass, higgses[0]),
                              HE->phys().get(Par::Pole_Mass, higgses[1]),
                              HE->phys().get(Par::Pole_Mass, higgses[2]),
                              HE->phys().get(Par::Pole_Mass, higgses[3])};          
      double mh[4];


      #ifdef PRECISIONBIT_DEBUG
        for (int i = 0; i < 4; i++) cout << "h masses, FS: "<< mh_s[i] << endl;
        for (int i = 0; i < 4; i++) cout << "h masses, FS error low: "<< HE->phys().get(Par::Pole_Mass_1srd_low, higgses[i])*mh_s[i] << endl;
        for (int i = 0; i < 4; i++) cout << "h masses, FS error high: "<< HE->phys().get(Par::Pole_Mass_1srd_high, higgses[i])*mh_s[i] << endl;
        for (int i = 0; i < 4; i++) cout << "h masses, FH: "<< Dep::prec_HiggsMasses->MH[i] << endl;
        for (int i = 0; i < 4; i++) cout << "h masses, FH error: "<< Dep::prec_HiggsMasses->deltaMH[i] << endl;
      #endif
      
      if (central == 1)
      {
        for (int i = 0; i < 4; i++) mh[i] = Dep::prec_HiggsMasses->MH[i];
      }
      else if (central == 2)
      {
        // Do nothing; spectrum already has the correct central values of the Higgs masses.
      }
      else if (central == 3)
      {
        for (int i = 0; i < 4; i++) mh[i] = 0.5*(Dep::prec_HiggsMasses->MH[i] + mh_s[i]);
      }
      else 
      {
        std::stringstream msg;
        msg << "Unrecognised Higgs_predictions_source option specified for make_MSSM_precision_spectrum: " << central;
        PrecisionBit_error().raise(LOCAL_INFO,msg.str());
      }
      if (central != 2)
      {
        for (int i = 0; i < 4; i++) HE->phys().set(Par::Pole_Mass, mh[i], higgses[i]); 
      }

      // Uncertainties:
      //  Definitions: D_s = error on mass from spectrum calculator
      //               D_p = error on mass from precision calculator
      //               D_g = difference between central values from spectrum generator and precision calculator
      //  1 = sum in quadrature of D_s, D_p and D_g
      //  2 = range around chosen central (RACC), with D_s and D_p taken at their respective edges.
      //  3 = RACC, with 1/2 * D_g taken at both edges.
      //  4 = RACC, with 1/2 * D_g taken at the spectrum-generator edge, D_p taken at the other edge.
      //  5 = RACC, with 1/2 * D_g taken at the precision-calculator edge, D_s taken at the other edge.
      static int error = runOptions->getValueOrDef<double>(2, "Higgs_predictions_error_method");
      const double D_g[4] = {Dep::prec_HiggsMasses->MH[0] - mh_s[0],
                             Dep::prec_HiggsMasses->MH[1] - mh_s[1],
                             Dep::prec_HiggsMasses->MH[2] - mh_s[2],
                             Dep::prec_HiggsMasses->MH[3] - mh_s[3]};
      double mh_low[4], mh_high[4];
      
      //  1 = sum in quadrature of D_s, D_p and D_g
      if (error == 1)
      {
        for (int i = 0; i < 4; i++) 
        {
          double D_s_low = HE->phys().get(Par::Pole_Mass_1srd_low, higgses[i])*mh_s[i];
          double D_s_high = HE->phys().get(Par::Pole_Mass_1srd_high, higgses[i])*mh_s[i];
          double D_p = Dep::prec_HiggsMasses->deltaMH[i];
          mh_low[i] = sqrt(D_s_low*D_s_low + D_p*D_p + D_g[i]*D_g[i]);
          mh_high[i] = sqrt(D_s_high*D_s_high + D_p*D_p + D_g[i]*D_g[i]);
        }
      }

      //  2 = range around chosen central (RACC), with D_s and D_p taken at their respective edges.
      else if (error == 2)
      {
        for (int i = 0; i < 4; i++) 
        {
          double D_s_low = mh_s[i]*HE->phys().get(Par::Pole_Mass_1srd_low, higgses[i]);
          double D_s_high = mh_s[i]*HE->phys().get(Par::Pole_Mass_1srd_high, higgses[i]);
          double D_p = Dep::prec_HiggsMasses->deltaMH[i];
          if (central == 1) // Using precision calculator mass as central value
          {
            if (D_g[i] >= 0) // Precision calculator mass is higher than spectrum generator mass 
            {
              mh_low[i] = D_g[i] + D_s_low;
              mh_high[i] = D_p;
            }
            else // Precision calculator mass is lower than spectrum generator mass
            {
              mh_low[i] = D_p;
              mh_high[i] = D_s_high-D_g[i];
            }
          }
          else if (central == 2) // Using spectrum generator mass as central value
          {
            if (D_g[i] >= 0) // Precision calculator mass is higher than spectrum generator mass 
            {
              mh_low[i] = D_s_low;
              mh_high[i] = D_g[i] + D_p;
            }
            else // Precision calculator mass is lower than spectrum generator mass
            {
              mh_low[i] = D_p-D_g[i];
              mh_high[i] = D_s_high;
            }
          }
          else  // Using mean of spectrum gen and precision calc as central value
          {
            if (D_g[i] >= 0) // Precision calculator mass is higher than spectrum generator mass 
            {
              mh_low[i] = 0.5*D_g[i] + D_s_low;
              mh_high[i] = 0.5*D_g[i] + D_p;
            }
            else // Precision calculator mass is lower than spectrum generator mass
            {
              mh_low[i] = D_p - 0.5*D_g[i];
              mh_high[i] = D_s_high - 0.5*D_g[i];
            }
          }
        }
      }
      
      //  3 = RACC, with 1/2 * D_g taken at both edges.
      else if (error == 3)
      {
        for (int i = 0; i < 4; i++) 
        {
          if (central == 1) // Using precision calculator mass as central value
          {
            if (D_g[i] >= 0) // Precision calculator mass is higher than spectrum generator mass 
            {
              mh_low[i] = 1.5*D_g[i];
              mh_high[i] = 0.5*D_g[i];
            }
            else // Precision calculator mass is lower than spectrum generator mass
            {
              mh_low[i] = -0.5*D_g[i];
              mh_high[i] = -1.5*D_g[i];
            }
          }
          else if (central == 2) // Using spectrum generator mass as central value
          {
            if (D_g[i] >= 0) // Precision calculator mass is higher than spectrum generator mass 
            {
              mh_low[i] = 0.5*D_g[i];
              mh_high[i] = 1.5*D_g[i];
            }
            else // Precision calculator mass is lower than spectrum generator mass
            {
              mh_low[i] = -1.5*D_g[i];
              mh_high[i] = -0.5*D_g[i];
            }
          }
          else  // Using mean of spectrum gen and precision calc as central value
          {
            mh_low[i] = fabs(D_g[i]);
            mh_high[i] = mh_low[i];
          }
        }
      }

      //  4 = RACC, with 1/2 * D_g taken at the spectrum-generator edge, D_p taken at the other edge.
      else if (error == 4)
      {
        for (int i = 0; i < 4; i++) 
        {
          double D_p = Dep::prec_HiggsMasses->deltaMH[i];
          if (central == 1) // Using precision calculator mass as central value
          {
            if (D_g[i] >= 0) // Precision calculator mass is higher than spectrum generator mass 
            {
              mh_low[i] = 1.5*D_g[i];
              mh_high[i] = D_p;
            }
            else // Precision calculator mass is lower than spectrum generator mass
            {
              mh_low[i] = D_p;
              mh_high[i] = -1.5*D_g[i];
            }
          }
          else if (central == 2) // Using spectrum generator mass as central value
          {
            if (D_g[i] >= 0) // Precision calculator mass is higher than spectrum generator mass 
            {
              mh_low[i] = 0.5*D_g[i];
              mh_high[i] = D_g[i] + D_p;
            }
            else // Precision calculator mass is lower than spectrum generator mass
            {
              mh_low[i] = D_p-D_g[i];
              mh_high[i] = -0.5*D_g[i];
            }
          }
          else  // Using mean of spectrum gen and precision calc as central value
          {
            if (D_g[i] >= 0) // Precision calculator mass is higher than spectrum generator mass 
            {
              mh_low[i] = D_g[i];
              mh_high[i] = 0.5*D_g[i] + D_p;
            }
            else // Precision calculator mass is lower than spectrum generator mass
            {
              mh_low[i] = D_p - 0.5*D_g[i];
              mh_high[i] = -D_g[i];
            }
          }
        }
      }

      //  5 = RACC, with 1/2 * D_g taken at the precision-calculator edge, D_s taken at the other edge.
      else if (error == 5)
      {
        for (int i = 0; i < 4; i++) 
        {
          double D_s_low = mh_s[i]*HE->phys().get(Par::Pole_Mass_1srd_low, higgses[i]);
          double D_s_high = mh_s[i]*HE->phys().get(Par::Pole_Mass_1srd_high, higgses[i]);
          if (central == 1) // Using precision calculator mass as central value
          {
            if (D_g[i] >= 0) // Precision calculator mass is higher than spectrum generator mass 
            {
              mh_low[i] = D_g[i] + D_s_low;
              mh_high[i] = 0.5*D_g[i];
            }
            else // Precision calculator mass is lower than spectrum generator mass
            {
              mh_low[i] = -0.5*D_g[i];
              mh_high[i] = D_s_high-D_g[i];
            }
          }
          else if (central == 2) // Using spectrum generator mass as central value
          {
            if (D_g[i] >= 0) // Precision calculator mass is higher than spectrum generator mass 
            {
              mh_low[i] = D_s_low;
              mh_high[i] = 1.5*D_g[i];
            }
            else // Precision calculator mass is lower than spectrum generator mass
            {
              mh_low[i] = -1.5*D_g[i];
              mh_high[i] = D_s_high;
            }
          }
          else  // Using mean of spectrum gen and precision calc as central value
          {
            if (D_g[i] >= 0) // Precision calculator mass is higher than spectrum generator mass 
            {
              mh_low[i] = 0.5*D_g[i] + D_s_low;
              mh_high[i] = D_g[i];
            }
            else // Precision calculator mass is lower than spectrum generator mass
            {
              mh_low[i] = -D_g[i];
              mh_high[i] = D_s_high - 0.5*D_g[i];
            }
          }
        }
      }

      //  >5 = failure
      else 
      {
        std::stringstream msg;
        msg << "Unrecognised Higgs_predictions_error_method specified for make_MSSM_precision_spectrum: " << central;
        PrecisionBit_error().raise(LOCAL_INFO,msg.str());
      }
      for (int i = 0; i < 4; i++) HE->phys().set_override(Par::Pole_Mass_1srd_low, mh_low[i], higgses[i], true);
      for (int i = 0; i < 4; i++) HE->phys().set_override(Par::Pole_Mass_1srd_high, mh_high[i], higgses[i], true);
      //FIXME this syntax does not work yet
      //for (int i = 0; i < 4; i++) HE->phys().set(Par::Pole_Mass_1srd_low, mh_low[i], higgses[i]);
      //for (int i = 0; i < 4; i++) HE->phys().set(Par::Pole_Mass_1srd_high, mh_high[i], higgses[i]);

      #ifdef PRECISIONBIT_DEBUG
        for (int i = 0; i < 4; i++) cout << "h masses, central: "<< HE->phys().get(Par::Pole_Mass, higgses[i])<< endl;
        for (int i = 0; i < 4; i++) cout << "h masses, low: "<< HE->phys().get(Par::Pole_Mass_1srd_low, higgses[i])<< endl;
        for (int i = 0; i < 4; i++) cout << "h masses, high: " << HE->phys().get(Par::Pole_Mass_1srd_high, higgses[i])<<endl;
      #endif

      result = &improved_spec;
      
    }
     
    /// Basic mass/coupling extractors for different types of spectra, for use with precision likelihoods below
<<<<<<< HEAD
    void mw_from_MSSM_spectrum(double &result) { result = (*Pipes::mw_from_MSSM_spectrum::Dep::MSSM_spectrum)   ->get(Par::Pole_Mass,"W-");  } //FIXME add uncerts
    void mw_from_SM_spectrum  (double &result) { result = (*Pipes::mw_from_SM_spectrum::Dep::SM_spectrum)       ->get(Par::Pole_Mass,"W-");  } //FIXME add uncerts
    void mw_from_SS_spectrum  (double &result) { result = (*Pipes::mw_from_SS_spectrum::Dep::SingletDM_spectrum)->get(Par::Pole_Mass,"W-");  } //FIXME add uncerts
    //void sinW2_eff_from_MSSM_spectrum(double &result) { result = (*Pipes::sinW2_eff_from_MSSM_spectrum::Dep::MSSM_spectrum)   ->get_sinW2_eff; } //FIXME add uncerts
    //void sinW2_eff_from_SM_spectrum  (double &result) { result = (*Pipes::sinW2_eff_from_SM_spectrum::Dep::SM_spectrum)       ->get_sinW2_eff; } //FIXME add uncerts
    //void sinW2_eff_from_SS_spectrum  (double &result) { result = (*Pipes::sinW2_eff_from_SS_spectrum::Dep::SingletDM_spectrum)->get_sinW2_eff; } //FIXME add uncerts

    // FIXME this is just a stopgap until sinW2 is in the spectrum objects properly
    void sinW2_eff(std::pair<double, double> &result)
=======
    /// @{
    void mw_from_MSSM_spectrum(triplet<double> &result)
    {
      using namespace Pipes::mw_from_MSSM_spectrum;
      const SubSpectrum* HE = (*Dep::MSSM_spectrum)->get_HE();
      result.central = HE->phys().get(Par::Pole_Mass, "W+");;
      result.upper =  HE->phys().get(Par::Pole_Mass_1srd_high, "W+");
      result.lower =  HE->phys().get(Par::Pole_Mass_1srd_low, "W+");
    }
    void mw_from_SM_spectrum(triplet<double> &result)
>>>>>>> 732ee4d2
    {
      using namespace Pipes::mw_from_SM_spectrum;
      const SubSpectrum* HE = (*Dep::SM_spectrum)->get_HE();
      result.central = HE->phys().get(Par::Pole_Mass, "W+");;
      result.upper =  HE->phys().get(Par::Pole_Mass_1srd_high, "W+");
      result.lower =  HE->phys().get(Par::Pole_Mass_1srd_low, "W+");
    }
    void mw_from_SS_spectrum(triplet<double> &result)
    {
      using namespace Pipes::mw_from_SS_spectrum;
      const SubSpectrum* HE = (*Pipes::mw_from_SS_spectrum::Dep::SingletDM_spectrum)->get_HE();
      result.central = HE->phys().get(Par::Pole_Mass, "W+");;
      result.upper =  HE->phys().get(Par::Pole_Mass_1srd_high, "W+");
      result.lower =  HE->phys().get(Par::Pole_Mass_1srd_low, "W+");
    }
    /// @}

    /// Z boson mass likelihood
    /// M_Z (Breit-Wigner mass parameter ~ pole) = 91.1876 +/- 0.0021 GeV (1 sigma), Gaussian.  
    /// Reference: http://pdg.lbl.gov/2014/listings/rpp2014-list-z-boson.pdf = K.A. Olive et al. (Particle Data Group), Chin. Phys. C38, 090001 (2014)
    void lnL_Z_mass_chi2(double &result)
    {
      using namespace Pipes::lnL_Z_mass_chi2;
      result = Stats::gaussian_loglikelihood(Dep::SMINPUTS->mZ, 91.1876, 0.0, 0.0021);
    }

    /// t quark mass likelihood
    /// m_t (pole) = 173.34 +/- 0.76 GeV (1 sigma), Gaussian.
    /// Reference: http://arxiv.org/abs/1403.4427
    void lnL_t_mass_chi2(double &result)
    {
      using namespace Pipes::lnL_t_mass_chi2;
      result = Stats::gaussian_loglikelihood(Dep::SMINPUTS->mT, 173.34, 0.0, 0.76);
    }
        
    /// b quark mass likelihood
    /// m_b (mb)^MSbar = 4.18 +/- 0.03 GeV (1 sigma), Gaussian.
    /// Reference: http://pdg.lbl.gov/2014/listings/rpp2014-list-b-quark.pdf = K.A. Olive et al. (Particle Data Group), Chin. Phys. C38, 090001 (2014)
    void lnL_mbmb_chi2(double &result)
    {
      using namespace Pipes::lnL_mbmb_chi2;
      result = Stats::gaussian_loglikelihood(Dep::SMINPUTS->mBmB, 4.18, 0.0, 0.03);
    }

    /// c quark mass likelihood
    /// m_c (mc)^MSbar = 1.275 +/- 0.025 GeV (1 sigma), Gaussian.
    /// Reference: http://pdg.lbl.gov/2014/listings/rpp2014-list-c-quark.pdf = K.A. Olive et al. (Particle Data Group), Chin. Phys. C38, 090001 (2014)
    void lnL_mcmc_chi2(double &result)
    {
      using namespace Pipes::lnL_mcmc_chi2;
      result = Stats::gaussian_loglikelihood(Dep::SMINPUTS->mCmC, 1.275, 0.0, 0.025);
    }
        
    /// alpha^{-1}(mZ)^MSbar likelihood
    /// alpha^{-1}(mZ)^MSbar = 127.940 +/- 0.014 (1 sigma), Gaussian.  (PDG global SM fit)
    /// Reference: http://pdg.lbl.gov/2014/reviews/rpp2014-rev-standard-model.pdf = K.A. Olive et al. (Particle Data Group), Chin. Phys. C38, 090001 (2014)
    void lnL_alpha_em_chi2(double &result)
    {
      using namespace Pipes::lnL_alpha_em_chi2;
      result = Stats::gaussian_loglikelihood(Dep::SMINPUTS->alphainv, 127.94, 0.0, 0.014);
    }
    
    /// alpha_s(mZ)^MSbar likelihood   
    /// alpha_s(mZ)^MSbar = 0.1185 +/- 0.0006 (1 sigma), Gaussian.
    /// Reference: http://pdg.lbl.gov/2014/reviews/rpp2014-rev-qcd.pdf = K.A. Olive et al. (Particle Data Group), Chin. Phys. C38, 090001 (2014)
    void lnL_alpha_s_chi2(double &result)
    {
      using namespace Pipes::lnL_alpha_s_chi2;
      result = Stats::gaussian_loglikelihood(Dep::SMINPUTS->alphaS, 0.1185, 0.0, 0.0006);
    }
        
    /// W boson mass likelihood
    /// M_W (Breit-Wigner mass parameter ~ pole) = 80.385 +/- 0.015  GeV (1 sigma), Gaussian.
    /// Reference http://pdg.lbl.gov/2014/listings/rpp2014-list-w-boson.pdf = K.A. Olive et al. (Particle Data Group), Chin. Phys. C38, 090001 (2014)
    void lnL_W_mass_chi2(double &result)
    {
      using namespace Pipes::lnL_W_mass_chi2;
      double theory_uncert = std::max(Dep::mw->upper, Dep::mw->lower);
      result = Stats::gaussian_loglikelihood(Dep::mw->central, 80.385, theory_uncert, 0.015);
    }

    /// Effective leptonic sin^2(theta_W) likelihood
    /// sin^2theta_W^leptonic_effective~ sin^2theta_W(mZ)^MSbar + 0.00029 = 0.23155 +/- 0.00005    (1 sigma), Gaussian.  (PDG global SM fit)
    /// Reference: http://pdg.lbl.gov/2014/reviews/rpp2014-rev-standard-model.pdf = K.A. Olive et al. (Particle Data Group), Chin. Phys. C38, 090001 (2014)
    void lnL_sinW2_eff_chi2(double &result)
    {
      using namespace Pipes::lnL_sinW2_eff_chi2;
      double theory_uncert = std::max(Dep::prec_sinW2_eff->upper, Dep::prec_sinW2_eff->lower);
      result = Stats::gaussian_loglikelihood(Dep::prec_sinW2_eff->central, 0.23155, theory_uncert, 0.00005);
    }
    
    /// Delta rho likelihood
    /// Delta rho = 0.00040 +/- 0.00024 (1 sigma), Gaussian.  (PDG global SM fit)
    /// Reference: http://pdg.lbl.gov/2014/reviews/rpp2014-rev-standard-model.pdf = K.A. Olive et al. (Particle Data Group), Chin. Phys. C38, 090001 (2014)
    void lnL_deltarho_chi2(double &result)
    {
      using namespace Pipes::lnL_deltarho_chi2;
      double theory_uncert = std::max(Dep::deltarho->upper, Dep::deltarho->lower);      
      result = Stats::gaussian_loglikelihood(Dep::deltarho->central, 0.00040, theory_uncert, 0.00024);
    }
    
    /// g-2 likelihoods? (TODO Do these belong here or in FlavBit?) 


     
    /// This function is unfinished because SUSY-POPE is buggy.
    void SP_PrecisionObs(double &result) 
    {
      using namespace Pipes::SP_PrecisionObs;
      int error = 0;
      Farray<Fdouble,1,35> SM_Obs;
      Farray<Fdouble,1,35> MSSM_Obs;
         
      BEreq::CalcObs_SUSYPOPE(error, SM_Obs, MSSM_Obs);
      if(error != 0)
      {
        std::cout << "something went wrong" << std::endl;
      }
      else 
      {
        std::cout << " MW in SM = " << SM_Obs(1) << std::endl;
        std::cout << " MW in MSSM = " << MSSM_Obs(1) << std::endl;        
      }
      result = 0.1;
      return;

    }
     
  }
}<|MERGE_RESOLUTION|>--- conflicted
+++ resolved
@@ -413,17 +413,6 @@
     }
      
     /// Basic mass/coupling extractors for different types of spectra, for use with precision likelihoods below
-<<<<<<< HEAD
-    void mw_from_MSSM_spectrum(double &result) { result = (*Pipes::mw_from_MSSM_spectrum::Dep::MSSM_spectrum)   ->get(Par::Pole_Mass,"W-");  } //FIXME add uncerts
-    void mw_from_SM_spectrum  (double &result) { result = (*Pipes::mw_from_SM_spectrum::Dep::SM_spectrum)       ->get(Par::Pole_Mass,"W-");  } //FIXME add uncerts
-    void mw_from_SS_spectrum  (double &result) { result = (*Pipes::mw_from_SS_spectrum::Dep::SingletDM_spectrum)->get(Par::Pole_Mass,"W-");  } //FIXME add uncerts
-    //void sinW2_eff_from_MSSM_spectrum(double &result) { result = (*Pipes::sinW2_eff_from_MSSM_spectrum::Dep::MSSM_spectrum)   ->get_sinW2_eff; } //FIXME add uncerts
-    //void sinW2_eff_from_SM_spectrum  (double &result) { result = (*Pipes::sinW2_eff_from_SM_spectrum::Dep::SM_spectrum)       ->get_sinW2_eff; } //FIXME add uncerts
-    //void sinW2_eff_from_SS_spectrum  (double &result) { result = (*Pipes::sinW2_eff_from_SS_spectrum::Dep::SingletDM_spectrum)->get_sinW2_eff; } //FIXME add uncerts
-
-    // FIXME this is just a stopgap until sinW2 is in the spectrum objects properly
-    void sinW2_eff(std::pair<double, double> &result)
-=======
     /// @{
     void mw_from_MSSM_spectrum(triplet<double> &result)
     {
@@ -434,7 +423,6 @@
       result.lower =  HE->phys().get(Par::Pole_Mass_1srd_low, "W+");
     }
     void mw_from_SM_spectrum(triplet<double> &result)
->>>>>>> 732ee4d2
     {
       using namespace Pipes::mw_from_SM_spectrum;
       const SubSpectrum* HE = (*Dep::SM_spectrum)->get_HE();
