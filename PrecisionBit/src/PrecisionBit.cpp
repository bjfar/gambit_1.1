//   GAMBIT: Global and Modular BSM Inference Tool
//   *********************************************
///  \file
///
///  Function definitions of PrecisionBit.
///
///  *********************************************
///
///  Authors (add name and date if you modify):
///
///  \author Pat Scott
///          (p.scott@imperial.ac.uk)
///  \date 2014 Nov
///
///  \author Chris Rogan
///          (crogan@cern.ch)
///  \date 2014 Aug
///
///  *********************************************

#include <algorithm>

#include "gambit/Elements/gambit_module_headers.hpp"
#include "gambit/PrecisionBit/PrecisionBit_rollcall.hpp"
#include "gambit/Utils/statistics.hpp"
#include "gambit/Elements/mssm_slhahelp.hpp"
#include "gambit/Utils/util_functions.hpp"

//#define PRECISIONBIT_DEBUG

/// M_W (Breit-Wigner mass parameter ~ pole) = 80.385 +/- 0.015  GeV (1 sigma), Gaussian.
/// Reference http://pdg.lbl.gov/2014/listings/rpp2014-list-w-boson.pdf = K.A. Olive et al. (Particle Data Group), Chin. Phys. C38, 090001 (2014)
/// @{
const double mw_central_observed = 80.385;
const double mw_err_observed = 0.015;
/// @}

/// EWPO theoretical uncertainties on FeynHiggs calculations; based on hep-ph/0412214 Eq 3.1. 
/// @{
const double abserr_mw = 1e-2; //10 MeV
const double abserr_sinW2eff = 12e-5; 
/// @}

namespace Gambit
{

  namespace PrecisionBit
  {

    using namespace LogTags;

    // Module functions

    void FH_PrecisionObs(fh_PrecisionObs &result)
    {
      using namespace Pipes::FH_PrecisionObs;

      fh_real gm2;        // g_{mu}-2
      fh_real Deltarho;   // deltaRho
      fh_real MWMSSM;     // W pole mass in MSSM
      fh_real MWSM;       // W pole mass in SM
      fh_real SW2MSSM;    // sin^2theta_W^leptonic_effective in MSSM
      fh_real SW2SM;      // sin^2theta_W^leptonic_effective in SM
      fh_real edmeTh;     // electron EDM (experimental)
      fh_real edmn;       // neutron EDM (experimental)
      fh_real edmHg;      // mercury EDM (experimental)
      int ccb;            // model corresponds to charge or colour-breaking minimum (experimental)

      int error = 1;
      BEreq::FHConstraints(error, gm2, Deltarho,
         MWMSSM, MWSM, SW2MSSM, SW2SM,
         edmeTh, edmn, edmHg, ccb);
      if (error != 0)
      {
        std::ostringstream err;
        err << "BEreq::FHConstraints raised error flag: " << error << ".";
        invalid_point().raise(err.str());
      }

      // Just scrub this point now if it's more than 7 sigma off in mW,
      // as extreme values of mW can cause instability in other routines.
      const double obserrsq = mw_err_observed*mw_err_observed;
      const double theoryerrsq = abserr_mw*abserr_mw;
      if (std::abs(mw_central_observed - MWMSSM) > 7.0*sqrt(obserrsq + theoryerrsq))
      {
        std::ostringstream err;
        err << "W mass too extreme. More than 7 sigma off observed value. " << endl
            << "Deviation from observed value: " << std::abs(mw_central_observed - MWMSSM) << "." << endl
            << "1 sigma uncertainty on observed value: " << 7.0*sqrt(obserrsq + theoryerrsq) << "." << endl
            << "Invalidating immediately to prevent downstream instability.";
        invalid_point().raise(err.str());
        //PrecisionBit_error().raise(LOCAL_INFO, err.str());
      }

      // Just scrub this point now if sinW2 is negative in the MSSM,
      // as negative sinW2 can cause instability in other routines
      // (and this point should be excluded because this is waaay off
      // the observed value).
      if (SW2MSSM <= 0.0)
      {
        std::ostringstream err;
        err << "Sin^2 thetaW_effective is less than zero." << endl
            << "Value computed by FeynHiggs: " << SW2MSSM << endl
            << "Invalidating immediately to prevent downstream instability.";
        invalid_point().raise(err.str());
        //PrecisionBit_error().raise(LOCAL_INFO, err.str());
      }

      #ifdef PRECISIONBIT_DEBUG
        // Just die if any of the other observables look really suspicious.
        str nans;
        if (Utils::isnan(gm2)) nans += "g-2 | ";
        if (Utils::isnan(Deltarho)) nans += "Delta rho | ";
        if (Utils::isnan(MWMSSM)) nans += "MW in MSSM | ";
        if (Utils::isnan(MWSM)) nans += "MW in SM | ";
        if (Utils::isnan(SW2MSSM)) nans += "sin^2 thetaW_effective in MSSM | ";
        if (Utils::isnan(SW2SM)) nans += "sin^2 thetaW_effective in SM | ";
        if (Utils::isnan(edmeTh)) nans += "e EDM | ";
        if (Utils::isnan(edmn)) nans += "n EDM | ";
        if (Utils::isnan(edmHg)) nans += "Hg EDM | ";
        if (not nans.empty()) PrecisionBit_error().raise(LOCAL_INFO, nans+"returned as NaN from FeynHiggs!");
      #endif

      fh_PrecisionObs PrecisionObs;
      PrecisionObs.gmu2 = gm2;
      PrecisionObs.deltaRho = Deltarho;
      PrecisionObs.MW_MSSM = MWMSSM;
      PrecisionObs.MW_SM = MWSM;
      PrecisionObs.sinW2_MSSM = SW2MSSM;
      PrecisionObs.sinW2_SM = SW2SM;
      PrecisionObs.edm_ele = edmeTh;
      PrecisionObs.edm_neu = edmn;
      PrecisionObs.edm_Hg = edmHg;
      PrecisionObs.ccb = ccb;

      result = PrecisionObs;
    }

    /// FeynHiggs precision extractors
    /// @{
    void FH_precision_edm_e   (double &result) { result = Pipes::FH_precision_edm_e::Dep::FH_Precision->edm_ele;     }
    void FH_precision_edm_n   (double &result) { result = Pipes::FH_precision_edm_n::Dep::FH_Precision->edm_neu;     }
    void FH_precision_edm_hg  (double &result) { result = Pipes::FH_precision_edm_hg::Dep::FH_Precision->edm_Hg;     }
    void FH_precision_gm2(triplet<double> &result)
    {
      result.central = Pipes::FH_precision_gm2::Dep::FH_Precision->gmu2;
      result.upper = std::max(std::abs(result.central)*0.3, 6e-10); //Based on hep-ph/0609168v1 eqs 84 & 85
      result.lower = result.upper;
    }
    void FH_precision_deltarho(triplet<double> &result)
    {
      double mw = Pipes::FH_precision_mw::Dep::FH_Precision->MW_MSSM;
      double sintw2eff = Pipes::FH_precision_sinW2::Dep::FH_Precision->sinW2_MSSM;      
      result.central = Pipes::FH_precision_deltarho::Dep::FH_Precision->deltaRho;
      //Follows approximately from tree level relations, where delta{M_W, sintthetaW^2} go as deltarho
      result.upper = std::max(abserr_mw/mw, abserr_sinW2eff/sintw2eff); 
      result.lower = result.upper;
    }
    void FH_precision_mw(triplet<double> &result)
    {
      result.central = Pipes::FH_precision_mw::Dep::FH_Precision->MW_MSSM;
      result.upper = abserr_mw;
      result.lower = result.upper;
    }
    void FH_precision_sinW2   (triplet<double> &result)
    {
      result.central = Pipes::FH_precision_sinW2::Dep::FH_Precision->sinW2_MSSM;
      result.upper = abserr_sinW2eff;
      result.lower = result.upper;
    }
    /// @}

    /// Precision MSSM spectrum manufacturer
    void make_MSSM_precision_spectrum(const Spectrum* &result)
    {
      using namespace Pipes::make_MSSM_precision_spectrum;
      static Spectrum improved_spec;
      improved_spec = **Dep::unimproved_MSSM_spectrum;
      SubSpectrum* HE = improved_spec.get_HE();
      SubSpectrum* LE = improved_spec.get_LE();

      // W mass
      //-------

      HE->set(Par::Pole_Mass, Dep::prec_mw->central, "W+");
      HE->set_override(Par::Pole_Mass_1srd_high, Dep::prec_mw->upper, "W+", true);
      HE->set_override(Par::Pole_Mass_1srd_low, Dep::prec_mw->lower, "W+", true);
      //FIXME this syntax doesn't work yet
      //HE->set(Par::Pole_Mass_1srd_high, Dep::prec_mw->upper, "W+");
      //HE->set(Par::Pole_Mass_1srd_low, Dep::prec_mw->lower, "W+");
      LE->set(Par::Pole_Mass, Dep::prec_mw->central, "W+");
      LE->set_override(Par::Pole_Mass_1srd_high, Dep::prec_mw->upper, "W+", false); //FIXME these should contain some default error, no?
      LE->set_override(Par::Pole_Mass_1srd_low, Dep::prec_mw->lower, "W+", false);  //FIXME these should contain some default error, no?
      //FIXME this syntax doesn't work yet
      //LE->set(Par::Pole_Mass_1srd_high, Dep::prec_mw->upper, "W+");
      //LE->set(Par::Pole_Mass_1srd_low, Dep::prec_mw->lower, "W+");

      // Higgs masses
      //-------------

      // Central value:
      //  1 = from precision calculator
      //  2 = from spectrum calculator
      //  3 = mean of precision mass and mass from spectrum calculator
      static int central = runOptions->getValueOrDef<int>(1, "Higgs_predictions_source");
      // FIXME switch to this once the setters take pdg pairs
      //const std::pair<int,int> higgses[4] = {std::pair<int,int>(25,0),
      //                                 std::pair<int,int>(35,0),
      //                                 std::pair<int,int>(36,0),
      //                                 std::pair<int,int>(37,0)};
      const str higgses[4] = {"h0_1", "h0_2", "A0", "H+"};
      const double mh_s[4] = {HE->get(Par::Pole_Mass, higgses[0]),
                              HE->get(Par::Pole_Mass, higgses[1]),
                              HE->get(Par::Pole_Mass, higgses[2]),
                              HE->get(Par::Pole_Mass, higgses[3])};
      double mh[4];


      #ifdef PRECISIONBIT_DEBUG
        for (int i = 0; i < 4; i++) cout << "h masses, FS: "<< mh_s[i] << endl;
        for (int i = 0; i < 4; i++) cout << "h masses, FS error low: "<< HE->get(Par::Pole_Mass_1srd_low, higgses[i])*mh_s[i] << endl;
        for (int i = 0; i < 4; i++) cout << "h masses, FS error high: "<< HE->get(Par::Pole_Mass_1srd_high, higgses[i])*mh_s[i] << endl;
        for (int i = 0; i < 4; i++) cout << "h masses, FH: "<< Dep::prec_HiggsMasses->MH[i] << endl;
        for (int i = 0; i < 4; i++) cout << "h masses, FH error: "<< Dep::prec_HiggsMasses->deltaMH[i] << endl;
      #endif

      if (central == 1)
      {
        for (int i = 0; i < 4; i++) mh[i] = Dep::prec_HiggsMasses->MH[i];
      }
      else if (central == 2)
      {
        // Do nothing; spectrum already has the correct central values of the Higgs masses.
      }
      else if (central == 3)
      {
        for (int i = 0; i < 4; i++) mh[i] = 0.5*(Dep::prec_HiggsMasses->MH[i] + mh_s[i]);
      }
      else
      {
        std::stringstream msg;
        msg << "Unrecognised Higgs_predictions_source option specified for make_MSSM_precision_spectrum: " << central;
        PrecisionBit_error().raise(LOCAL_INFO,msg.str());
      }
      if (central != 2)
      {
        for (int i = 0; i < 4; i++) HE->set(Par::Pole_Mass, mh[i], higgses[i]);
      }

      // Uncertainties:
      //  Definitions: D_s = error on mass from spectrum calculator
      //               D_p = error on mass from precision calculator
      //               D_g = difference between central values from spectrum generator and precision calculator
      //  1 = sum in quadrature of D_s, D_p and D_g
      //  2 = range around chosen central (RACC), with D_s and D_p taken at their respective edges.
      //  3 = RACC, with 1/2 * D_g taken at both edges.
      //  4 = RACC, with 1/2 * D_g taken at the spectrum-generator edge, D_p taken at the other edge.
      //  5 = RACC, with 1/2 * D_g taken at the precision-calculator edge, D_s taken at the other edge.
      static int error = runOptions->getValueOrDef<int>(2, "Higgs_predictions_error_method");
      const double D_g[4] = {Dep::prec_HiggsMasses->MH[0] - mh_s[0],
                             Dep::prec_HiggsMasses->MH[1] - mh_s[1],
                             Dep::prec_HiggsMasses->MH[2] - mh_s[2],
                             Dep::prec_HiggsMasses->MH[3] - mh_s[3]};
      double mh_low[4], mh_high[4];

      //  1 = sum in quadrature of D_s, D_p and D_g
      if (error == 1)
      {
        for (int i = 0; i < 4; i++)
        {
          double D_s_low = HE->get(Par::Pole_Mass_1srd_low, higgses[i])*mh_s[i];
          double D_s_high = HE->get(Par::Pole_Mass_1srd_high, higgses[i])*mh_s[i];
          double D_p = Dep::prec_HiggsMasses->deltaMH[i];
          mh_low[i] = sqrt(D_s_low*D_s_low + D_p*D_p + D_g[i]*D_g[i]);
          mh_high[i] = sqrt(D_s_high*D_s_high + D_p*D_p + D_g[i]*D_g[i]);
        }
      }

      //  2 = range around chosen central (RACC), with D_s and D_p taken at their respective edges.
      else if (error == 2)
      {
        for (int i = 0; i < 4; i++)
        {
          double D_s_low = mh_s[i]*HE->get(Par::Pole_Mass_1srd_low, higgses[i]);
          double D_s_high = mh_s[i]*HE->get(Par::Pole_Mass_1srd_high, higgses[i]);
          double D_p = Dep::prec_HiggsMasses->deltaMH[i];
          if (central == 1) // Using precision calculator mass as central value
          {
            if (D_g[i] >= 0) // Precision calculator mass is higher than spectrum generator mass
            {
              mh_low[i] = D_g[i] + D_s_low;
              mh_high[i] = D_p;
            }
            else // Precision calculator mass is lower than spectrum generator mass
            {
              mh_low[i] = D_p;
              mh_high[i] = D_s_high-D_g[i];
            }
          }
          else if (central == 2) // Using spectrum generator mass as central value
          {
            if (D_g[i] >= 0) // Precision calculator mass is higher than spectrum generator mass
            {
              mh_low[i] = D_s_low;
              mh_high[i] = D_g[i] + D_p;
            }
            else // Precision calculator mass is lower than spectrum generator mass
            {
              mh_low[i] = D_p-D_g[i];
              mh_high[i] = D_s_high;
            }
          }
          else  // Using mean of spectrum gen and precision calc as central value
          {
            if (D_g[i] >= 0) // Precision calculator mass is higher than spectrum generator mass
            {
              mh_low[i] = 0.5*D_g[i] + D_s_low;
              mh_high[i] = 0.5*D_g[i] + D_p;
            }
            else // Precision calculator mass is lower than spectrum generator mass
            {
              mh_low[i] = D_p - 0.5*D_g[i];
              mh_high[i] = D_s_high - 0.5*D_g[i];
            }
          }
        }
      }

      //  3 = RACC, with 1/2 * D_g taken at both edges.
      else if (error == 3)
      {
        for (int i = 0; i < 4; i++)
        {
          if (central == 1) // Using precision calculator mass as central value
          {
            if (D_g[i] >= 0) // Precision calculator mass is higher than spectrum generator mass
            {
              mh_low[i] = 1.5*D_g[i];
              mh_high[i] = 0.5*D_g[i];
            }
            else // Precision calculator mass is lower than spectrum generator mass
            {
              mh_low[i] = -0.5*D_g[i];
              mh_high[i] = -1.5*D_g[i];
            }
          }
          else if (central == 2) // Using spectrum generator mass as central value
          {
            if (D_g[i] >= 0) // Precision calculator mass is higher than spectrum generator mass
            {
              mh_low[i] = 0.5*D_g[i];
              mh_high[i] = 1.5*D_g[i];
            }
            else // Precision calculator mass is lower than spectrum generator mass
            {
              mh_low[i] = -1.5*D_g[i];
              mh_high[i] = -0.5*D_g[i];
            }
          }
          else  // Using mean of spectrum gen and precision calc as central value
          {
            mh_low[i] = fabs(D_g[i]);
            mh_high[i] = mh_low[i];
          }
        }
      }

      //  4 = RACC, with 1/2 * D_g taken at the spectrum-generator edge, D_p taken at the other edge.
      else if (error == 4)
      {
        for (int i = 0; i < 4; i++)
        {
          double D_p = Dep::prec_HiggsMasses->deltaMH[i];
          if (central == 1) // Using precision calculator mass as central value
          {
            if (D_g[i] >= 0) // Precision calculator mass is higher than spectrum generator mass
            {
              mh_low[i] = 1.5*D_g[i];
              mh_high[i] = D_p;
            }
            else // Precision calculator mass is lower than spectrum generator mass
            {
              mh_low[i] = D_p;
              mh_high[i] = -1.5*D_g[i];
            }
          }
          else if (central == 2) // Using spectrum generator mass as central value
          {
            if (D_g[i] >= 0) // Precision calculator mass is higher than spectrum generator mass
            {
              mh_low[i] = 0.5*D_g[i];
              mh_high[i] = D_g[i] + D_p;
            }
            else // Precision calculator mass is lower than spectrum generator mass
            {
              mh_low[i] = D_p-D_g[i];
              mh_high[i] = -0.5*D_g[i];
            }
          }
          else  // Using mean of spectrum gen and precision calc as central value
          {
            if (D_g[i] >= 0) // Precision calculator mass is higher than spectrum generator mass
            {
              mh_low[i] = D_g[i];
              mh_high[i] = 0.5*D_g[i] + D_p;
            }
            else // Precision calculator mass is lower than spectrum generator mass
            {
              mh_low[i] = D_p - 0.5*D_g[i];
              mh_high[i] = -D_g[i];
            }
          }
        }
      }

      //  5 = RACC, with 1/2 * D_g taken at the precision-calculator edge, D_s taken at the other edge.
      else if (error == 5)
      {
        for (int i = 0; i < 4; i++)
        {
          double D_s_low = mh_s[i]*HE->get(Par::Pole_Mass_1srd_low, higgses[i]);
          double D_s_high = mh_s[i]*HE->get(Par::Pole_Mass_1srd_high, higgses[i]);
          if (central == 1) // Using precision calculator mass as central value
          {
            if (D_g[i] >= 0) // Precision calculator mass is higher than spectrum generator mass
            {
              mh_low[i] = D_g[i] + D_s_low;
              mh_high[i] = 0.5*D_g[i];
            }
            else // Precision calculator mass is lower than spectrum generator mass
            {
              mh_low[i] = -0.5*D_g[i];
              mh_high[i] = D_s_high-D_g[i];
            }
          }
          else if (central == 2) // Using spectrum generator mass as central value
          {
            if (D_g[i] >= 0) // Precision calculator mass is higher than spectrum generator mass
            {
              mh_low[i] = D_s_low;
              mh_high[i] = 1.5*D_g[i];
            }
            else // Precision calculator mass is lower than spectrum generator mass
            {
              mh_low[i] = -1.5*D_g[i];
              mh_high[i] = D_s_high;
            }
          }
          else  // Using mean of spectrum gen and precision calc as central value
          {
            if (D_g[i] >= 0) // Precision calculator mass is higher than spectrum generator mass
            {
              mh_low[i] = 0.5*D_g[i] + D_s_low;
              mh_high[i] = D_g[i];
            }
            else // Precision calculator mass is lower than spectrum generator mass
            {
              mh_low[i] = -D_g[i];
              mh_high[i] = D_s_high - 0.5*D_g[i];
            }
          }
        }
      }

      //  >5 = failure
      else
      {
        std::stringstream msg;
        msg << "Unrecognised Higgs_predictions_error_method specified for make_MSSM_precision_spectrum: " << central;
        PrecisionBit_error().raise(LOCAL_INFO,msg.str());
      }
      for (int i = 0; i < 4; i++) HE->set_override(Par::Pole_Mass_1srd_low, mh_low[i], higgses[i], true);
      for (int i = 0; i < 4; i++) HE->set_override(Par::Pole_Mass_1srd_high, mh_high[i], higgses[i], true);
      //FIXME this syntax does not work yet
      //for (int i = 0; i < 4; i++) HE->set(Par::Pole_Mass_1srd_low, mh_low[i], higgses[i]);
      //for (int i = 0; i < 4; i++) HE->set(Par::Pole_Mass_1srd_high, mh_high[i], higgses[i]);

      #ifdef PRECISIONBIT_DEBUG
        for (int i = 0; i < 4; i++) cout << "h masses, central: "<< HE->get(Par::Pole_Mass, higgses[i])<< endl;
        for (int i = 0; i < 4; i++) cout << "h masses, low: "<< HE->get(Par::Pole_Mass_1srd_low, higgses[i])<< endl;
        for (int i = 0; i < 4; i++) cout << "h masses, high: " << HE->get(Par::Pole_Mass_1srd_high, higgses[i])<<endl;
      #endif

      result = &improved_spec;

      if (runOptions->getValueOrDef<bool>(false, "drop_SLHA_file"))
      {
        // Spit out the full spectrum as an SLHA file.
        str filename = runOptions->getValueOrDef<str>("GAMBIT_spectrum.slha", "SLHA_output_filename");
        result->getSLHA(filename);
      }

    }

    /// Basic mass extractors for different types of spectra, for use with precision likelihoods and other things not needing a whole spectrum object.
    /// @{
    void mw_from_SM_spectrum(triplet<double> &result)
    {
      using namespace Pipes::mw_from_SM_spectrum;
      const SubSpectrum* HE = (*Dep::SM_spectrum)->get_HE();
      result.central = HE->get(Par::Pole_Mass, "W+");;
      result.upper =  HE->get(Par::Pole_Mass_1srd_high, "W+");
      result.lower =  HE->get(Par::Pole_Mass_1srd_low, "W+");
    }
    void mw_from_SS_spectrum(triplet<double> &result)
    {
      using namespace Pipes::mw_from_SS_spectrum;
      const SubSpectrum* HE = (*Dep::SingletDM_spectrum)->get_HE();
      result.central = HE->get(Par::Pole_Mass, "W+");;
      result.upper =  HE->get(Par::Pole_Mass_1srd_high, "W+");
      result.lower =  HE->get(Par::Pole_Mass_1srd_low, "W+");
    }
    void mw_from_MSSM_spectrum(triplet<double> &result)
    {
      using namespace Pipes::mw_from_MSSM_spectrum;
      const SubSpectrum* HE = (*Dep::MSSM_spectrum)->get_HE();
      result.central = HE->get(Par::Pole_Mass, "W+");
      result.upper =  HE->get(Par::Pole_Mass_1srd_high, "W+");
      result.lower =  HE->get(Par::Pole_Mass_1srd_low, "W+");
    }
    void mh_from_SM_spectrum(double &result)
    {
      using namespace Pipes::mh_from_SM_spectrum;
      const SubSpectrum* HE = (*Dep::SM_spectrum)->get_HE();
      result = HE->get(Par::Pole_Mass, 25, 0);
    }
    void mh_from_SS_spectrum(double &result)
    {
      using namespace Pipes::mh_from_SS_spectrum;
      const SubSpectrum* HE = (*Dep::SingletDM_spectrum)->get_HE();
      result = HE->get(Par::Pole_Mass, 25, 0);
    }
    void mh_from_MSSM_spectrum(double &result)
    {
      using namespace Pipes::mh_from_MSSM_spectrum;
      const SubSpectrum* HE = (*Dep::MSSM_spectrum)->get_HE();
      result = HE->get(Par::Pole_Mass, 25, 0);
    }
    /// @}

    /// Z boson mass likelihood
    /// M_Z (Breit-Wigner mass parameter ~ pole) = 91.1876 +/- 0.0021 GeV (1 sigma), Gaussian.
    /// Reference: http://pdg.lbl.gov/2014/listings/rpp2014-list-z-boson.pdf = K.A. Olive et al. (Particle Data Group), Chin. Phys. C38, 090001 (2014)
    void lnL_Z_mass_chi2(double &result)
    {
      using namespace Pipes::lnL_Z_mass_chi2;
      result = Stats::gaussian_loglikelihood(Dep::SMINPUTS->mZ, 91.1876, 0.0, 0.0021);
    }

    /// t quark mass likelihood
    /// m_t (pole) = 173.34 +/- 0.76 GeV (1 sigma), Gaussian.
    /// Reference: http://arxiv.org/abs/1403.4427
    void lnL_t_mass_chi2(double &result)
    {
      using namespace Pipes::lnL_t_mass_chi2;
      result = Stats::gaussian_loglikelihood(Dep::SMINPUTS->mT, 173.34, 0.0, 0.76);
    }

    /// b quark mass likelihood
    /// m_b (mb)^MSbar = 4.18 +/- 0.03 GeV (1 sigma), Gaussian.
    /// Reference: http://pdg.lbl.gov/2014/listings/rpp2014-list-b-quark.pdf = K.A. Olive et al. (Particle Data Group), Chin. Phys. C38, 090001 (2014)
    void lnL_mbmb_chi2(double &result)
    {
      using namespace Pipes::lnL_mbmb_chi2;
      result = Stats::gaussian_loglikelihood(Dep::SMINPUTS->mBmB, 4.18, 0.0, 0.03);
    }

    /// c quark mass likelihood
    /// m_c (mc)^MSbar = 1.275 +/- 0.025 GeV (1 sigma), Gaussian.
    /// Reference: http://pdg.lbl.gov/2014/listings/rpp2014-list-c-quark.pdf = K.A. Olive et al. (Particle Data Group), Chin. Phys. C38, 090001 (2014)
    void lnL_mcmc_chi2(double &result)
    {
      using namespace Pipes::lnL_mcmc_chi2;
      result = Stats::gaussian_loglikelihood(Dep::SMINPUTS->mCmC, 1.275, 0.0, 0.025);
    }

    /// \brief Likelihoods for light quark mass ratios. At the moment, all are just gaussians.
    /// Default data from PDG http://PDG.LBL.GOV 10/6/2015.
    /// Likelihoods apply to MSbar masses at the scale mu = 2 GeV.
    /// m_u/m_d = 0.38-0.58 
    /// m_s / ((m_u + m_d)/2) = 27.5 +/- 1.0
    /// m_s = 95 +/- 5 GeV
    void lnL_light_quark_masses_chi2 (double &result)
    {
        using namespace Pipes::lnL_light_quark_masses_chi2;
        const SMInputs& SM = *Dep::SMINPUTS;

        double mud_central = runOptions->getValueOrDef<double>(0.48, "mud_central");
        double mud_error = runOptions->getValueOrDef<double>(0.10, "mud_error");
        double msud_central = runOptions->getValueOrDef<double>(27.5, "msud_central");
        double msud_error = runOptions->getValueOrDef<double>(1.0, "msud_error");
        double ms_central = runOptions->getValueOrDef<double>(95.E-03, "ms_central");
        double ms_error = runOptions->getValueOrDef<double>(5.E-03, "ms_error");

        result = Stats::gaussian_loglikelihood(SM.mU/SM.mD, mud_central, 0., mud_error)
            + Stats::gaussian_loglikelihood((2*SM.mS)/(SM.mU + SM.mD), msud_central, 0., msud_error)
            + Stats::gaussian_loglikelihood(SM.mS, ms_central, 0., ms_error);
        logger() << "Combined lnL for light quark mass ratios and s-quark mass is " << result << EOM;
    }

    /// alpha^{-1}(mZ)^MSbar likelihood
    /// alpha^{-1}(mZ)^MSbar = 127.940 +/- 0.014 (1 sigma), Gaussian.  (PDG global SM fit)
    /// Reference: http://pdg.lbl.gov/2014/reviews/rpp2014-rev-standard-model.pdf = K.A. Olive et al. (Particle Data Group), Chin. Phys. C38, 090001 (2014)
    void lnL_alpha_em_chi2(double &result)
    {
      using namespace Pipes::lnL_alpha_em_chi2;
      result = Stats::gaussian_loglikelihood(Dep::SMINPUTS->alphainv, 127.94, 0.0, 0.014);
    }

    /// alpha_s(mZ)^MSbar likelihood
    /// alpha_s(mZ)^MSbar = 0.1185 +/- 0.0006 (1 sigma), Gaussian.
    /// Reference: http://pdg.lbl.gov/2014/reviews/rpp2014-rev-qcd.pdf = K.A. Olive et al. (Particle Data Group), Chin. Phys. C38, 090001 (2014)
    void lnL_alpha_s_chi2(double &result)
    {
      using namespace Pipes::lnL_alpha_s_chi2;
      result = Stats::gaussian_loglikelihood(Dep::SMINPUTS->alphaS, 0.1185, 0.0, 0.0006);
    }

    /// G_Fermi likelihood
    /// G_Fermi = (1.1663787 +/- 0.0000006) * 10^-5 GeV^-2 (1 sigma), Gaussian.
    /// Reference: http://pdg.lbl.gov/2014/reviews/rpp2014-rev-qcd.pdf = K.A. Olive et al. (Particle Data Group), Chin. Phys. C38, 090001 (2014)
    void lnL_GF_chi2(double &result)
    {
      using namespace Pipes::lnL_GF_chi2;
      result = Stats::gaussian_loglikelihood(Dep::SMINPUTS->GF, 1.1663787E-05, 0.0, 0.0000006E-05);
    }

    /// W boson mass likelihood
    void lnL_W_mass_chi2(double &result)
    {
      using namespace Pipes::lnL_W_mass_chi2;
      double theory_uncert = std::max(Dep::mw->upper, Dep::mw->lower);
      result = Stats::gaussian_loglikelihood(Dep::mw->central, mw_central_observed, theory_uncert, mw_err_observed);
    }

    /// Effective leptonic sin^2(theta_W) likelihood
    /// sin^2theta_W^leptonic_effective~ sin^2theta_W(mZ)^MSbar + 0.00029 = 0.23155 +/- 0.00005    (1 sigma), Gaussian.  (PDG global SM fit)
    /// Reference: http://pdg.lbl.gov/2014/reviews/rpp2014-rev-standard-model.pdf = K.A. Olive et al. (Particle Data Group), Chin. Phys. C38, 090001 (2014)
    void lnL_sinW2_eff_chi2(double &result)
    {
      using namespace Pipes::lnL_sinW2_eff_chi2;
      double theory_uncert = std::max(Dep::prec_sinW2_eff->upper, Dep::prec_sinW2_eff->lower);
      result = Stats::gaussian_loglikelihood(Dep::prec_sinW2_eff->central, 0.23155, theory_uncert, 0.00005);
    }

    /// Delta rho likelihood
    /// Delta rho = 0.00040 +/- 0.00024 (1 sigma), Gaussian.  (PDG global SM fit)
    /// Reference: http://pdg.lbl.gov/2014/reviews/rpp2014-rev-standard-model.pdf = K.A. Olive et al. (Particle Data Group), Chin. Phys. C38, 090001 (2014)
    void lnL_deltarho_chi2(double &result)
    {
      using namespace Pipes::lnL_deltarho_chi2;
      double theory_uncert = std::max(Dep::deltarho->upper, Dep::deltarho->lower);
      result = Stats::gaussian_loglikelihood(Dep::deltarho->central, 0.00040, theory_uncert, 0.00024);
    }

    

    
    /// g-2 likelihood
    void lnL_gm2_chi2(double &result)
    {
      using namespace Pipes::lnL_gm2_chi2;
      double amu_bsm = 0.5*Dep::muon_gm2->central; 
      double amu_bsm_error = 0.5*std::max(Dep::muon_gm2->upper,
				       Dep::muon_gm2->lower); 
      /// Value taken from prediction in arXiv:1010.4180 (Eq 22)
      double amu_sm  = 11659180.2e-10;
      double amu_sm_error = 4.9e-10;
      // From hep-ex/0602035.
      double amu_exp = 11659208.9e-10;
      // Combines statistical (5.4) and systematic (3.3) uncertainties in quadrature.  
      double amu_exp_error = 6.3e-10;
      double amu_theory = amu_sm + amu_bsm;
      double amu_theory_err =  sqrt( Gambit::Utils::sqr(amu_sm_error)
				     + Gambit::Utils::sqr(amu_bsm_error) );
      result = Stats::gaussian_loglikelihood(amu_theory, amu_exp,
      					     amu_theory_err, amu_exp_error);
    }


    /// Calculate a_mu_SUSY using the gm2calc backend.
    void GM2C_SUSY(triplet<double> &result)
    {
<<<<<<< HEAD
      using namespace Pipes::a_mu_SUSY;
      const Spectrum* spec = *Dep::MSSM_spectrum;
      const SubSpectrum* mssm = spec->get_HE();
=======
      using namespace Pipes::GM2C_SUSY;
      const SubSpectrum* mssm = (*Dep::MSSM_spectrum)->get_HE();
>>>>>>> 3344cb1d
      gm2calc::MSSMNoFV_onshell model;

      /// fill pole masses.
      /// note: that the indices start from 0 in gm2calc,
      /// gambit indices start from 1, hence the offsets here
      model.get_physical().MSvmL = mssm->get(Par::Pole_Mass, "~nu", 2); // 1L
      str msm1, msm2;
      // PA: todo: I think we shouldn't be too sensitive to mixing in this case.
      // If we get a successful convergence to the pole mass scheme in the end it's OK  
      const static double tol = runOptions->getValueOrDef<double>(1e-1, "family_mixing_tolerance");
      const static bool pt_error = runOptions->getValueOrDef<bool>(true, "family_mixing_tolerance_invalidates_point_only");
      slhahelp::family_state_mix_matrix("~e-", 2, msm1, msm2, mssm, tol, LOCAL_INFO, pt_error);
      model.get_physical().MSm(0)  =  mssm->get(Par::Pole_Mass, msm1); // 1L
      model.get_physical().MSm(1)  =  mssm->get(Par::Pole_Mass, msm2); // 1L
      
      model.get_physical().MChi(0) = mssm->get(Par::Pole_Mass, "~chi0", 1); // 1L
      model.get_physical().MChi(1) =  mssm->get(Par::Pole_Mass, "~chi0", 2); // 1L
      model.get_physical().MChi(2) = mssm->get(Par::Pole_Mass, "~chi0", 3); // 1L
      model.get_physical().MChi(3) = mssm->get(Par::Pole_Mass, "~chi0", 4); // 1L
      
      model.get_physical().MCha(0) =  mssm->get(Par::Pole_Mass, "~chi+", 1); // 1L
      model.get_physical().MCha(1) =  mssm->get(Par::Pole_Mass, "~chi+", 2); // 1L
      model.get_physical().MAh(1)  = mssm->get(Par::Pole_Mass, "A0"); // 2L
      
      model.set_TB(mssm->get(Par::dimensionless,"tanbeta"));
      model.set_Mu(mssm->get(Par::mass1, "Mu"));
      model.set_MassB(mssm->get(Par::mass1, "M1"));
      model.set_MassWB(mssm->get(Par::mass1, "M2"));
      model.set_MassG(mssm->get(Par::mass1, "M3"));
      for(int i = 1; i<=3; i++) {
        for(int j = 1; j<=3; j++) {	
          model.set_mq2(i-1,j-1, mssm->get(Par::mass2, "mq2", i, j)); 
          model.set_ml2(i-1,j-1, mssm->get(Par::mass2, "ml2", i, j)); 
          model.set_md2(i-1,j-1, mssm->get(Par::mass2, "md2", i, j)); 
          model.set_mu2(i-1,j-1, mssm->get(Par::mass2, "mu2", i, j)); 
          model.set_me2(i-1,j-1, mssm->get(Par::mass2, "me2", i, j));
          double Au = 0.0, Ad = 0.0, Ae = 0.0;
          if(mssm->get(Par::dimensionless, "Yu", i, j) > 1e-14){
            Au = mssm->get(Par::mass1, "TYu", i, j)
            / mssm->get(Par::dimensionless, "Yu", i, j);
          }
          if(mssm->get(Par::dimensionless, "Ye", i, j) > 1e-14){
            Ae = mssm->get(Par::mass1, "TYe", i, j)
            / mssm->get(Par::dimensionless, "Ye", i, j);
          }
          if(mssm->get(Par::dimensionless, "Yd", i, j) > 1e-14){
            Ad = mssm->get(Par::mass1, "TYd", i, j)
            / mssm->get(Par::dimensionless, "Yd", i, j);
          }
     
          model.set_Au(i-1, j-1, Au);
          model.set_Ad(i-1, j-1, Ad);
          model.set_Ae(i-1, j-1, Ae);
        }
      }
      
      const SMInputs& smin = spec->get_SMInputs();

      model.get_physical().MVZ =smin.mZ;
      model.get_physical().MFb =smin.mBmB;  /// MSbar - is this right?
      model.get_physical().MFt =smin.mT; 
      model.get_physical().MFtau =smin.mTau; 
      model.get_physical().MVWm =mssm->get(Par::Pole_Mass, "W+");  //GAMBIT can get the pole mas but it may have been improved by FeynHiggs calcualtion 
      model.get_physical().MFm =smin.mMu; 
      //use SM alphaS(MZ) instead of MSSM g3(MSUSY) -- appears at two-loop so difference should be three-loop 
      // (it is used for correctuions to yb and DRbar --> MS bar conversion)  
      model.set_g3(std::sqrt(4*M_PI*smin.alphaS));
      
      // these are not currently used but may be in future updates so set them anyway 
      model.get_physical().MFe =smin.mE; 
      model.get_physical().MFd =smin.mD; //MSbar
      model.get_physical().MFs =smin.mS; //MSbar
      model.get_physical().MFu =smin.mU; //MSbar
      model.get_physical().MFc =smin.mCmC; // MSbar

      
      model.set_scale(mssm->GetScale());                   // 2L
     
      /// convert DR-bar parameters to on-shell
      model.convert_to_onshell();

      /// need to hook up errors properly
      /// check for problems 
      if( model.get_problems().have_problem() == true) {
        std::ostringstream err;
        err << "gm2calc routine convert_to_onshell raised error: "
            << model.get_problems().get_problems() << ".";
        invalid_point().raise(err.str());
      }
      /// check for warnings
      if( model.get_problems().have_warning() == true) {
        std::ostringstream err;
        err << "gm2calc routine convert_to_onshell raised warning: "
            << model.get_problems().get_warnings() << ".";
        /// may want to handle this in less harsh way
        invalid_point().raise(err.str());	
      }

      double error = BEreq::calculate_uncertainty_amu_2loop(model);
      
      double amumssm = BEreq::calculate_amu_1loop(model) 
                       + BEreq::calculate_amu_2loop(model);

      // Convert from a_mu to g-2
      result.central = 2.0*amumssm;
      result.upper = 2.0*error;
      result.lower = 2.0*error;
      
      return;
    }


    /// Calculate a_mu_SUSY using the gm2calc_c backend (C version of gm2calc).
    void GM2C_SUSY_c(triplet<double> &result)
    {
      using namespace Pipes::GM2C_SUSY_c;
      const SubSpectrum* mssm = (*Dep::MSSM_spectrum)->get_HE();

      /// Note for the C backend to gm2calc: An extra ".pointer()" is needed for functions that take the pointer "model" as input.
      /// Also, the struct MSSMNoFV_onshell lives in a namespace gm2calc_c.

      gm2calc_c::MSSMNoFV_onshell* model = BEreq::gm2calc_mssmnofv_new();

      BEreq::gm2calc_mssmnofv_set_MSvmL_pole.pointer()(model, mssm->get(Par::Pole_Mass, "~nu", 2));
      str msm1, msm2;
      // PA: todo: I think we shouldn't be too sensitive to mixing in this case.
      // If we get a successful convergence to the pole mass scheme in the end it's OK  
      const static double tol = runOptions->getValueOrDef<double>(1e-1, "family_mixing_tolerance");
      const static bool pt_error = runOptions->getValueOrDef<bool>(true, "family_mixing_tolerance_invalidates_point_only");
      slhahelp::family_state_mix_matrix("~e-", 2, msm1, msm2, mssm, tol, LOCAL_INFO, pt_error);
      BEreq::gm2calc_mssmnofv_set_MSm_pole.pointer()(model, 0, mssm->get(Par::Pole_Mass, msm1));   /* 1L */
      BEreq::gm2calc_mssmnofv_set_MSm_pole.pointer()(model, 1, mssm->get(Par::Pole_Mass, msm2));   /* 1L */
      BEreq::gm2calc_mssmnofv_set_MChi_pole.pointer()(model, 0, mssm->get(Par::Pole_Mass, "~chi0", 1));  /* 1L */
      BEreq::gm2calc_mssmnofv_set_MChi_pole.pointer()(model, 1, mssm->get(Par::Pole_Mass, "~chi0", 2));  /* 1L */
      BEreq::gm2calc_mssmnofv_set_MChi_pole.pointer()(model, 2, mssm->get(Par::Pole_Mass, "~chi0", 3)); /* 1L */
      BEreq::gm2calc_mssmnofv_set_MChi_pole.pointer()(model, 3, mssm->get(Par::Pole_Mass, "~chi0", 3));  /* 1L */
      BEreq::gm2calc_mssmnofv_set_MCha_pole.pointer()(model, 0, mssm->get(Par::Pole_Mass, "~chi+", 1));  /* 1L */
      BEreq::gm2calc_mssmnofv_set_MCha_pole.pointer()(model, 1, mssm->get(Par::Pole_Mass, "~chi+", 2));  /* 1L */
      BEreq::gm2calc_mssmnofv_set_MAh_pole.pointer()(model, mssm->get(Par::Pole_Mass, "A0"));      /* 2L */
      
      BEreq::gm2calc_mssmnofv_set_TB.pointer()(model, mssm->get(Par::dimensionless,"tanbeta"));                        /* 1L */
      BEreq::gm2calc_mssmnofv_set_Mu.pointer()(model, mssm->get(Par::mass1, "Mu"));                       /* initial guess */
      BEreq::gm2calc_mssmnofv_set_MassB.pointer()(model, mssm->get(Par::mass1, "M1"));                    /* initial guess */
      BEreq::gm2calc_mssmnofv_set_MassWB.pointer()(model, mssm->get(Par::mass1, "M2"));                   /* initial guess */
      BEreq::gm2calc_mssmnofv_set_MassG.pointer()(model, mssm->get(Par::mass1, "M3"));                   /* 2L */

      for(int i = 1; i<=3; i++) {
        for(int j = 1; j<=3; j++) {
          BEreq::gm2calc_mssmnofv_set_ml2.pointer()(model, i-1, j-1, mssm->get(Par::mass2, "ml2", i,j));     /* 2L */
          BEreq::gm2calc_mssmnofv_set_me2.pointer()(model, i-1, j-1,mssm->get(Par::mass2, "me2", i,j) );     /* 2L */
          BEreq::gm2calc_mssmnofv_set_mq2.pointer()(model, i-1, j-1, mssm->get(Par::mass2, "mq2", i,j));     /* 2L */
          BEreq::gm2calc_mssmnofv_set_md2.pointer()(model, i-1, j-1, mssm->get(Par::mass2, "md2", i,j));     /* 2L */
          BEreq::gm2calc_mssmnofv_set_mu2.pointer()(model, i-1, j-1, mssm->get(Par::mass2, "mu2", i,j));     /* 2L */
          double Au = 0.0, Ad = 0.0, Ae = 0.0;
          if(mssm->get(Par::dimensionless, "Yu", i, j) > 1e-14){
            Au = mssm->get(Par::mass1, "TYu", i, j)
            / mssm->get(Par::dimensionless, "Yu", i, j);
          }
          if(mssm->get(Par::dimensionless, "Ye", i, j) > 1e-14){
            Ae = mssm->get(Par::mass1, "TYe", i, j)
            / mssm->get(Par::dimensionless, "Ye", i, j);
          }
          if(mssm->get(Par::dimensionless, "Yd", i, j) > 1e-14){
            Ad = mssm->get(Par::mass1, "TYd", i, j)
            / mssm->get(Par::dimensionless, "Yd", i, j);
          }
          BEreq::gm2calc_mssmnofv_set_Au.pointer()(model, i-1, j-1, Au);
          BEreq::gm2calc_mssmnofv_set_Ad.pointer()(model, i-1, j-1, Ad);
          BEreq::gm2calc_mssmnofv_set_Ae.pointer()(model, i-1, j-1, Ae);
        }
      }

      BEreq::gm2calc_mssmnofv_set_scale.pointer()(model, mssm->GetScale());    
      
      /// convert DR-bar parameters to on-shell
      gm2calc_c::gm2calc_error error = BEreq::gm2calc_mssmnofv_convert_to_onshell.pointer()(model);

      /// check for error
      if (error != gm2calc_c::gm2calc_NoError) 
      {
        std::ostringstream err;
        err << "gm2calc routine convert_to_onshell raised error: "
            << BEreq::gm2calc_error_str.pointer()(error) << ".";
        invalid_point().raise(err.str());
      }	

      const double amu =
        + BEreq::gm2calc_mssmnofv_calculate_amu_1loop.pointer()(model)
        + BEreq::gm2calc_mssmnofv_calculate_amu_2loop.pointer()(model);

      BEreq::gm2calc_mssmnofv_free.pointer()(model);

      double uncertainty = BEreq::gm2calc_mssmnofv_calculate_uncertainty_amu_2loop.pointer()(model);
      
      // Convert from a_mu to g-2
      result.central = 2.0*amu;
      result.upper = 2.0*uncertainty;
      result.lower = 2.0*uncertainty;
      
      return;
    }


    /// Calculation of g-2 with SuperIso
    void SI_muon_gm2(triplet<double> &result)
    {
      using namespace Pipes::SI_muon_gm2;

      #ifdef PRECISIONBIT_DEBUG
        cout<<"Starting SI_muon_gm2"<<endl;
      #endif

      struct parameters param = *Dep::SuperIso_modelinfo;

      if (param.model < 0)
      {
        result.central = 0.0;
        result.upper   = 0.0;
        result.upper   = 0.0;
      }
      else
      {
        result.central = BEreq::muon_gm2(&param);
        result.upper = std::max(std::abs(result.central)*0.3, 6e-10); //Based on hep-ph/0609168v1 eqs 84 & 85
        result.lower = result.upper;
      }

      #ifdef PRECISIONBIT_DEBUG
        printf("(g-2)_mu=%.3e\n",result.central);
        cout<<"Finished SI_muon_gm2"<<endl;
      #endif
    }

 
    /// Precision observables from SUSY-POPE
    /// This function is unfinished because SUSY-POPE is buggy.
    void SP_PrecisionObs(double &result)
    {
      using namespace Pipes::SP_PrecisionObs;
      int error = 0;
      Farray<Fdouble,1,35> SM_Obs;
      Farray<Fdouble,1,35> MSSM_Obs;

      BEreq::CalcObs_SUSYPOPE(error, SM_Obs, MSSM_Obs);
      if(error != 0)
      {
        std::cout << "something went wrong" << std::endl;
      }
      else
      {
        std::cout << " MW in SM = " << SM_Obs(1) << std::endl;
        std::cout << " MW in MSSM = " << MSSM_Obs(1) << std::endl;
      }
      result = 0.1;
      return;

    }

  }
}<|MERGE_RESOLUTION|>--- conflicted
+++ resolved
@@ -681,14 +681,10 @@
     /// Calculate a_mu_SUSY using the gm2calc backend.
     void GM2C_SUSY(triplet<double> &result)
     {
-<<<<<<< HEAD
-      using namespace Pipes::a_mu_SUSY;
+      using namespace Pipes::GM2C_SUSY;
       const Spectrum* spec = *Dep::MSSM_spectrum;
       const SubSpectrum* mssm = spec->get_HE();
-=======
-      using namespace Pipes::GM2C_SUSY;
-      const SubSpectrum* mssm = (*Dep::MSSM_spectrum)->get_HE();
->>>>>>> 3344cb1d
+      
       gm2calc::MSSMNoFV_onshell model;
 
       /// fill pole masses.
@@ -748,7 +744,7 @@
       const SMInputs& smin = spec->get_SMInputs();
 
       model.get_physical().MVZ =smin.mZ;
-      model.get_physical().MFb =smin.mBmB;  /// MSbar - is this right?
+      model.get_physical().MFb =smin.mBmB;
       model.get_physical().MFt =smin.mT; 
       model.get_physical().MFtau =smin.mTau; 
       model.get_physical().MVWm =mssm->get(Par::Pole_Mass, "W+");  //GAMBIT can get the pole mas but it may have been improved by FeynHiggs calcualtion 
@@ -805,8 +801,9 @@
     void GM2C_SUSY_c(triplet<double> &result)
     {
       using namespace Pipes::GM2C_SUSY_c;
-      const SubSpectrum* mssm = (*Dep::MSSM_spectrum)->get_HE();
-
+      const Spectrum* spec = *Dep::MSSM_spectrum;
+      const SubSpectrum* mssm = spec->get_HE();
+      
       /// Note for the C backend to gm2calc: An extra ".pointer()" is needed for functions that take the pointer "model" as input.
       /// Also, the struct MSSMNoFV_onshell lives in a namespace gm2calc_c.
 
@@ -861,7 +858,18 @@
         }
       }
 
-      BEreq::gm2calc_mssmnofv_set_scale.pointer()(model, mssm->GetScale());    
+      /// set also sminput parts
+      const SMInputs& smin = spec->get_SMInputs();
+      
+      BEreq::gm2calc_mssmnofv_set_g3.pointer()(model,sqrt(4 * M_PI * smin.alphaS));
+      BEreq::gm2calc_mssmnofv_set_MT_pole.pointer()(model,smin.mT);               
+      BEreq::gm2calc_mssmnofv_set_MB_running.pointer()(model,smin.mBmB);             
+      BEreq::gm2calc_mssmnofv_set_MM_pole.pointer()(model,smin.mMu);          
+      BEreq::gm2calc_mssmnofv_set_ML_pole.pointer()(model,smin.mTau);                 
+      BEreq::gm2calc_mssmnofv_set_MW_pole.pointer()(model,mssm->get(Par::Pole_Mass, "W+"));
+      BEreq::gm2calc_mssmnofv_set_MZ_pole.pointer()(model,smin.mZ);               
+			      
+      BEreq::gm2calc_mssmnofv_set_scale.pointer()(model, mssm->GetScale());
       
       /// convert DR-bar parameters to on-shell
       gm2calc_c::gm2calc_error error = BEreq::gm2calc_mssmnofv_convert_to_onshell.pointer()(model);
