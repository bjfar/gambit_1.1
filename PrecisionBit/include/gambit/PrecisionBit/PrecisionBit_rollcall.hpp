//   GAMBIT: Global and Modular BSM Inference Tool
//   *********************************************
///  \file
///
///  Rollcall header for PrecisionBit.
///
///  Compile-time registration of available 
///  observables and likelihoods for (mostly 
///  electroweak) precision observables.
///
///  Don't put typedefs or other type definitions
///  in this file; see 
///  Core/include/types_rollcall.hpp for further
///  instructions on how to add new types.
///
///  *********************************************
///
///  Authors (add name and date if you modify):
///   
///  \author Pat Scott 
///          (p.scott@imperial.ac.uk)
///  \date 2014 Nov
///  \date 2015 Aug
///
///  \author Christopher Rogan
///          (christophersrogan@gmail.com)
///  \date 2015 Apr
///
///  \author Anders Kvellestad
///          (anders.kvellestad@nordita.org)
///  \date 2016 Feb
///
///  *********************************************


#ifndef __EWPOBit_rollcall_hpp__
#define __EWPOBit_rollcall_hpp__


#define MODULE PrecisionBit
START_MODULE


  // FeynHiggs EWK precision observables
  #define CAPABILITY FH_Precision            
  START_CAPABILITY
    #define FUNCTION FH_PrecisionObs
    START_FUNCTION(fh_PrecisionObs)
    DEPENDENCY(Higgs_Couplings, fh_Couplings)
    BACKEND_REQ(FHConstraints, (libfeynhiggs), void, (int&,fh_real&,fh_real&,fh_real&,fh_real&,
                fh_real&,fh_real&,fh_real&,fh_real&,fh_real&,int&))
    BACKEND_OPTION( (FeynHiggs, 2.11.2, 2.11.3), (libfeynhiggs) )
    ALLOW_MODELS(MSSM30atQ, MSSM30atMGUT)
    #undef FUNCTION
  #undef CAPABILITY


  // Extractors for FeynHiggs EWK precision observables
  QUICK_FUNCTION(PrecisionBit, muon_gm2,       NEW_CAPABILITY, FH_precision_gm2,      triplet<double>, (MSSM30atQ, MSSM30atMGUT), (FH_Precision, fh_PrecisionObs))
  QUICK_FUNCTION(PrecisionBit, deltarho,       NEW_CAPABILITY, FH_precision_deltarho, triplet<double>, (MSSM30atQ, MSSM30atMGUT), (FH_Precision, fh_PrecisionObs))
  QUICK_FUNCTION(PrecisionBit, prec_mw,        NEW_CAPABILITY, FH_precision_mw,       triplet<double>, (MSSM30atQ, MSSM30atMGUT), (FH_Precision, fh_PrecisionObs))
  QUICK_FUNCTION(PrecisionBit, prec_sinW2_eff, NEW_CAPABILITY, FH_precision_sinW2,    triplet<double>, (MSSM30atQ, MSSM30atMGUT), (FH_Precision, fh_PrecisionObs))
  QUICK_FUNCTION(PrecisionBit, edm_e,          NEW_CAPABILITY, FH_precision_edm_e,    double,          (MSSM30atQ, MSSM30atMGUT), (FH_Precision, fh_PrecisionObs))
  QUICK_FUNCTION(PrecisionBit, edm_n,          NEW_CAPABILITY, FH_precision_edm_n,    double,          (MSSM30atQ, MSSM30atMGUT), (FH_Precision, fh_PrecisionObs))
  QUICK_FUNCTION(PrecisionBit, edm_hg,         NEW_CAPABILITY, FH_precision_edm_hg,   double,          (MSSM30atQ, MSSM30atMGUT), (FH_Precision, fh_PrecisionObs))

  // Precision MSSM spectrum manufacturer
  #define CAPABILITY MSSM_spectrum
  START_CAPABILITY
    #define FUNCTION make_MSSM_precision_spectrum
    START_FUNCTION(/*TAG*/ Spectrum)
    DEPENDENCY(unimproved_MSSM_spectrum, /*TAG*/ Spectrum)
    DEPENDENCY(prec_mw, triplet<double>)
    DEPENDENCY(prec_HiggsMasses, fh_HiggsMassObs)
    #undef FUNCTION
  #undef CAPABILITY
  
  // Basic mass extractors for different types of spectra, for use with precision likelihoods and other things not needing a whole spectrum object.
  QUICK_FUNCTION(PrecisionBit, mw, NEW_CAPABILITY, mw_from_SM_spectrum,   triplet<double>, (), (SM_spectrum, /*TAG*/ Spectrum))
  QUICK_FUNCTION(PrecisionBit, mw, OLD_CAPABILITY, mw_from_SS_spectrum,   triplet<double>, (SingletDM, SingletDMZ3), (SingletDM_spectrum, /*TAG*/ Spectrum))
  QUICK_FUNCTION(PrecisionBit, mw, OLD_CAPABILITY, mw_from_MSSM_spectrum, triplet<double>, (MSSM63atQ, MSSM63atMGUT), (MSSM_spectrum, /*TAG*/ Spectrum))
  QUICK_FUNCTION(PrecisionBit, mh, NEW_CAPABILITY, mh_from_SM_spectrum,   double, (), (SM_spectrum, /*TAG*/ Spectrum))
  QUICK_FUNCTION(PrecisionBit, mh, OLD_CAPABILITY, mh_from_SS_spectrum,   double, (SingletDM, SingletDMZ3), (SingletDM_spectrum, /*TAG*/ Spectrum))
  QUICK_FUNCTION(PrecisionBit, mh, OLD_CAPABILITY, mh_from_MSSM_spectrum, double, (MSSM63atQ, MSSM63atMGUT), (MSSM_spectrum, /*TAG*/ Spectrum))

  // SM nuisance likelihoods
  QUICK_FUNCTION(PrecisionBit, lnL_Z_mass,   NEW_CAPABILITY, lnL_Z_mass_chi2,   double, (), (SMINPUTS, SMInputs))
  QUICK_FUNCTION(PrecisionBit, lnL_t_mass,   NEW_CAPABILITY, lnL_t_mass_chi2,   double, (), (SMINPUTS, SMInputs))
  QUICK_FUNCTION(PrecisionBit, lnL_mbmb,     NEW_CAPABILITY, lnL_mbmb_chi2,     double, (), (SMINPUTS, SMInputs))
  QUICK_FUNCTION(PrecisionBit, lnL_mcmc,     NEW_CAPABILITY, lnL_mcmc_chi2,     double, (), (SMINPUTS, SMInputs))
  QUICK_FUNCTION(PrecisionBit, lnL_alpha_em, NEW_CAPABILITY, lnL_alpha_em_chi2, double, (), (SMINPUTS, SMInputs))
  QUICK_FUNCTION(PrecisionBit, lnL_alpha_s,  NEW_CAPABILITY, lnL_alpha_s_chi2,  double, (), (SMINPUTS, SMInputs))
  QUICK_FUNCTION(PrecisionBit, lnL_GF,       NEW_CAPABILITY, lnL_GF_chi2,       double, (), (SMINPUTS, SMInputs))

  QUICK_FUNCTION(PrecisionBit, lnL_light_quark_masses, NEW_CAPABILITY, lnL_light_quark_masses_chi2, double, (),
          (SMINPUTS, SMInputs))

  // Electroweak precision likelihoods: W mass
  #define CAPABILITY lnL_W_mass
  START_CAPABILITY
    #define FUNCTION lnL_W_mass_chi2
    START_FUNCTION(double)
    DEPENDENCY(mw, triplet<double>)
    #undef FUNCTION
  #undef CAPABILITY

  // Electroweak precision likelihoods: effective leptonic weak mixing angle
  #define CAPABILITY lnL_sinW2_eff
  START_CAPABILITY
    #define FUNCTION lnL_sinW2_eff_chi2
    START_FUNCTION(double)
    DEPENDENCY(prec_sinW2_eff, triplet<double>)
    #undef FUNCTION
  #undef CAPABILITY


  // Precision likelihood: (g-2)_\mu
  #define CAPABILITY lnL_gm2
  START_CAPABILITY
    #define FUNCTION lnL_gm2_chi2
    START_FUNCTION(double)
    DEPENDENCY(muon_gm2, triplet<double>)
    #undef FUNCTION
  #undef CAPABILITY
  
  // Electroweak precision likelihoods: Delta rho
  #define CAPABILITY lnL_deltarho
  START_CAPABILITY
    #define FUNCTION lnL_deltarho_chi2
    START_FUNCTION(double)
    DEPENDENCY(deltarho, triplet<double>)
    #undef FUNCTION
  #undef CAPABILITY

  // SUSYPOPE EWK precision observables
  #define CAPABILITY SP_PrecisionObs
  START_CAPABILITY
    #define FUNCTION SP_PrecisionObs
    START_FUNCTION(double)
    BACKEND_REQ(CalcObs_SUSYPOPE, (libSUSYPOPE), void, (int&,
                                                        Farray<Fdouble,1,35>&,
                                                        Farray<Fdouble,1,35>&))
    BACKEND_OPTION( (SUSYPOPE, 0.2), (libSUSYPOPE) )
    ALLOW_MODELS(MSSM30atQ, MSSM30atMGUT)
    #undef FUNCTION
  #undef CAPABILITY 

  // Observable: (g-2)_mu
  #define CAPABILITY muon_gm2

    // Muon g-2 -- Using SuperIso
    #define FUNCTION SI_muon_gm2
    START_FUNCTION(triplet<double>)
    DEPENDENCY(SuperIso_modelinfo, parameters)
    BACKEND_REQ(muon_gm2, (libsuperiso), double, (struct parameters*))
    BACKEND_OPTION( (SuperIso, 3.4), (libsuperiso) )
    #undef FUNCTION

    // Muon g-2 -- Using the C++ interface to gm2calc
    #define FUNCTION GM2C_SUSY
    START_FUNCTION(triplet<double>)
    NEEDS_CLASSES_FROM(gm2calc, default)
    DEPENDENCY(MSSM_spectrum, /*TAG*/ Spectrum)
    BACKEND_REQ(calculate_amu_1loop, (libgm2calc), double, 
                             (const gm2calc_1_1_2::gm2calc::MSSMNoFV_onshell&))
    BACKEND_REQ(calculate_amu_2loop, (libgm2calc), double, 
                             (const gm2calc_1_1_2::gm2calc::MSSMNoFV_onshell&))
    BACKEND_REQ(calculate_uncertainty_amu_2loop, (libgm2calc), double, 
                             (const gm2calc_1_1_2::gm2calc::MSSMNoFV_onshell&))
    BACKEND_OPTION( (gm2calc), (libgm2calc) )
    ALLOW_MODELS(MSSM30atQ, MSSM30atMGUT)
    #undef FUNCTION

<<<<<<< HEAD
    // Muon g-2 -- Using the C interface to gm2calc
    #define FUNCTION GM2C_SUSY_c
    START_FUNCTION(triplet<double>)
    DEPENDENCY(MSSM_spectrum, /*TAG*/ Spectrum)
    BACKEND_REQ(gm2calc_mssmnofv_new, (libgm2calc), gm2calc_c::MSSMNoFV_onshell*, ())
    BACKEND_REQ(gm2calc_mssmnofv_set_MSvmL_pole, (libgm2calc), void, (gm2calc_c::MSSMNoFV_onshell*, double))
    BACKEND_REQ(gm2calc_mssmnofv_set_MSm_pole, (libgm2calc), void, (gm2calc_c::MSSMNoFV_onshell*, unsigned, double))
    BACKEND_REQ(gm2calc_mssmnofv_set_MChi_pole, (libgm2calc), void, (gm2calc_c::MSSMNoFV_onshell*, unsigned, double))
    BACKEND_REQ(gm2calc_mssmnofv_set_MCha_pole, (libgm2calc), void, (gm2calc_c::MSSMNoFV_onshell*, unsigned, double))
    BACKEND_REQ(gm2calc_mssmnofv_set_MAh_pole, (libgm2calc), void, (gm2calc_c::MSSMNoFV_onshell*, double))
    BACKEND_REQ(gm2calc_mssmnofv_set_TB, (libgm2calc), void, (gm2calc_c::MSSMNoFV_onshell*, double))
    BACKEND_REQ(gm2calc_mssmnofv_set_Mu, (libgm2calc), void, (gm2calc_c::MSSMNoFV_onshell*, double))
    BACKEND_REQ(gm2calc_mssmnofv_set_MassB, (libgm2calc), void, (gm2calc_c::MSSMNoFV_onshell*, double))
    BACKEND_REQ(gm2calc_mssmnofv_set_MassWB, (libgm2calc), void, (gm2calc_c::MSSMNoFV_onshell*, double))
    BACKEND_REQ(gm2calc_mssmnofv_set_MassG, (libgm2calc), void, (gm2calc_c::MSSMNoFV_onshell*, double))
    BACKEND_REQ(gm2calc_mssmnofv_set_ml2, (libgm2calc), void, (gm2calc_c::MSSMNoFV_onshell*, unsigned, unsigned, double))
    BACKEND_REQ(gm2calc_mssmnofv_set_me2, (libgm2calc), void, (gm2calc_c::MSSMNoFV_onshell*, unsigned, unsigned, double))
    BACKEND_REQ(gm2calc_mssmnofv_set_mq2, (libgm2calc), void, (gm2calc_c::MSSMNoFV_onshell*, unsigned, unsigned, double))
    BACKEND_REQ(gm2calc_mssmnofv_set_md2, (libgm2calc), void, (gm2calc_c::MSSMNoFV_onshell*, unsigned, unsigned, double))
    BACKEND_REQ(gm2calc_mssmnofv_set_mu2, (libgm2calc), void, (gm2calc_c::MSSMNoFV_onshell*, unsigned, unsigned, double))
    BACKEND_REQ(gm2calc_mssmnofv_set_Au, (libgm2calc), void, (gm2calc_c::MSSMNoFV_onshell*, unsigned, unsigned, double))
    BACKEND_REQ(gm2calc_mssmnofv_set_Ad, (libgm2calc), void, (gm2calc_c::MSSMNoFV_onshell*, unsigned, unsigned, double))
    BACKEND_REQ(gm2calc_mssmnofv_set_Ae, (libgm2calc), void, (gm2calc_c::MSSMNoFV_onshell*, unsigned, unsigned, double))
    BACKEND_REQ(gm2calc_mssmnofv_set_scale, (libgm2calc), void, (gm2calc_c::MSSMNoFV_onshell*, double))
    // 
    BACKEND_REQ(gm2calc_mssmnofv_calculate_amu_2loop, (libgm2calc), double, (const gm2calc_c::MSSMNoFV_onshell*))
    BACKEND_REQ(gm2calc_mssmnofv_calculate_amu_1loop, (libgm2calc), double, (const gm2calc_c::MSSMNoFV_onshell*))
    BACKEND_REQ(gm2calc_mssmnofv_calculate_uncertainty_amu_2loop, (libgm2calc), double, (const gm2calc_c::MSSMNoFV_onshell*))
    BACKEND_REQ(gm2calc_mssmnofv_convert_to_onshell, (libgm2calc), gm2calc_c::gm2calc_error, (gm2calc_c::MSSMNoFV_onshell*))
    BACKEND_REQ(gm2calc_error_str, (libgm2calc), const char*, (gm2calc_c::gm2calc_error))
    // 
    BACKEND_REQ(gm2calc_mssmnofv_free, (libgm2calc), void, (gm2calc_c::MSSMNoFV_onshell*))
    BACKEND_OPTION( (gm2calc_c), (libgm2calc) )
    ALLOW_MODELS(MSSM30atQ, MSSM30atMGUT)
    #undef FUNCTION
=======
>>>>>>> cf43379a
  #undef CAPABILITY 

#undef MODULE


#endif /* defined(__PrecisionBit_rollcall_hpp__) */

<|MERGE_RESOLUTION|>--- conflicted
+++ resolved
@@ -171,44 +171,6 @@
     ALLOW_MODELS(MSSM30atQ, MSSM30atMGUT)
     #undef FUNCTION
 
-<<<<<<< HEAD
-    // Muon g-2 -- Using the C interface to gm2calc
-    #define FUNCTION GM2C_SUSY_c
-    START_FUNCTION(triplet<double>)
-    DEPENDENCY(MSSM_spectrum, /*TAG*/ Spectrum)
-    BACKEND_REQ(gm2calc_mssmnofv_new, (libgm2calc), gm2calc_c::MSSMNoFV_onshell*, ())
-    BACKEND_REQ(gm2calc_mssmnofv_set_MSvmL_pole, (libgm2calc), void, (gm2calc_c::MSSMNoFV_onshell*, double))
-    BACKEND_REQ(gm2calc_mssmnofv_set_MSm_pole, (libgm2calc), void, (gm2calc_c::MSSMNoFV_onshell*, unsigned, double))
-    BACKEND_REQ(gm2calc_mssmnofv_set_MChi_pole, (libgm2calc), void, (gm2calc_c::MSSMNoFV_onshell*, unsigned, double))
-    BACKEND_REQ(gm2calc_mssmnofv_set_MCha_pole, (libgm2calc), void, (gm2calc_c::MSSMNoFV_onshell*, unsigned, double))
-    BACKEND_REQ(gm2calc_mssmnofv_set_MAh_pole, (libgm2calc), void, (gm2calc_c::MSSMNoFV_onshell*, double))
-    BACKEND_REQ(gm2calc_mssmnofv_set_TB, (libgm2calc), void, (gm2calc_c::MSSMNoFV_onshell*, double))
-    BACKEND_REQ(gm2calc_mssmnofv_set_Mu, (libgm2calc), void, (gm2calc_c::MSSMNoFV_onshell*, double))
-    BACKEND_REQ(gm2calc_mssmnofv_set_MassB, (libgm2calc), void, (gm2calc_c::MSSMNoFV_onshell*, double))
-    BACKEND_REQ(gm2calc_mssmnofv_set_MassWB, (libgm2calc), void, (gm2calc_c::MSSMNoFV_onshell*, double))
-    BACKEND_REQ(gm2calc_mssmnofv_set_MassG, (libgm2calc), void, (gm2calc_c::MSSMNoFV_onshell*, double))
-    BACKEND_REQ(gm2calc_mssmnofv_set_ml2, (libgm2calc), void, (gm2calc_c::MSSMNoFV_onshell*, unsigned, unsigned, double))
-    BACKEND_REQ(gm2calc_mssmnofv_set_me2, (libgm2calc), void, (gm2calc_c::MSSMNoFV_onshell*, unsigned, unsigned, double))
-    BACKEND_REQ(gm2calc_mssmnofv_set_mq2, (libgm2calc), void, (gm2calc_c::MSSMNoFV_onshell*, unsigned, unsigned, double))
-    BACKEND_REQ(gm2calc_mssmnofv_set_md2, (libgm2calc), void, (gm2calc_c::MSSMNoFV_onshell*, unsigned, unsigned, double))
-    BACKEND_REQ(gm2calc_mssmnofv_set_mu2, (libgm2calc), void, (gm2calc_c::MSSMNoFV_onshell*, unsigned, unsigned, double))
-    BACKEND_REQ(gm2calc_mssmnofv_set_Au, (libgm2calc), void, (gm2calc_c::MSSMNoFV_onshell*, unsigned, unsigned, double))
-    BACKEND_REQ(gm2calc_mssmnofv_set_Ad, (libgm2calc), void, (gm2calc_c::MSSMNoFV_onshell*, unsigned, unsigned, double))
-    BACKEND_REQ(gm2calc_mssmnofv_set_Ae, (libgm2calc), void, (gm2calc_c::MSSMNoFV_onshell*, unsigned, unsigned, double))
-    BACKEND_REQ(gm2calc_mssmnofv_set_scale, (libgm2calc), void, (gm2calc_c::MSSMNoFV_onshell*, double))
-    // 
-    BACKEND_REQ(gm2calc_mssmnofv_calculate_amu_2loop, (libgm2calc), double, (const gm2calc_c::MSSMNoFV_onshell*))
-    BACKEND_REQ(gm2calc_mssmnofv_calculate_amu_1loop, (libgm2calc), double, (const gm2calc_c::MSSMNoFV_onshell*))
-    BACKEND_REQ(gm2calc_mssmnofv_calculate_uncertainty_amu_2loop, (libgm2calc), double, (const gm2calc_c::MSSMNoFV_onshell*))
-    BACKEND_REQ(gm2calc_mssmnofv_convert_to_onshell, (libgm2calc), gm2calc_c::gm2calc_error, (gm2calc_c::MSSMNoFV_onshell*))
-    BACKEND_REQ(gm2calc_error_str, (libgm2calc), const char*, (gm2calc_c::gm2calc_error))
-    // 
-    BACKEND_REQ(gm2calc_mssmnofv_free, (libgm2calc), void, (gm2calc_c::MSSMNoFV_onshell*))
-    BACKEND_OPTION( (gm2calc_c), (libgm2calc) )
-    ALLOW_MODELS(MSSM30atQ, MSSM30atMGUT)
-    #undef FUNCTION
-=======
->>>>>>> cf43379a
   #undef CAPABILITY 
 
 #undef MODULE
