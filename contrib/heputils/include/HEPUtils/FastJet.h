// -*- C++ -*-
//
// This file is part of HEPUtils -- https://bitbucket.org/andybuckley/heputils
// Copyright (C) 2013-2015 Andy Buckley <andy.buckley@cern.ch>
//
// Embedding of HEPUtils code in other projects is permitted provided this
// notice is retained and the HEPUtils namespace and include path are changed.
//
#pragma once

/// @file FastJet helper routines
/// @author Andy Buckley <andy.buckley@cern.ch>
///
/// These routines are written to use the FastJet headers and namespace by default;
/// if the minimal fjcore is being used, then set the -DFJCORE compiler flag to switch
/// to the fjcore header and namespace. A macro FJNS is defined to the active namespace.

#include "HEPUtils/Utils.h"
#include "HEPUtils/Vectors.h"
<<<<<<< HEAD
=======
#include <stdexcept>
>>>>>>> 78cf1a45

#ifndef FJCORE
#define FJNS fastjet
#include "fastjet/PseudoJet.hh"
#include "fastjet/ClusterSequence.hh"
#else
#include "fjcore.hh"
#define FJNS fjcore
#endif

namespace HEPUtils {


  /// @name Converters between HEPUtils and FastJet momentum types
  //@{

  /// @todo Enable... conditionally on FJ version?
  // /// For attaching the GenParticle provenance info to a PseudoJet
  // struct HepMCInfo : public PseudoJet::UserInfoBase {
  //     HepMCInfo(const HepMC::GenParticle* gp) : genparticle(gp) { }
  //     const HepMC::GenParticle* genparticle;
  // };
  //
  // // Usage: const GenParticle* gp = pj.user_info<HepMCInfo>().genparticle;


  /// Convert a P4 to a FastJet PseudoJet
  inline FJNS::PseudoJet mk_pseudojet(const P4& p) {
    return FJNS::PseudoJet(p.px(), p.py(), p.pz(), p.E());
  }


  /// Convert a FastJet PseudoJet to a P4
  inline P4 mk_p4(const FJNS::PseudoJet& p) {
    const double m = p.m();
    if (m < -5e-3) throw std::domain_error("Negative mass vector from FastJet");
    return P4::mkXYZM(p.px(), p.py(), p.pz(), (m >= 0) ? m : 0);
  }

  //@}


  /// @name Jet builders
  //@{

  /// Construct pT-sorted jets using the @a alg measure with jet @a R parameter, and min pT @a ptmin (in MeV)
  inline std::vector<FJNS::PseudoJet> get_jets(const std::vector<FJNS::PseudoJet>& particles, double R, double ptmin,
                                               FJNS::JetAlgorithm alg=FJNS::antikt_algorithm) {
    const FJNS::JetDefinition jet_def(alg, R);
    /// @todo Add area definition? And filtering?
    FJNS::ClusterSequence cseq(particles, jet_def); //< @todo Need new + auto/unique_ptr?
    return sorted_by_pt(cseq.inclusive_jets(ptmin));
  }

  //@}


}<|MERGE_RESOLUTION|>--- conflicted
+++ resolved
@@ -17,10 +17,7 @@
 
 #include "HEPUtils/Utils.h"
 #include "HEPUtils/Vectors.h"
-<<<<<<< HEAD
-=======
 #include <stdexcept>
->>>>>>> 78cf1a45
 
 #ifndef FJCORE
 #define FJNS fastjet
