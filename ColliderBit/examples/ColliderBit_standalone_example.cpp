//   GAMBIT: Global and Modular BSM Inference Tool
//   *********************************************
///  
///  Example of GAMBIT ColliderBit standalone
///  main program.
///
///  *********************************************
///
///  Authors (add name and date if you modify):
///   
///  Martin White (martin.white@adelaide.edu.au)
///  January 2016
///
///  *********************************************

// Always required in any standalone module main file
#include "gambit/Utils/standalone_module.hpp"
#include "gambit/ColliderBit/ColliderBit_rollcall.hpp"
#include "gambit/Elements/spectrum_factories.hpp"
#include "gambit/Elements/mssm_slhahelp.hpp"
#include "gambit/Models/SimpleSpectra/MSSMSimpleSpec.hpp"

using namespace ColliderBit::Accessors;     // Helper functions that provide some info about the module
using namespace ColliderBit::Functown;      // Functors wrapping the module's actual module functions
using namespace BackendIniBit::Functown;    // Functors wrapping the backend initialisation functions

// These functions are defined to allow GAMBIT dependencies to be satisfied properly without using GAMBIT
// The user does not need to change these
QUICK_FUNCTION(ColliderBit, MSSM_spectrum, NEW_CAPABILITY, createSpectrum, Spectrum, (MSSM30atQ,MSSM30atMGUT))
QUICK_FUNCTION(ColliderBit, decay_rates, NEW_CAPABILITY, createDecays, DecayTable, (MSSM30atQ,MSSM30atMGUT), (MSSM_spectrum, Spectrum))
QUICK_FUNCTION(ColliderBit, Z_decay_rates, NEW_CAPABILITY, createZDecays, DecayTable::Entry, (MSSM30atQ,MSSM30atMGUT))
QUICK_FUNCTION(ColliderBit, selectron_l_decay_rates, NEW_CAPABILITY, createSelDecays, DecayTable::Entry, (MSSM30atQ,MSSM30atMGUT), (decay_rates, DecayTable), (MSSM_spectrum, Spectrum))
QUICK_FUNCTION(ColliderBit, selectron_r_decay_rates, NEW_CAPABILITY, createSerDecays, DecayTable::Entry, (MSSM30atQ,MSSM30atMGUT), (decay_rates, DecayTable), (MSSM_spectrum, Spectrum))
QUICK_FUNCTION(ColliderBit, smuon_l_decay_rates, NEW_CAPABILITY, createSmulDecays, DecayTable::Entry, (MSSM30atQ,MSSM30atMGUT), (decay_rates, DecayTable), (MSSM_spectrum, Spectrum))
QUICK_FUNCTION(ColliderBit, smuon_r_decay_rates, NEW_CAPABILITY, createSmurDecays, DecayTable::Entry, (MSSM30atQ,MSSM30atMGUT), (decay_rates, DecayTable), (MSSM_spectrum, Spectrum))
QUICK_FUNCTION(ColliderBit, stau_1_decay_rates, NEW_CAPABILITY, createStau1Decays, DecayTable::Entry, (MSSM30atQ,MSSM30atMGUT), (decay_rates, DecayTable), (MSSM_spectrum, Spectrum))
QUICK_FUNCTION(ColliderBit, stau_2_decay_rates, NEW_CAPABILITY, createStau2Decays, DecayTable::Entry, (MSSM30atQ,MSSM30atMGUT), (decay_rates, DecayTable), (MSSM_spectrum, Spectrum))

// SLHA file for input: user can change name here
// Note that it must contain the full decay table for the LEP likelihoods to function properly
// See example below for reference
const std::string inputFileName = "ColliderBit/data/standalone.slha";

namespace Gambit
{
  namespace ColliderBit {

    // Make a GAMBIT spectrum object from an SLHA file
<<<<<<< HEAD
    void createSpectrum(const Spectrum *& outSpec)
    {
=======
    void createSpectrum(Spectrum& outSpec){
>>>>>>> c538db15
      static Spectrum mySpec;
      outSpec = spectrum_from_SLHA<MSSMSimpleSpec>(inputFileName);     
    }
    
    void createDecays(DecayTable& outDecays)
    {
      // This function makes a decay table from an input SLHA file
      const Spectrum& spec = (*Pipes::createDecays::Dep::MSSM_spectrum);
      outDecays = DecayTable(inputFileName, spec.PDG_translator(), 0, true);
    }
    
    void createZDecays(DecayTable::Entry& result)
    {
      // This function extracts the Z decay entry
      result.width_in_GeV = 2.4952;
      result.positive_error = 2.3e-03;
      result.negative_error = 2.3e-03;
      result.set_BF(0.03363, 0.00004, "e+", "e-");
      result.set_BF(0.03366, 0.00007, "mu+", "mu-");
      result.set_BF(0.03370, 0.00008, "tau+", "tau-");
      result.set_BF(0.6991, 0.0006, "hadron", "hadron");      
    }
    
    
    void createSelDecays(DecayTable::Entry& outSelDecays)
    {
      // This function extracts the left-handed selectron decay table
      // This is a little more complicated than the previous function
      // Need to get the string that corresponds to a left-handed selectron (the decay table entries are in the mass eigenstate basis)
      double max_mixing;
      const SubSpectrum& mssm = (*Pipes::createSelDecays::Dep::MSSM_spectrum).get_HE();
      str x = slhahelp::mass_es_from_gauge_es("~e_L", max_mixing, mssm);
      outSelDecays = (*Pipes::createSelDecays::Dep::decay_rates)(x);
    }

    void createSerDecays(DecayTable::Entry& outSerDecays)
    {
      // This function extracts the right-handed selectron decay table
      double max_mixing;
      const SubSpectrum& mssm = (*Pipes::createSerDecays::Dep::MSSM_spectrum).get_HE();
      str x = slhahelp::mass_es_from_gauge_es("~e_R", max_mixing, mssm);
      outSerDecays = (*Pipes::createSerDecays::Dep::decay_rates)(x);
    }

    void createSmulDecays(DecayTable::Entry& outSmulDecays)
    {
      // This function extracts the left-handed smuon decay table
      double max_mixing;
      const SubSpectrum& mssm = (*Pipes::createSmulDecays::Dep::MSSM_spectrum).get_HE();
      str x = slhahelp::mass_es_from_gauge_es("~mu_L", max_mixing, mssm);
      outSmulDecays = (*Pipes::createSmulDecays::Dep::decay_rates)(x);
    }
    
    void createSmurDecays(DecayTable::Entry& outSmurDecays)
    {
      //This function extracts the right-handed smuon decay table
      double max_mixing;
      const SubSpectrum& mssm = (*Pipes::createSmurDecays::Dep::MSSM_spectrum).get_HE();
      str x = slhahelp::mass_es_from_gauge_es("~mu_R", max_mixing, mssm);
      outSmurDecays = (*Pipes::createSmurDecays::Dep::decay_rates)(x);
    }
    
    void createStau1Decays(DecayTable::Entry& outStau1Decays)
    {
      //This function extracts the stau1 decay table
      const SubSpectrum& mssm = (*Pipes::createStau1Decays::Dep::MSSM_spectrum).get_HE();
      // Set these arguments by hand for this example
      const static double tol = 0.001;
      const static bool pterror=false;
      str stau1_string = slhahelp::mass_es_closest_to_family("~tau_1", mssm,tol,LOCAL_INFO,pterror);
      outStau1Decays = (*Pipes::createStau1Decays::Dep::decay_rates)(stau1_string);
    }

    void createStau2Decays(DecayTable::Entry& outStau2Decays)
    {
      //This function extracts the stau2 decay table
      const SubSpectrum& mssm = (*Pipes::createStau1Decays::Dep::MSSM_spectrum).get_HE();
      const static double tol = 0.001;
      const static bool pterror=false;
      str stau2_string = slhahelp::mass_es_closest_to_family("~tau_2", mssm,tol,LOCAL_INFO,pterror);
      outStau2Decays = (*Pipes::createStau2Decays::Dep::decay_rates)(stau2_string);
    }
    
  }
}

int main()
{

  try{
    
    // Initialise logs  
    initialise_standalone_logs("runs/ColliderBit_standalone/logs/");
    logger()<<"Running ColliderBit standalone example"<<LogTags::info<<EOM;
    
    // ---- Check that required backends are present    
    if (not Backends::backendInfo().works["Pythia8.212.EM"]) backend_error().raise(LOCAL_INFO, "Pythia 8.212.EM is missing!");
    if (not Backends::backendInfo().works["nulike1.0.3"]) backend_error().raise(LOCAL_INFO, "nulike 1.0.3 is missing!");

    std::cout << std::endl << "My name is " << name() << std::endl;
    std::cout << " I can calculate: " << endl << iCanDo << std::endl;
    std::cout << " ...but I may need: " << endl << iMayNeed << std::endl << std::endl;
    
    // We now set up the module functions that we wish use
    // Dependencies and backend requirements of module functions are resolved by hand
    // WARNING: DO NOT EDIT UNLESS YOU ARE AN EXPERT

    // Set up the LHC likelihood calculations
    calc_LHC_LogLike.resolveDependency(&runATLASAnalyses);
    calc_LHC_LogLike.resolveDependency(&runCMSAnalyses);
    calc_LHC_LogLike.resolveBackendReq(&Backends::nulike_1_0_3::Functown::nulike_lnpiln); //treat systematics with a log normal distribution
    runATLASAnalyses.resolveDependency(&getATLASAnalysisContainer);
    runATLASAnalyses.resolveDependency(&getPythiaFileReader);
    runATLASAnalyses.resolveDependency(&smearEventATLAS);
    runCMSAnalyses.resolveDependency(&getCMSAnalysisContainer);
    runCMSAnalyses.resolveDependency(&getPythiaFileReader);
    runCMSAnalyses.resolveDependency(&smearEventCMS);
    getATLASAnalysisContainer.resolveDependency(&getPythiaFileReader);
    getCMSAnalysisContainer.resolveDependency(&getPythiaFileReader);
    smearEventATLAS.resolveDependency(&generatePythia8Event);
    smearEventATLAS.resolveDependency(&getBuckFastATLAS);
    smearEventCMS.resolveDependency(&generatePythia8Event);
    smearEventCMS.resolveDependency(&getBuckFastCMS);
    generatePythia8Event.resolveDependency(&getPythiaFileReader);
    getPythiaFileReader.resolveLoopManager(&operateLHCLoop);
    getBuckFastATLAS.resolveLoopManager(&operateLHCLoop);
    getBuckFastCMS.resolveLoopManager(&operateLHCLoop);
    getATLASAnalysisContainer.resolveLoopManager(&operateLHCLoop);
    getCMSAnalysisContainer.resolveLoopManager(&operateLHCLoop);
    generatePythia8Event.resolveLoopManager(&operateLHCLoop);
    smearEventATLAS.resolveLoopManager(&operateLHCLoop);
    smearEventCMS.resolveLoopManager(&operateLHCLoop);
    runATLASAnalyses.resolveLoopManager(&operateLHCLoop);
    runCMSAnalyses.resolveLoopManager(&operateLHCLoop);
    std::vector<functor*> nested_functions = initVector<functor*>(&getPythiaFileReader, &getBuckFastATLAS, &getBuckFastCMS, &getATLASAnalysisContainer, &getCMSAnalysisContainer, &generatePythia8Event, &smearEventATLAS, &smearEventCMS, &runATLASAnalyses, &runCMSAnalyses);
    operateLHCLoop.setNestedList(nested_functions);
          
    // ALEPH selectron limits
    ALEPH_Selectron_Conservative_LLike.notifyOfModel("MSSM30atQ");
    createSpectrum.notifyOfModel("MSSM30atQ");
    createDecays.notifyOfModel("MSSM30atQ");
    createSelDecays.notifyOfModel("MSSM30atQ");
    createSerDecays.notifyOfModel("MSSM30atQ");
    ALEPH_Selectron_Conservative_LLike.resolveDependency(&createSpectrum);
    ALEPH_Selectron_Conservative_LLike.resolveDependency(&LEP208_SLHA1_convention_xsec_selselbar);
    ALEPH_Selectron_Conservative_LLike.resolveDependency(&LEP208_SLHA1_convention_xsec_serserbar);
    ALEPH_Selectron_Conservative_LLike.resolveDependency(&createSelDecays);
    ALEPH_Selectron_Conservative_LLike.resolveDependency(&createSerDecays);
    LEP208_SLHA1_convention_xsec_selselbar.resolveDependency(&createSpectrum);
    LEP208_SLHA1_convention_xsec_selselbar.resolveDependency(&createZDecays);
    LEP208_SLHA1_convention_xsec_serserbar.resolveDependency(&createSpectrum);
    LEP208_SLHA1_convention_xsec_serserbar.resolveDependency(&createZDecays);
    createDecays.resolveDependency(&createSpectrum);
    createSelDecays.resolveDependency(&createDecays);
    createSelDecays.resolveDependency(&createSpectrum);
    createSerDecays.resolveDependency(&createDecays);
    createSerDecays.resolveDependency(&createSpectrum);

    // ALEPH smuon limits
    ALEPH_Smuon_Conservative_LLike.notifyOfModel("MSSM30atQ");
    createSmulDecays.notifyOfModel("MSSM30atQ");
    createSmurDecays.notifyOfModel("MSSM30atQ");
    ALEPH_Smuon_Conservative_LLike.resolveDependency(&createSpectrum);
    ALEPH_Smuon_Conservative_LLike.resolveDependency(&LEP208_SLHA1_convention_xsec_smulsmulbar);
    ALEPH_Smuon_Conservative_LLike.resolveDependency(&LEP208_SLHA1_convention_xsec_smursmurbar);
    ALEPH_Smuon_Conservative_LLike.resolveDependency(&createSmulDecays);
    ALEPH_Smuon_Conservative_LLike.resolveDependency(&createSmurDecays);
    LEP208_SLHA1_convention_xsec_smulsmulbar.resolveDependency(&createSpectrum);
    LEP208_SLHA1_convention_xsec_smulsmulbar.resolveDependency(&createZDecays);
    LEP208_SLHA1_convention_xsec_smursmurbar.resolveDependency(&createSpectrum);
    LEP208_SLHA1_convention_xsec_smursmurbar.resolveDependency(&createZDecays);
    createSmulDecays.resolveDependency(&createDecays);
    createSmulDecays.resolveDependency(&createSpectrum);
    createSmurDecays.resolveDependency(&createDecays);
    createSmurDecays.resolveDependency(&createSpectrum);

    // ALEPH stau limits
    ALEPH_Stau_Conservative_LLike.notifyOfModel("MSSM30atQ");
    createStau1Decays.notifyOfModel("MSSM30atQ");
    createStau2Decays.notifyOfModel("MSSM30atQ");
    ALEPH_Stau_Conservative_LLike.resolveDependency(&createSpectrum);
    ALEPH_Stau_Conservative_LLike.resolveDependency(&LEP208_SLHA1_convention_xsec_stau1stau1bar);
    ALEPH_Stau_Conservative_LLike.resolveDependency(&LEP208_SLHA1_convention_xsec_stau2stau2bar);
    ALEPH_Stau_Conservative_LLike.resolveDependency(&createStau1Decays);
    ALEPH_Stau_Conservative_LLike.resolveDependency(&createStau2Decays);
    LEP208_SLHA1_convention_xsec_stau1stau1bar.resolveDependency(&createSpectrum);
    LEP208_SLHA1_convention_xsec_stau1stau1bar.resolveDependency(&createZDecays);
    LEP208_SLHA1_convention_xsec_stau2stau2bar.resolveDependency(&createSpectrum);
    LEP208_SLHA1_convention_xsec_stau2stau2bar.resolveDependency(&createZDecays);
    createStau1Decays.resolveDependency(&createDecays);
    createStau1Decays.resolveDependency(&createSpectrum);
    createStau2Decays.resolveDependency(&createDecays);
    createStau2Decays.resolveDependency(&createSpectrum);

    // L3 selectron limits
    L3_Selectron_Conservative_LLike.notifyOfModel("MSSM30atQ");
    L3_Selectron_Conservative_LLike.resolveDependency(&createSpectrum);
    L3_Selectron_Conservative_LLike.resolveDependency(&LEP205_SLHA1_convention_xsec_selselbar);
    L3_Selectron_Conservative_LLike.resolveDependency(&LEP205_SLHA1_convention_xsec_serserbar);
    L3_Selectron_Conservative_LLike.resolveDependency(&createSelDecays);
    L3_Selectron_Conservative_LLike.resolveDependency(&createSerDecays);
    LEP205_SLHA1_convention_xsec_selselbar.resolveDependency(&createSpectrum);
    LEP205_SLHA1_convention_xsec_selselbar.resolveDependency(&createZDecays);
    LEP205_SLHA1_convention_xsec_serserbar.resolveDependency(&createSpectrum);
    LEP205_SLHA1_convention_xsec_serserbar.resolveDependency(&createZDecays);

    // L3 smuon limits
    L3_Smuon_Conservative_LLike.notifyOfModel("MSSM30atQ");
    createSmulDecays.notifyOfModel("MSSM30atQ");
    createSmurDecays.notifyOfModel("MSSM30atQ");
    L3_Smuon_Conservative_LLike.resolveDependency(&createSpectrum);
    L3_Smuon_Conservative_LLike.resolveDependency(&LEP205_SLHA1_convention_xsec_smulsmulbar);
    L3_Smuon_Conservative_LLike.resolveDependency(&LEP205_SLHA1_convention_xsec_smursmurbar);
    L3_Smuon_Conservative_LLike.resolveDependency(&createSmulDecays);
    L3_Smuon_Conservative_LLike.resolveDependency(&createSmurDecays);
    LEP205_SLHA1_convention_xsec_smulsmulbar.resolveDependency(&createSpectrum);
    LEP205_SLHA1_convention_xsec_smulsmulbar.resolveDependency(&createZDecays);
    LEP205_SLHA1_convention_xsec_smursmurbar.resolveDependency(&createSpectrum);
    LEP205_SLHA1_convention_xsec_smursmurbar.resolveDependency(&createZDecays);

    // L3 stau limits
    L3_Stau_Conservative_LLike.notifyOfModel("MSSM30atQ");
    createStau1Decays.notifyOfModel("MSSM30atQ");
    createStau2Decays.notifyOfModel("MSSM30atQ");
    L3_Stau_Conservative_LLike.resolveDependency(&createSpectrum);
    L3_Stau_Conservative_LLike.resolveDependency(&LEP205_SLHA1_convention_xsec_stau1stau1bar);
    L3_Stau_Conservative_LLike.resolveDependency(&LEP205_SLHA1_convention_xsec_stau2stau2bar);
    L3_Stau_Conservative_LLike.resolveDependency(&createStau1Decays);
    L3_Stau_Conservative_LLike.resolveDependency(&createStau2Decays);
    LEP205_SLHA1_convention_xsec_stau1stau1bar.resolveDependency(&createSpectrum);
    LEP205_SLHA1_convention_xsec_stau1stau1bar.resolveDependency(&createZDecays);
    LEP205_SLHA1_convention_xsec_stau2stau2bar.resolveDependency(&createSpectrum);
    LEP205_SLHA1_convention_xsec_stau2stau2bar.resolveDependency(&createZDecays);

    // L3 Neutralino all channels
    L3_Neutralino_All_Channels_Conservative_LLike.notifyOfModel("MSSM30atQ");
    L3_Neutralino_All_Channels_Conservative_LLike.resolveDependency(&createSpectrum);
    L3_Neutralino_All_Channels_Conservative_LLike.resolveDependency(&LEP188_SLHA1_convention_xsec_chi00_12);
    L3_Neutralino_All_Channels_Conservative_LLike.resolveDependency(&LEP188_SLHA1_convention_xsec_chi00_13);
    L3_Neutralino_All_Channels_Conservative_LLike.resolveDependency(&LEP188_SLHA1_convention_xsec_chi00_14);
    L3_Neutralino_All_Channels_Conservative_LLike.resolveDependency(&createDecays);
    LEP188_SLHA1_convention_xsec_chi00_12.resolveDependency(&createSpectrum);
    LEP188_SLHA1_convention_xsec_chi00_12.resolveDependency(&createZDecays);
    LEP188_SLHA1_convention_xsec_chi00_13.resolveDependency(&createSpectrum);
    LEP188_SLHA1_convention_xsec_chi00_13.resolveDependency(&createZDecays);
    LEP188_SLHA1_convention_xsec_chi00_14.resolveDependency(&createSpectrum);
    LEP188_SLHA1_convention_xsec_chi00_14.resolveDependency(&createZDecays);

    // Double-check which backend requirements have been filled with what
    std::cout << std::endl << "My function calc_LHC_LogLike has had its backend requirement on lnlike_marg_poisson filled by:" << std::endl;
    std::cout << ColliderBit::Pipes::calc_LHC_LogLike::BEreq::lnlike_marg_poisson_lognormal_error.origin() << "::";
    std::cout << ColliderBit::Pipes::calc_LHC_LogLike::BEreq::lnlike_marg_poisson_lognormal_error.name() << std::endl;

    // Double-check which dependencies have been filled with what (not every combo is done)
    std::cout << std::endl << "My function calc_LHC_LogLike has had its dependency on ATLASAnalysisNumbers filled by:" << endl;
    std::cout << ColliderBit::Pipes::calc_LHC_LogLike::Dep::ATLASAnalysisNumbers.origin() << "::";
    std::cout << ColliderBit::Pipes::calc_LHC_LogLike::Dep::ATLASAnalysisNumbers.name() << std::endl;
    std::cout << std::endl << "My function calc_LHC_LogLike has had its dependency on CMSAnalysisNumbers filled by:" << endl;
    std::cout << ColliderBit::Pipes::calc_LHC_LogLike::Dep::CMSAnalysisNumbers.origin() << "::";
    std::cout << ColliderBit::Pipes::calc_LHC_LogLike::Dep::CMSAnalysisNumbers.name() << std::endl;
    std::cout << std::endl << "My function runATLASAnalyses has had its dependency on ATLASSmearedEvent filled by:" << endl;
    std::cout << ColliderBit::Pipes::runATLASAnalyses::Dep::ATLASSmearedEvent.origin() << "::";
    std::cout << ColliderBit::Pipes::runATLASAnalyses::Dep::ATLASSmearedEvent.name() << std::endl;
    std::cout << std::endl << "My function runATLASAnalyses has had its dependency on ATLASSmearedEvent filled by:" << endl;
    std::cout << ColliderBit::Pipes::runATLASAnalyses::Dep::ATLASSmearedEvent.origin() << "::";
    std::cout << ColliderBit::Pipes::runATLASAnalyses::Dep::ATLASSmearedEvent.name() << std::endl;
    std::cout << std::endl << "My function runATLASAnalyses has had its dependency on HardScatteringSim filled by:" << endl;
    std::cout << ColliderBit::Pipes::runATLASAnalyses::Dep::HardScatteringSim.origin() << "::";
    std::cout << ColliderBit::Pipes::runATLASAnalyses::Dep::HardScatteringSim.name() << std::endl;
    std::cout << std::endl << "My function runCMSAnalyses has had its dependency on HardScatteringSim filled by:" << endl;
    std::cout << ColliderBit::Pipes::runCMSAnalyses::Dep::HardScatteringSim.origin() << "::";
    std::cout << ColliderBit::Pipes::runCMSAnalyses::Dep::HardScatteringSim.name() << std::endl;
    std::cout << std::endl << "My function runATLASAnalyses has had its dependency on ATLASAnalysisContainer filled by:" << endl;
    std::cout << ColliderBit::Pipes::runATLASAnalyses::Dep::ATLASAnalysisContainer.origin() << "::";
    std::cout << ColliderBit::Pipes::runATLASAnalyses::Dep::ATLASAnalysisContainer.name() << std::endl;
    std::cout << std::endl << "My function runCMSAnalyses has had its dependency on CMSAnalysisContainer filled by:" << endl;
    std::cout << ColliderBit::Pipes::runCMSAnalyses::Dep::CMSAnalysisContainer.origin() << "::";
    std::cout << ColliderBit::Pipes::runCMSAnalyses::Dep::CMSAnalysisContainer.name() << std::endl;
    std::cout << std::endl << "My function getATLASAnalysisContainer has had its dependency on HardScatteringSim filled by:" << endl;
    std::cout << ColliderBit::Pipes::getATLASAnalysisContainer::Dep::HardScatteringSim.origin() << "::";
    std::cout << ColliderBit::Pipes::getATLASAnalysisContainer::Dep::HardScatteringSim.name() << std::endl;
    std::cout << std::endl << "My function getCMSAnalysisContainer has had its dependency on HardScatteringSim filled by:" << endl;
    std::cout << ColliderBit::Pipes::getCMSAnalysisContainer::Dep::HardScatteringSim.origin() << "::";
    std::cout << ColliderBit::Pipes::getCMSAnalysisContainer::Dep::HardScatteringSim.name() << std::endl;
    std::cout << std::endl << "My function smearEventATLAS has had its dependency on ConvertedScatteringEvent filled by:" << endl;
    std::cout << ColliderBit::Pipes::smearEventATLAS::Dep::HardScatteringEvent.origin() << "::";
    std::cout << ColliderBit::Pipes::smearEventATLAS::Dep::HardScatteringEvent.name() << std::endl;
    std::cout << std::endl << "My function smearEventCMS has had its dependency on ConvertedScatteringEvent filled by:" << endl;
    std::cout << ColliderBit::Pipes::smearEventCMS::Dep::HardScatteringEvent.origin() << "::";
    std::cout << ColliderBit::Pipes::smearEventCMS::Dep::HardScatteringEvent.name() << std::endl;
    std::cout << std::endl << "My function smearEventATLAS has had its dependency on SimpleSmearingSim filled by:" << endl;
    std::cout << ColliderBit::Pipes::smearEventATLAS::Dep::SimpleSmearingSim.origin() << "::";
    std::cout << ColliderBit::Pipes::smearEventATLAS::Dep::SimpleSmearingSim.name() << std::endl;
    std::cout << std::endl << "My function smearEventCMS has had its dependency on SimpleSmearingSim filled by:" << endl;
    std::cout << ColliderBit::Pipes::smearEventCMS::Dep::SimpleSmearingSim.origin() << "::";
    std::cout << ColliderBit::Pipes::smearEventCMS::Dep::SimpleSmearingSim.name() << std::endl;
    std::cout << std::endl << "My function generatePythia8Event has had its dependency on HardScatteringSim filled by:" << endl;
    std::cout << ColliderBit::Pipes::generatePythia8Event::Dep::HardScatteringSim.origin() << "::";
    std::cout << ColliderBit::Pipes::generatePythia8Event::Dep::HardScatteringSim.name() << std::endl;
    
    // Set Module function options here
    // User can edit this section to configure ColliderBit
    // See the ColiderBit manual for available options
    
    // First we have the LHC options - here we choose to run only one ATLAS analysis
    std::vector<std::string> runTheseATLASAnalyses;
    runTheseATLASAnalyses.push_back("ATLAS_0LEP_20invfb");  // specify which ATLAS analyses to run
    getATLASAnalysisContainer.setOption<std::vector<std::string>>("analysisNamesATLAS",runTheseATLASAnalyses);
    getCMSAnalysisContainer.setOption<bool>("useCMS",false);

    // The standalone Pythia instance is given a name
    // Can be set to anything, provided it matches the same name given below
    std::vector<std::string> pythiaNames;
    pythiaNames.push_back("Pythia_Standalone");
    YAML::Node Pythia_Standalone;   
    Pythia_Standalone["pythiaOptions_1"].push_back("PartonLevel:MPI = off");
    Pythia_Standalone["pythiaOptions_1"].push_back("PartonLevel:ISR = on");
    Pythia_Standalone["pythiaOptions_1"].push_back("PartonLevel:FSR = on");
    Pythia_Standalone["pythiaOptions_1"].push_back("HadronLevel:all = on");
    Pythia_Standalone["pythiaOptions_1"].push_back("TauDecays:mode = 0");
    Pythia_Standalone["pythiaOptions_1"].push_back("SUSY:all = on");
    Pythia_Standalone["pythiaOptions_1"].push_back("Beams:eCM = 8000");
    Pythia_Standalone["pythiaOptions_1"].push_back("Main:timesAllowErrors = 1000");
    getPythiaFileReader.setOption<YAML::Node>("Pythia_Standalone",Pythia_Standalone);
    std::vector<std::string> inputFiles;
    inputFiles.push_back(inputFileName); // specify the input SLHA filename for Pythia
    getPythiaFileReader.setOption<std::string>("Pythia_doc_path","Backends/installed/Pythia/8.212/share/Pythia8/xmldoc/"); // specify the Pythia xml file location
    getPythiaFileReader.setOption<std::vector<std::string>>("SLHA_filenames",inputFiles);

    operateLHCLoop.setOption<std::vector<std::string>>("pythiaNames",pythiaNames);
    operateLHCLoop.setOption<int>("nEvents",5000.); // specify the number of simulated LHC events
    
    // Start running here
    
    {
      
      // Call the initialisation functions for all backends that are in use. 
      nulike_1_0_3_init.reset_and_calculate();
      
      // Call the LHC likelihood
      operateLHCLoop.reset_and_calculate();
      calc_LHC_LogLike.reset_and_calculate();
      
      // Retrieve and print the LHC likelihood
      double loglike = calc_LHC_LogLike(0);
      std::cout << "LHC log likelihood is " << loglike << std::endl;
  
      // Call the ALEPH slepton likelihoods
      createSpectrum.reset_and_calculate();
      createDecays.reset_and_calculate();
      createZDecays.reset_and_calculate();
      createSelDecays.reset_and_calculate();
      createSerDecays.reset_and_calculate();
      createSmulDecays.reset_and_calculate();
      createSmurDecays.reset_and_calculate();
      createStau1Decays.reset_and_calculate();
      createStau2Decays.reset_and_calculate();
      LEP208_SLHA1_convention_xsec_selselbar.reset_and_calculate();
      LEP208_SLHA1_convention_xsec_smulsmulbar.reset_and_calculate();
      LEP208_SLHA1_convention_xsec_serserbar.reset_and_calculate();
      LEP208_SLHA1_convention_xsec_smursmurbar.reset_and_calculate();
      LEP208_SLHA1_convention_xsec_stau1stau1bar.reset_and_calculate();
      LEP208_SLHA1_convention_xsec_stau2stau2bar.reset_and_calculate();
      LEP205_SLHA1_convention_xsec_selselbar.reset_and_calculate();
      LEP205_SLHA1_convention_xsec_smulsmulbar.reset_and_calculate();
      LEP205_SLHA1_convention_xsec_serserbar.reset_and_calculate();
      LEP205_SLHA1_convention_xsec_smursmurbar.reset_and_calculate();
      LEP205_SLHA1_convention_xsec_stau1stau1bar.reset_and_calculate();
      LEP205_SLHA1_convention_xsec_stau2stau2bar.reset_and_calculate();
      
      ALEPH_Selectron_Conservative_LLike.reset_and_calculate();
      ALEPH_Smuon_Conservative_LLike.reset_and_calculate();
      ALEPH_Stau_Conservative_LLike.reset_and_calculate();
      L3_Selectron_Conservative_LLike.reset_and_calculate();
      L3_Smuon_Conservative_LLike.reset_and_calculate();
      L3_Stau_Conservative_LLike.reset_and_calculate();

      std::cout << "ALEPH slepton log likes " << ALEPH_Selectron_Conservative_LLike(0) << " " << ALEPH_Smuon_Conservative_LLike(0) << " " << ALEPH_Stau_Conservative_LLike(0) << std::endl;
      std::cout << "L3 slepton log likes " << L3_Selectron_Conservative_LLike(0) << " " << L3_Smuon_Conservative_LLike(0) << " " << L3_Stau_Conservative_LLike(0) << std::endl;

      // Gaugino LL
      
      LEP188_SLHA1_convention_xsec_chi00_12.reset_and_calculate();
      LEP188_SLHA1_convention_xsec_chi00_13.reset_and_calculate();
      LEP188_SLHA1_convention_xsec_chi00_14.reset_and_calculate();
      L3_Neutralino_All_Channels_Conservative_LLike.reset_and_calculate();
      
      std::cout << "L3 neutralino log likes " << L3_Neutralino_All_Channels_Conservative_LLike(0) << std::endl;
     
    }
  }
  catch (std::exception& e)
    {
      std::cout << "ColliderBit_standalone example has exited with fatal exception: " << e.what() << std::endl;
    }
}<|MERGE_RESOLUTION|>--- conflicted
+++ resolved
@@ -46,13 +46,7 @@
   namespace ColliderBit {
 
     // Make a GAMBIT spectrum object from an SLHA file
-<<<<<<< HEAD
-    void createSpectrum(const Spectrum *& outSpec)
-    {
-=======
     void createSpectrum(Spectrum& outSpec){
->>>>>>> c538db15
-      static Spectrum mySpec;
       outSpec = spectrum_from_SLHA<MSSMSimpleSpec>(inputFileName);     
     }
     
