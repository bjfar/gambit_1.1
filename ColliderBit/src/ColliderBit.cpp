//   GAMBIT: Global and Modular BSM Inference Tool
//   *********************************************
///  \file
///
///  Functions of ColliderBit_eventLoop. Based
///  heavily on the ExampleBit_A Functions
///
///  *********************************************
///
///  Authors (add name and date if you modify):
///
///  \author Abram Krislock
///          (a.m.b.krislock@fys.uio.no)
///
///  \author Aldo Saavedra
///
///  \author Andy Buckley
///
///  \author Chris Rogan
///          (crogan@cern.ch)
///  \date 2014 Aug
///  \date 2015 May
///
///  \author Pat Scott
///          (p.scott@imperial.ac.uk)
///  \date 2015 Jul
///
///  *********************************************

#include <cmath>
#include <chrono>
#include <string>
#include <iostream>
#include <fstream>
#include <memory>
#include <numeric>
#include <sstream>
#include <vector>

#include "gambit/Elements/gambit_module_headers.hpp"
#include "gambit/Elements/mssm_slhahelp.hpp"
#include "gambit/ColliderBit/ColliderBit_rollcall.hpp"
#include "gambit/ColliderBit/lep_mssm_xsecs.hpp"

//#define DUMP_LIMIT_PLOT_DATA

namespace Gambit
{

  namespace ColliderBit
  {


    /// ********************************************
    /// Non-rollcalled Functions and Local Variables
    /// ********************************************

    /// LEP limit likelihood function
    double limitLike(double x, double x95, double sigma)
    {
      static double p95 = 1.;
      using std::erf;
      using std::sqrt;

      if (p95 < 1.01)
      {
        for (int i=0; i<20000; i++)
        {
          static double step = 0.1;
          if (0.5 * (1 - erf(p95 + step)) > 0.05) p95 += step;
          else step /= 10.;
        }
      }
    
      double result = 0.5 * (1.0 - erf(p95 + (x - x95) / sigma / sqrt(2.)));
    
      if (result < 0.0 or Utils::isnan(result))
      {
        cout << "result: " << result << endl;
        cout << "x: " << x << endl;
        cout << "x95: " << x95 << endl;
        cout << "sigma: " << sigma << endl;
        cout << "p95: " << p95 << endl;
        cout << "(x - x95) / sigma / sqrt(2.): " << (x - x95) / sigma / sqrt(2.) << endl;
        cout << "erf(p95 + (x - x95) / sigma / sqrt(2.)): " << erf(p95 + (x - x95) / sigma / sqrt(2.)) << endl;
        ColliderBit_error().raise(LOCAL_INFO, "Suspicious results in limitLike!");
      }

      return (result == 0.0 ? -1e10 : log(result));
    }

    /// Event labels
    enum specialEvents {BASE_INIT=-1, INIT = -2, START_SUBPROCESS = -3, END_SUBPROCESS = -4, FINALIZE = -5};
    /// Pythia stuff
    std::vector<std::string> pythiaNames, pythiaCommonOptions;
    std::vector<std::string>::const_iterator iter;
    bool eventsGenerated;
    int pythiaConfigurations, pythiaNumber, nEvents;
    /// Analysis stuff
    std::vector<std::string> analysisNames;
    HEPUtilsAnalysisContainer* globalSubprocessAnalyses = new HEPUtilsAnalysisContainer();
    HEPUtilsAnalysisContainer* globalAnalyses = new HEPUtilsAnalysisContainer();

    /// *************************************************
    /// Rollcalled functions properly hooked up to Gambit
    /// *************************************************
    /// *** Loop Managers ***

    /// @note: Much of the loop below designed for splitting up the subprocesses to be generated.
    /// @note: For our first run, we will just run all SUSY subprocesses.

    void operateLHCLoop()
    {
      using namespace Pipes::operateLHCLoop;
<<<<<<< HEAD
      // timing
      using std::chrono::system_clock;
      typedef std::chrono::milliseconds ms;
      ms ms_base, ms_init, ms_start, ms_end, ms_final, ms_loop;
      ms zero(0);
      system_clock::time_point tp_outer = system_clock::now();
      static std::streambuf *coutbuf = std::cout.rdbuf(); // save cout buffer for running the loop quietly
=======
      int currentEvent;
>>>>>>> 7f473667
      nEvents = 0;
      eventsGenerated = false;

      // Do the base-level initialisation
      Loop::executeIteration(BASE_INIT);
      ms_base = std::chrono::duration_cast<ms>(system_clock::now() - tp_outer);

      // Retrieve runOptions from the YAML file safely...
      GET_COLLIDER_RUNOPTION(pythiaNames, std::vector<std::string>);
      // @todo Subprocess specific nEvents
      GET_COLLIDER_RUNOPTION(nEvents, int);

      // Nicely ask the entire loop to stfu
      std::cout.rdbuf(0);

      // For every collider requested in the yaml file:
      for (iter = pythiaNames.cbegin(); iter != pythiaNames.cend(); ++iter)
      {
        piped_invalid_point.check();
        pythiaNumber = 0;
        // Defaults to 1 if option unspecified
        pythiaConfigurations = runOptions->getValueOrDef<int>(1, *iter);

        while (pythiaNumber < pythiaConfigurations)
        {
          piped_invalid_point.check();
          ++pythiaNumber;
          Loop::reset();
          Loop::executeIteration(INIT);
          ms_init = std::chrono::duration_cast<ms>(system_clock::now() - tp_outer);
          ms_start = zero;
          ms_loop = zero;
          ms_end = zero;
          #pragma omp parallel
          {
            system_clock::time_point tp_inner = system_clock::now();
            Loop::executeIteration(START_SUBPROCESS);
            #pragma omp critical (start_timer)
            ms_start += std::chrono::duration_cast<ms>(system_clock::now() - tp_inner);
            // main event loop
            #pragma omp for nowait
            for(int i=0; i<nEvents; i++) {
              if(not *Loop::done) Loop::executeIteration(i);
            }
            #pragma omp critical (loop_timer)
            ms_loop += std::chrono::duration_cast<ms>(system_clock::now() - tp_inner);
            Loop::executeIteration(END_SUBPROCESS);
            #pragma omp critical (end_timer)
            ms_end += std::chrono::duration_cast<ms>(system_clock::now() - tp_inner);
          }
        }
      }
      ms_start /= omp_get_max_threads();
      ms_loop /= omp_get_max_threads();
      ms_end /= omp_get_max_threads();
      // Nicely thank the loop for stfu, and restore everyone's vocal cords
      std::cout.rdbuf(coutbuf);
      Loop::executeIteration(FINALIZE);
      ms_final = std::chrono::duration_cast<ms>(system_clock::now() - tp_outer);

      std::cout<<"\n$$$$ ColliderBit loop timing (in milliseconds):\n\n";
      std::cout<<"     Completed BASE_INIT:        "<<ms_base.count()<<endl;
      std::cout<<"     Completed INIT:             "<<ms_init.count()<<endl;
      std::cout<<"     Completed FINALIZE:         "<<ms_final.count()<<endl;
      std::cout<<"  Times per thread:"<<endl;
      std::cout<<"     Completed START_SUBPROCESS: "<<ms_start.count()<<endl;
      std::cout<<"     Completed Loop completion:  "<<ms_loop.count()<<endl;
      std::cout<<"     Completed END_SUBPROCESS:   "<<ms_end.count()<<endl;
    }



    /// *** Hard Scattering Collider Simulators ***

    void getPythia(Gambit::ColliderBit::SpecializablePythia &result)
    {
      using namespace Pipes::getPythia;

      static std::string pythia_doc_path;
      static bool print_pythia_banner = true;
      static SLHAstruct slha;
      static SLHAstruct spectrum;
      // variables for xsec veto
      std::stringstream processLevelOutput;
      std::string _junk, line;
      std::istringstream* issPtr;
      int code;
      double xsec, totalxsec;

      if (*Loop::iteration == BASE_INIT)
      {
        // Get Pythia to print its banner.
        if (print_pythia_banner)
        {
          pythia_doc_path = runOptions->getValue<std::string>("Pythia_doc_path");
          result.banner(pythia_doc_path);
          result.clear();
          print_pythia_banner = false;
        }

        // SLHAea object constructed from dependencies on the spectrum and decays.
        slha.clear();
        spectrum.clear();
        slha = Dep::decay_rates->as_slhaea();
        if (ModelInUse("MSSM78atQ") or ModelInUse("MSSM78atMGUT"))
        {
          // MSSM-specific
          spectrum = (*Dep::MSSM_spectrum)->getSLHAea();
          SLHAea::Block block("MODSEL");
          block.push_back("BLOCK MODSEL              # Model selection");
          SLHAea::Line line;
          line << 1 << 0 << "# General MSSM";
          block.push_back(line);
          slha.insert(slha.begin(), spectrum.begin(), spectrum.end());
          slha.push_front(block);
        }
        else
        {
          ColliderBit_error().raise(LOCAL_INFO, "No spectrum object available for this model.");
        }
      }

      if (*Loop::iteration == INIT)
      {
        std::string pythiaConfigName;
        // Setup new Pythia
        pythiaConfigName = "pythiaOptions_" + std::to_string(pythiaNumber);
        // Get pythia options
        // If the SpecializablePythia specialization is hard-coded, okay with no options.
        pythiaCommonOptions.clear();
        if (runOptions->hasKey(*iter, pythiaConfigName))
          pythiaCommonOptions = runOptions->getValue<std::vector<std::string>>(*iter, pythiaConfigName);
      }

      else if (*Loop::iteration == START_SUBPROCESS)
      {
        result.clear();
        // Each thread gets its own Pythia instance.
        // Thus, the actual Pythia initialization is
        // *after* INIT, within omp parallel.
        std::vector<std::string> pythiaOptions = pythiaCommonOptions;
        pythiaOptions.push_back("Print:quiet = on");
        pythiaOptions.push_back("SLHA:verbose = 0");
        if (omp_get_thread_num() == 0)
          pythiaOptions.push_back("Init:showProcesses = on");
        pythiaOptions.push_back("Random:seed = " + std::to_string(54321 + omp_get_thread_num()));

        result.resetSpecialization(*iter);

        pythiaOptions.push_back("SLHA:file = slhaea");

        try
        {
          if (omp_get_thread_num() == 0)
            result.init(pythia_doc_path, pythiaOptions, &slha, processLevelOutput);
          else
            result.init(pythia_doc_path, pythiaOptions, &slha);
        }
        catch (SpecializablePythia::InitializationError &e)
        {
          piped_invalid_point.request("Bad point: Pythia can't initialize");
          Loop::wrapup();
          return;
        }

        // xsec veto
        if (omp_get_thread_num() == 0) {
          code = -1;
          totalxsec = 0.;
          while(true) {
            std::getline(processLevelOutput, line);
            issPtr = new std::istringstream(line);
            issPtr->seekg(47, issPtr->beg);
            (*issPtr) >> code;
            if (!issPtr->good() && totalxsec > 0.) break;
            (*issPtr) >> _junk >> xsec;
            if (issPtr->good()) totalxsec += xsec;
            delete issPtr;
          }

          /// @todo Remove the hard-coded 20.7 inverse femtobarns! This needs to be analysis-specific
          if (totalxsec * 1e12 * 20.7 < 1.) Loop::wrapup();
          else eventsGenerated = true;
        }

      }
    }


    void getPythiaFileReader(Gambit::ColliderBit::SpecializablePythia &result)
    {
      using namespace Pipes::getPythiaFileReader;

      static std::vector<std::string> filenames;
      static std::string pythia_doc_path;
      static bool print_pythia_banner = true;
      static unsigned int fileCounter = -1;
      // variables for xsec veto
      std::stringstream processLevelOutput;
      std::string _junk, line;
      std::istringstream* issPtr;
      int code;
      double xsec, totalxsec;

      if (*Loop::iteration == BASE_INIT)
      {
        // Get Pythia to print its banner.
        if (print_pythia_banner)
        {
          pythia_doc_path = runOptions->getValue<std::string>("Pythia_doc_path");
          result.banner(pythia_doc_path);
          result.clear();
          print_pythia_banner = false;
        }
        // If there are no debug filenames set, look for them.
        if (filenames.empty())
          filenames = runOptions->getValue<std::vector<str> >("SLHA_filenames");
        fileCounter++;
        if (filenames.size() <= fileCounter) invalid_point().raise("No more SLHA files. My work is done.");
      }

      if (*Loop::iteration == INIT)
      {
        std::string pythiaConfigName;
        // Setup new Pythia
        pythiaConfigName = "pythiaOptions_" + std::to_string(pythiaNumber);
        // Get pythia options
        // If the SpecializablePythia specialization is hard-coded, okay with no options.
        pythiaCommonOptions.clear();
        if (runOptions->hasKey(*iter, pythiaConfigName))
          pythiaCommonOptions = runOptions->getValue<std::vector<std::string>>(*iter, pythiaConfigName);
      }

      else if (*Loop::iteration == START_SUBPROCESS)
      {
        result.clear();
        // Each thread gets its own Pythia instance.
        // Thus, the actual Pythia initialization is
        // *after* INIT, within omp parallel.
        std::vector<std::string> pythiaOptions = pythiaCommonOptions;
        pythiaOptions.push_back("Print:quiet = on");
        pythiaOptions.push_back("SLHA:verbose = 0");
        if (omp_get_thread_num() == 0)
          pythiaOptions.push_back("Init:showProcesses = on");
        pythiaOptions.push_back("Random:seed = " + std::to_string(54321 + omp_get_thread_num()));

        result.resetSpecialization(*iter);

        // Run Pythia reading an SLHA file.
        if (omp_get_thread_num() == 0)
          logger() << "Reading SLHA file: " << filenames.at(fileCounter) << EOM;
        pythiaOptions.push_back("SLHA:file = " + filenames.at(fileCounter));
        try {
          if (omp_get_thread_num() == 0)
            result.init(pythia_doc_path, pythiaOptions, processLevelOutput);
          else
            result.init(pythia_doc_path, pythiaOptions);
        } catch (SpecializablePythia::InitializationError &e) {
          piped_invalid_point.request("Bad point: Pythia can't initialize");
          Loop::wrapup();
          return;
        }

        // xsec veto
        if (omp_get_thread_num() == 0) {
          code = -1;
          totalxsec = 0.;
          while(true) {
            std::getline(processLevelOutput, line);
            issPtr = new std::istringstream(line);
            issPtr->seekg(47, issPtr->beg);
            (*issPtr) >> code;
            if (!issPtr->good() && totalxsec > 0.) break;
            (*issPtr) >> _junk >> xsec;
            if (issPtr->good()) totalxsec += xsec;
            delete issPtr;
          }

          /// @todo Remove the hard-coded 20.7 inverse femtobarns! This needs to be analysis-specific
          if (totalxsec * 1e12 * 20.7 < 1.) Loop::wrapup();
          else eventsGenerated = true;
        }

      }
    }



    /// *** Detector Simulators ***

#ifndef EXCLUDE_DELPHES
    void getDelphes(Gambit::ColliderBit::DelphesVanilla &result) {
      using namespace Pipes::getDelphes;
      std::vector<std::string> delphesOptions;
      if (*Loop::iteration == INIT)
      {
        result.clear();
        // Setup new Delphes
        GET_COLLIDER_RUNOPTION(delphesOptions, std::vector<std::string>);
        result.init(delphesOptions);
      }
    }
#endif // not defined EXCLUDE_DELPHES


    void getBuckFast(Gambit::ColliderBit::BuckFastSmear &result)
    {
      using namespace Pipes::getBuckFast;
      std::string buckFastOption;
      if (*Loop::iteration == INIT)
      {
        result.clear();
        // Setup new BuckFast
        // @note There's really nothing to do. BuckFast doesn't even have class variables.
        result.init();
      }
    }


    void getBuckFastIdentity(Gambit::ColliderBit::BuckFastIdentity &result)
    {
      using namespace Pipes::getBuckFastIdentity;
      std::string buckFastOption;
      if (*Loop::iteration == INIT)
      {
        result.clear();
        // Setup new BuckFast
        // @note There's really nothing to do. BuckFast doesn't even have class variables.
        result.init();
      }
    }



    /// *** Initialization for analyses ***

    void getAnalysisContainer(Gambit::ColliderBit::HEPUtilsAnalysisContainer& result) {
      using namespace Pipes::getAnalysisContainer;
      if (*Loop::iteration == BASE_INIT) {
        GET_COLLIDER_RUNOPTION(analysisNames, std::vector<std::string>);
        globalAnalyses->clear();
        globalAnalyses->init(analysisNames);
        return;
      }

      if (*Loop::iteration == START_SUBPROCESS)
      {
        // Each thread gets its own Analysis container.
        // Thus, their initialization is *after* INIT, within omp parallel.
        if (omp_get_thread_num() == 0) {
          globalSubprocessAnalyses->clear();
          globalSubprocessAnalyses->init(analysisNames);
        }
        result.clear();
        result.init(analysisNames);
        return;
      }

      if (*Loop::iteration == END_SUBPROCESS && eventsGenerated)
      {
        const double xs_fb = Dep::HardScatteringSim->xsec_pb() * 1000.;
        const double xserr_fb = Dep::HardScatteringSim->xsecErr_pb() * 1000.;
        result.add_xsec(xs_fb, xserr_fb);
        // Combine results from this subprocess together
        #pragma omp critical (access_globalAnalyses)
        {
          globalSubprocessAnalyses->add(result);
          // Use improve_xsec to combine results from the same process type
          globalSubprocessAnalyses->improve_xsec(result);
        }
        // Add total results from this subprocess to the main globalAnalyses container
        // (Synchronize threads first to ensure all results are totalled)
        #pragma omp barrier
        if (omp_get_thread_num() == 0) {
          globalAnalyses->add(globalSubprocessAnalyses);
          // Use add_xsec to combine results from the different process types
          globalAnalyses->add_xsec(globalSubprocessAnalyses);
        }
        return;
      }

    }



    /// *** Hard Scattering Event Generators ***

    void generatePythia8Event(Pythia8::Event& result)
    {
      using namespace Pipes::generatePythia8Event;
      if (*Loop::iteration <= BASE_INIT) return;
      result.clear();

      /// Get the next event from Pythia8
      try {
        (*Dep::HardScatteringSim).nextEvent(result);
      } catch (SpecializablePythia::EventFailureError &e) {
        piped_invalid_point.request("Bad point: Pythia can't generate events");
        Loop::wrapup();
        return;
      }
    }



    /// Convert a hadron-level Pythia8::Event into an unsmeared HEPUtils::Event
    /// @todo Overlap between jets and prompt containers: need some isolation in MET calculation
    void convertPythia8ParticleEvent(HEPUtils::Event& result)
    {
      using namespace Pipes::convertPythia8ParticleEvent;
      if (*Loop::iteration <= BASE_INIT) return;
      result.clear();

      /// Get the next event from Pythia8
      const Pythia8::Event& pevt = *Dep::HardScatteringEvent;

      std::vector<fastjet::PseudoJet> bhadrons; //< for input to FastJet b-tagging
      std::vector<HEPUtils::Particle*> bpartons;
      std::vector<HEPUtils::Particle*> tauCandidates;
      HEPUtils::P4 pout; //< Sum of momenta outside acceptance

      // Make a first pass of non-final particles to gather b-hadrons and taus
      for (int i = 0; i < pevt.size(); ++i) {
        const Pythia8::Particle& p = pevt[i];

        // Find last b-hadrons in b decay chains as the best proxy for b-tagging
        if(p.idAbs()==5) {
          std::vector<int> bDaughterList = p.daughterList();
          bool isGoodB=true;

          for (size_t daughter = 0; daughter < bDaughterList.size(); daughter++) {
            const Pythia8::Particle& pDaughter = pevt[bDaughterList[daughter]];
            int daughterID = pDaughter.idAbs();
            if(daughterID == 5)isGoodB=false;
          }

          if(isGoodB){
            HEPUtils::Particle* tmpB = new HEPUtils::Particle(mk_p4(p.p()), p.id());
            bpartons.push_back(tmpB);
          }

        }

        // Veto leptonic taus
        if(p.idAbs()==15) {
          std::vector<int> tauDaughterList = p.daughterList();
          HEPUtils::P4 tmpMomentum;
          bool isGoodTau=true;

          for (size_t daughter = 0; daughter < tauDaughterList.size(); daughter++) {
            const Pythia8::Particle& pDaughter = pevt[tauDaughterList[daughter]];
            int daughterID = pDaughter.idAbs();
            if (daughterID == MCUtils::PID::ELECTRON || daughterID == MCUtils::PID::MUON
                || daughterID == MCUtils::PID::WPLUSBOSON || daughterID == MCUtils::PID::TAU)
              isGoodTau=false;
            if(!daughterID == MCUtils::PID::TAU)tmpMomentum+= mk_p4(pDaughter.p());
          }

          if(isGoodTau){
            HEPUtils::Particle* tmpTau = new HEPUtils::Particle(mk_p4(p.p()), p.id());
            tauCandidates.push_back(tmpTau);
          }
        }
      }

      // Loop over final state particles for jet inputs and MET
      std::vector<fastjet::PseudoJet> jetparticles;
      for (int i = 0; i < pevt.size(); ++i) {
        const Pythia8::Particle& p = pevt[i];

        // Only consider final state particles
        if (!p.isFinal()) continue;

        // Add particle outside ATLAS/CMS acceptance to MET
        /// @todo Move out-of-acceptance MET contribution to BuckFast
        if (std::abs(p.eta()) > 5.0) {
          pout += mk_p4(p.p());
          continue;
        }

        // Promptness: for leptons and photons we're only interested if they don't come from hadron/tau decays
        const bool prompt = !fromHadron(i, pevt); //&& !fromTau(i, pevt);
        const bool visible = MCUtils::PID::isStrongInteracting(p.id()) || MCUtils::PID::isEMInteracting(p.id());

        // Add prompt and invisible particles as individual particles
        if (prompt || !visible) {
          HEPUtils::Particle* gp = new HEPUtils::Particle(mk_p4(p.p()), p.id());
          gp->set_prompt();
          result.add_particle(gp); // Will be automatically categorised
        }

        // All particles other than invisibles and muons are jet constituents
        if (visible && p.idAbs() != MCUtils::PID::MUON) jetparticles.push_back(mk_pseudojet(p.p()));
      }

      /// Jet finding
      /// Currently hard-coded to use anti-kT R=0.4 jets above 10 GeV (could remove pT cut entirely)
      /// @todo choose jet algorithm via _settings?
      const fastjet::JetDefinition jet_def(fastjet::antikt_algorithm, 0.4);
      fastjet::ClusterSequence cseq(jetparticles, jet_def);
      std::vector<fastjet::PseudoJet> pjets = sorted_by_pt(cseq.inclusive_jets(10));

      /// Do jet b-tagging, etc. and add to the Event
      /// @todo Use ghost tagging?
      /// @note We need to _remove_ this b-tag in the detector sim if outside the tracker acceptance!
      for (auto& pj : pjets) {
        /// @todo Replace with HEPUtils::any(bhadrons, [&](const auto& pb){ pj.delta_R(pb) < 0.4 })
        bool isB = false;

        HEPUtils::P4 jetMom=HEPUtils::mk_p4(pj);
        for (auto& pb : bpartons) {
          if (jetMom.deltaR_eta(pb->mom()) < 0.4) {
            isB = true;
            break;
          }
        }

        bool isTau=false;
        for(auto& ptau : tauCandidates){
          if(jetMom.deltaR_eta(ptau->mom()) < 0.5){
            isTau=true;
            break;
          }
        }

        // Add to the event (use jet momentum for tau)
        if(isTau){
          HEPUtils::Particle* gp = new HEPUtils::Particle(HEPUtils::mk_p4(pj), MCUtils::PID::TAU);
          gp->set_prompt();
          result.add_particle(gp);
        }

        result.add_jet(new HEPUtils::Jet(HEPUtils::mk_p4(pj), isB));
      }

      /// Calculate missing momentum
      //
      // From balance of all visible momenta (requires isolation)
      // const std::vector<Particle*> visibles = result.visible_particles();
      // HEPUtils::P4 pvis;
      // for (size_t i = 0; i < visibles.size(); ++i) {
      //   pvis += visibles[i]->mom();
      // }
      // for (size_t i = 0; i < result.jets.size(); ++i) {
      //   pvis += result.jets[i]->mom();
      // }
      // set_missingmom(-pvis);
      //
      // From sum of invisibles, including those out of range
      for (size_t i = 0; i < result.invisible_particles().size(); ++i) {
        pout += result.invisible_particles()[i]->mom();
      }
      result.set_missingmom(pout);
    }

    /// Convert a partonic (no hadrons) Pythia8::Event into an unsmeared HEPUtils::Event
    void convertPythia8PartonEvent(HEPUtils::Event& result) {
      using namespace Pipes::convertPythia8PartonEvent;
      if (*Loop::iteration <= BASE_INIT) return;
      result.clear();

      /// Get the next event from Pythia8
      std::vector<HEPUtils::Particle*> tauCandidates;
      const auto& pevt = *Dep::HardScatteringEvent;

      // Make a first pass of non-final particles to gather taus
      for (int i = 0; i < pevt.size(); ++i) {
        const Pythia8::Particle& p = pevt[i];

        // Find last tau in prompt tau replica chains as a proxy for tau-tagging
        if(p.idAbs()==15) {
          std::vector<int> tauDaughterList = p.daughterList();
          HEPUtils::P4 tmpMomentum;
          bool isGoodTau=true;

          for (size_t daughter = 0; daughter < tauDaughterList.size(); daughter++) {
            const Pythia8::Particle& pDaughter = pevt[tauDaughterList[daughter]];
            int daughterID = pDaughter.idAbs();
            if (daughterID == MCUtils::PID::ELECTRON || daughterID == MCUtils::PID::MUON
                || daughterID == MCUtils::PID::WPLUSBOSON || daughterID == MCUtils::PID::TAU)
              isGoodTau=false;
            if(!daughterID == MCUtils::PID::TAU)tmpMomentum+= mk_p4(pDaughter.p());
          }

          if(isGoodTau){
            HEPUtils::Particle* tmpTau = new HEPUtils::Particle(mk_p4(p.p()), p.id());
            tauCandidates.push_back(tmpTau);
          }
        }
      }

      std::vector<fastjet::PseudoJet> jetparticles; //< Pseudojets for input to FastJet
      HEPUtils::P4 pout; //< Sum of momenta outside acceptance

      // Make a single pass over the event to gather final leptons, partons, and photons
      for (int i = 0; i < pevt.size(); ++i) {
        const Pythia8::Particle& p = pevt[i];

        // We only use "final" particles, i.e. those with no children. So Py8 must have hadronization disabled
        if (!p.isFinal()) continue;

        // Only consider partons within ATLAS/CMS acceptance
        /// @todo We should leave this for the detector sim / analysis to deal with
        if (std::abs(p.eta()) > 5.0) {
          pout += mk_p4(p.p());
          continue;
        }

        // Find electrons/muons/taus/photons to be treated as prompt (+ invisibles)
        /// @todo *Some* photons should be included in jets!!! Ignore for now since no FSR
        /// @todo Lepton dressing
        const bool prompt = isFinalPhoton(i, pevt) || (isFinalLepton(i, pevt)); // && std::abs(p.id()) != MCUtils::PID::TAU);
        const bool visible = MCUtils::PID::isStrongInteracting(p.id()) || MCUtils::PID::isEMInteracting(p.id());
        if (prompt || !visible) {
          HEPUtils::Particle* gp = new HEPUtils::Particle(mk_p4(p.p()), p.id());
          gp->set_prompt();
          result.add_particle(gp); // Will be automatically categorised
        }

        // Everything other than invisibles and muons, including taus & partons are jet constituents
        /// @todo Only include hadronic tau fraction?
        // if (visible && (isFinalParton(i, pevt) || isFinalTau(i, pevt))) {
        if (visible && p.idAbs() != MCUtils::PID::MUON) {
          fastjet::PseudoJet pj = mk_pseudojet(p.p());
          pj.set_user_index(std::abs(p.id()));
          jetparticles.push_back(pj);
        }

      }

      /// Jet finding
      /// Currently hard-coded to use anti-kT R=0.4 jets above 10 GeV (could remove pT cut entirely)
      /// @todo choose jet algorithm via _settings?
      const fastjet::JetDefinition jet_def(fastjet::antikt_algorithm, 0.4);
      fastjet::ClusterSequence cseq(jetparticles, jet_def);
      std::vector<fastjet::PseudoJet> pjets = sorted_by_pt(cseq.inclusive_jets(10));
      // Add to the event, with b-tagging info"
      for (const fastjet::PseudoJet& pj : pjets) {
        // Do jet b-tagging, etc. by looking for b quark constituents (i.e. user index = |parton ID| = 5)
        /// @note This b-tag is removed in the detector sim if outside the tracker acceptance!
        const bool isB = HEPUtils::any(pj.constituents(),
                 [](const fastjet::PseudoJet& c){ return c.user_index() == MCUtils::PID::BQUARK; });
        result.add_jet(new HEPUtils::Jet(HEPUtils::mk_p4(pj), isB));

        bool isTau=false;
        for(auto& ptau : tauCandidates){
          HEPUtils::P4 jetMom = HEPUtils::mk_p4(pj);
          if(jetMom.deltaR_eta(ptau->mom()) < 0.5){
            isTau=true;
            break;
          }
        }
        // Add to the event (use jet momentum for tau)
        if(isTau){
          HEPUtils::Particle* gp = new HEPUtils::Particle(HEPUtils::mk_p4(pj), MCUtils::PID::TAU);
          gp->set_prompt();
          result.add_particle(gp);
        }
      }

      /// Calculate missing momentum
      //
      // From balance of all visible momenta (requires isolation)
      // const std::vector<Particle*> visibles = result.visible_particles();
      // HEPUtils::P4 pvis;
      // for (size_t i = 0; i < visibles.size(); ++i) {
      //   pvis += visibles[i]->mom();
      // }
      // for (size_t i = 0; i < result.jets.size(); ++i) {
      //   pvis += result.jets[i]->mom();
      // }
      // set_missingmom(-pvis);
      //
      // From sum of invisibles, including those out of range
      for (const HEPUtils::Particle* p : result.invisible_particles())
        pout += p->mom();
      result.set_missingmom(pout);
    }


    /// *** Standard Event Format Functions ***

#ifndef EXCLUDE_DELPHES
    void reconstructDelphesEvent(HEPUtils::Event& result) {
      using namespace Pipes::reconstructDelphesEvent;
      if (*Loop::iteration <= BASE_INIT) return;
      result.clear();

      #pragma omp critical (Delphes)
      {
        (*Dep::DetectorSim).processEvent(*Dep::HardScatteringEvent, result);
      }
    }
#endif // not defined EXCLUDE_DELPHES

    void reconstructBuckFastEvent(HEPUtils::Event& result) {
      using namespace Pipes::reconstructBuckFastEvent;
      if (*Loop::iteration <= BASE_INIT) return;
      result.clear();

      (*Dep::SimpleSmearingSim).processEvent(*Dep::ConvertedScatteringEvent, result);
    }


    void reconstructBuckFastIdentityEvent(HEPUtils::Event& result) {
      using namespace Pipes::reconstructBuckFastIdentityEvent;
      if (*Loop::iteration <= BASE_INIT) return;
      result.clear();

      (*Dep::SimpleSmearingSim).processEvent(*Dep::ConvertedScatteringEvent, result);
    }



    /// *** Analysis Accumulators ***

    void runAnalyses(ColliderLogLikes& result)
    {
      using namespace Pipes::runAnalyses;
      if (*Loop::iteration == FINALIZE && eventsGenerated) {
        // The final iteration: get log likelihoods for the analyses
        result.clear();
        globalAnalyses->scale();
        for (auto anaPtr = globalAnalyses->analyses.begin(); anaPtr != globalAnalyses->analyses.end(); ++anaPtr)
          result.push_back((*anaPtr)->get_results());
        return;
      }

      if (*Loop::iteration <= BASE_INIT) return;

      // Loop over analyses and run them... Managed by HEPUtilsAnalysisContainer
      Dep::AnalysisContainer->analyze(*Dep::ReconstructedEvent);
    }



    /// Loop over all analyses (and SRs within one analysis) and fill a vector of observed likelihoods
    void calc_LHC_LogLike(double& result) {
      using namespace Pipes::calc_LHC_LogLike;
      // xsec veto
      if (not eventsGenerated) {
        logger() << "This point was xsec vetoed." << EOM;
        result = 0.;
        return;
      }
      ColliderLogLikes analysisResults = (*Dep::AnalysisNumbers);

      // Loop over analyses and calculate the total observed dll
      double total_dll_obs = 0;
      for (size_t analysis = 0; analysis < analysisResults.size(); ++analysis) {
        // cout << "In analysis loop" << endl;

        // Loop over the signal regions inside the analysis, and work out the total (delta) log likelihood for this analysis
        /// @note In general each analysis could/should work out its own likelihood so they can handle SR combination if possible.
        /// @note For now we just take the result from the SR *expected* to be most constraining, i.e. with highest expected dll
        double bestexp_dll_exp = 0, bestexp_dll_obs = 0;
        for (size_t SR = 0; SR < analysisResults[analysis].size(); ++SR) {
          // cout << "In signal region loop" << endl;
          SignalRegionData srData = analysisResults[analysis][SR];

          // Actual observed number of events
          const int n_obs = (int) round(srData.n_observed);

          // A contribution to the predicted number of events that is known exactly
          // (e.g. from data-driven background estimate)
          const double n_predicted_exact = 0;

          // A contribution to the predicted number of events that is not known exactly
          const double n_predicted_uncertain_b = srData.n_background;
          const double n_predicted_uncertain_sb = srData.n_signal + srData.n_background;

          // Relative error for n_predicted_uncertain
          const double uncertainty_b = srData.background_sys/srData.n_background;
          const double uncertainty_sb = sqrt(srData.background_sys*srData.background_sys + srData.signal_sys*srData.signal_sys) / n_predicted_uncertain_sb;

          const int n_predicted_total_b_int = (int) round(n_predicted_exact + n_predicted_uncertain_b);

          double llb_exp, llsb_exp, llb_obs, llsb_obs;
          // Use a log-normal distribution for the nuisance parameter (more correct)
          if (*BEgroup::lnlike_marg_poisson == "lnlike_marg_poisson_lognormal_error") {
            llb_exp = BEreq::lnlike_marg_poisson_lognormal_error(n_predicted_total_b_int, n_predicted_exact, n_predicted_uncertain_b, uncertainty_b);
            llsb_exp = BEreq::lnlike_marg_poisson_lognormal_error(n_predicted_total_b_int, n_predicted_exact, n_predicted_uncertain_sb, uncertainty_sb);
            llb_obs = BEreq::lnlike_marg_poisson_lognormal_error(n_obs, n_predicted_exact, n_predicted_uncertain_b, uncertainty_b);
            llsb_obs = BEreq::lnlike_marg_poisson_lognormal_error(n_obs, n_predicted_exact, n_predicted_uncertain_sb, uncertainty_sb);
          }
          // Use a Gaussian distribution for the nuisance parameter (marginally faster)
          else if (*BEgroup::lnlike_marg_poisson == "lnlike_marg_poisson_gaussian_error") {
            llb_exp = BEreq::lnlike_marg_poisson_gaussian_error(n_predicted_total_b_int, n_predicted_exact, n_predicted_uncertain_b, uncertainty_b);
            llsb_exp = BEreq::lnlike_marg_poisson_gaussian_error(n_predicted_total_b_int, n_predicted_exact, n_predicted_uncertain_sb, uncertainty_sb);
            llb_obs = BEreq::lnlike_marg_poisson_gaussian_error(n_obs, n_predicted_exact, n_predicted_uncertain_b, uncertainty_b);
            llsb_obs = BEreq::lnlike_marg_poisson_gaussian_error(n_obs, n_predicted_exact, n_predicted_uncertain_sb, uncertainty_sb);
          }

          // Calculate the expected dll and set the bestexp values for exp and obs dll if this one is the best so far
          const double dll_exp = llb_exp - llsb_exp; //< note positive dll convention -> more exclusion here
          if (dll_exp > bestexp_dll_exp) {
            bestexp_dll_exp = dll_exp;
            bestexp_dll_obs = llb_obs - llsb_obs;
          }

          /* if (bestexp_dll_obs < 0) {
            cout << "OBS " << n_obs << " EXACT " << n_predicted_exact
                 << " UNCERTAIN_B "   << n_predicted_uncertain_b  << " UNCERTAINTY_B "   << uncertainty_b
                 << " UNCERTAIN_S+B " << n_predicted_uncertain_sb << " UNCERTAINTY_S+B " << uncertainty_sb << endl;
            cout << "COLLIDER_RESULT " << srData.analysis_name << " " << srData.sr_label << " " << llb_exp << " " << llsb_exp << " " << llb_obs << " " << llsb_obs << endl;
            cout << "Turns out that DELTA log likes are totally allowed to be positive.\n\n";
          } */
        } // end SR loop

        // Update the total obs dll
        /// @note For now we assume that the analyses are fully orthogonal, i.e. no possiblity that the same event appears twice -> straight addition
        total_dll_obs += bestexp_dll_obs;

      } // end ana loop

      // Set the single DLL to be returned (with conversion to more negative dll = more exclusion convention)
      result = -total_dll_obs;
    }


    // *** Limits from e+e- colliders ***

    /// ee --> selectron pair production cross-sections at 208 GeV
    /// @{
    void LEP208_SLHA1_convention_xsec_selselbar(triplet<double>& result)
    {
      using namespace Pipes::LEP208_SLHA1_convention_xsec_selselbar;
      const static double tol = runOptions->getValueOrDef<double>(1e-2, "gauge_mixing_tolerance");
      const static bool pt_error = runOptions->getValueOrDef<bool>(true, "gauge_mixing_tolerance_invalidates_point_only");
      get_sigma_ee_ll(result, 208.0, 1, 1, 1, tol, pt_error, *Dep::MSSM_spectrum, Dep::Z_decay_rates->width_in_GeV, true);
    }
    void LEP208_SLHA1_convention_xsec_selserbar(triplet<double>& result)
    {
      using namespace Pipes::LEP208_SLHA1_convention_xsec_selserbar;
      const static double tol = runOptions->getValueOrDef<double>(1e-2, "gauge_mixing_tolerance");
      const static bool pt_error = runOptions->getValueOrDef<bool>(true, "gauge_mixing_tolerance_invalidates_point_only");
      get_sigma_ee_ll(result, 208.0, 1, 1, 2, tol, pt_error, *Dep::MSSM_spectrum, Dep::Z_decay_rates->width_in_GeV, true);
    }
    void LEP208_SLHA1_convention_xsec_serserbar(triplet<double>& result)
    {
      using namespace Pipes::LEP208_SLHA1_convention_xsec_serserbar;
      const static double tol = runOptions->getValueOrDef<double>(1e-2, "gauge_mixing_tolerance");
      const static bool pt_error = runOptions->getValueOrDef<bool>(true, "gauge_mixing_tolerance_invalidates_point_only");
      get_sigma_ee_ll(result, 208.0, 1, 2, 2, tol, pt_error, *Dep::MSSM_spectrum, Dep::Z_decay_rates->width_in_GeV, true);
    }
    void LEP208_SLHA1_convention_xsec_serselbar(triplet<double>& result)
    {
      result = *Pipes::LEP208_SLHA1_convention_xsec_serselbar::Dep::LEP208_xsec_selserbar;
    }
    void LEP208_SLHA1_convention_xsec_se1se1bar(triplet<double>& result)
    {
      using namespace Pipes::LEP208_SLHA1_convention_xsec_se1se1bar;
      const static double tol = runOptions->getValueOrDef<double>(1e-2, "family_mixing_tolerance");
      const static bool pt_error = runOptions->getValueOrDef<bool>(true, "family_mixing_tolerance_invalidates_point_only");
      get_sigma_ee_ll(result, 208.0, 1, 1, 1, tol, pt_error, *Dep::MSSM_spectrum, Dep::Z_decay_rates->width_in_GeV, false);
    }
    void LEP208_SLHA1_convention_xsec_se1se2bar(triplet<double>& result)
    {
      using namespace Pipes::LEP208_SLHA1_convention_xsec_se1se2bar;
      const static double tol = runOptions->getValueOrDef<double>(1e-2, "family_mixing_tolerance");
      const static bool pt_error = runOptions->getValueOrDef<bool>(true, "family_mixing_tolerance_invalidates_point_only");
      get_sigma_ee_ll(result, 208.0, 1, 1, 2, tol, pt_error, *Dep::MSSM_spectrum, Dep::Z_decay_rates->width_in_GeV, false);
    }
    void LEP208_SLHA1_convention_xsec_se2se2bar(triplet<double>& result)
    {
      using namespace Pipes::LEP208_SLHA1_convention_xsec_se2se2bar;
      const static double tol = runOptions->getValueOrDef<double>(1e-2, "family_mixing_tolerance");
      const static bool pt_error = runOptions->getValueOrDef<bool>(true, "family_mixing_tolerance_invalidates_point_only");
      get_sigma_ee_ll(result, 208.0, 1, 2, 2, tol, pt_error, *Dep::MSSM_spectrum, Dep::Z_decay_rates->width_in_GeV, false);
    }
    void LEP208_SLHA1_convention_xsec_se2se1bar(triplet<double>& result)
    {
      result = *Pipes::LEP208_SLHA1_convention_xsec_se2se1bar::Dep::LEP208_xsec_se1se2bar;
    }
    /// @}

    /// ee --> smuon pair production cross-sections at 208 GeV
    /// @{
    void LEP208_SLHA1_convention_xsec_smulsmulbar(triplet<double>& result)
    {
      using namespace Pipes::LEP208_SLHA1_convention_xsec_smulsmulbar;
      const static double tol = runOptions->getValueOrDef<double>(1e-2, "family_mixing_tolerance");
      const static bool pt_error = runOptions->getValueOrDef<bool>(true, "gauge_mixing_tolerance_invalidates_point_only");

      get_sigma_ee_ll(result, 208.0, 2, 1, 1, tol, pt_error, *Dep::MSSM_spectrum, Dep::Z_decay_rates->width_in_GeV, true);
    }
    void LEP208_SLHA1_convention_xsec_smulsmurbar(triplet<double>& result)
    {
      using namespace Pipes::LEP208_SLHA1_convention_xsec_smulsmurbar;
      const static double tol = runOptions->getValueOrDef<double>(1e-2, "family_mixing_tolerance");
      const static bool pt_error = runOptions->getValueOrDef<bool>(true, "gauge_mixing_tolerance_invalidates_point_only");

      get_sigma_ee_ll(result, 208.0, 2, 1, 2, tol, pt_error, *Dep::MSSM_spectrum, Dep::Z_decay_rates->width_in_GeV, true);
    }
    void LEP208_SLHA1_convention_xsec_smursmurbar(triplet<double>& result)
    {
      using namespace Pipes::LEP208_SLHA1_convention_xsec_smursmurbar;
      const static double tol = runOptions->getValueOrDef<double>(1e-2, "family_mixing_tolerance");
      const static bool pt_error = runOptions->getValueOrDef<bool>(true, "gauge_mixing_tolerance_invalidates_point_only");

      get_sigma_ee_ll(result, 208.0, 2, 2, 2, tol, pt_error, *Dep::MSSM_spectrum, Dep::Z_decay_rates->width_in_GeV, true);
    }
    void LEP208_SLHA1_convention_xsec_smursmulbar(triplet<double>& result)
    {
      result = *Pipes::LEP208_SLHA1_convention_xsec_smursmulbar::Dep::LEP208_xsec_smulsmurbar;
    }
    void LEP208_SLHA1_convention_xsec_smu1smu1bar(triplet<double>& result)
    {
      using namespace Pipes::LEP208_SLHA1_convention_xsec_smu1smu1bar;
      const static double tol = runOptions->getValueOrDef<double>(1e-2, "family_mixing_tolerance");
      const static bool pt_error = runOptions->getValueOrDef<bool>(true, "family_mixing_tolerance_invalidates_point_only");

      get_sigma_ee_ll(result, 208.0, 2, 1, 1, tol, pt_error, *Dep::MSSM_spectrum, Dep::Z_decay_rates->width_in_GeV, false);
    }
    void LEP208_SLHA1_convention_xsec_smu1smu2bar(triplet<double>& result)
    {
      using namespace Pipes::LEP208_SLHA1_convention_xsec_smu1smu2bar;
      const static double tol = runOptions->getValueOrDef<double>(1e-2, "family_mixing_tolerance");
      const static bool pt_error = runOptions->getValueOrDef<bool>(true, "family_mixing_tolerance_invalidates_point_only");

      get_sigma_ee_ll(result, 208.0, 2, 1, 2, tol, pt_error, *Dep::MSSM_spectrum, Dep::Z_decay_rates->width_in_GeV, false);
    }
    void LEP208_SLHA1_convention_xsec_smu2smu2bar(triplet<double>& result)
    {
      using namespace Pipes::LEP208_SLHA1_convention_xsec_smu2smu2bar;
      const static double tol = runOptions->getValueOrDef<double>(1e-2, "family_mixing_tolerance");
      const static bool pt_error = runOptions->getValueOrDef<bool>(true, "family_mixing_tolerance_invalidates_point_only");

      get_sigma_ee_ll(result, 208.0, 2, 2, 2, tol, pt_error, *Dep::MSSM_spectrum, Dep::Z_decay_rates->width_in_GeV, false);
    }
    void LEP208_SLHA1_convention_xsec_smu2smu1bar(triplet<double>& result)
    {
      result = *Pipes::LEP208_SLHA1_convention_xsec_smu2smu1bar::Dep::LEP208_xsec_smu1smu2bar;
    }
    /// @}

    /// ee --> stau pair production cross-sections at 208 GeV
    /// @{
    void LEP208_SLHA1_convention_xsec_staulstaulbar(triplet<double>& result)
    {
      using namespace Pipes::LEP208_SLHA1_convention_xsec_staulstaulbar;
      const static double tol = runOptions->getValueOrDef<double>(1e-2, "family_mixing_tolerance");
      const static bool pt_error = runOptions->getValueOrDef<bool>(true, "gauge_mixing_tolerance_invalidates_point_only");

      get_sigma_ee_ll(result, 208.0, 3, 1, 1, tol, pt_error, *Dep::MSSM_spectrum, Dep::Z_decay_rates->width_in_GeV, true);
    }
    void LEP208_SLHA1_convention_xsec_staulstaurbar(triplet<double>& result)
    {
      using namespace Pipes::LEP208_SLHA1_convention_xsec_staulstaurbar;
      const static double tol = runOptions->getValueOrDef<double>(1e-2, "family_mixing_tolerance");
      const static bool pt_error = runOptions->getValueOrDef<bool>(true, "gauge_mixing_tolerance_invalidates_point_only");

      get_sigma_ee_ll(result, 208.0, 3, 1, 2, tol, pt_error, *Dep::MSSM_spectrum, Dep::Z_decay_rates->width_in_GeV, true);
    }
    void LEP208_SLHA1_convention_xsec_staurstaurbar(triplet<double>& result)
    {
      using namespace Pipes::LEP208_SLHA1_convention_xsec_staurstaurbar;
      const static double tol = runOptions->getValueOrDef<double>(1e-2, "family_mixing_tolerance");
      const static bool pt_error = runOptions->getValueOrDef<bool>(true, "gauge_mixing_tolerance_invalidates_point_only");

      get_sigma_ee_ll(result, 208.0, 3, 2, 2, tol, pt_error, *Dep::MSSM_spectrum, Dep::Z_decay_rates->width_in_GeV, true);
    }
    void LEP208_SLHA1_convention_xsec_staurstaulbar(triplet<double>& result)
    {
      result = *Pipes::LEP208_SLHA1_convention_xsec_staurstaulbar::Dep::LEP208_xsec_staulstaurbar;
    }
    void LEP208_SLHA1_convention_xsec_stau1stau1bar(triplet<double>& result)
    {
      using namespace Pipes::LEP208_SLHA1_convention_xsec_stau1stau1bar;
      const static double tol = runOptions->getValueOrDef<double>(1e-2, "family_mixing_tolerance");
      const static bool pt_error = runOptions->getValueOrDef<bool>(true, "family_mixing_tolerance_invalidates_point_only");

      get_sigma_ee_ll(result, 208.0, 3, 1, 1, tol, pt_error, *Dep::MSSM_spectrum, Dep::Z_decay_rates->width_in_GeV, false);
    }
    void LEP208_SLHA1_convention_xsec_stau1stau2bar(triplet<double>& result)
    {
      using namespace Pipes::LEP208_SLHA1_convention_xsec_stau1stau2bar;
      const static double tol = runOptions->getValueOrDef<double>(1e-2, "family_mixing_tolerance");
      const static bool pt_error = runOptions->getValueOrDef<bool>(true, "family_mixing_tolerance_invalidates_point_only");

      get_sigma_ee_ll(result, 208.0, 3, 1, 2, tol, pt_error, *Dep::MSSM_spectrum, Dep::Z_decay_rates->width_in_GeV, false);
    }
    void LEP208_SLHA1_convention_xsec_stau2stau2bar(triplet<double>& result)
    {
      using namespace Pipes::LEP208_SLHA1_convention_xsec_stau2stau2bar;
      const static double tol = runOptions->getValueOrDef<double>(1e-2, "family_mixing_tolerance");
      const static bool pt_error = runOptions->getValueOrDef<bool>(true, "family_mixing_tolerance_invalidates_point_only");

      get_sigma_ee_ll(result, 208.0, 3, 2, 2, tol, pt_error, *Dep::MSSM_spectrum, Dep::Z_decay_rates->width_in_GeV, false);
    }
    void LEP208_SLHA1_convention_xsec_stau2stau1bar(triplet<double>& result)
    {
      result = *Pipes::LEP208_SLHA1_convention_xsec_stau2stau1bar::Dep::LEP208_xsec_stau1stau2bar;
    }
    /// @}


    /// ee --> neutralino pair production cross-sections at 208 GeV
    /// @{
    void LEP208_SLHA1_convention_xsec_chi00_11(triplet<double>& result)
    {
      using namespace Pipes::LEP208_SLHA1_convention_xsec_chi00_11;
      const static double tol = runOptions->getValueOrDef<double>(1e-2, "family_mixing_tolerance");
      const static bool pt_error = runOptions->getValueOrDef<bool>(true, "off_diagonal_tolerance_invalidates_point_only");

      get_sigma_ee_chi00(result, 208.0, 1, 1, tol, pt_error, *Dep::MSSM_spectrum, Dep::Z_decay_rates->width_in_GeV);
    }
    void LEP208_SLHA1_convention_xsec_chi00_12(triplet<double>& result)
    {
      using namespace Pipes::LEP208_SLHA1_convention_xsec_chi00_12;
      const static double tol = runOptions->getValueOrDef<double>(1e-2, "family_mixing_tolerance");
      const static bool pt_error = runOptions->getValueOrDef<bool>(true, "off_diagonal_tolerance_invalidates_point_only");

      get_sigma_ee_chi00(result, 208.0, 1, 2, tol, pt_error, *Dep::MSSM_spectrum, Dep::Z_decay_rates->width_in_GeV);
    }
    void LEP208_SLHA1_convention_xsec_chi00_13(triplet<double>& result)
    {
      using namespace Pipes::LEP208_SLHA1_convention_xsec_chi00_13;
      const static double tol = runOptions->getValueOrDef<double>(1e-2, "family_mixing_tolerance");
      const static bool pt_error = runOptions->getValueOrDef<bool>(true, "off_diagonal_tolerance_invalidates_point_only");

      get_sigma_ee_chi00(result, 208.0, 1, 3, tol, pt_error, *Dep::MSSM_spectrum, Dep::Z_decay_rates->width_in_GeV);
    }
    void LEP208_SLHA1_convention_xsec_chi00_14(triplet<double>& result)
    {
      using namespace Pipes::LEP208_SLHA1_convention_xsec_chi00_14;
      const static double tol = runOptions->getValueOrDef<double>(1e-2, "family_mixing_tolerance");
      const static bool pt_error = runOptions->getValueOrDef<bool>(true, "off_diagonal_tolerance_invalidates_point_only");

      get_sigma_ee_chi00(result, 208.0, 1, 4, tol, pt_error, *Dep::MSSM_spectrum, Dep::Z_decay_rates->width_in_GeV);
    }
    void LEP208_SLHA1_convention_xsec_chi00_22(triplet<double>& result)
    {
      using namespace Pipes::LEP208_SLHA1_convention_xsec_chi00_22;
      const static double tol = runOptions->getValueOrDef<double>(1e-2, "family_mixing_tolerance");
      const static bool pt_error = runOptions->getValueOrDef<bool>(true, "off_diagonal_tolerance_invalidates_point_only");

      get_sigma_ee_chi00(result, 208.0, 2, 2, tol, pt_error, *Dep::MSSM_spectrum, Dep::Z_decay_rates->width_in_GeV);
    }
    void LEP208_SLHA1_convention_xsec_chi00_23(triplet<double>& result)
    {
      using namespace Pipes::LEP208_SLHA1_convention_xsec_chi00_23;
      const static double tol = runOptions->getValueOrDef<double>(1e-2, "family_mixing_tolerance");
      const static bool pt_error = runOptions->getValueOrDef<bool>(true, "off_diagonal_tolerance_invalidates_point_only");

      get_sigma_ee_chi00(result, 208.0, 2, 3, tol, pt_error, *Dep::MSSM_spectrum, Dep::Z_decay_rates->width_in_GeV);
    }
    void LEP208_SLHA1_convention_xsec_chi00_24(triplet<double>& result)
    {
      using namespace Pipes::LEP208_SLHA1_convention_xsec_chi00_24;
      const static double tol = runOptions->getValueOrDef<double>(1e-2, "family_mixing_tolerance");
      const static bool pt_error = runOptions->getValueOrDef<bool>(true, "off_diagonal_tolerance_invalidates_point_only");

      get_sigma_ee_chi00(result, 208.0, 2, 4, tol, pt_error, *Dep::MSSM_spectrum, Dep::Z_decay_rates->width_in_GeV);
    }
    void LEP208_SLHA1_convention_xsec_chi00_33(triplet<double>& result)
    {
      using namespace Pipes::LEP208_SLHA1_convention_xsec_chi00_33;
      const static double tol = runOptions->getValueOrDef<double>(1e-2, "family_mixing_tolerance");
      const static bool pt_error = runOptions->getValueOrDef<bool>(true, "off_diagonal_tolerance_invalidates_point_only");

      get_sigma_ee_chi00(result, 208.0, 3, 3, tol, pt_error, *Dep::MSSM_spectrum, Dep::Z_decay_rates->width_in_GeV);
    }
    void LEP208_SLHA1_convention_xsec_chi00_34(triplet<double>& result)
    {
      using namespace Pipes::LEP208_SLHA1_convention_xsec_chi00_34;
      const static double tol = runOptions->getValueOrDef<double>(1e-2, "family_mixing_tolerance");
      const static bool pt_error = runOptions->getValueOrDef<bool>(true, "off_diagonal_tolerance_invalidates_point_only");

      get_sigma_ee_chi00(result, 208.0, 3, 4, tol, pt_error, *Dep::MSSM_spectrum, Dep::Z_decay_rates->width_in_GeV);
    }
    void LEP208_SLHA1_convention_xsec_chi00_44(triplet<double>& result)
    {
      using namespace Pipes::LEP208_SLHA1_convention_xsec_chi00_44;
      const static double tol = runOptions->getValueOrDef<double>(1e-2, "family_mixing_tolerance");
      const static bool pt_error = runOptions->getValueOrDef<bool>(true, "off_diagonal_tolerance_invalidates_point_only");

      get_sigma_ee_chi00(result, 208.0, 4, 4, tol, pt_error, *Dep::MSSM_spectrum, Dep::Z_decay_rates->width_in_GeV);
    }
    /// @}


    /// ee --> chargino pair production cross-sections at 208 GeV
    /// @{
    void LEP208_SLHA1_convention_xsec_chipm_11(triplet<double>& result)
    {
      using namespace Pipes::LEP208_SLHA1_convention_xsec_chipm_11;
      const static double tol = runOptions->getValueOrDef<double>(1e-2, "family_mixing_tolerance");
      const static bool pt_error = runOptions->getValueOrDef<bool>(true, "off_diagonal_tolerance_invalidates_point_only");

      get_sigma_ee_chipm(result, 208.0, 1, 1, tol, pt_error, *Dep::MSSM_spectrum, Dep::Z_decay_rates->width_in_GeV);
    }
    void LEP208_SLHA1_convention_xsec_chipm_12(triplet<double>& result)
    {
      using namespace Pipes::LEP208_SLHA1_convention_xsec_chipm_12;
      const static double tol = runOptions->getValueOrDef<double>(1e-2, "family_mixing_tolerance");
      const static bool pt_error = runOptions->getValueOrDef<bool>(true, "off_diagonal_tolerance_invalidates_point_only");

      get_sigma_ee_chipm(result, 208.0, 1, 2, tol, pt_error, *Dep::MSSM_spectrum, Dep::Z_decay_rates->width_in_GeV);
    }
    void LEP208_SLHA1_convention_xsec_chipm_22(triplet<double>& result)
    {
      using namespace Pipes::LEP208_SLHA1_convention_xsec_chipm_22;
      const static double tol = runOptions->getValueOrDef<double>(1e-2, "family_mixing_tolerance");
      const static bool pt_error = runOptions->getValueOrDef<bool>(true, "off_diagonal_tolerance_invalidates_point_only");

      get_sigma_ee_chipm(result, 208.0, 2, 2, tol, pt_error, *Dep::MSSM_spectrum, Dep::Z_decay_rates->width_in_GeV);
    }
    void LEP208_SLHA1_convention_xsec_chipm_21(triplet<double>& result)
    {
      result = *Pipes::LEP208_SLHA1_convention_xsec_chipm_21::Dep::LEP208_xsec_chipm_12;
    }
    /// @}


    /// ee --> selectron pair production cross-sections at 205 GeV
    /// @{
    void LEP205_SLHA1_convention_xsec_selselbar(triplet<double>& result)
    {
      using namespace Pipes::LEP205_SLHA1_convention_xsec_selselbar;
      const static double tol = runOptions->getValueOrDef<double>(1e-2, "family_mixing_tolerance");
      const static bool pt_error = runOptions->getValueOrDef<bool>(true, "gauge_mixing_tolerance_invalidates_point_only");

      get_sigma_ee_ll(result, 205.0, 1, 1, 1, tol, pt_error, *Dep::MSSM_spectrum, Dep::Z_decay_rates->width_in_GeV, true);
    }
    void LEP205_SLHA1_convention_xsec_selserbar(triplet<double>& result)
    {
      using namespace Pipes::LEP205_SLHA1_convention_xsec_selserbar;
      const static double tol = runOptions->getValueOrDef<double>(1e-2, "family_mixing_tolerance");
      const static bool pt_error = runOptions->getValueOrDef<bool>(true, "gauge_mixing_tolerance_invalidates_point_only");

      get_sigma_ee_ll(result, 205.0, 1, 1, 2, tol, pt_error, *Dep::MSSM_spectrum, Dep::Z_decay_rates->width_in_GeV, true);
    }
    void LEP205_SLHA1_convention_xsec_serserbar(triplet<double>& result)
    {
      using namespace Pipes::LEP205_SLHA1_convention_xsec_serserbar;
      const static double tol = runOptions->getValueOrDef<double>(1e-2, "family_mixing_tolerance");
      const static bool pt_error = runOptions->getValueOrDef<bool>(true, "gauge_mixing_tolerance_invalidates_point_only");

      get_sigma_ee_ll(result, 205.0, 1, 2, 2, tol, pt_error, *Dep::MSSM_spectrum, Dep::Z_decay_rates->width_in_GeV, true);
    }
    void LEP205_SLHA1_convention_xsec_serselbar(triplet<double>& result)
    {
      result = *Pipes::LEP205_SLHA1_convention_xsec_serselbar::Dep::LEP205_xsec_selserbar;
    }
    void LEP205_SLHA1_convention_xsec_se1se1bar(triplet<double>& result)
    {
      using namespace Pipes::LEP205_SLHA1_convention_xsec_se1se1bar;
      const static double tol = runOptions->getValueOrDef<double>(1e-2, "family_mixing_tolerance");
      const static bool pt_error = runOptions->getValueOrDef<bool>(true, "family_mixing_tolerance_invalidates_point_only");

      get_sigma_ee_ll(result, 205.0, 1, 1, 1, tol, pt_error, *Dep::MSSM_spectrum, Dep::Z_decay_rates->width_in_GeV, false);
    }
    void LEP205_SLHA1_convention_xsec_se1se2bar(triplet<double>& result)
    {
      using namespace Pipes::LEP205_SLHA1_convention_xsec_se1se2bar;
      const static double tol = runOptions->getValueOrDef<double>(1e-2, "family_mixing_tolerance");
      const static bool pt_error = runOptions->getValueOrDef<bool>(true, "family_mixing_tolerance_invalidates_point_only");

      get_sigma_ee_ll(result, 205.0, 1, 1, 2, tol, pt_error, *Dep::MSSM_spectrum, Dep::Z_decay_rates->width_in_GeV, false);
    }
    void LEP205_SLHA1_convention_xsec_se2se2bar(triplet<double>& result)
    {
      using namespace Pipes::LEP205_SLHA1_convention_xsec_se2se2bar;
      const static double tol = runOptions->getValueOrDef<double>(1e-2, "family_mixing_tolerance");
      const static bool pt_error = runOptions->getValueOrDef<bool>(true, "family_mixing_tolerance_invalidates_point_only");

      get_sigma_ee_ll(result, 205.0, 1, 2, 2, tol, pt_error, *Dep::MSSM_spectrum, Dep::Z_decay_rates->width_in_GeV, false);
    }
    void LEP205_SLHA1_convention_xsec_se2se1bar(triplet<double>& result)
    {
      result = *Pipes::LEP205_SLHA1_convention_xsec_se2se1bar::Dep::LEP205_xsec_se1se2bar;
    }
    /// @}

    /// ee --> smuon pair production cross-sections at 205 GeV
    /// @{
    void LEP205_SLHA1_convention_xsec_smulsmulbar(triplet<double>& result)
    {
      using namespace Pipes::LEP205_SLHA1_convention_xsec_smulsmulbar;
      const static double tol = runOptions->getValueOrDef<double>(1e-2, "family_mixing_tolerance");
      const static bool pt_error = runOptions->getValueOrDef<bool>(true, "gauge_mixing_tolerance_invalidates_point_only");

      get_sigma_ee_ll(result, 205.0, 2, 1, 1, tol, pt_error, *Dep::MSSM_spectrum, Dep::Z_decay_rates->width_in_GeV, true);
    }
    void LEP205_SLHA1_convention_xsec_smulsmurbar(triplet<double>& result)
    {
      using namespace Pipes::LEP205_SLHA1_convention_xsec_smulsmurbar;
      const static double tol = runOptions->getValueOrDef<double>(1e-2, "family_mixing_tolerance");
      const static bool pt_error = runOptions->getValueOrDef<bool>(true, "gauge_mixing_tolerance_invalidates_point_only");

      get_sigma_ee_ll(result, 205.0, 2, 1, 2, tol, pt_error, *Dep::MSSM_spectrum, Dep::Z_decay_rates->width_in_GeV, true);
    }
    void LEP205_SLHA1_convention_xsec_smursmurbar(triplet<double>& result)
    {
      using namespace Pipes::LEP205_SLHA1_convention_xsec_smursmurbar;
      const static double tol = runOptions->getValueOrDef<double>(1e-2, "family_mixing_tolerance");
      const static bool pt_error = runOptions->getValueOrDef<bool>(true, "gauge_mixing_tolerance_invalidates_point_only");

      get_sigma_ee_ll(result, 205.0, 2, 2, 2, tol, pt_error, *Dep::MSSM_spectrum, Dep::Z_decay_rates->width_in_GeV, true);
    }
    void LEP205_SLHA1_convention_xsec_smursmulbar(triplet<double>& result)
    {
      result = *Pipes::LEP205_SLHA1_convention_xsec_smursmulbar::Dep::LEP205_xsec_smulsmurbar;
    }
    void LEP205_SLHA1_convention_xsec_smu1smu1bar(triplet<double>& result)
    {
      using namespace Pipes::LEP205_SLHA1_convention_xsec_smu1smu1bar;
      const static double tol = runOptions->getValueOrDef<double>(1e-2, "family_mixing_tolerance");
      const static bool pt_error = runOptions->getValueOrDef<bool>(true, "family_mixing_tolerance_invalidates_point_only");

      get_sigma_ee_ll(result, 205.0, 2, 1, 1, tol, pt_error, *Dep::MSSM_spectrum, Dep::Z_decay_rates->width_in_GeV, false);
    }
    void LEP205_SLHA1_convention_xsec_smu1smu2bar(triplet<double>& result)
    {
      using namespace Pipes::LEP205_SLHA1_convention_xsec_smu1smu2bar;
      const static double tol = runOptions->getValueOrDef<double>(1e-2, "family_mixing_tolerance");
      const static bool pt_error = runOptions->getValueOrDef<bool>(true, "family_mixing_tolerance_invalidates_point_only");

      get_sigma_ee_ll(result, 205.0, 2, 1, 2, tol, pt_error, *Dep::MSSM_spectrum, Dep::Z_decay_rates->width_in_GeV, false);
    }
    void LEP205_SLHA1_convention_xsec_smu2smu2bar(triplet<double>& result)
    {
      using namespace Pipes::LEP205_SLHA1_convention_xsec_smu2smu2bar;
      const static double tol = runOptions->getValueOrDef<double>(1e-2, "family_mixing_tolerance");
      const static bool pt_error = runOptions->getValueOrDef<bool>(true, "family_mixing_tolerance_invalidates_point_only");

      get_sigma_ee_ll(result, 205.0, 2, 2, 2, tol, pt_error, *Dep::MSSM_spectrum, Dep::Z_decay_rates->width_in_GeV, false);
    }
    void LEP205_SLHA1_convention_xsec_smu2smu1bar(triplet<double>& result)
    {
      result = *Pipes::LEP205_SLHA1_convention_xsec_smu2smu1bar::Dep::LEP205_xsec_smu1smu2bar;
    }
    /// @}

    /// ee --> stau pair production cross-sections at 205 GeV
    /// @{
    void LEP205_SLHA1_convention_xsec_staulstaulbar(triplet<double>& result)
    {
      using namespace Pipes::LEP205_SLHA1_convention_xsec_staulstaulbar;
      const static double tol = runOptions->getValueOrDef<double>(1e-2, "family_mixing_tolerance");
      const static bool pt_error = runOptions->getValueOrDef<bool>(true, "gauge_mixing_tolerance_invalidates_point_only");

      get_sigma_ee_ll(result, 205.0, 3, 1, 1, tol, pt_error, *Dep::MSSM_spectrum, Dep::Z_decay_rates->width_in_GeV, true);
    }
    void LEP205_SLHA1_convention_xsec_staulstaurbar(triplet<double>& result)
    {
      using namespace Pipes::LEP205_SLHA1_convention_xsec_staulstaurbar;
      const static double tol = runOptions->getValueOrDef<double>(1e-2, "family_mixing_tolerance");
      const static bool pt_error = runOptions->getValueOrDef<bool>(true, "gauge_mixing_tolerance_invalidates_point_only");

      get_sigma_ee_ll(result, 205.0, 3, 1, 2, tol, pt_error, *Dep::MSSM_spectrum, Dep::Z_decay_rates->width_in_GeV, true);
    }
    void LEP205_SLHA1_convention_xsec_staurstaurbar(triplet<double>& result)
    {
      using namespace Pipes::LEP205_SLHA1_convention_xsec_staurstaurbar;
      const static double tol = runOptions->getValueOrDef<double>(1e-2, "family_mixing_tolerance");
      const static bool pt_error = runOptions->getValueOrDef<bool>(true, "gauge_mixing_tolerance_invalidates_point_only");

      get_sigma_ee_ll(result, 205.0, 3, 2, 2, tol, pt_error, *Dep::MSSM_spectrum, Dep::Z_decay_rates->width_in_GeV, true);
    }
    void LEP205_SLHA1_convention_xsec_staurstaulbar(triplet<double>& result)
    {
      result = *Pipes::LEP205_SLHA1_convention_xsec_staurstaulbar::Dep::LEP205_xsec_staulstaurbar;
    }
    void LEP205_SLHA1_convention_xsec_stau1stau1bar(triplet<double>& result)
    {
      using namespace Pipes::LEP205_SLHA1_convention_xsec_stau1stau1bar;
      const static double tol = runOptions->getValueOrDef<double>(1e-2, "family_mixing_tolerance");
      const static bool pt_error = runOptions->getValueOrDef<bool>(true, "family_mixing_tolerance_invalidates_point_only");

      get_sigma_ee_ll(result, 205.0, 3, 1, 1, tol, pt_error, *Dep::MSSM_spectrum, Dep::Z_decay_rates->width_in_GeV, false);
    }
    void LEP205_SLHA1_convention_xsec_stau1stau2bar(triplet<double>& result)
    {
      using namespace Pipes::LEP205_SLHA1_convention_xsec_stau1stau2bar;
      const static double tol = runOptions->getValueOrDef<double>(1e-2, "family_mixing_tolerance");
      const static bool pt_error = runOptions->getValueOrDef<bool>(true, "family_mixing_tolerance_invalidates_point_only");

      get_sigma_ee_ll(result, 205.0, 3, 1, 2, tol, pt_error, *Dep::MSSM_spectrum, Dep::Z_decay_rates->width_in_GeV, false);
    }
    void LEP205_SLHA1_convention_xsec_stau2stau2bar(triplet<double>& result)
    {
      using namespace Pipes::LEP205_SLHA1_convention_xsec_stau2stau2bar;
      const static double tol = runOptions->getValueOrDef<double>(1e-2, "family_mixing_tolerance");
      const static bool pt_error = runOptions->getValueOrDef<bool>(true, "family_mixing_tolerance_invalidates_point_only");

      get_sigma_ee_ll(result, 205.0, 3, 2, 2, tol, pt_error, *Dep::MSSM_spectrum, Dep::Z_decay_rates->width_in_GeV, false);
    }
    void LEP205_SLHA1_convention_xsec_stau2stau1bar(triplet<double>& result)
    {
      result = *Pipes::LEP205_SLHA1_convention_xsec_stau2stau1bar::Dep::LEP205_xsec_stau1stau2bar;
    }
    /// @}


    /// ee --> neutralino pair production cross-sections at 205 GeV
    /// @{
    void LEP205_SLHA1_convention_xsec_chi00_11(triplet<double>& result)
    {
      using namespace Pipes::LEP205_SLHA1_convention_xsec_chi00_11;
      const static double tol = runOptions->getValueOrDef<double>(1e-2, "family_mixing_tolerance");
      const static bool pt_error = runOptions->getValueOrDef<bool>(true, "off_diagonal_tolerance_invalidates_point_only");

      get_sigma_ee_chi00(result, 205.0, 1, 1, tol, pt_error, *Dep::MSSM_spectrum, Dep::Z_decay_rates->width_in_GeV);
    }
    void LEP205_SLHA1_convention_xsec_chi00_12(triplet<double>& result)
    {
      using namespace Pipes::LEP205_SLHA1_convention_xsec_chi00_12;
      const static double tol = runOptions->getValueOrDef<double>(1e-2, "family_mixing_tolerance");
      const static bool pt_error = runOptions->getValueOrDef<bool>(true, "off_diagonal_tolerance_invalidates_point_only");

      get_sigma_ee_chi00(result, 205.0, 1, 2, tol, pt_error, *Dep::MSSM_spectrum, Dep::Z_decay_rates->width_in_GeV);
    }
    void LEP205_SLHA1_convention_xsec_chi00_13(triplet<double>& result)
    {
      using namespace Pipes::LEP205_SLHA1_convention_xsec_chi00_13;
      const static double tol = runOptions->getValueOrDef<double>(1e-2, "family_mixing_tolerance");
      const static bool pt_error = runOptions->getValueOrDef<bool>(true, "off_diagonal_tolerance_invalidates_point_only");

      get_sigma_ee_chi00(result, 205.0, 1, 3, tol, pt_error, *Dep::MSSM_spectrum, Dep::Z_decay_rates->width_in_GeV);
    }
    void LEP205_SLHA1_convention_xsec_chi00_14(triplet<double>& result)
    {
      using namespace Pipes::LEP205_SLHA1_convention_xsec_chi00_14;
      const static double tol = runOptions->getValueOrDef<double>(1e-2, "family_mixing_tolerance");
      const static bool pt_error = runOptions->getValueOrDef<bool>(true, "off_diagonal_tolerance_invalidates_point_only");

      get_sigma_ee_chi00(result, 205.0, 1, 4, tol, pt_error, *Dep::MSSM_spectrum, Dep::Z_decay_rates->width_in_GeV);
    }
    void LEP205_SLHA1_convention_xsec_chi00_22(triplet<double>& result)
    {
      using namespace Pipes::LEP205_SLHA1_convention_xsec_chi00_22;
      const static double tol = runOptions->getValueOrDef<double>(1e-2, "family_mixing_tolerance");
      const static bool pt_error = runOptions->getValueOrDef<bool>(true, "off_diagonal_tolerance_invalidates_point_only");

      get_sigma_ee_chi00(result, 205.0, 2, 2, tol, pt_error, *Dep::MSSM_spectrum, Dep::Z_decay_rates->width_in_GeV);
    }
    void LEP205_SLHA1_convention_xsec_chi00_23(triplet<double>& result)
    {
      using namespace Pipes::LEP205_SLHA1_convention_xsec_chi00_23;
      const static double tol = runOptions->getValueOrDef<double>(1e-2, "family_mixing_tolerance");
      const static bool pt_error = runOptions->getValueOrDef<bool>(true, "off_diagonal_tolerance_invalidates_point_only");

      get_sigma_ee_chi00(result, 205.0, 2, 3, tol, pt_error, *Dep::MSSM_spectrum, Dep::Z_decay_rates->width_in_GeV);
    }
    void LEP205_SLHA1_convention_xsec_chi00_24(triplet<double>& result)
    {
      using namespace Pipes::LEP205_SLHA1_convention_xsec_chi00_24;
      const static double tol = runOptions->getValueOrDef<double>(1e-2, "family_mixing_tolerance");
      const static bool pt_error = runOptions->getValueOrDef<bool>(true, "off_diagonal_tolerance_invalidates_point_only");

      get_sigma_ee_chi00(result, 205.0, 2, 4, tol, pt_error, *Dep::MSSM_spectrum, Dep::Z_decay_rates->width_in_GeV);
    }
    void LEP205_SLHA1_convention_xsec_chi00_33(triplet<double>& result)
    {
      using namespace Pipes::LEP205_SLHA1_convention_xsec_chi00_33;
      const static double tol = runOptions->getValueOrDef<double>(1e-2, "family_mixing_tolerance");
      const static bool pt_error = runOptions->getValueOrDef<bool>(true, "off_diagonal_tolerance_invalidates_point_only");

      get_sigma_ee_chi00(result, 205.0, 3, 3, tol, pt_error, *Dep::MSSM_spectrum, Dep::Z_decay_rates->width_in_GeV);
    }
    void LEP205_SLHA1_convention_xsec_chi00_34(triplet<double>& result)
    {
      using namespace Pipes::LEP205_SLHA1_convention_xsec_chi00_34;
      const static double tol = runOptions->getValueOrDef<double>(1e-2, "family_mixing_tolerance");
      const static bool pt_error = runOptions->getValueOrDef<bool>(true, "off_diagonal_tolerance_invalidates_point_only");

      get_sigma_ee_chi00(result, 205.0, 3, 4, tol, pt_error, *Dep::MSSM_spectrum, Dep::Z_decay_rates->width_in_GeV);
    }
    void LEP205_SLHA1_convention_xsec_chi00_44(triplet<double>& result)
    {
      using namespace Pipes::LEP205_SLHA1_convention_xsec_chi00_44;
      const static double tol = runOptions->getValueOrDef<double>(1e-2, "family_mixing_tolerance");
      const static bool pt_error = runOptions->getValueOrDef<bool>(true, "off_diagonal_tolerance_invalidates_point_only");

      get_sigma_ee_chi00(result, 205.0, 4, 4, tol, pt_error, *Dep::MSSM_spectrum, Dep::Z_decay_rates->width_in_GeV);
    }
    /// @}


    /// ee --> chargino pair production cross-sections at 205 GeV
    /// @{
    void LEP205_SLHA1_convention_xsec_chipm_11(triplet<double>& result)
    {
      using namespace Pipes::LEP205_SLHA1_convention_xsec_chipm_11;
      const static double tol = runOptions->getValueOrDef<double>(1e-2, "family_mixing_tolerance");
      const static bool pt_error = runOptions->getValueOrDef<bool>(true, "off_diagonal_tolerance_invalidates_point_only");

      get_sigma_ee_chipm(result, 205.0, 1, 1, tol, pt_error, *Dep::MSSM_spectrum, Dep::Z_decay_rates->width_in_GeV);
    }
    void LEP205_SLHA1_convention_xsec_chipm_12(triplet<double>& result)
    {
      using namespace Pipes::LEP205_SLHA1_convention_xsec_chipm_12;
      const static double tol = runOptions->getValueOrDef<double>(1e-2, "family_mixing_tolerance");
      const static bool pt_error = runOptions->getValueOrDef<bool>(true, "off_diagonal_tolerance_invalidates_point_only");

      get_sigma_ee_chipm(result, 205.0, 1, 2, tol, pt_error, *Dep::MSSM_spectrum, Dep::Z_decay_rates->width_in_GeV);
    }
    void LEP205_SLHA1_convention_xsec_chipm_22(triplet<double>& result)
    {
      using namespace Pipes::LEP205_SLHA1_convention_xsec_chipm_22;
      const static double tol = runOptions->getValueOrDef<double>(1e-2, "family_mixing_tolerance");
      const static bool pt_error = runOptions->getValueOrDef<bool>(true, "off_diagonal_tolerance_invalidates_point_only");

      get_sigma_ee_chipm(result, 205.0, 2, 2, tol, pt_error, *Dep::MSSM_spectrum, Dep::Z_decay_rates->width_in_GeV);
    }
    void LEP205_SLHA1_convention_xsec_chipm_21(triplet<double>& result)
    {
      result = *Pipes::LEP205_SLHA1_convention_xsec_chipm_21::Dep::LEP205_xsec_chipm_12;
    }

    /// ee --> selectron pair production cross-sections at 188.6 GeV
    /// @{
    void LEP188_SLHA1_convention_xsec_selselbar(triplet<double>& result)
    {
      using namespace Pipes::LEP188_SLHA1_convention_xsec_selselbar;
      const static double tol = runOptions->getValueOrDef<double>(1e-2, "family_mixing_tolerance");
      const static bool pt_error = runOptions->getValueOrDef<bool>(true, "gauge_mixing_tolerance_invalidates_point_only");

      get_sigma_ee_ll(result, 188.6, 1, 1, 1, tol, pt_error, *Dep::MSSM_spectrum, Dep::Z_decay_rates->width_in_GeV, true);
    }
    void LEP188_SLHA1_convention_xsec_selserbar(triplet<double>& result)
    {
      using namespace Pipes::LEP188_SLHA1_convention_xsec_selserbar;
      const static double tol = runOptions->getValueOrDef<double>(1e-2, "family_mixing_tolerance");
      const static bool pt_error = runOptions->getValueOrDef<bool>(true, "gauge_mixing_tolerance_invalidates_point_only");

      get_sigma_ee_ll(result, 188.6, 1, 1, 2, tol, pt_error, *Dep::MSSM_spectrum, Dep::Z_decay_rates->width_in_GeV, true);
    }
    void LEP188_SLHA1_convention_xsec_serserbar(triplet<double>& result)
    {
      using namespace Pipes::LEP188_SLHA1_convention_xsec_serserbar;
      const static double tol = runOptions->getValueOrDef<double>(1e-2, "family_mixing_tolerance");
      const static bool pt_error = runOptions->getValueOrDef<bool>(true, "gauge_mixing_tolerance_invalidates_point_only");

      get_sigma_ee_ll(result, 188.6, 1, 2, 2, tol, pt_error, *Dep::MSSM_spectrum, Dep::Z_decay_rates->width_in_GeV, true);
    }
    void LEP188_SLHA1_convention_xsec_serselbar(triplet<double>& result)
    {
      result = *Pipes::LEP188_SLHA1_convention_xsec_serselbar::Dep::LEP188_xsec_selserbar;
    }
    void LEP188_SLHA1_convention_xsec_se1se1bar(triplet<double>& result)
    {
      using namespace Pipes::LEP188_SLHA1_convention_xsec_se1se1bar;
      const static double tol = runOptions->getValueOrDef<double>(1e-2, "family_mixing_tolerance");
      const static bool pt_error = runOptions->getValueOrDef<bool>(true, "family_mixing_tolerance_invalidates_point_only");

      get_sigma_ee_ll(result, 188.6, 1, 1, 1, tol, pt_error, *Dep::MSSM_spectrum, Dep::Z_decay_rates->width_in_GeV, false);
    }
    void LEP188_SLHA1_convention_xsec_se1se2bar(triplet<double>& result)
    {
      using namespace Pipes::LEP188_SLHA1_convention_xsec_se1se2bar;
      const static double tol = runOptions->getValueOrDef<double>(1e-2, "family_mixing_tolerance");
      const static bool pt_error = runOptions->getValueOrDef<bool>(true, "family_mixing_tolerance_invalidates_point_only");

      get_sigma_ee_ll(result, 188.6, 1, 1, 2, tol, pt_error, *Dep::MSSM_spectrum, Dep::Z_decay_rates->width_in_GeV, false);
    }
    void LEP188_SLHA1_convention_xsec_se2se2bar(triplet<double>& result)
    {
      using namespace Pipes::LEP188_SLHA1_convention_xsec_se2se2bar;
      const static double tol = runOptions->getValueOrDef<double>(1e-2, "family_mixing_tolerance");
      const static bool pt_error = runOptions->getValueOrDef<bool>(true, "family_mixing_tolerance_invalidates_point_only");

      get_sigma_ee_ll(result, 188.6, 1, 2, 2, tol, pt_error, *Dep::MSSM_spectrum, Dep::Z_decay_rates->width_in_GeV, false);
    }
    void LEP188_SLHA1_convention_xsec_se2se1bar(triplet<double>& result)
    {
      result = *Pipes::LEP188_SLHA1_convention_xsec_se2se1bar::Dep::LEP188_xsec_se1se2bar;
    }
    /// @}

    /// ee --> smuon pair production cross-sections at 188.6 GeV
    /// @{
    void LEP188_SLHA1_convention_xsec_smulsmulbar(triplet<double>& result)
    {
      using namespace Pipes::LEP188_SLHA1_convention_xsec_smulsmulbar;
      const static double tol = runOptions->getValueOrDef<double>(1e-2, "family_mixing_tolerance");
      const static bool pt_error = runOptions->getValueOrDef<bool>(true, "gauge_mixing_tolerance_invalidates_point_only");

      get_sigma_ee_ll(result, 188.6, 2, 1, 1, tol, pt_error, *Dep::MSSM_spectrum, Dep::Z_decay_rates->width_in_GeV, true);
    }
    void LEP188_SLHA1_convention_xsec_smulsmurbar(triplet<double>& result)
    {
      using namespace Pipes::LEP188_SLHA1_convention_xsec_smulsmurbar;
      const static double tol = runOptions->getValueOrDef<double>(1e-2, "family_mixing_tolerance");
      const static bool pt_error = runOptions->getValueOrDef<bool>(true, "gauge_mixing_tolerance_invalidates_point_only");

      get_sigma_ee_ll(result, 188.6, 2, 1, 2, tol, pt_error, *Dep::MSSM_spectrum, Dep::Z_decay_rates->width_in_GeV, true);
    }
    void LEP188_SLHA1_convention_xsec_smursmurbar(triplet<double>& result)
    {
      using namespace Pipes::LEP188_SLHA1_convention_xsec_smursmurbar;
      const static double tol = runOptions->getValueOrDef<double>(1e-2, "family_mixing_tolerance");
      const static bool pt_error = runOptions->getValueOrDef<bool>(true, "gauge_mixing_tolerance_invalidates_point_only");

      get_sigma_ee_ll(result, 188.6, 2, 2, 2, tol, pt_error, *Dep::MSSM_spectrum, Dep::Z_decay_rates->width_in_GeV, true);
    }
    void LEP188_SLHA1_convention_xsec_smursmulbar(triplet<double>& result)
    {
      result = *Pipes::LEP188_SLHA1_convention_xsec_smursmulbar::Dep::LEP188_xsec_smulsmurbar;
    }
    void LEP188_SLHA1_convention_xsec_smu1smu1bar(triplet<double>& result)
    {
      using namespace Pipes::LEP188_SLHA1_convention_xsec_smu1smu1bar;
      const static double tol = runOptions->getValueOrDef<double>(1e-2, "family_mixing_tolerance");
      const static bool pt_error = runOptions->getValueOrDef<bool>(true, "family_mixing_tolerance_invalidates_point_only");

      get_sigma_ee_ll(result, 188.6, 2, 1, 1, tol, pt_error, *Dep::MSSM_spectrum, Dep::Z_decay_rates->width_in_GeV, false);
    }
    void LEP188_SLHA1_convention_xsec_smu1smu2bar(triplet<double>& result)
    {
      using namespace Pipes::LEP188_SLHA1_convention_xsec_smu1smu2bar;
      const static double tol = runOptions->getValueOrDef<double>(1e-2, "family_mixing_tolerance");
      const static bool pt_error = runOptions->getValueOrDef<bool>(true, "family_mixing_tolerance_invalidates_point_only");

      get_sigma_ee_ll(result, 188.6, 2, 1, 2, tol, pt_error, *Dep::MSSM_spectrum, Dep::Z_decay_rates->width_in_GeV, false);
    }
    void LEP188_SLHA1_convention_xsec_smu2smu2bar(triplet<double>& result)
    {
      using namespace Pipes::LEP188_SLHA1_convention_xsec_smu2smu2bar;
      const static double tol = runOptions->getValueOrDef<double>(1e-2, "family_mixing_tolerance");
      const static bool pt_error = runOptions->getValueOrDef<bool>(true, "family_mixing_tolerance_invalidates_point_only");

      get_sigma_ee_ll(result, 188.6, 2, 2, 2, tol, pt_error, *Dep::MSSM_spectrum, Dep::Z_decay_rates->width_in_GeV, false);
    }
    void LEP188_SLHA1_convention_xsec_smu2smu1bar(triplet<double>& result)
    {
      result = *Pipes::LEP188_SLHA1_convention_xsec_smu2smu1bar::Dep::LEP188_xsec_smu1smu2bar;
    }
    /// @}

    /// ee --> stau pair production cross-sections at 188.6 GeV
    /// @{
    void LEP188_SLHA1_convention_xsec_staulstaulbar(triplet<double>& result)
    {
      using namespace Pipes::LEP188_SLHA1_convention_xsec_staulstaulbar;
      const static double tol = runOptions->getValueOrDef<double>(1e-2, "family_mixing_tolerance");
      const static bool pt_error = runOptions->getValueOrDef<bool>(true, "gauge_mixing_tolerance_invalidates_point_only");

      get_sigma_ee_ll(result, 188.6, 3, 1, 1, tol, pt_error, *Dep::MSSM_spectrum, Dep::Z_decay_rates->width_in_GeV, true);
    }
    void LEP188_SLHA1_convention_xsec_staulstaurbar(triplet<double>& result)
    {
      using namespace Pipes::LEP188_SLHA1_convention_xsec_staulstaurbar;
      const static double tol = runOptions->getValueOrDef<double>(1e-2, "family_mixing_tolerance");
      const static bool pt_error = runOptions->getValueOrDef<bool>(true, "gauge_mixing_tolerance_invalidates_point_only");

      get_sigma_ee_ll(result, 188.6, 3, 1, 2, tol, pt_error, *Dep::MSSM_spectrum, Dep::Z_decay_rates->width_in_GeV, true);
    }
    void LEP188_SLHA1_convention_xsec_staurstaurbar(triplet<double>& result)
    {
      using namespace Pipes::LEP188_SLHA1_convention_xsec_staurstaurbar;
      const static double tol = runOptions->getValueOrDef<double>(1e-2, "family_mixing_tolerance");
      const static bool pt_error = runOptions->getValueOrDef<bool>(true, "gauge_mixing_tolerance_invalidates_point_only");

      get_sigma_ee_ll(result, 188.6, 3, 2, 2, tol, pt_error, *Dep::MSSM_spectrum, Dep::Z_decay_rates->width_in_GeV, true);
    }
    void LEP188_SLHA1_convention_xsec_staurstaulbar(triplet<double>& result)
    {
      result = *Pipes::LEP188_SLHA1_convention_xsec_staurstaulbar::Dep::LEP188_xsec_staulstaurbar;
    }
    void LEP188_SLHA1_convention_xsec_stau1stau1bar(triplet<double>& result)
    {
      using namespace Pipes::LEP188_SLHA1_convention_xsec_stau1stau1bar;
      const static double tol = runOptions->getValueOrDef<double>(1e-2, "family_mixing_tolerance");
      const static bool pt_error = runOptions->getValueOrDef<bool>(true, "family_mixing_tolerance_invalidates_point_only");

      get_sigma_ee_ll(result, 188.6, 3, 1, 1, tol, pt_error, *Dep::MSSM_spectrum, Dep::Z_decay_rates->width_in_GeV, false);
    }
    void LEP188_SLHA1_convention_xsec_stau1stau2bar(triplet<double>& result)
    {
      using namespace Pipes::LEP188_SLHA1_convention_xsec_stau1stau2bar;
      const static double tol = runOptions->getValueOrDef<double>(1e-2, "family_mixing_tolerance");
      const static bool pt_error = runOptions->getValueOrDef<bool>(true, "family_mixing_tolerance_invalidates_point_only");

      get_sigma_ee_ll(result, 188.6, 3, 1, 2, tol, pt_error, *Dep::MSSM_spectrum, Dep::Z_decay_rates->width_in_GeV, false);
    }
    void LEP188_SLHA1_convention_xsec_stau2stau2bar(triplet<double>& result)
    {
      using namespace Pipes::LEP188_SLHA1_convention_xsec_stau2stau2bar;
      const static double tol = runOptions->getValueOrDef<double>(1e-2, "family_mixing_tolerance");
      const static bool pt_error = runOptions->getValueOrDef<bool>(true, "family_mixing_tolerance_invalidates_point_only");

      get_sigma_ee_ll(result, 188.6, 3, 2, 2, tol, pt_error, *Dep::MSSM_spectrum, Dep::Z_decay_rates->width_in_GeV, false);
    }
    void LEP188_SLHA1_convention_xsec_stau2stau1bar(triplet<double>& result)
    {
      result = *Pipes::LEP188_SLHA1_convention_xsec_stau2stau1bar::Dep::LEP188_xsec_stau1stau2bar;
    }
    /// @}


    /// ee --> neutralino pair production cross-sections at 188.6 GeV
    /// @{
    void LEP188_SLHA1_convention_xsec_chi00_11(triplet<double>& result)
    {
      using namespace Pipes::LEP188_SLHA1_convention_xsec_chi00_11;
      const static double tol = runOptions->getValueOrDef<double>(1e-2, "family_mixing_tolerance");
      const static bool pt_error = runOptions->getValueOrDef<bool>(true, "off_diagonal_tolerance_invalidates_point_only");

      get_sigma_ee_chi00(result, 188.6, 1, 1, tol, pt_error, *Dep::MSSM_spectrum, Dep::Z_decay_rates->width_in_GeV);
    }
    void LEP188_SLHA1_convention_xsec_chi00_12(triplet<double>& result)
    {
      using namespace Pipes::LEP188_SLHA1_convention_xsec_chi00_12;
      const static double tol = runOptions->getValueOrDef<double>(1e-2, "family_mixing_tolerance");
      const static bool pt_error = runOptions->getValueOrDef<bool>(true, "off_diagonal_tolerance_invalidates_point_only");

      get_sigma_ee_chi00(result, 188.6, 1, 2, tol, pt_error, *Dep::MSSM_spectrum, Dep::Z_decay_rates->width_in_GeV);
    }
    void LEP188_SLHA1_convention_xsec_chi00_13(triplet<double>& result)
    {
      using namespace Pipes::LEP188_SLHA1_convention_xsec_chi00_13;
      const static double tol = runOptions->getValueOrDef<double>(1e-2, "family_mixing_tolerance");
      const static bool pt_error = runOptions->getValueOrDef<bool>(true, "off_diagonal_tolerance_invalidates_point_only");

      get_sigma_ee_chi00(result, 188.6, 1, 3, tol, pt_error, *Dep::MSSM_spectrum, Dep::Z_decay_rates->width_in_GeV);
    }
    void LEP188_SLHA1_convention_xsec_chi00_14(triplet<double>& result)
    {
      using namespace Pipes::LEP188_SLHA1_convention_xsec_chi00_14;
      const static double tol = runOptions->getValueOrDef<double>(1e-2, "family_mixing_tolerance");
      const static bool pt_error = runOptions->getValueOrDef<bool>(true, "off_diagonal_tolerance_invalidates_point_only");

      get_sigma_ee_chi00(result, 188.6, 1, 4, tol, pt_error, *Dep::MSSM_spectrum, Dep::Z_decay_rates->width_in_GeV);
    }
    void LEP188_SLHA1_convention_xsec_chi00_22(triplet<double>& result)
    {
      using namespace Pipes::LEP188_SLHA1_convention_xsec_chi00_22;
      const static double tol = runOptions->getValueOrDef<double>(1e-2, "family_mixing_tolerance");
      const static bool pt_error = runOptions->getValueOrDef<bool>(true, "off_diagonal_tolerance_invalidates_point_only");

      get_sigma_ee_chi00(result, 188.6, 2, 2, tol, pt_error, *Dep::MSSM_spectrum, Dep::Z_decay_rates->width_in_GeV);
    }
    void LEP188_SLHA1_convention_xsec_chi00_23(triplet<double>& result)
    {
      using namespace Pipes::LEP188_SLHA1_convention_xsec_chi00_23;
      const static double tol = runOptions->getValueOrDef<double>(1e-2, "family_mixing_tolerance");
      const static bool pt_error = runOptions->getValueOrDef<bool>(true, "off_diagonal_tolerance_invalidates_point_only");

      get_sigma_ee_chi00(result, 188.6, 2, 3, tol, pt_error, *Dep::MSSM_spectrum, Dep::Z_decay_rates->width_in_GeV);
    }
    void LEP188_SLHA1_convention_xsec_chi00_24(triplet<double>& result)
    {
      using namespace Pipes::LEP188_SLHA1_convention_xsec_chi00_24;
      const static double tol = runOptions->getValueOrDef<double>(1e-2, "family_mixing_tolerance");
      const static bool pt_error = runOptions->getValueOrDef<bool>(true, "off_diagonal_tolerance_invalidates_point_only");

      get_sigma_ee_chi00(result, 188.6, 2, 4, tol, pt_error, *Dep::MSSM_spectrum, Dep::Z_decay_rates->width_in_GeV);
    }
    void LEP188_SLHA1_convention_xsec_chi00_33(triplet<double>& result)
    {
      using namespace Pipes::LEP188_SLHA1_convention_xsec_chi00_33;
      const static double tol = runOptions->getValueOrDef<double>(1e-2, "family_mixing_tolerance");
      const static bool pt_error = runOptions->getValueOrDef<bool>(true, "off_diagonal_tolerance_invalidates_point_only");

      get_sigma_ee_chi00(result, 188.6, 3, 3, tol, pt_error, *Dep::MSSM_spectrum, Dep::Z_decay_rates->width_in_GeV);
    }
    void LEP188_SLHA1_convention_xsec_chi00_34(triplet<double>& result)
    {
      using namespace Pipes::LEP188_SLHA1_convention_xsec_chi00_34;
      const static double tol = runOptions->getValueOrDef<double>(1e-2, "family_mixing_tolerance");
      const static bool pt_error = runOptions->getValueOrDef<bool>(true, "off_diagonal_tolerance_invalidates_point_only");

      get_sigma_ee_chi00(result, 188.6, 3, 4, tol, pt_error, *Dep::MSSM_spectrum, Dep::Z_decay_rates->width_in_GeV);
    }
    void LEP188_SLHA1_convention_xsec_chi00_44(triplet<double>& result)
    {
      using namespace Pipes::LEP188_SLHA1_convention_xsec_chi00_44;
      const static double tol = runOptions->getValueOrDef<double>(1e-2, "family_mixing_tolerance");
      const static bool pt_error = runOptions->getValueOrDef<bool>(true, "off_diagonal_tolerance_invalidates_point_only");

      get_sigma_ee_chi00(result, 188.6, 4, 4, tol, pt_error, *Dep::MSSM_spectrum, Dep::Z_decay_rates->width_in_GeV);
    }
    /// @}


    /// ee --> chargino pair production cross-sections at 188.6 GeV
    /// @{
    void LEP188_SLHA1_convention_xsec_chipm_11(triplet<double>& result)
    {
      using namespace Pipes::LEP188_SLHA1_convention_xsec_chipm_11;
      const static double tol = runOptions->getValueOrDef<double>(1e-2, "family_mixing_tolerance");
      const static bool pt_error = runOptions->getValueOrDef<bool>(true, "off_diagonal_tolerance_invalidates_point_only");

      get_sigma_ee_chipm(result, 188.6, 1, 1, tol, pt_error, *Dep::MSSM_spectrum, Dep::Z_decay_rates->width_in_GeV);
    }
    void LEP188_SLHA1_convention_xsec_chipm_12(triplet<double>& result)
    {
      using namespace Pipes::LEP188_SLHA1_convention_xsec_chipm_12;
      const static double tol = runOptions->getValueOrDef<double>(1e-2, "family_mixing_tolerance");
      const static bool pt_error = runOptions->getValueOrDef<bool>(true, "off_diagonal_tolerance_invalidates_point_only");

      get_sigma_ee_chipm(result, 188.6, 1, 2, tol, pt_error, *Dep::MSSM_spectrum, Dep::Z_decay_rates->width_in_GeV);
    }
    void LEP188_SLHA1_convention_xsec_chipm_22(triplet<double>& result)
    {
      using namespace Pipes::LEP188_SLHA1_convention_xsec_chipm_22;
      const static double tol = runOptions->getValueOrDef<double>(1e-2, "family_mixing_tolerance");
      const static bool pt_error = runOptions->getValueOrDef<bool>(true, "off_diagonal_tolerance_invalidates_point_only");

      get_sigma_ee_chipm(result, 188.6, 2, 2, tol, pt_error, *Dep::MSSM_spectrum, Dep::Z_decay_rates->width_in_GeV);
    }
    void LEP188_SLHA1_convention_xsec_chipm_21(triplet<double>& result)
    {
      result = *Pipes::LEP188_SLHA1_convention_xsec_chipm_21::Dep::LEP188_xsec_chipm_12;
    }
    /// @}


    /// LEP Slepton Log-Likelihoods
    /// @{
    void ALEPH_Selectron_Conservative_LLike(double& result)
    {
      static ALEPHSelectronLimitAt208GeV *limitContainer = new ALEPHSelectronLimitAt208GeV();
#ifdef DUMP_LIMIT_PLOT_DATA
      static bool dumped=false;
      if(!dumped) {
        limitContainer->dumpPlotData(45., 115., 0., 100.,
                                     "lepLimitPlanev2/ALEPHSelectronLimitAt208GeV.dump");
        dumped=true;
      }
#endif
      using namespace Pipes::ALEPH_Selectron_Conservative_LLike;
      using std::pow;
      using std::log;

      const Spectrum *spec = *Dep::MSSM_spectrum;
      const double mass_neut1 = spec->get(Par::Pole_Mass,1000022, 0); 
      const double mass_seL = spec->get(Par::Pole_Mass,1000011, 0); 
      const double mass_seR = spec->get(Par::Pole_Mass,2000011, 0); 
      const double mZ = spec->get(Par::Pole_Mass,23, 0);
      triplet<double> xsecWithError;
      double xsecLimit;

      result = 0;
      // Due to the nature of the analysis details of the model independent limit in
      // the paper, the best we can do is to try these two processes individually:

      // se_L, se_L
      xsecLimit = limitContainer->limitAverage(mass_seL, mass_neut1, mZ);

      xsecWithError = *Dep::LEP208_xsec_selselbar;
      xsecWithError.upper *= pow(Dep::selectron_l_decay_rates->BF("~chi0_1", "e-"), 2);
      xsecWithError.central *= pow(Dep::selectron_l_decay_rates->BF("~chi0_1", "e-"), 2);
      xsecWithError.lower *= pow(Dep::selectron_l_decay_rates->BF("~chi0_1", "e-"), 2);

      if (xsecWithError.central < xsecLimit)
      {
        result += limitLike(xsecWithError.central, xsecLimit, xsecWithError.upper - xsecWithError.central);
      }
      else
      {
        result += limitLike(xsecWithError.central, xsecLimit, xsecWithError.central - xsecWithError.lower);
      }

      // se_R, se_R
      xsecLimit = limitContainer->limitAverage(mass_seR, mass_neut1, mZ);

      xsecWithError = *Dep::LEP208_xsec_serserbar;
      xsecWithError.upper *= pow(Dep::selectron_r_decay_rates->BF("~chi0_1", "e-"), 2);
      xsecWithError.central *= pow(Dep::selectron_r_decay_rates->BF("~chi0_1", "e-"), 2);
      xsecWithError.lower *= pow(Dep::selectron_r_decay_rates->BF("~chi0_1", "e-"), 2);

      if (xsecWithError.central < xsecLimit)
      {
        result += limitLike(xsecWithError.central, xsecLimit, xsecWithError.upper - xsecWithError.central);
      }
      else
      {
        result += limitLike(xsecWithError.central, xsecLimit, xsecWithError.central - xsecWithError.lower);
      }

    }

    void ALEPH_Smuon_Conservative_LLike(double& result)
    {
      static ALEPHSmuonLimitAt208GeV *limitContainer = new ALEPHSmuonLimitAt208GeV();
#ifdef DUMP_LIMIT_PLOT_DATA
      static bool dumped=false;
      if(!dumped) {
        limitContainer->dumpPlotData(45., 115., 0., 100.,
                                     "lepLimitPlanev2/ALEPHSmuonLimitAt208GeV.dump");
        dumped=true;
      }
#endif
      using namespace Pipes::ALEPH_Smuon_Conservative_LLike;
      using std::pow;
      using std::log;

      const Spectrum *spec = *Dep::MSSM_spectrum;
      const double mass_neut1 = spec->get(Par::Pole_Mass,1000022, 0); 
      const double mass_smuL = spec->get(Par::Pole_Mass,1000013, 0); 
      const double mass_smuR = spec->get(Par::Pole_Mass,2000013, 0); 
      const double mZ = spec->get(Par::Pole_Mass,23, 0);
      triplet<double> xsecWithError;
      double xsecLimit;

      result = 0;
      // Due to the nature of the analysis details of the model independent limit in
      // the paper, the best we can do is to try these two processes individually:

      // smu_L, smu_L
      xsecLimit = limitContainer->limitAverage(mass_smuL, mass_neut1, mZ);

      xsecWithError = *Dep::LEP208_xsec_smulsmulbar;
      xsecWithError.upper *= pow(Dep::smuon_l_decay_rates->BF("~chi0_1", "mu-"), 2);
      xsecWithError.central *= pow(Dep::smuon_l_decay_rates->BF("~chi0_1", "mu-"), 2);
      xsecWithError.lower *= pow(Dep::smuon_l_decay_rates->BF("~chi0_1", "mu-"), 2);

      if (xsecWithError.central < xsecLimit)
      {
        result += limitLike(xsecWithError.central, xsecLimit, xsecWithError.upper - xsecWithError.central);
      }
      else
      {
        result += limitLike(xsecWithError.central, xsecLimit, xsecWithError.central - xsecWithError.lower);
      }

      // smu_R, smu_R
      xsecLimit = limitContainer->limitAverage(mass_smuR, mass_neut1, mZ);

      xsecWithError = *Dep::LEP208_xsec_smursmurbar;
      xsecWithError.upper *= pow(Dep::smuon_r_decay_rates->BF("~chi0_1", "mu-"), 2);
      xsecWithError.central *= pow(Dep::smuon_r_decay_rates->BF("~chi0_1", "mu-"), 2);
      xsecWithError.lower *= pow(Dep::smuon_r_decay_rates->BF("~chi0_1", "mu-"), 2);

      if (xsecWithError.central < xsecLimit)
      {
        result += limitLike(xsecWithError.central, xsecLimit, xsecWithError.upper - xsecWithError.central);
      }
      else
      {
        result += limitLike(xsecWithError.central, xsecLimit, xsecWithError.central - xsecWithError.lower);
      }

    }

    void ALEPH_Stau_Conservative_LLike(double& result)
    {
      static ALEPHStauLimitAt208GeV *limitContainer = new ALEPHStauLimitAt208GeV();
#ifdef DUMP_LIMIT_PLOT_DATA
      static bool dumped=false;
      if(!dumped) {
        limitContainer->dumpPlotData(45., 115., 0., 100.,
                                     "lepLimitPlanev2/ALEPHStauLimitAt208GeV.dump");
        dumped=true;
      }
#endif
      using namespace Pipes::ALEPH_Stau_Conservative_LLike;
      using std::pow;
      using std::log;

      const Spectrum *spec = *Dep::MSSM_spectrum;
      const double mass_neut1 = spec->get(Par::Pole_Mass,1000022, 0); 
      const double mass_stau1 = spec->get(Par::Pole_Mass,1000015, 0); 
      const double mass_stau2 = spec->get(Par::Pole_Mass,2000015, 0); 
      const double mZ = spec->get(Par::Pole_Mass,23, 0);
      triplet<double> xsecWithError;
      double xsecLimit;

      result = 0;
      // Due to the nature of the analysis details of the model independent limit in
      // the paper, the best we can do is to try these two processes individually:

      // stau_1, stau_1
      xsecLimit = limitContainer->limitAverage(mass_stau1, mass_neut1, mZ);

      xsecWithError = *Dep::LEP208_xsec_stau1stau1bar;
      xsecWithError.upper *= pow(Dep::stau_1_decay_rates->BF("~chi0_1", "tau-"), 2);
      xsecWithError.central *= pow(Dep::stau_1_decay_rates->BF("~chi0_1", "tau-"), 2);
      xsecWithError.lower *= pow(Dep::stau_1_decay_rates->BF("~chi0_1", "tau-"), 2);

      if (xsecWithError.central < xsecLimit)
      {
        result += limitLike(xsecWithError.central, xsecLimit, xsecWithError.upper - xsecWithError.central);
      }
      else
      {
        result += limitLike(xsecWithError.central, xsecLimit, xsecWithError.central - xsecWithError.lower);
      }

      // stau_2, stau_2
      xsecLimit = limitContainer->limitAverage(mass_stau2, mass_neut1, mZ);

      xsecWithError = *Dep::LEP208_xsec_stau2stau2bar;
      xsecWithError.upper *= pow(Dep::stau_2_decay_rates->BF("~chi0_1", "tau-"), 2);
      xsecWithError.central *= pow(Dep::stau_2_decay_rates->BF("~chi0_1", "tau-"), 2);
      xsecWithError.lower *= pow(Dep::stau_2_decay_rates->BF("~chi0_1", "tau-"), 2);

      if (xsecWithError.central < xsecLimit)
      {
        result += limitLike(xsecWithError.central, xsecLimit, xsecWithError.upper - xsecWithError.central);
      }
      else
      {
        result += limitLike(xsecWithError.central, xsecLimit, xsecWithError.central - xsecWithError.lower);
      }

    }

    void L3_Selectron_Conservative_LLike(double& result)
    {
      static L3SelectronLimitAt205GeV *limitContainer = new L3SelectronLimitAt205GeV();
#ifdef DUMP_LIMIT_PLOT_DATA
      static bool dumped=false;
      if(!dumped) {
        limitContainer->dumpPlotData(45., 115., 0., 100.,
                                     "lepLimitPlanev2/L3SelectronLimitAt205GeV.dump");
        dumped=true;
      }
#endif
      using namespace Pipes::L3_Selectron_Conservative_LLike;
      using std::pow;
      using std::log;

      const Spectrum *spec = *Dep::MSSM_spectrum;
      const double mass_neut1 = spec->get(Par::Pole_Mass,1000022, 0); 
      const double mass_seL = spec->get(Par::Pole_Mass,1000011, 0); 
      const double mass_seR = spec->get(Par::Pole_Mass,2000011, 0); 
      const double mZ = spec->get(Par::Pole_Mass,23, 0);
      triplet<double> xsecWithError;
      double xsecLimit;

      result = 0;
      // Due to the nature of the analysis details of the model independent limit in
      // the paper, the best we can do is to try these two processes individually:

      // se_L, se_L
      xsecLimit = limitContainer->limitAverage(mass_seL, mass_neut1, mZ);

      xsecWithError = *Dep::LEP205_xsec_selselbar;
      xsecWithError.upper *= pow(Dep::selectron_l_decay_rates->BF("~chi0_1", "e-"), 2);
      xsecWithError.central *= pow(Dep::selectron_l_decay_rates->BF("~chi0_1", "e-"), 2);
      xsecWithError.lower *= pow(Dep::selectron_l_decay_rates->BF("~chi0_1", "e-"), 2);

      if (xsecWithError.central < xsecLimit)
      {
        result += limitLike(xsecWithError.central, xsecLimit, xsecWithError.upper - xsecWithError.central);
      }
      else
      {
        result += limitLike(xsecWithError.central, xsecLimit, xsecWithError.central - xsecWithError.lower);
      }

      // se_R, se_R
      xsecLimit = limitContainer->limitAverage(mass_seR, mass_neut1, mZ);

      xsecWithError = *Dep::LEP205_xsec_serserbar;
      xsecWithError.upper *= pow(Dep::selectron_r_decay_rates->BF("~chi0_1", "e-"), 2);
      xsecWithError.central *= pow(Dep::selectron_r_decay_rates->BF("~chi0_1", "e-"), 2);
      xsecWithError.lower *= pow(Dep::selectron_r_decay_rates->BF("~chi0_1", "e-"), 2);

      if (xsecWithError.central < xsecLimit)
      {
        result += limitLike(xsecWithError.central, xsecLimit, xsecWithError.upper - xsecWithError.central);
      }
      else
      {
        result += limitLike(xsecWithError.central, xsecLimit, xsecWithError.central - xsecWithError.lower);
      }

    }

    void L3_Smuon_Conservative_LLike(double& result)
    {
      static L3SmuonLimitAt205GeV *limitContainer = new L3SmuonLimitAt205GeV();
#ifdef DUMP_LIMIT_PLOT_DATA
      static bool dumped=false;
      if(!dumped) {
        limitContainer->dumpPlotData(45., 115., 0., 100.,
                                     "lepLimitPlanev2/L3SmuonLimitAt205GeV.dump");
        dumped=true;
      }
#endif
      using namespace Pipes::L3_Smuon_Conservative_LLike;
      using std::pow;
      using std::log;

      const Spectrum *spec = *Dep::MSSM_spectrum;
      const double mass_neut1 = spec->get(Par::Pole_Mass,1000022, 0); 
      const double mass_smuL = spec->get(Par::Pole_Mass,1000013, 0); 
      const double mass_smuR = spec->get(Par::Pole_Mass,2000013, 0); 
      const double mZ = spec->get(Par::Pole_Mass,23, 0);
      triplet<double> xsecWithError;
      double xsecLimit;

      result = 0;
      // Due to the nature of the analysis details of the model independent limit in
      // the paper, the best we can do is to try these two processes individually:

      // smu_L, smu_L
      xsecLimit = limitContainer->limitAverage(mass_smuL, mass_neut1, mZ);

      xsecWithError = *Dep::LEP205_xsec_smulsmulbar;
      xsecWithError.upper *= pow(Dep::smuon_l_decay_rates->BF("~chi0_1", "mu-"), 2);
      xsecWithError.central *= pow(Dep::smuon_l_decay_rates->BF("~chi0_1", "mu-"), 2);
      xsecWithError.lower *= pow(Dep::smuon_l_decay_rates->BF("~chi0_1", "mu-"), 2);

      if (xsecWithError.central < xsecLimit)
      {
        result += limitLike(xsecWithError.central, xsecLimit, xsecWithError.upper - xsecWithError.central);
      }
      else
      {
        result += limitLike(xsecWithError.central, xsecLimit, xsecWithError.central - xsecWithError.lower);
      }

      // smu_R, smu_R
      xsecLimit = limitContainer->limitAverage(mass_smuR, mass_neut1, mZ);

      xsecWithError = *Dep::LEP205_xsec_smursmurbar;
      xsecWithError.upper *= pow(Dep::smuon_r_decay_rates->BF("~chi0_1", "mu-"), 2);
      xsecWithError.central *= pow(Dep::smuon_r_decay_rates->BF("~chi0_1", "mu-"), 2);
      xsecWithError.lower *= pow(Dep::smuon_r_decay_rates->BF("~chi0_1", "mu-"), 2);

      if (xsecWithError.central < xsecLimit)
      {
        result += limitLike(xsecWithError.central, xsecLimit, xsecWithError.upper - xsecWithError.central);
      }
      else
      {
        result += limitLike(xsecWithError.central, xsecLimit, xsecWithError.central - xsecWithError.lower);
      }

    }

    void L3_Stau_Conservative_LLike(double& result)
    {
      static L3StauLimitAt205GeV *limitContainer = new L3StauLimitAt205GeV();
#ifdef DUMP_LIMIT_PLOT_DATA
      static bool dumped=false;
      if(!dumped) {
        limitContainer->dumpPlotData(45., 115., 0., 100.,
                                     "lepLimitPlanev2/L3StauLimitAt205GeV.dump");
        dumped=true;
      }
#endif
      using namespace Pipes::L3_Stau_Conservative_LLike;
      using std::pow;
      using std::log;

      const Spectrum *spec = *Dep::MSSM_spectrum;
      const double mass_neut1 = spec->get(Par::Pole_Mass,1000022, 0); 
      const double mass_stau1 = spec->get(Par::Pole_Mass,1000015, 0); 
      const double mass_stau2 = spec->get(Par::Pole_Mass,2000015, 0); 
      const double mZ = spec->get(Par::Pole_Mass,23, 0);
      triplet<double> xsecWithError;
      double xsecLimit;

      result = 0;
      // Due to the nature of the analysis details of the model independent limit in
      // the paper, the best we can do is to try these two processes individually:

      // stau_1, stau_1
      xsecLimit = limitContainer->limitAverage(mass_stau1, mass_neut1, mZ);

      xsecWithError = *Dep::LEP205_xsec_stau1stau1bar;
      xsecWithError.upper *= pow(Dep::stau_1_decay_rates->BF("~chi0_1", "tau-"), 2);
      xsecWithError.central *= pow(Dep::stau_1_decay_rates->BF("~chi0_1", "tau-"), 2);
      xsecWithError.lower *= pow(Dep::stau_1_decay_rates->BF("~chi0_1", "tau-"), 2);

      if (xsecWithError.central < xsecLimit)
      {
        result += limitLike(xsecWithError.central, xsecLimit, xsecWithError.upper - xsecWithError.central);
      }
      else
      {
        result += limitLike(xsecWithError.central, xsecLimit, xsecWithError.central - xsecWithError.lower);
      }

      // stau_2, stau_2
      xsecLimit = limitContainer->limitAverage(mass_stau2, mass_neut1, mZ);

      xsecWithError = *Dep::LEP205_xsec_stau2stau2bar;
      xsecWithError.upper *= pow(Dep::stau_2_decay_rates->BF("~chi0_1", "tau-"), 2);
      xsecWithError.central *= pow(Dep::stau_2_decay_rates->BF("~chi0_1", "tau-"), 2);
      xsecWithError.lower *= pow(Dep::stau_2_decay_rates->BF("~chi0_1", "tau-"), 2);

      if (xsecWithError.central < xsecLimit)
      {
        result += limitLike(xsecWithError.central, xsecLimit, xsecWithError.upper - xsecWithError.central);
      }
      else
      {
        result += limitLike(xsecWithError.central, xsecLimit, xsecWithError.central - xsecWithError.lower);
      }

    }
    /// @}

    /// LEP Gaugino Log-Likelihoods
    /// @{
    void L3_Neutralino_All_Channels_Conservative_LLike(double& result)
    {
      static L3NeutralinoAllChannelsLimitAt188pt6GeV *limitContainer = new L3NeutralinoAllChannelsLimitAt188pt6GeV();
#ifdef DUMP_LIMIT_PLOT_DATA
      static bool dumped=false;
      if(!dumped) {
        limitContainer->dumpPlotData(0., 200., 0., 100.,
                                     "lepLimitPlanev2/L3NeutralinoAllChannelsLimitAt188pt6GeV.dump");
        dumped=true;
      }
#endif
      using namespace Pipes::L3_Neutralino_All_Channels_Conservative_LLike;
      using std::pow;
      using std::log;

      const Spectrum *spec = *Dep::MSSM_spectrum;
      const DecayTable *decays = &(*Dep::decay_rates);
      const double mass_neut1 = spec->get(Par::Pole_Mass,1000022, 0); 
      const double mass_neut2 = spec->get(Par::Pole_Mass,1000023, 0); 
      const double mass_neut3 = spec->get(Par::Pole_Mass,1000025, 0); 
      const double mass_neut4 = spec->get(Par::Pole_Mass,1000035, 0); 
      const double mZ = spec->get(Par::Pole_Mass,23, 0);
      triplet<double> xsecWithError;
      double xsecLimit, totalBR;

      result = 0;
      // Due to the nature of the analysis details of the model independent limit in
      // the paper, the best we can do is to try these processes individually:

      // neut2, neut1
      xsecLimit = limitContainer->limitAverage(mass_neut2, mass_neut1, mZ);

      xsecWithError = *Dep::LEP188_xsec_chi00_12;
      // Total up all channels which look like Z* decays
      totalBR = 0;
      totalBR += decays->at("~chi0_2").BF("~chi0_1", "Z0");
      totalBR += decays->at("~chi0_2").BF("~chi0_1", "ubar", "u");
      totalBR += decays->at("~chi0_2").BF("~chi0_1", "dbar", "d");
      totalBR += decays->at("~chi0_2").BF("~chi0_1", "cbar", "c");
      totalBR += decays->at("~chi0_2").BF("~chi0_1", "sbar", "s");
      totalBR += decays->at("~chi0_2").BF("~chi0_1", "bbar", "b");
      totalBR += decays->at("~chi0_2").BF("~chi0_1", "e+", "e-");
      totalBR += decays->at("~chi0_2").BF("~chi0_1", "mu+", "mu-");
      totalBR += decays->at("~chi0_2").BF("~chi0_1", "tau+", "tau-");
      totalBR += decays->at("~chi0_2").BF("~chi0_1", "nubar_e", "nu_e");
      totalBR += decays->at("~chi0_2").BF("~chi0_1", "nubar_mu", "nu_mu");
      totalBR += decays->at("~chi0_2").BF("~chi0_1", "nubar_tau", "nu_tau");
      xsecWithError.upper *= totalBR;
      xsecWithError.central *= totalBR;
      xsecWithError.lower *= totalBR;

      if (xsecWithError.central < xsecLimit)
      {
        result += limitLike(xsecWithError.central, xsecLimit, xsecWithError.upper - xsecWithError.central);
      }
      else
      {
        result += limitLike(xsecWithError.central, xsecLimit, xsecWithError.central - xsecWithError.lower);
      }

      // neut3, neut1
      xsecLimit = limitContainer->limitAverage(mass_neut3, mass_neut1, mZ);

      xsecWithError = *Dep::LEP188_xsec_chi00_13;
      // Total up all channels which look like Z* decays
      totalBR = 0;
      totalBR += decays->at("~chi0_3").BF("~chi0_1", "Z0");
      totalBR += decays->at("~chi0_3").BF("~chi0_1", "ubar", "u");
      totalBR += decays->at("~chi0_3").BF("~chi0_1", "dbar", "d");
      totalBR += decays->at("~chi0_3").BF("~chi0_1", "cbar", "c");
      totalBR += decays->at("~chi0_3").BF("~chi0_1", "sbar", "s");
      totalBR += decays->at("~chi0_3").BF("~chi0_1", "bbar", "b");
      totalBR += decays->at("~chi0_3").BF("~chi0_1", "e+", "e-");
      totalBR += decays->at("~chi0_3").BF("~chi0_1", "mu+", "mu-");
      totalBR += decays->at("~chi0_3").BF("~chi0_1", "tau+", "tau-");
      totalBR += decays->at("~chi0_3").BF("~chi0_1", "nubar_e", "nu_e");
      totalBR += decays->at("~chi0_3").BF("~chi0_1", "nubar_mu", "nu_mu");
      totalBR += decays->at("~chi0_3").BF("~chi0_1", "nubar_tau", "nu_tau");
      xsecWithError.upper *= totalBR;
      xsecWithError.central *= totalBR;
      xsecWithError.lower *= totalBR;

      if (xsecWithError.central < xsecLimit)
      {
        result += limitLike(xsecWithError.central, xsecLimit, xsecWithError.upper - xsecWithError.central);
      }
      else
      {
        result += limitLike(xsecWithError.central, xsecLimit, xsecWithError.central - xsecWithError.lower);
      }

      // neut4, neut1
      xsecLimit = limitContainer->limitAverage(mass_neut4, mass_neut1, mZ);

      xsecWithError = *Dep::LEP188_xsec_chi00_14;
      // Total up all channels which look like Z* decays
      totalBR = 0;
      totalBR += decays->at("~chi0_4").BF("~chi0_1", "Z0");
      totalBR += decays->at("~chi0_4").BF("~chi0_1", "ubar", "u");
      totalBR += decays->at("~chi0_4").BF("~chi0_1", "dbar", "d");
      totalBR += decays->at("~chi0_4").BF("~chi0_1", "cbar", "c");
      totalBR += decays->at("~chi0_4").BF("~chi0_1", "sbar", "s");
      totalBR += decays->at("~chi0_4").BF("~chi0_1", "bbar", "b");
      totalBR += decays->at("~chi0_4").BF("~chi0_1", "e+", "e-");
      totalBR += decays->at("~chi0_4").BF("~chi0_1", "mu+", "mu-");
      totalBR += decays->at("~chi0_4").BF("~chi0_1", "tau+", "tau-");
      totalBR += decays->at("~chi0_4").BF("~chi0_1", "nubar_e", "nu_e");
      totalBR += decays->at("~chi0_4").BF("~chi0_1", "nubar_mu", "nu_mu");
      totalBR += decays->at("~chi0_4").BF("~chi0_1", "nubar_tau", "nu_tau");
      xsecWithError.upper *= totalBR;
      xsecWithError.central *= totalBR;
      xsecWithError.lower *= totalBR;

      if (xsecWithError.central < xsecLimit)
      {
        result += limitLike(xsecWithError.central, xsecLimit, xsecWithError.upper - xsecWithError.central);
      }
      else
      {
        result += limitLike(xsecWithError.central, xsecLimit, xsecWithError.central - xsecWithError.lower);
      }

    }

    void L3_Neutralino_Leptonic_Conservative_LLike(double& result)
    {
      static L3NeutralinoLeptonicLimitAt188pt6GeV *limitContainer = new L3NeutralinoLeptonicLimitAt188pt6GeV();
#ifdef DUMP_LIMIT_PLOT_DATA
      static bool dumped=false;
      if(!dumped) {
        limitContainer->dumpPlotData(0., 200., 0., 100.,
                                     "lepLimitPlanev2/L3NeutralinoLeptonicLimitAt188pt6GeV.dump");
        dumped=true;
      }
#endif
      using namespace Pipes::L3_Neutralino_Leptonic_Conservative_LLike;
      using std::pow;
      using std::log;

      const Spectrum *spec = *Dep::MSSM_spectrum;
      const DecayTable *decays = &(*Dep::decay_rates);
      const double mass_neut1 = spec->get(Par::Pole_Mass,1000022, 0); 
      const double mass_neut2 = spec->get(Par::Pole_Mass,1000023, 0); 
      const double mass_neut3 = spec->get(Par::Pole_Mass,1000025, 0); 
      const double mass_neut4 = spec->get(Par::Pole_Mass,1000035, 0); 
      const double mZ = spec->get(Par::Pole_Mass,23, 0);
      triplet<double> xsecWithError;
      double xsecLimit, totalBR;

      result = 0;
      // Due to the nature of the analysis details of the model independent limit in
      // the paper, the best we can do is to try these processes individually:

      // neut2, neut1
      xsecLimit = limitContainer->limitAverage(mass_neut2, mass_neut1, mZ);

      xsecWithError = *Dep::LEP188_xsec_chi00_12;
      // Total up all channels which look like leptonic Z* decays
      // Total up the leptonic Z decays first...
      totalBR = 0;
      totalBR += decays->at("Z0").BF("e+", "e-");
      totalBR += decays->at("Z0").BF("mu+", "mu-");
      totalBR += decays->at("Z0").BF("tau+", "tau-");
      totalBR = decays->at("~chi0_2").BF("~chi0_1", "Z0") * totalBR;

      totalBR += decays->at("~chi0_2").BF("~chi0_1", "e+", "e-");
      totalBR += decays->at("~chi0_2").BF("~chi0_1", "mu+", "mu-");
      totalBR += decays->at("~chi0_2").BF("~chi0_1", "tau+", "tau-");
      xsecWithError.upper *= totalBR;
      xsecWithError.central *= totalBR;
      xsecWithError.lower *= totalBR;

      if (xsecWithError.central < xsecLimit)
      {
        result += limitLike(xsecWithError.central, xsecLimit, xsecWithError.upper - xsecWithError.central);
      }
      else
      {
        result += limitLike(xsecWithError.central, xsecLimit, xsecWithError.central - xsecWithError.lower);
      }

      // neut3, neut1
      xsecLimit = limitContainer->limitAverage(mass_neut3, mass_neut1, mZ);

      xsecWithError = *Dep::LEP188_xsec_chi00_13;
      // Total up all channels which look like leptonic Z* decays
      // Total up the leptonic Z decays first...
      totalBR = 0;
      totalBR += decays->at("Z0").BF("e+", "e-");
      totalBR += decays->at("Z0").BF("mu+", "mu-");
      totalBR += decays->at("Z0").BF("tau+", "tau-");
      totalBR = decays->at("~chi0_3").BF("~chi0_1", "Z0") * totalBR;

      totalBR += decays->at("~chi0_3").BF("~chi0_1", "e+", "e-");
      totalBR += decays->at("~chi0_3").BF("~chi0_1", "mu+", "mu-");
      totalBR += decays->at("~chi0_3").BF("~chi0_1", "tau+", "tau-");
      xsecWithError.upper *= totalBR;
      xsecWithError.central *= totalBR;
      xsecWithError.lower *= totalBR;

      if (xsecWithError.central < xsecLimit)
      {
        result += limitLike(xsecWithError.central, xsecLimit, xsecWithError.upper - xsecWithError.central);
      }
      else
      {
        result += limitLike(xsecWithError.central, xsecLimit, xsecWithError.central - xsecWithError.lower);
      }

      // neut4, neut1
      xsecLimit = limitContainer->limitAverage(mass_neut4, mass_neut1, mZ);

      xsecWithError = *Dep::LEP188_xsec_chi00_14;
      // Total up all channels which look like leptonic Z* decays
      // Total up the leptonic Z decays first...
      totalBR = 0;
      totalBR += decays->at("Z0").BF("e+", "e-");
      totalBR += decays->at("Z0").BF("mu+", "mu-");
      totalBR += decays->at("Z0").BF("tau+", "tau-");
      totalBR = decays->at("~chi0_4").BF("~chi0_1", "Z0") * totalBR;

      totalBR += decays->at("~chi0_4").BF("~chi0_1", "e+", "e-");
      totalBR += decays->at("~chi0_4").BF("~chi0_1", "mu+", "mu-");
      totalBR += decays->at("~chi0_4").BF("~chi0_1", "tau+", "tau-");
      xsecWithError.upper *= totalBR;
      xsecWithError.central *= totalBR;
      xsecWithError.lower *= totalBR;

      if (xsecWithError.central < xsecLimit)
      {
        result += limitLike(xsecWithError.central, xsecLimit, xsecWithError.upper - xsecWithError.central);
      }
      else
      {
        result += limitLike(xsecWithError.central, xsecLimit, xsecWithError.central - xsecWithError.lower);
      }

    }

    void L3_Chargino_All_Channels_Conservative_LLike(double& result)
    {
      static L3CharginoAllChannelsLimitAt188pt6GeV *limitContainer = new L3CharginoAllChannelsLimitAt188pt6GeV();
#ifdef DUMP_LIMIT_PLOT_DATA
      static bool dumped=false;
      if(!dumped) {
        limitContainer->dumpPlotData(45., 100., 0., 100.,
                                     "lepLimitPlanev2/L3CharginoAllChannelsLimitAt188pt6GeV.dump");
        dumped=true;
      }
#endif
      using namespace Pipes::L3_Chargino_All_Channels_Conservative_LLike;
      using std::pow;
      using std::log;

      const Spectrum *spec = *Dep::MSSM_spectrum;
      const DecayTable *decays = &(*Dep::decay_rates);
      const double mass_neut1 = spec->get(Par::Pole_Mass,1000022, 0); 
      const double mass_char1 = spec->get(Par::Pole_Mass,1000024, 0);
      const double mass_char2 = spec->get(Par::Pole_Mass,1000037, 0);
      const double mZ = spec->get(Par::Pole_Mass,23, 0);
      triplet<double> xsecWithError;
      double xsecLimit, totalBR;

      result = 0;
      // Due to the nature of the analysis details of the model independent limit in
      // the paper, the best we can do is to try these processes individually:

      // char1, neut1
      xsecLimit = limitContainer->limitAverage(mass_char1, mass_neut1, mZ);

      xsecWithError = *Dep::LEP188_xsec_chipm_11;
      // Total up all channels which look like W* decays
      totalBR = 0;
      totalBR += decays->at("~chi+_1").BF("~chi0_1", "W+");
      totalBR += decays->at("~chi+_1").BF("~chi0_1", "u", "dbar");
      totalBR += decays->at("~chi+_1").BF("~chi0_1", "c", "sbar");
      totalBR += decays->at("~chi+_1").BF("~chi0_1", "e+", "nu_e");
      totalBR += decays->at("~chi+_1").BF("~chi0_1", "mu+", "nu_mu");
      totalBR += decays->at("~chi+_1").BF("~chi0_1", "tau+", "nu_tau");
      xsecWithError.upper *= pow(totalBR, 2);
      xsecWithError.central *= pow(totalBR, 2);
      xsecWithError.lower *= pow(totalBR, 2);

      if (xsecWithError.central < xsecLimit)
      {
        result += limitLike(xsecWithError.central, xsecLimit, xsecWithError.upper - xsecWithError.central);
      }
      else
      {
        result += limitLike(xsecWithError.central, xsecLimit, xsecWithError.central - xsecWithError.lower);
      }

      // char2, neut1
      xsecLimit = limitContainer->limitAverage(mass_char2, mass_neut1, mZ);

      xsecWithError = *Dep::LEP188_xsec_chipm_22;
      // Total up all channels which look like W* decays
      totalBR = 0;
      totalBR += decays->at("~chi+_2").BF("~chi0_1", "W+");
      totalBR += decays->at("~chi+_2").BF("~chi0_1", "u", "dbar");
      totalBR += decays->at("~chi+_2").BF("~chi0_1", "c", "sbar");
      totalBR += decays->at("~chi+_2").BF("~chi0_1", "e+", "nu_e");
      totalBR += decays->at("~chi+_2").BF("~chi0_1", "mu+", "nu_mu");
      totalBR += decays->at("~chi+_2").BF("~chi0_1", "tau+", "nu_tau");
      xsecWithError.upper *= pow(totalBR, 2);
      xsecWithError.central *= pow(totalBR, 2);
      xsecWithError.lower *= pow(totalBR, 2);

      if (xsecWithError.central < xsecLimit)
      {
        result += limitLike(xsecWithError.central, xsecLimit, xsecWithError.upper - xsecWithError.central);
      }
      else
      {
        result += limitLike(xsecWithError.central, xsecLimit, xsecWithError.central - xsecWithError.lower);
      }

    }

    void L3_Chargino_Leptonic_Conservative_LLike(double& result)
    {
      static L3CharginoLeptonicLimitAt188pt6GeV *limitContainer = new L3CharginoLeptonicLimitAt188pt6GeV();
#ifdef DUMP_LIMIT_PLOT_DATA
      static bool dumped=false;
      if(!dumped) {
        limitContainer->dumpPlotData(45., 100., 0., 100.,
                                     "lepLimitPlanev2/L3CharginoLeptonicLimitAt188pt6GeV.dump");
        dumped=true;
      }
#endif
      using namespace Pipes::L3_Chargino_Leptonic_Conservative_LLike;
      using std::pow;
      using std::log;

      const Spectrum *spec = *Dep::MSSM_spectrum;
      const DecayTable *decays = &(*Dep::decay_rates);
      const double mass_neut1 = spec->get(Par::Pole_Mass,1000022, 0); 
      const double mass_char1 = spec->get(Par::Pole_Mass,1000024, 0);
      const double mass_char2 = spec->get(Par::Pole_Mass,1000037, 0);
      const double mZ = spec->get(Par::Pole_Mass,23, 0);
      triplet<double> xsecWithError;
      double xsecLimit, totalBR;

      result = 0;
      // Due to the nature of the analysis details of the model independent limit in
      // the paper, the best we can do is to try these processes individually:

      // char1, neut1
      xsecLimit = limitContainer->limitAverage(mass_char1, mass_neut1, mZ);

      xsecWithError = *Dep::LEP188_xsec_chipm_11;
      // Total up all channels which look like leptonic W* decays
      // Total up the leptonic W decays first...
      totalBR = 0;
      totalBR += decays->at("W+").BF("e+", "nu_e");
      totalBR += decays->at("W+").BF("mu+", "nu_mu");
      totalBR += decays->at("W+").BF("tau+", "nu_tau");
      totalBR = decays->at("~chi+_1").BF("~chi0_1", "W+") * totalBR;

      totalBR += decays->at("~chi+_1").BF("~chi0_1", "e+", "nu_e");
      totalBR += decays->at("~chi+_1").BF("~chi0_1", "mu+", "nu_mu");
      totalBR += decays->at("~chi+_1").BF("~chi0_1", "tau+", "nu_tau");
      xsecWithError.upper *= pow(totalBR, 2);
      xsecWithError.central *= pow(totalBR, 2);
      xsecWithError.lower *= pow(totalBR, 2);

      if (xsecWithError.central < xsecLimit)
      {
        result += limitLike(xsecWithError.central, xsecLimit, xsecWithError.upper - xsecWithError.central);
      }
      else
      {
        result += limitLike(xsecWithError.central, xsecLimit, xsecWithError.central - xsecWithError.lower);
      }

      // char2, neut1
      xsecLimit = limitContainer->limitAverage(mass_char2, mass_neut1, mZ);

      xsecWithError = *Dep::LEP188_xsec_chipm_22;
      // Total up all channels which look like leptonic W* decays
      // Total up the leptonic W decays first...
      totalBR = 0;
      totalBR += decays->at("W+").BF("e+", "nu_e");
      totalBR += decays->at("W+").BF("mu+", "nu_mu");
      totalBR += decays->at("W+").BF("tau+", "nu_tau");
      totalBR = decays->at("~chi+_2").BF("~chi0_1", "W+") * totalBR;

      totalBR += decays->at("~chi+_2").BF("~chi0_1", "e+", "nu_e");
      totalBR += decays->at("~chi+_2").BF("~chi0_1", "mu+", "nu_mu");
      totalBR += decays->at("~chi+_2").BF("~chi0_1", "tau+", "nu_tau");
      xsecWithError.upper *= pow(totalBR, 2);
      xsecWithError.central *= pow(totalBR, 2);
      xsecWithError.lower *= pow(totalBR, 2);

      if (xsecWithError.central < xsecLimit)
      {
        result += limitLike(xsecWithError.central, xsecLimit, xsecWithError.upper - xsecWithError.central);
      }
      else
      {
        result += limitLike(xsecWithError.central, xsecLimit, xsecWithError.central - xsecWithError.lower);
      }

    }

    void OPAL_Chargino_Hadronic_Conservative_LLike(double& result)
    {
      static OPALCharginoHadronicLimitAt208GeV *limitContainer = new OPALCharginoHadronicLimitAt208GeV();
#ifdef DUMP_LIMIT_PLOT_DATA
      static bool dumped=false;
      if(!dumped) {
        limitContainer->dumpPlotData(75., 105., 0., 105.,
                                     "lepLimitPlanev2/OPALCharginoHadronicLimitAt208GeV.dump");
        dumped=true;
      }
#endif
      using namespace Pipes::OPAL_Chargino_Hadronic_Conservative_LLike;
      using std::pow;
      using std::log;

      const Spectrum *spec = *Dep::MSSM_spectrum;
      const DecayTable *decays = &(*Dep::decay_rates);
      const double mass_neut1 = spec->get(Par::Pole_Mass,1000022, 0); 
      const double mass_char1 = spec->get(Par::Pole_Mass,1000024, 0);
      const double mass_char2 = spec->get(Par::Pole_Mass,1000037, 0);
      const double mZ = spec->get(Par::Pole_Mass,23, 0);
      triplet<double> xsecWithError;
      double xsecLimit, totalBR;

      result = 0;
      // Due to the nature of the analysis details of the model independent limit in
      // the paper, the best we can do is to try these processes individually:

      // char1, neut1
      xsecLimit = limitContainer->limitAverage(mass_char1, mass_neut1, mZ);

      xsecWithError = *Dep::LEP208_xsec_chipm_11;
      // Total up all channels which look like hadronic W* decays
      // Total up the hadronic W decays first...
      totalBR = decays->at("W+").BF("hadron", "hadron");
      totalBR = decays->at("~chi+_1").BF("~chi0_1", "W+") * totalBR;

      totalBR += decays->at("~chi+_1").BF("~chi0_1", "u", "dbar");
      totalBR += decays->at("~chi+_1").BF("~chi0_1", "c", "sbar");
      xsecWithError.upper *= pow(totalBR, 2);
      xsecWithError.central *= pow(totalBR, 2);
      xsecWithError.lower *= pow(totalBR, 2);

      if (xsecWithError.central < xsecLimit)
      {
        result += limitLike(xsecWithError.central, xsecLimit, xsecWithError.upper - xsecWithError.central);
      }
      else
      {
        result += limitLike(xsecWithError.central, xsecLimit, xsecWithError.central - xsecWithError.lower);
      }

      // char2, neut1
      xsecLimit = limitContainer->limitAverage(mass_char2, mass_neut1, mZ);

      xsecWithError = *Dep::LEP208_xsec_chipm_22;
      // Total up all channels which look like hadronic W* decays
      // Total up the hadronic W decays first...
      totalBR = decays->at("W+").BF("hadron", "hadron");
      totalBR = decays->at("~chi+_2").BF("~chi0_1", "W+") * totalBR;

      totalBR += decays->at("~chi+_2").BF("~chi0_1", "u", "dbar");
      totalBR += decays->at("~chi+_2").BF("~chi0_1", "c", "sbar");
      xsecWithError.upper *= pow(totalBR, 2);
      xsecWithError.central *= pow(totalBR, 2);
      xsecWithError.lower *= pow(totalBR, 2);

      if (xsecWithError.central < xsecLimit)
      {
        result += limitLike(xsecWithError.central, xsecLimit, xsecWithError.upper - xsecWithError.central);
      }
      else
      {
        result += limitLike(xsecWithError.central, xsecLimit, xsecWithError.central - xsecWithError.lower);
      }

    }

    void OPAL_Chargino_SemiLeptonic_Conservative_LLike(double& result)
    {
      static OPALCharginoSemiLeptonicLimitAt208GeV *limitContainer = new OPALCharginoSemiLeptonicLimitAt208GeV();
#ifdef DUMP_LIMIT_PLOT_DATA
      static bool dumped=false;
      if(!dumped) {
        limitContainer->dumpPlotData(75., 105., 0., 105.,
                                     "lepLimitPlanev2/OPALCharginoSemiLeptonicLimitAt208GeV.dump");
        dumped=true;
      }
#endif
      using namespace Pipes::OPAL_Chargino_SemiLeptonic_Conservative_LLike;
      const static double tol = runOptions->getValueOrDef<double>(1e-2, "family_mixing_tolerance");
      const static bool pt_error = runOptions->getValueOrDef<bool>(true, "off_diagonal_tolerance_invalidates_point_only");

      using std::pow;
      using std::log;

      const Spectrum *spec = *Dep::MSSM_spectrum;
      const SubSpectrum *mssm = spec->get_HE();
      const DecayTable *decays = &(*Dep::decay_rates);
      const str snue = slhahelp::mass_es_from_gauge_es("~nu_e_L", mssm, tol, LOCAL_INFO, pt_error);
      const str snumu = slhahelp::mass_es_from_gauge_es("~nu_mu_L", mssm, tol, LOCAL_INFO, pt_error);
      const str snutau = slhahelp::mass_es_from_gauge_es("~nu_tau_L", mssm, tol, LOCAL_INFO, pt_error);
      const double mass_neut1 = spec->get(Par::Pole_Mass,1000022, 0); 
      const double mass_char1 = spec->get(Par::Pole_Mass,1000024, 0);
      const double mass_char2 = spec->get(Par::Pole_Mass,1000037, 0);
      const double mZ = spec->get(Par::Pole_Mass,23, 0);
      triplet<double> xsecWithError;
      double xsecLimit, totalBR;

      result = 0;
      // Due to the nature of the analysis details of the model independent limit in
      // the paper, the best we can do is to try these processes individually:

      // char1, neut1
      xsecLimit = limitContainer->limitAverage(mass_char1, mass_neut1, mZ);

      xsecWithError = *Dep::LEP208_xsec_chipm_11;
      // Total up all channels which look like leptonic W* decays
      // Total up the leptonic W decays first...
      totalBR = 0;
      totalBR += decays->at("W+").BF("e+", "nu_e");
      totalBR += decays->at("W+").BF("mu+", "nu_mu");
      totalBR += decays->at("W+").BF("tau+", "nu_tau");
      totalBR = decays->at("~chi+_1").BF("~chi0_1", "W+") * totalBR;

      totalBR += decays->at("~chi+_1").BF("~chi0_1", "e+", "nu_e");
      totalBR += decays->at("~chi+_1").BF("~chi0_1", "mu+", "nu_mu");
      totalBR += decays->at("~chi+_1").BF("~chi0_1", "tau+", "nu_tau");
      totalBR += decays->at("~chi+_1").BF(snue, "e+")
               * decays->at(snue).BF("~chi0_1", "nu_e");
      totalBR += decays->at("~chi+_1").BF(snumu, "mu+")
               * decays->at(snumu).BF("~chi0_1", "nu_mu");
      totalBR += decays->at("~chi+_1").BF(snutau, "tau+")
               * decays->at(snutau).BF("~chi0_1", "nu_tau");
      xsecWithError.upper *= totalBR;
      xsecWithError.central *= totalBR;
      xsecWithError.lower *= totalBR;

      // ALSO, total up all channels which look like hadronic W* decays
      // Total up the hadronic W decays first...
      totalBR = decays->at("W+").BF("hadron", "hadron");
      totalBR = decays->at("~chi+_1").BF("~chi0_1", "W+") * totalBR;

      totalBR += decays->at("~chi+_1").BF("~chi0_1", "u", "dbar");
      totalBR += decays->at("~chi+_1").BF("~chi0_1", "c", "sbar");
      xsecWithError.upper *= totalBR;
      xsecWithError.central *= totalBR;
      xsecWithError.lower *= totalBR;

      if (xsecWithError.central < xsecLimit)
      {
        result += limitLike(xsecWithError.central, xsecLimit, xsecWithError.upper - xsecWithError.central);
      }
      else
      {
        result += limitLike(xsecWithError.central, xsecLimit, xsecWithError.central - xsecWithError.lower);
      }

      // char2, neut1
      xsecLimit = limitContainer->limitAverage(mass_char2, mass_neut1, mZ);

      xsecWithError = *Dep::LEP208_xsec_chipm_22;
      // Total up all channels which look like leptonic W* decays
      // Total up the leptonic W decays first...
      totalBR = 0;
      totalBR += decays->at("W+").BF("e+", "nu_e");
      totalBR += decays->at("W+").BF("mu+", "nu_mu");
      totalBR += decays->at("W+").BF("tau+", "nu_tau");
      totalBR = decays->at("~chi+_2").BF("~chi0_1", "W+") * totalBR;

      totalBR += decays->at("~chi+_2").BF("~chi0_1", "e+", "nu_e");
      totalBR += decays->at("~chi+_2").BF("~chi0_1", "mu+", "nu_mu");
      totalBR += decays->at("~chi+_2").BF("~chi0_1", "tau+", "nu_tau");
      totalBR += decays->at("~chi+_2").BF(snue, "e+")
               * decays->at(snue).BF("~chi0_1", "nu_e");
      totalBR += decays->at("~chi+_2").BF(snumu, "mu+")
               * decays->at(snumu).BF("~chi0_1", "nu_mu");
      totalBR += decays->at("~chi+_2").BF(snutau, "tau+")
               * decays->at(snutau).BF("~chi0_1", "nu_tau");
      xsecWithError.upper *= totalBR;
      xsecWithError.central *= totalBR;
      xsecWithError.lower *= totalBR;

      // ALSO, total up all channels which look like hadronic W* decays
      // Total up the hadronic W decays first...
      totalBR = decays->at("W+").BF("hadron", "hadron");
      totalBR = decays->at("~chi+_2").BF("~chi0_1", "W+") * totalBR;

      totalBR += decays->at("~chi+_2").BF("~chi0_1", "u", "dbar");
      totalBR += decays->at("~chi+_2").BF("~chi0_1", "c", "sbar");
      xsecWithError.upper *= totalBR;
      xsecWithError.central *= totalBR;
      xsecWithError.lower *= totalBR;

      if (xsecWithError.central < xsecLimit)
      {
        result += limitLike(xsecWithError.central, xsecLimit, xsecWithError.upper - xsecWithError.central);
      }
      else
      {
        result += limitLike(xsecWithError.central, xsecLimit, xsecWithError.central - xsecWithError.lower);
      }

    }

    void OPAL_Chargino_Leptonic_Conservative_LLike(double& result)
    {
      static OPALCharginoLeptonicLimitAt208GeV *limitContainer = new OPALCharginoLeptonicLimitAt208GeV();
#ifdef DUMP_LIMIT_PLOT_DATA
      static bool dumped=false;
      if(!dumped) {
        limitContainer->dumpPlotData(75., 105., 0., 105.,
                                     "lepLimitPlanev2/OPALCharginoLeptonicLimitAt208GeV.dump");
        dumped=true;
      }
#endif
      using namespace Pipes::OPAL_Chargino_Leptonic_Conservative_LLike;
      const static double tol = runOptions->getValueOrDef<double>(1e-2, "family_mixing_tolerance");
      const static bool pt_error = runOptions->getValueOrDef<bool>(true, "off_diagonal_tolerance_invalidates_point_only");

      using std::pow;
      using std::log;

      const Spectrum *spec = *Dep::MSSM_spectrum;
      const SubSpectrum *mssm = spec->get_HE();
      const DecayTable *decays = &(*Dep::decay_rates);
      const str snue = slhahelp::mass_es_from_gauge_es("~nu_e_L", mssm, tol, LOCAL_INFO, pt_error);
      const str snumu = slhahelp::mass_es_from_gauge_es("~nu_mu_L", mssm, tol, LOCAL_INFO, pt_error);
      const str snutau = slhahelp::mass_es_from_gauge_es("~nu_tau_L", mssm, tol, LOCAL_INFO, pt_error);
      const double mass_neut1 = spec->get(Par::Pole_Mass,1000022, 0); 
      const double mass_char1 = spec->get(Par::Pole_Mass,1000024, 0);
      const double mass_char2 = spec->get(Par::Pole_Mass,1000037, 0);
      const double mZ = spec->get(Par::Pole_Mass,23, 0);
      triplet<double> xsecWithError;
      double xsecLimit, totalBR;

      result = 0;
      // Due to the nature of the analysis details of the model independent limit in
      // the paper, the best we can do is to try these processes individually:

      // char1, neut1
      xsecLimit = limitContainer->limitAverage(mass_char1, mass_neut1, mZ);

      xsecWithError = *Dep::LEP208_xsec_chipm_11;
      // Total up all channels which look like leptonic W* decays
      // Total up the leptonic W decays first...
      totalBR = 0;
      totalBR += decays->at("W+").BF("e+", "nu_e");
      totalBR += decays->at("W+").BF("mu+", "nu_mu");
      totalBR += decays->at("W+").BF("tau+", "nu_tau");
      totalBR = decays->at("~chi+_1").BF("~chi0_1", "W+") * totalBR;

      totalBR += decays->at("~chi+_1").BF("~chi0_1", "e+", "nu_e");
      totalBR += decays->at("~chi+_1").BF("~chi0_1", "mu+", "nu_mu");
      totalBR += decays->at("~chi+_1").BF("~chi0_1", "tau+", "nu_tau");
      totalBR += decays->at("~chi+_1").BF(snue, "e+")
               * decays->at(snue).BF("~chi0_1", "nu_e");
      totalBR += decays->at("~chi+_1").BF(snumu, "mu+")
               * decays->at(snumu).BF("~chi0_1", "nu_mu");
      totalBR += decays->at("~chi+_1").BF(snutau, "tau+")
               * decays->at(snutau).BF("~chi0_1", "nu_tau");
      xsecWithError.upper *= pow(totalBR, 2);
      xsecWithError.central *= pow(totalBR, 2);
      xsecWithError.lower *= pow(totalBR, 2);

      if (xsecWithError.central < xsecLimit)
      {
        result += limitLike(xsecWithError.central, xsecLimit, xsecWithError.upper - xsecWithError.central);
      }
      else
      {
        result += limitLike(xsecWithError.central, xsecLimit, xsecWithError.central - xsecWithError.lower);
      }

      // char2, neut1
      xsecLimit = limitContainer->limitAverage(mass_char2, mass_neut1, mZ);

      xsecWithError = *Dep::LEP208_xsec_chipm_22;
      // Total up all channels which look like leptonic W* decays
      // Total up the leptonic W decays first...
      totalBR = 0;
      totalBR += decays->at("W+").BF("e+", "nu_e");
      totalBR += decays->at("W+").BF("mu+", "nu_mu");
      totalBR += decays->at("W+").BF("tau+", "nu_tau");
      totalBR = decays->at("~chi+_2").BF("~chi0_1", "W+") * totalBR;

      totalBR += decays->at("~chi+_2").BF("~chi0_1", "e+", "nu_e");
      totalBR += decays->at("~chi+_2").BF("~chi0_1", "mu+", "nu_mu");
      totalBR += decays->at("~chi+_2").BF("~chi0_1", "tau+", "nu_tau");
      totalBR += decays->at("~chi+_2").BF(snue, "e+")
               * decays->at(snue).BF("~chi0_1", "nu_e");
      totalBR += decays->at("~chi+_2").BF(snumu, "mu+")
               * decays->at(snumu).BF("~chi0_1", "nu_mu");
      totalBR += decays->at("~chi+_2").BF(snutau, "tau+")
               * decays->at(snutau).BF("~chi0_1", "nu_tau");
      xsecWithError.upper *= pow(totalBR, 2);
      xsecWithError.central *= pow(totalBR, 2);
      xsecWithError.lower *= pow(totalBR, 2);

      if (xsecWithError.central < xsecLimit)
      {
        result += limitLike(xsecWithError.central, xsecLimit, xsecWithError.upper - xsecWithError.central);
      }
      else
      {
        result += limitLike(xsecWithError.central, xsecLimit, xsecWithError.central - xsecWithError.lower);
      }

    }

    void OPAL_Chargino_All_Channels_Conservative_LLike(double& result)
    {
      static OPALCharginoAllChannelsLimitAt208GeV *limitContainer = new OPALCharginoAllChannelsLimitAt208GeV();
#ifdef DUMP_LIMIT_PLOT_DATA
      static bool dumped=false;
      if(!dumped) {
        limitContainer->dumpPlotData(75., 105., 0., 105.,
                                     "lepLimitPlanev2/OPALCharginoAllChannelsLimitAt208GeV.dump");
        dumped=true;
      }
#endif
      using namespace Pipes::OPAL_Chargino_All_Channels_Conservative_LLike;
      const static double tol = runOptions->getValueOrDef<double>(1e-2, "family_mixing_tolerance");
      const static bool pt_error = runOptions->getValueOrDef<bool>(true, "off_diagonal_tolerance_invalidates_point_only");

      using std::pow;
      using std::log;

      const Spectrum *spec = *Dep::MSSM_spectrum;
      const SubSpectrum *mssm = spec->get_HE();
      const DecayTable *decays = &(*Dep::decay_rates);
      const str snue = slhahelp::mass_es_from_gauge_es("~nu_e_L", mssm, tol, LOCAL_INFO, pt_error);
      const str snumu = slhahelp::mass_es_from_gauge_es("~nu_mu_L", mssm, tol, LOCAL_INFO, pt_error);
      const str snutau = slhahelp::mass_es_from_gauge_es("~nu_tau_L", mssm, tol, LOCAL_INFO, pt_error);
      const double mass_neut1 = spec->get(Par::Pole_Mass,1000022, 0); 
      const double mass_char1 = spec->get(Par::Pole_Mass,1000024, 0);
      const double mass_char2 = spec->get(Par::Pole_Mass,1000037, 0);
      const double mZ = spec->get(Par::Pole_Mass,23, 0);
      triplet<double> xsecWithError;
      double xsecLimit, totalBR;

      result = 0;
      // Due to the nature of the analysis details of the model independent limit in
      // the paper, the best we can do is to try these processes individually:

      // char1, neut1
      xsecLimit = limitContainer->limitAverage(mass_char1, mass_neut1, mZ);

      xsecWithError = *Dep::LEP208_xsec_chipm_11;
      // Total up all channels which look like W* decays
      totalBR = 0;
      totalBR += decays->at("~chi+_1").BF("~chi0_1", "W+");
      totalBR += decays->at("~chi+_1").BF("~chi0_1", "u", "dbar");
      totalBR += decays->at("~chi+_1").BF("~chi0_1", "c", "sbar");
      totalBR += decays->at("~chi+_1").BF("~chi0_1", "e+", "nu_e");
      totalBR += decays->at("~chi+_1").BF("~chi0_1", "mu+", "nu_mu");
      totalBR += decays->at("~chi+_1").BF("~chi0_1", "tau+", "nu_tau");
      totalBR += decays->at("~chi+_1").BF(snue, "e+")
               * decays->at(snue).BF("~chi0_1", "nu_e");
      totalBR += decays->at("~chi+_1").BF(snumu, "mu+")
               * decays->at(snumu).BF("~chi0_1", "nu_mu");
      totalBR += decays->at("~chi+_1").BF(snutau, "tau+")
               * decays->at(snutau).BF("~chi0_1", "nu_tau");
      xsecWithError.upper *= pow(totalBR, 2);
      xsecWithError.central *= pow(totalBR, 2);
      xsecWithError.lower *= pow(totalBR, 2);

      if (xsecWithError.central < xsecLimit)
      {
        result += limitLike(xsecWithError.central, xsecLimit, xsecWithError.upper - xsecWithError.central);
      }
      else
      {
        result += limitLike(xsecWithError.central, xsecLimit, xsecWithError.central - xsecWithError.lower);
      }

      // char2, neut1
      xsecLimit = limitContainer->limitAverage(mass_char2, mass_neut1, mZ);

      xsecWithError = *Dep::LEP208_xsec_chipm_22;
      // Total up all channels which look like W* decays
      totalBR = 0;
      totalBR += decays->at("~chi+_2").BF("~chi0_1", "W+");
      totalBR += decays->at("~chi+_2").BF("~chi0_1", "u", "dbar");
      totalBR += decays->at("~chi+_2").BF("~chi0_1", "c", "sbar");
      totalBR += decays->at("~chi+_2").BF("~chi0_1", "e+", "nu_e");
      totalBR += decays->at("~chi+_2").BF("~chi0_1", "mu+", "nu_mu");
      totalBR += decays->at("~chi+_2").BF("~chi0_1", "tau+", "nu_tau");
      totalBR += decays->at("~chi+_2").BF(snue, "e+")
               * decays->at(snue).BF("~chi0_1", "nu_e");
      totalBR += decays->at("~chi+_2").BF(snumu, "mu+")
               * decays->at(snumu).BF("~chi0_1", "nu_mu");
      totalBR += decays->at("~chi+_2").BF(snutau, "tau+")
               * decays->at(snutau).BF("~chi0_1", "nu_tau");
      xsecWithError.upper *= pow(totalBR, 2);
      xsecWithError.central *= pow(totalBR, 2);
      xsecWithError.lower *= pow(totalBR, 2);

      if (xsecWithError.central < xsecLimit)
      {
        result += limitLike(xsecWithError.central, xsecLimit, xsecWithError.upper - xsecWithError.central);
      }
      else
      {
        result += limitLike(xsecWithError.central, xsecLimit, xsecWithError.central - xsecWithError.lower);
      }

    }

    void OPAL_Neutralino_Hadronic_Conservative_LLike(double& result)
    {
      static OPALNeutralinoHadronicLimitAt208GeV *limitContainer = new OPALNeutralinoHadronicLimitAt208GeV();
#ifdef DUMP_LIMIT_PLOT_DATA
      static bool dumped=false;
      if(!dumped) {
        limitContainer->dumpPlotData(0., 200., 0., 100.,
                                     "lepLimitPlanev2/OPALNeutralinoHadronicLimitAt208GeV.dump");
        dumped=true;
      }
#endif
      using namespace Pipes::OPAL_Neutralino_Hadronic_Conservative_LLike;
      using std::pow;
      using std::log;

      const Spectrum *spec = *Dep::MSSM_spectrum;
      const DecayTable *decays = &(*Dep::decay_rates);
      const double mass_neut1 = spec->get(Par::Pole_Mass,1000022, 0); 
      const double mass_neut2 = spec->get(Par::Pole_Mass,1000023, 0); 
      const double mass_neut3 = spec->get(Par::Pole_Mass,1000025, 0); 
      const double mass_neut4 = spec->get(Par::Pole_Mass,1000035, 0); 
      const double mZ = spec->get(Par::Pole_Mass,23, 0);
      triplet<double> xsecWithError;
      double xsecLimit, totalBR;

      result = 0;
      // Due to the nature of the analysis details of the model independent limit in
      // the paper, the best we can do is to try these processes individually:

      // neut2, neut1
      xsecLimit = limitContainer->limitAverage(mass_neut2, mass_neut1, mZ);

      xsecWithError = *Dep::LEP208_xsec_chi00_12;
      // Total up all channels which look like Z* decays
      totalBR = decays->at("Z0").BF("hadron", "hadron");
      totalBR = decays->at("~chi0_2").BF("~chi0_1", "Z0") * totalBR;
      totalBR += decays->at("~chi0_2").BF("~chi0_1", "ubar", "u");
      totalBR += decays->at("~chi0_2").BF("~chi0_1", "dbar", "d");
      totalBR += decays->at("~chi0_2").BF("~chi0_1", "cbar", "c");
      totalBR += decays->at("~chi0_2").BF("~chi0_1", "sbar", "s");
      totalBR += decays->at("~chi0_2").BF("~chi0_1", "bbar", "b");
      xsecWithError.upper *= totalBR;
      xsecWithError.central *= totalBR;
      xsecWithError.lower *= totalBR;

      if (xsecWithError.central < xsecLimit)
      {
        result += limitLike(xsecWithError.central, xsecLimit, xsecWithError.upper - xsecWithError.central);
      }
      else
      {
        result += limitLike(xsecWithError.central, xsecLimit, xsecWithError.central - xsecWithError.lower);
      }

      // neut3, neut1
      xsecLimit = limitContainer->limitAverage(mass_neut3, mass_neut1, mZ);

      xsecWithError = *Dep::LEP208_xsec_chi00_13;
      // Total up all channels which look like Z* decays
      totalBR = decays->at("Z0").BF("hadron", "hadron");
      totalBR = decays->at("~chi0_3").BF("~chi0_1", "Z0") * totalBR;
      totalBR += decays->at("~chi0_3").BF("~chi0_1", "ubar", "u");
      totalBR += decays->at("~chi0_3").BF("~chi0_1", "dbar", "d");
      totalBR += decays->at("~chi0_3").BF("~chi0_1", "cbar", "c");
      totalBR += decays->at("~chi0_3").BF("~chi0_1", "sbar", "s");
      totalBR += decays->at("~chi0_3").BF("~chi0_1", "bbar", "b");
      xsecWithError.upper *= totalBR;
      xsecWithError.central *= totalBR;
      xsecWithError.lower *= totalBR;

      if (xsecWithError.central < xsecLimit)
      {
        result += limitLike(xsecWithError.central, xsecLimit, xsecWithError.upper - xsecWithError.central);
      }
      else
      {
        result += limitLike(xsecWithError.central, xsecLimit, xsecWithError.central - xsecWithError.lower);
      }

      // neut4, neut1
      xsecLimit = limitContainer->limitAverage(mass_neut4, mass_neut1, mZ);

      xsecWithError = *Dep::LEP208_xsec_chi00_14;
      // Total up all channels which look like Z* decays
      totalBR = decays->at("Z0").BF("hadron", "hadron");
      totalBR = decays->at("~chi0_4").BF("~chi0_1", "Z0") * totalBR;
      totalBR += decays->at("~chi0_4").BF("~chi0_1", "ubar", "u");
      totalBR += decays->at("~chi0_4").BF("~chi0_1", "dbar", "d");
      totalBR += decays->at("~chi0_4").BF("~chi0_1", "cbar", "c");
      totalBR += decays->at("~chi0_4").BF("~chi0_1", "sbar", "s");
      totalBR += decays->at("~chi0_4").BF("~chi0_1", "bbar", "b");
      xsecWithError.upper *= totalBR;
      xsecWithError.central *= totalBR;
      xsecWithError.lower *= totalBR;

      if (xsecWithError.central < xsecLimit)
      {
        result += limitLike(xsecWithError.central, xsecLimit, xsecWithError.upper - xsecWithError.central);
      }
      else
      {
        result += limitLike(xsecWithError.central, xsecLimit, xsecWithError.central - xsecWithError.lower);
      }

    }

    /// @}


    // *** Higgs physics ***

    /// FeynHiggs Higgs production cross-sections
    void FH_HiggsProd(fh_HiggsProd &result)
    {
      using namespace Pipes::FH_HiggsProd;

      Farray<fh_real, 1,52> prodxs;

      fh_HiggsProd HiggsProd;
      int error;
      fh_real sqrts;

      // Tevatron
      sqrts = 2.;
      error = 1;
      BEreq::FHHiggsProd(error, sqrts, prodxs);
      if (error != 0)
      {
        std::ostringstream err;
        err << "BEreq::FHHiggsProd raised error flag for Tevatron: " << error << ".";
        invalid_point().raise(err.str());
      }
      for(int i = 0; i < 52; i++) HiggsProd.prodxs_Tev[i] = prodxs(i+1);
      // LHC7
      sqrts = 7.;
      error = 1;
      BEreq::FHHiggsProd(error, sqrts, prodxs);
      if (error != 0)
      {
        std::ostringstream err;
        err << "BEreq::FHHiggsProd raised error flag for LHC7: " << error << "."; 
        invalid_point().raise(err.str());
      }
      for(int i = 0; i < 52; i++) HiggsProd.prodxs_LHC7[i] = prodxs(i+1);
      // LHC8
      sqrts = 8.;
      error = 1;
      BEreq::FHHiggsProd(error, sqrts, prodxs);
      if (error != 0)
      {
        std::ostringstream err;
        err << "BEreq::FHHiggsProd raised error flag for LHC8: " << error << "."; 
        invalid_point().raise(err.str());
      }
      for(int i = 0; i < 52; i++) HiggsProd.prodxs_LHC8[i] = prodxs(i+1);

      result = HiggsProd;
    }

    /// SM Higgs only model parameters
    void SMHiggs_ModelParameters(hb_ModelParameters &result)
    {
      using namespace Pipes::SMHiggs_ModelParameters;

      for(int i = 0; i < 3; i++)
      {
        result.Mh[i] = 0.;
        result.deltaMh[i] = 0.;
        result.hGammaTot[i] = 0.;
        result.CP[i] = 0.;
        result.CS_lep_hjZ_ratio[i] = 0.;
        result.CS_lep_bbhj_ratio[i] = 0.;
        result.CS_lep_tautauhj_ratio[i] = 0.;
        for(int j = 0; j < 3; j++) result.CS_lep_hjhi_ratio[i][j] = 0.;
        result.CS_gg_hj_ratio[i] = 0.;
        result.CS_bb_hj_ratio[i] = 0.;
        result.CS_bg_hjb_ratio[i] = 0.;
        result.CS_ud_hjWp_ratio[i] = 0.;
        result.CS_cs_hjWp_ratio[i] = 0.;
        result.CS_ud_hjWm_ratio[i] = 0.;
        result.CS_cs_hjWm_ratio[i] = 0.;
        result.CS_gg_hjZ_ratio[i] = 0.;
        result.CS_dd_hjZ_ratio[i] = 0.;
        result.CS_uu_hjZ_ratio[i] = 0.;
        result.CS_ss_hjZ_ratio[i] = 0.;
        result.CS_cc_hjZ_ratio[i] = 0.;
        result.CS_bb_hjZ_ratio[i] = 0.;
        result.CS_tev_vbf_ratio[i] = 0.;
        result.CS_tev_tthj_ratio[i] = 0.;
        result.CS_lhc7_vbf_ratio[i] = 0.;
        result.CS_lhc7_tthj_ratio[i] = 0.;
        result.CS_lhc8_vbf_ratio[i] = 0.;
        result.CS_lhc8_tthj_ratio[i] = 0.;
        result.BR_hjss[i] = 0.;
        result.BR_hjcc[i] = 0.;
        result.BR_hjbb[i] = 0.;
        result.BR_hjmumu[i] = 0.;
        result.BR_hjtautau[i] = 0.;
        result.BR_hjWW[i] = 0.;
        result.BR_hjZZ[i] = 0.;
        result.BR_hjZga[i] = 0.;
        result.BR_hjgaga[i] = 0.;
        result.BR_hjgg[i] = 0.;
        result.BR_hjinvisible[i] = 0.;
        for(int j = 0; j < 3; j++) result.BR_hjhihi[i][j] = 0.;
      }

      result.MHplus = 0.;
      result.deltaMHplus = 0.;
      result.HpGammaTot = 0.;
      result.CS_lep_HpjHmi_ratio = 0.;
      result.BR_tWpb = 0.;
      result.BR_tHpjb = 0.;
      result.BR_Hpjcs = 0.;
      result.BR_Hpjcb = 0.;
      result.BR_Hptaunu = 0.;

      const Spectrum* fullspectrum = *Dep::SM_spectrum;
      const SubSpectrum* spec = fullspectrum->get_HE();
      const DecayTable::Entry* decays = &(*Dep::Higgs_decay_rates);

      result.Mh[0] = spec->phys().get(Par::Pole_Mass,25,0);

      result.deltaMh[0] = 0.; // Need to get theoretical error on mass
      result.hGammaTot[0] = decays->width_in_GeV;
      result.CP[0] = 1;
      result.CS_lep_hjZ_ratio[0] = 1.;
      result.CS_lep_bbhj_ratio[0] = 1.;
      result.CS_lep_tautauhj_ratio[0] = 1.;
      result.CS_gg_hj_ratio[0] = 1.;
      result.CS_bb_hj_ratio[0] = 1.;
      result.CS_bg_hjb_ratio[0] = 1.;
      result.CS_ud_hjWp_ratio[0] = 1.;
      result.CS_cs_hjWp_ratio[0] = 1.;
      result.CS_ud_hjWm_ratio[0] = 1.;
      result.CS_cs_hjWm_ratio[0] = 1.;
      result.CS_gg_hjZ_ratio[0] = 1.;
      result.CS_dd_hjZ_ratio[0] = 1.;
      result.CS_uu_hjZ_ratio[0] = 1.;
      result.CS_ss_hjZ_ratio[0] = 1.;
      result.CS_cc_hjZ_ratio[0] = 1.;
      result.CS_bb_hjZ_ratio[0] = 1.;
      result.CS_tev_vbf_ratio[0] = 1.;
      result.CS_tev_tthj_ratio[0] = 1.;
      result.CS_lhc7_vbf_ratio[0] = 1.;
      result.CS_lhc7_tthj_ratio[0] = 1.;
      result.CS_lhc8_vbf_ratio[0] = 1.;
      result.CS_lhc8_tthj_ratio[0] = 1.;
      result.BR_hjss[0] = decays->BF("s", "sbar");
      result.BR_hjcc[0] = decays->BF("c", "cbar");
      result.BR_hjbb[0] = decays->BF("b", "bbar");
      result.BR_hjmumu[0] = decays->BF("mu+", "mu-");
      result.BR_hjtautau[0] = decays->BF("tau+", "tau-");
      result.BR_hjWW[0] = decays->BF("W+", "W-");
      result.BR_hjZZ[0] = decays->BF("Z0", "Z0");
      result.BR_hjZga[0] = decays->BF("gamma", "Z0");
      result.BR_hjgaga[0] = decays->BF("gamma", "gamma");
      result.BR_hjgg[0] = decays->BF("g", "g");
    }

    /// MSSM Higgs model parameters
    void MSSMHiggs_ModelParameters(hb_ModelParameters &result)
    {
      using namespace Pipes::MSSMHiggs_ModelParameters;
      #define PDB Models::ParticleDB()

      // unpack FeynHiggs Couplings
      fh_Couplings FH_input = *Dep::Higgs_Couplings;

      std::vector<std::string> sHneut;
      sHneut.push_back("h0_1");
      sHneut.push_back("h0_2");
      sHneut.push_back("A0");

      const Spectrum* fullspectrum = *Dep::MSSM_spectrum;
      const SubSpectrum* spec = fullspectrum->get_HE();
      const DecayTable decaytable = *Dep::decay_rates;

      const DecayTable::Entry* Hneut_decays[3];
      for(int i = 0; i < 3; i++)
      {
        // Higgs masses and errors
        result.Mh[i] = spec->phys().get(Par::Pole_Mass,sHneut[i]);
        result.deltaMh[i] = 0.;
      }

      // invisible LSP?
      double lsp_mass = spec->phys().get(Par::Pole_Mass,"~chi0_1");
      int i_snu = 0;
      for(int i = 1; i <= 3; i++)
      {
        if(spec->phys().get(Par::Pole_Mass,"~nu",i)  < lsp_mass)
        {
          i_snu = i;
          lsp_mass = spec->phys().get(Par::Pole_Mass,"~nu",i);
        }
      }

      bool inv_lsp = true;
      if(spec->phys().get(Par::Pole_Mass,"~chi+",1) < lsp_mass) inv_lsp = false;
      if(spec->phys().get(Par::Pole_Mass,"~g") < lsp_mass) inv_lsp = false;
      if(inv_lsp)
      {
        for(int i = 1; i <= 6; i++)
        {
          if(spec->phys().get(Par::Pole_Mass,"~d",i) < lsp_mass)
          {
            inv_lsp = false;
            break;
          }
          if(spec->phys().get(Par::Pole_Mass,"~u",i) < lsp_mass)
          {
            inv_lsp = false;
            break;
          }
          if(spec->phys().get(Par::Pole_Mass,"~e-",i) < lsp_mass)
          {
            inv_lsp = false;
            break;
          }
        }
      }

      for(int i = 0; i < 3; i++)
      {
        // Branching ratios and total widths
        Hneut_decays[i] = &(decaytable(sHneut[i]));

        result.hGammaTot[i] = Hneut_decays[i]->width_in_GeV;

        result.BR_hjss[i] = Hneut_decays[i]->BF("s", "sbar");
        result.BR_hjcc[i] = Hneut_decays[i]->BF("c", "cbar");
        result.BR_hjbb[i] = Hneut_decays[i]->BF("b", "bbar");
        result.BR_hjmumu[i] = Hneut_decays[i]->BF("mu+", "mu-");
        result.BR_hjtautau[i] = Hneut_decays[i]->BF("tau+", "tau-");
        result.BR_hjWW[i] = Hneut_decays[i]->BF("W+", "W-");
        result.BR_hjZZ[i] = Hneut_decays[i]->BF("Z0", "Z0");
        result.BR_hjZga[i] = Hneut_decays[i]->BF("gamma", "Z0");
        result.BR_hjgaga[i] = Hneut_decays[i]->BF("gamma", "gamma");
        result.BR_hjgg[i] = Hneut_decays[i]->BF("g", "g");
        for(int j = 0; j < 3; j++)
        {
          if(2.*result.Mh[j] < result.Mh[i])
          {
            result.BR_hjhihi[i][j] = Hneut_decays[i]->BF(sHneut[j],sHneut[j]);
          }
          else
          {
            result.BR_hjhihi[i][j] = 0.;
          }
        }
        result.BR_hjinvisible[i] = 0.;
        if(inv_lsp)
        {
          // sneutrino is LSP - need to figure out how to get correct invisible BF...
          if(i_snu > 0)
          {
            result.BR_hjinvisible[i] += Hneut_decays[i]->BF(PDB.long_name("~nu",i_snu),PDB.long_name("~nubar",i_snu));
          }
          else
          {
            result.BR_hjinvisible[i] = Hneut_decays[i]->BF("~chi0_1","~chi0_1");
          }
        }
      }

      result.MHplus = spec->phys().get(Par::Pole_Mass,"H+");
      result.deltaMHplus = 0.;

      const DecayTable::Entry* Hplus_decays = &(decaytable("H+"));
      const DecayTable::Entry* top_decays = &(decaytable("t"));

      result.HpGammaTot = Hplus_decays->width_in_GeV;
      result.BR_tWpb    = top_decays->BF("W+", "b");
      result.BR_tHpjb   = top_decays->has_channel("H+", "b") ? top_decays->BF("H+", "b") : 0.0;
      result.BR_Hpjcs   = Hplus_decays->BF("c", "sbar");
      result.BR_Hpjcb   = Hplus_decays->BF("c", "bbar");
      result.BR_Hptaunu = Hplus_decays->BF("tau+", "nu_tau");

      // check SM partial width h0_1 -> b bbar
      // shouldn't be zero...
      double g2hjbb[3];
      for(int i = 0; i < 3; i++)
      {
        if(FH_input.gammas_sm[H0FF(i,4,3,3)+4] <= 0.)
          g2hjbb[i] = 0.;
        else
          g2hjbb[i] = FH_input.gammas[H0FF(i,4,3,3)+4]/FH_input.gammas_sm[H0FF(i,4,3,3)+4];
      }

      // using partial width ratio approximation for
      // h -> b bbar CS ratios
      for(int i = 0; i < 3; i++)
      {
        result.CS_bg_hjb_ratio[i] = g2hjbb[i];
        result.CS_bb_hj_ratio[i]  = g2hjbb[i];
      }

      // cross-section ratios for b bbar and tau+ tau- final states
      for(int i = 0; i < 3; i++)
      {
        fh_complex c_g2hjbb_L = FH_input.couplings[H0FF(i,4,3,3)];
        fh_complex c_g2hjbb_R = FH_input.couplings[H0FF(i,4,3,3)+Roffset];
        fh_complex c_g2hjbb_SM_L = FH_input.couplings_sm[H0FF(i,4,3,3)];
        fh_complex c_g2hjbb_SM_R = FH_input.couplings_sm[H0FF(i,4,3,3)+RSMoffset];

        fh_complex c_g2hjtautau_L = FH_input.couplings[H0FF(i,2,3,3)];
        fh_complex c_g2hjtautau_R = FH_input.couplings[H0FF(i,2,3,3)+Roffset];
        fh_complex c_g2hjtautau_SM_L = FH_input.couplings_sm[H0FF(i,2,3,3)];
        fh_complex c_g2hjtautau_SM_R = FH_input.couplings_sm[H0FF(i,2,3,3)+RSMoffset];

        double R_g2hjbb_L = sqrt(c_g2hjbb_L.re*c_g2hjbb_L.re+
               c_g2hjbb_L.im*c_g2hjbb_L.im)/
          sqrt(c_g2hjbb_SM_L.re*c_g2hjbb_SM_L.re+
               c_g2hjbb_SM_L.im*c_g2hjbb_SM_L.im);
        double R_g2hjbb_R = sqrt(c_g2hjbb_R.re*c_g2hjbb_R.re+
               c_g2hjbb_R.im*c_g2hjbb_R.im)/
          sqrt(c_g2hjbb_SM_R.re*c_g2hjbb_SM_R.re+
               c_g2hjbb_SM_R.im*c_g2hjbb_SM_R.im);

        double R_g2hjtautau_L = sqrt(c_g2hjtautau_L.re*c_g2hjtautau_L.re+
                   c_g2hjtautau_L.im*c_g2hjtautau_L.im)/
          sqrt(c_g2hjtautau_SM_L.re*c_g2hjtautau_SM_L.re+
               c_g2hjtautau_SM_L.im*c_g2hjtautau_SM_L.im);
        double R_g2hjtautau_R = sqrt(c_g2hjtautau_R.re*c_g2hjtautau_R.re+
                   c_g2hjtautau_R.im*c_g2hjtautau_R.im)/
          sqrt(c_g2hjtautau_SM_R.re*c_g2hjtautau_SM_R.re+
               c_g2hjtautau_SM_R.im*c_g2hjtautau_SM_R.im);

        double g2hjbb_s = (R_g2hjbb_L+R_g2hjbb_R)*(R_g2hjbb_L+R_g2hjbb_R)/4.;
        double g2hjbb_p = (R_g2hjbb_L-R_g2hjbb_R)*(R_g2hjbb_L-R_g2hjbb_R)/4.;
        double g2hjtautau_s = (R_g2hjtautau_L+R_g2hjtautau_R)*(R_g2hjtautau_L+R_g2hjtautau_R)/4.;
        double g2hjtautau_p = (R_g2hjtautau_L-R_g2hjtautau_R)*(R_g2hjtautau_L-R_g2hjtautau_R)/4.;

        // check CP of state
        if(g2hjbb_p < 1e-10)
          result.CP[i] = 1;
        else if(g2hjbb_s < 1e-10)
          result.CP[i] = -1;
        else
          result.CP[i] = 0.;

        result.CS_lep_bbhj_ratio[i]     = g2hjbb_s + g2hjbb_p;
        result.CS_lep_tautauhj_ratio[i] = g2hjtautau_s + g2hjtautau_p;
      }

      // cross-section ratios for di-boson final states
      for(int i = 0; i < 3; i++)
      {
        fh_complex c_gWW = FH_input.couplings[H0VV(i,4)];
        fh_complex c_gWW_SM = FH_input.couplings_sm[H0VV(i,4)];
        fh_complex c_gZZ = FH_input.couplings[H0VV(i,3)];
        fh_complex c_gZZ_SM = FH_input.couplings_sm[H0VV(i,3)];

        double g2hjWW = (c_gWW.re*c_gWW.re+c_gWW.im*c_gWW.im)/
          (c_gWW_SM.re*c_gWW_SM.re+c_gWW_SM.im*c_gWW_SM.im);

        double g2hjZZ = (c_gZZ.re*c_gZZ.re+c_gZZ.im*c_gZZ.im)/
          (c_gZZ_SM.re*c_gZZ_SM.re+c_gZZ_SM.im*c_gZZ_SM.im);

        result.CS_lep_hjZ_ratio[i] = g2hjZZ;

        result.CS_gg_hjZ_ratio[i] = 0.;
        result.CS_dd_hjZ_ratio[i] = g2hjZZ;
        result.CS_uu_hjZ_ratio[i] = g2hjZZ;
        result.CS_ss_hjZ_ratio[i] = g2hjZZ;
        result.CS_cc_hjZ_ratio[i] = g2hjZZ;
        result.CS_bb_hjZ_ratio[i] = g2hjZZ;

        result.CS_ud_hjWp_ratio[i] = g2hjWW;
        result.CS_cs_hjWp_ratio[i] = g2hjWW;
        result.CS_ud_hjWm_ratio[i] = g2hjWW;
        result.CS_cs_hjWm_ratio[i] = g2hjWW;

        result.CS_tev_vbf_ratio[i]   = g2hjWW;
        result.CS_lhc7_vbf_ratio[i]  = g2hjWW;
        result.CS_lhc8_tthj_ratio[i] = g2hjWW;
      }

      // higgs to higgs + V xsection ratios
      // retrive SMInputs dependency
      const SMInputs& sminputs = *Dep::SMINPUTS;

      double norm = sminputs.GF*sqrt(2.)*sminputs.mZ*sminputs.mZ;
      for(int i = 0; i < 3; i++)
      for(int j = 0; j < 3; j++)
      {
        fh_complex c_gHV = FH_input.couplings[H0HV(i,j)];
        double g2HV = c_gHV.re*c_gHV.re+c_gHV.im*c_gHV.im;
        result.CS_lep_hjhi_ratio[i][j] = g2HV/norm;
      }

      // gluon fusion x-section ratio
      for(int i = 0; i < 3; i++)
      {
        if(FH_input.gammas_sm[H0VV(i,5)] <= 0.)
          result.CS_gg_hj_ratio[i] = 0.;
        else
          result.CS_gg_hj_ratio[i] = FH_input.gammas[H0VV(i,5)]/
            FH_input.gammas_sm[H0VV(i,5)];
      }

      // unpack FeynHiggs x-sections
      fh_HiggsProd FH_prod = *Dep::FH_HiggsProd;

      // h t tbar xsection ratios
      for(int i = 0; i < 3; i++)
      {
        result.CS_tev_tthj_ratio[i] = 0.;
        result.CS_lhc7_tthj_ratio[i] = 0.;
        result.CS_lhc8_tthj_ratio[i] = 0.;
        if(FH_prod.prodxs_Tev[i+30] > 0.)
          result.CS_tev_tthj_ratio[i]  = FH_prod.prodxs_Tev[i+27]/FH_prod.prodxs_Tev[i+30];
        if(FH_prod.prodxs_Tev[i+30] > 0.)
          result.CS_lhc7_tthj_ratio[i] = FH_prod.prodxs_LHC7[i+27]/FH_prod.prodxs_LHC7[i+30];
        if(FH_prod.prodxs_Tev[i+30] > 0.)
          result.CS_lhc8_tthj_ratio[i] = FH_prod.prodxs_LHC8[i+27]/FH_prod.prodxs_LHC8[i+30];
      }
      // LEP H+ H- x-section ratio
      result.CS_lep_HpjHmi_ratio = 1.;
    }

    /// Get a LEP chisq from HiggsBounds
    void HB_LEP_lnL(double &result)
    {
      using namespace Pipes::HB_LEP_lnL;

      hb_ModelParameters ModelParam = *Dep::HB_ModelParameters;

      Farray<double, 1,3, 1,3> CS_lep_hjhi_ratio;
      Farray<double, 1,3, 1,3> BR_hjhihi;
      for(int i = 0; i < 3; i++) for(int j = 0; j < 3; j++)
      {
        CS_lep_hjhi_ratio(i+1,j+1) = ModelParam.CS_lep_hjhi_ratio[i][j];
        BR_hjhihi(i+1,j+1) = ModelParam.BR_hjhihi[i][j];
      }

      BEreq::HiggsBounds_neutral_input_part(&ModelParam.Mh[0], &ModelParam.hGammaTot[0], &ModelParam.CP[0],
              &ModelParam.CS_lep_hjZ_ratio[0], &ModelParam.CS_lep_bbhj_ratio[0],
              &ModelParam.CS_lep_tautauhj_ratio[0], CS_lep_hjhi_ratio,
              &ModelParam.CS_gg_hj_ratio[0], &ModelParam.CS_bb_hj_ratio[0],
              &ModelParam.CS_bg_hjb_ratio[0], &ModelParam.CS_ud_hjWp_ratio[0],
              &ModelParam.CS_cs_hjWp_ratio[0], &ModelParam.CS_ud_hjWm_ratio[0],
              &ModelParam.CS_cs_hjWm_ratio[0], &ModelParam.CS_gg_hjZ_ratio[0],
              &ModelParam.CS_dd_hjZ_ratio[0], &ModelParam.CS_uu_hjZ_ratio[0],
              &ModelParam.CS_ss_hjZ_ratio[0], &ModelParam.CS_cc_hjZ_ratio[0],
              &ModelParam.CS_bb_hjZ_ratio[0], &ModelParam.CS_tev_vbf_ratio[0],
              &ModelParam.CS_tev_tthj_ratio[0], &ModelParam.CS_lhc7_vbf_ratio[0],
              &ModelParam.CS_lhc7_tthj_ratio[0], &ModelParam.CS_lhc8_vbf_ratio[0],
              &ModelParam.CS_lhc8_tthj_ratio[0], &ModelParam.BR_hjss[0],
              &ModelParam.BR_hjcc[0], &ModelParam.BR_hjbb[0],
              &ModelParam.BR_hjmumu[0], &ModelParam.BR_hjtautau[0],
              &ModelParam.BR_hjWW[0], &ModelParam.BR_hjZZ[0],
              &ModelParam.BR_hjZga[0], &ModelParam.BR_hjgaga[0],
              &ModelParam.BR_hjgg[0], &ModelParam.BR_hjinvisible[0], BR_hjhihi);

      BEreq::HiggsBounds_charged_input(&ModelParam.MHplus, &ModelParam.HpGammaTot, &ModelParam.CS_lep_HpjHmi_ratio,
               &ModelParam.BR_tWpb, &ModelParam.BR_tHpjb, &ModelParam.BR_Hpjcs,
               &ModelParam.BR_Hpjcb, &ModelParam.BR_Hptaunu);

      BEreq::HiggsBounds_set_mass_uncertainties(&ModelParam.deltaMh[0],&ModelParam.deltaMHplus);

      // run Higgs bounds 'classic'
      double HBresult, obsratio;
      int chan, ncombined;
      BEreq::run_HiggsBounds_classic(HBresult,chan,obsratio,ncombined);

      // extract the LEP chisq
      double chisq_withouttheory,chisq_withtheory;
      int chan2;
      double theor_unc = 1.5; // theory uncertainty
      BEreq::HB_calc_stats(theor_unc,chisq_withouttheory,chisq_withtheory,chan2);

      result = -0.5*chisq_withouttheory;
      //std::cout << "Calculating LEP chisq: " << chisq_withouttheory << " (no theor), " << chisq_withtheory << " (with theor)" << endl;

    }

    /// Get an LHC chisq from HiggsSignals
    void HS_LHC_lnL(double &result)
    {
      using namespace Pipes::HS_LHC_lnL;

      hb_ModelParameters ModelParam = *Dep::HB_ModelParameters;

      Farray<double, 1,3, 1,3> CS_lep_hjhi_ratio;
      Farray<double, 1,3, 1,3> BR_hjhihi;
      for(int i = 0; i < 3; i++) for(int j = 0; j < 3; j++)
      {
        CS_lep_hjhi_ratio(i+1,j+1) = ModelParam.CS_lep_hjhi_ratio[i][j];
        BR_hjhihi(i+1,j+1) = ModelParam.BR_hjhihi[i][j];
      }

      BEreq::HiggsBounds_neutral_input_part_HS(&ModelParam.Mh[0], &ModelParam.hGammaTot[0], &ModelParam.CP[0],
                 &ModelParam.CS_lep_hjZ_ratio[0], &ModelParam.CS_lep_bbhj_ratio[0],
                 &ModelParam.CS_lep_tautauhj_ratio[0], CS_lep_hjhi_ratio,
                 &ModelParam.CS_gg_hj_ratio[0], &ModelParam.CS_bb_hj_ratio[0],
                 &ModelParam.CS_bg_hjb_ratio[0], &ModelParam.CS_ud_hjWp_ratio[0],
                 &ModelParam.CS_cs_hjWp_ratio[0], &ModelParam.CS_ud_hjWm_ratio[0],
                 &ModelParam.CS_cs_hjWm_ratio[0], &ModelParam.CS_gg_hjZ_ratio[0],
                 &ModelParam.CS_dd_hjZ_ratio[0], &ModelParam.CS_uu_hjZ_ratio[0],
                 &ModelParam.CS_ss_hjZ_ratio[0], &ModelParam.CS_cc_hjZ_ratio[0],
                 &ModelParam.CS_bb_hjZ_ratio[0], &ModelParam.CS_tev_vbf_ratio[0],
                 &ModelParam.CS_tev_tthj_ratio[0], &ModelParam.CS_lhc7_vbf_ratio[0],
                 &ModelParam.CS_lhc7_tthj_ratio[0], &ModelParam.CS_lhc8_vbf_ratio[0],
                 &ModelParam.CS_lhc8_tthj_ratio[0], &ModelParam.BR_hjss[0],
                 &ModelParam.BR_hjcc[0], &ModelParam.BR_hjbb[0],
                 &ModelParam.BR_hjmumu[0], &ModelParam.BR_hjtautau[0],
                 &ModelParam.BR_hjWW[0], &ModelParam.BR_hjZZ[0],
                 &ModelParam.BR_hjZga[0], &ModelParam.BR_hjgaga[0],
                 &ModelParam.BR_hjgg[0], &ModelParam.BR_hjinvisible[0], BR_hjhihi);

      BEreq::HiggsBounds_charged_input_HS(&ModelParam.MHplus, &ModelParam.HpGammaTot, &ModelParam.CS_lep_HpjHmi_ratio,
            &ModelParam.BR_tWpb, &ModelParam.BR_tHpjb, &ModelParam.BR_Hpjcs,
            &ModelParam.BR_Hpjcb, &ModelParam.BR_Hptaunu);

      BEreq::HiggsSignals_neutral_input_MassUncertainty(&ModelParam.deltaMh[0]);

      // add uncertainties to cross-sections and branching ratios
      // double dCS[5];
      // double dBR[5];
      // BEreq::setup_rate_uncertainties(dCS,dBR);

      // run HiggsSignals
      int mode = 1; // 1- peak-centered chi2 method (recommended)
      double csqmu, csqmh, csqtot, Pvalue;
      int nobs;
      BEreq::run_HiggsSignals(mode, csqmu, csqmh, csqtot, nobs, Pvalue);


      result = -0.5*csqtot;
      //std::cout << "Calculating LHC chisq: " << csqmu << " (signal strength only), " << csqmh << " (mass only), ";
      //std::cout << csqtot << " (both), Nobs: " << nobs << ", Pvalue: " << Pvalue << endl;

    }


  }
}
#undef DEBUG<|MERGE_RESOLUTION|>--- conflicted
+++ resolved
@@ -112,7 +112,6 @@
     void operateLHCLoop()
     {
       using namespace Pipes::operateLHCLoop;
-<<<<<<< HEAD
       // timing
       using std::chrono::system_clock;
       typedef std::chrono::milliseconds ms;
@@ -120,9 +119,6 @@
       ms zero(0);
       system_clock::time_point tp_outer = system_clock::now();
       static std::streambuf *coutbuf = std::cout.rdbuf(); // save cout buffer for running the loop quietly
-=======
-      int currentEvent;
->>>>>>> 7f473667
       nEvents = 0;
       eventsGenerated = false;
 
