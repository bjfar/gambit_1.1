//   GAMBIT: Global and Modular BSM Inference Tool
//   *********************************************
///  \file
///
///  Functions of ColliderBit_eventLoop. Based
///  heavily on the ExampleBit_A Functions
///
///  *********************************************
///
///  Authors (add name and date if you modify):
///
///  \author Abram Krislock
///          (a.m.b.krislock@fys.uio.no)
///
///  \author Aldo Saavedra
///
///  \author Andy Buckley
///
///  \author Chris Rogan
///          (crogan@cern.ch)
///  \date 2014 Aug
///  \date 2015 May
///
///  \author Pat Scott
///          (p.scott@imperial.ac.uk)
///  \date 2015 Jul
///
///  *********************************************

#include <cmath>
#include <string>
#include <iostream>
#include <fstream>
#include <memory>
#include <numeric>
#include <sstream>
#include <vector>

#include "gambit/Elements/gambit_module_headers.hpp"
#include "gambit/Elements/mssm_slhahelp.hpp"
#include "gambit/ColliderBit/ColliderBit_rollcall.hpp"
#include "gambit/ColliderBit/lep_mssm_xsecs.hpp"
#include "HEPUtils/FastJet.h"

//#define COLLIDERBIT_DEBUG

namespace Gambit
{

  namespace ColliderBit
  {


    /// ********************************************
    /// Non-rollcalled Functions and Local Variables
    /// ********************************************

    /// LEP limit likelihood function
    double limitLike(double x, double x95, double sigma)
    {
      static double p95 = 1.;
      using std::erf;
      using std::sqrt;

      if (p95 < 1.01)
      {
        for (int i=0; i<20000; i++)
        {
          static double step = 0.1;
          if (0.5 * (1 - erf(p95 + step)) > 0.05) p95 += step;
          else step /= 10.;
        }
      }

      double result = 0.5 * (1.0 - erf(p95 + (x - x95) / sigma / sqrt(2.)));

      if (result < 0.0 or Utils::isnan(result))
      {
        cout << "result: " << result << endl;
        cout << "x: " << x << endl;
        cout << "x95: " << x95 << endl;
        cout << "sigma: " << sigma << endl;
        cout << "p95: " << p95 << endl;
        cout << "(x - x95) / sigma / sqrt(2.): " << (x - x95) / sigma / sqrt(2.) << endl;
        cout << "erf(p95 + (x - x95) / sigma / sqrt(2.)): " << erf(p95 + (x - x95) / sigma / sqrt(2.)) << endl;
        ColliderBit_error().raise(LOCAL_INFO, "Suspicious results in limitLike!");
      }

      return (result == 0.0 ? -1e10 : log(result));
    }

    /// LEP limit debugging function
    bool is_xsec_sane(const triplet<double>& xsecWithError)
    {
      double xsec = xsecWithError.central;
      double dxsec_upper = xsecWithError.upper - xsecWithError.central;
      double dxsec_lower = xsecWithError.central - xsecWithError.lower;
      if (xsec < 0.0 or dxsec_upper < 0.0 or dxsec_lower < 0.0
          or Utils::isnan(xsec) or Utils::isnan(dxsec_upper) or Utils::isnan(dxsec_lower))
      {
        cout << "xsec: " << xsec << endl;
        cout << "dxsec_upper: " << dxsec_upper << endl;
        cout << "dxsec_lower: " << dxsec_lower << endl;
        return false;
      }
      return true;
    }

    /// Event labels
    enum specialEvents {BASE_INIT=-1, INIT = -2, START_SUBPROCESS = -3, END_SUBPROCESS = -4, FINALIZE = -5};
    /// Pythia stuff
    std::vector<std::string> pythiaNames, pythiaCommonOptions;
    std::vector<std::string>::const_iterator iter;
    bool eventsGenerated;
    int nEvents, seedBase;
    /// Analysis stuff
    bool useATLAS;
    std::vector<std::string> analysisNamesATLAS;
    HEPUtilsAnalysisContainer globalAnalysesATLAS;
    bool useCMS;
    std::vector<std::string> analysisNamesCMS;
    HEPUtilsAnalysisContainer globalAnalysesCMS;

    /// *************************************************
    /// Rollcalled functions properly hooked up to Gambit
    /// *************************************************
    /// *** Loop Managers ***

    /// @note: Much of the loop below designed for splitting up the subprocesses to be generated.
    /// @note: For our first run, we will just run all SUSY subprocesses.

    void operateLHCLoop()
    {
      using namespace Pipes::operateLHCLoop;
      static std::streambuf *coutbuf = std::cout.rdbuf(); // save cout buffer for running the loop quietly
      int currentEvent;
      nEvents = 0;
      // Pythia random number seed will be set properly during BASE_INIT.
      seedBase = 0; // This just prevents a warning.
      // Set eventsGenerated to true once some events are generated.
      eventsGenerated = false;

      // Do the base-level initialisation
      Loop::executeIteration(BASE_INIT);
      // Retrieve runOptions from the YAML file safely...
      GET_COLLIDER_RUNOPTION(pythiaNames, std::vector<std::string>);
      // @todo Subprocess specific nEvents
      GET_COLLIDER_RUNOPTION(nEvents, int);

      // Nicely ask the entire loop to be quiet
      std::cout.rdbuf(0); 

      // For every collider requested in the yaml file:
      for (iter = pythiaNames.cbegin(); iter != pythiaNames.cend(); ++iter)
      {
        piped_invalid_point.check();
        Loop::reset();
        Loop::executeIteration(INIT);
        currentEvent = 0;
        #pragma omp parallel
        {
          Loop::executeIteration(START_SUBPROCESS);
          // main event loop
          while(currentEvent<nEvents and not *Loop::done) {
            if (!eventsGenerated)
              eventsGenerated = true;
            try {
              Loop::executeIteration(currentEvent);
              currentEvent++;
            } catch (std::domain_error& e) {
              std::cerr<<"\n   Continuing to the next event...\n\n";
            }
          }
          Loop::executeIteration(END_SUBPROCESS);
        }
      }
      // Nicely thank the loop for being quiet, and restore everyone's vocal cords
      std::cout.rdbuf(coutbuf);

      // Check for exceptions 
      piped_invalid_point.check();

      Loop::executeIteration(FINALIZE);
    }



    /// *** Hard Scattering Collider Simulators ***

    void getPythia(Gambit::ColliderBit::SpecializablePythia &result)
    {
      using namespace Pipes::getPythia;

      static std::string pythia_doc_path;
      static std::string default_doc_path;
      static bool pythia_doc_path_needs_setting = true;
      static SLHAstruct slha;
      static SLHAstruct spectrum;

      if (*Loop::iteration == BASE_INIT)
      {
        // Setup the Pythia documentation path
        if (pythia_doc_path_needs_setting)
        {
          default_doc_path = "Backends/installed/Pythia/" + 
                             Backends::backendInfo().default_version("Pythia") +
                             "/share/Pythia8/xmldoc/";
          pythia_doc_path = runOptions->getValueOrDef<std::string>(default_doc_path, "Pythia_doc_path");
          // Print the Pythia banner once.
          result.banner(pythia_doc_path);
          pythia_doc_path_needs_setting = false;
        }

        // SLHAea object constructed from dependencies on the spectrum and decays.
        slha.clear();
        spectrum.clear();
        slha = Dep::decay_rates->getSLHAea();
        if (ModelInUse("MSSM63atQ") or ModelInUse("MSSM63atMGUT"))
        {
          // MSSM-specific
          spectrum = (*Dep::MSSM_spectrum).getSLHAea();
          SLHAea::Block block("MODSEL");
          block.push_back("BLOCK MODSEL              # Model selection");
          SLHAea::Line line;
          line << 1 << 0 << "# General MSSM";
          block.push_back(line);
          slha.insert(slha.begin(), spectrum.begin(), spectrum.end());
          slha.push_front(block);
        }
        else
        {
          ColliderBit_error().raise(LOCAL_INFO, "No spectrum object available for this model.");
        }

        // Pythia random number seed will be this, plus the thread number.
        seedBase = int(Random::draw() * 899990000.);
      }

      if (*Loop::iteration == INIT)
      {
        // Get pythia options
        // If the SpecializablePythia specialization is hard-coded, okay with no options.
        pythiaCommonOptions.clear();
        if (runOptions->hasKey(*iter))
          pythiaCommonOptions = runOptions->getValue<std::vector<std::string>>(*iter);
      }

      else if (*Loop::iteration == START_SUBPROCESS)
      {
        result.clear();
        // variables for xsec veto
        std::stringstream processLevelOutput;
        std::string _junk, readline;
        int code, nxsec;
        double xsec, totalxsec;

        // Each thread gets its own Pythia instance.
        // Thus, the actual Pythia initialization is
        // *after* INIT, within omp parallel.
        std::vector<std::string> pythiaOptions = pythiaCommonOptions;
        // Although we capture all couts, still we tell Pythia to be quiet....
        pythiaOptions.push_back("Print:quiet = on");
        // .... except for showProcesses, which we need for the xsec veto.
        pythiaOptions.push_back("Init:showProcesses = on");
        pythiaOptions.push_back("SLHA:verbose = 0");
        pythiaOptions.push_back("Random:seed = " + std::to_string(seedBase + omp_get_thread_num()));

        result.resetSpecialization(*iter);

        pythiaOptions.push_back("SLHA:file = slhaea");

        try
        {
          result.init(pythia_doc_path, pythiaOptions, &slha, processLevelOutput);
        }
        catch (SpecializablePythia::InitializationError &e)
        {
          pythiaOptions.push_back("Random:seed = " + std::to_string(seedBase + omp_get_thread_num()));
          try
          {
            result.init(pythia_doc_path, pythiaOptions, &slha, processLevelOutput);
          }
          catch (SpecializablePythia::InitializationError &e)
          {
            piped_invalid_point.request("Bad point: Pythia can't initialize");
            Loop::wrapup();
            return;
          }
        }


        // xsec veto
        code = -1;
        nxsec = 0;
        totalxsec = 0.;
        while(true)
        {
          std::getline(processLevelOutput, readline);
          std::istringstream issPtr(readline);
          issPtr.seekg(47, issPtr.beg);
          issPtr >> code;
          if (!issPtr.good() && nxsec > 0) break;
          issPtr >> _junk >> xsec;
          if (issPtr.good()) {
            totalxsec += xsec;
            nxsec++;
          }
        }

        /// @todo Remove the hard-coded 20.7 inverse femtobarns! This needs to be analysis-specific
        if (totalxsec * 1e12 * 20.7 < 1.) Loop::wrapup();

      }
    }


    void getPythiaFileReader(Gambit::ColliderBit::SpecializablePythia &result)
    {
      using namespace Pipes::getPythiaFileReader;

      static std::vector<std::string> filenames;
      static std::string default_doc_path;
      static std::string pythia_doc_path;
      static bool pythia_doc_path_needs_setting = true;
      static unsigned int fileCounter = 0;

      if (*Loop::iteration == BASE_INIT)
      {
        // Setup the Pythia documentation path
        if (pythia_doc_path_needs_setting)
        {
          default_doc_path = "Backends/installed/Pythia/" + 
                             Backends::backendInfo().default_version("Pythia") +
                             "/share/Pythia8/xmldoc/";
          pythia_doc_path = runOptions->getValueOrDef<std::string>(default_doc_path, "Pythia_doc_path");
          // Print the Pythia banner once.
          result.banner(pythia_doc_path);
          pythia_doc_path_needs_setting = false;
        }
        // If there are no debug filenames set, look for them.
        if (filenames.empty())
          filenames = runOptions->getValue<std::vector<str> >("SLHA_filenames");
        if (filenames.size() <= fileCounter) invalid_point().raise("No more SLHA files. My work is done.");

        // Pythia random number seed will be this, plus the thread number.
        seedBase = int(Random::draw() * 899990000.);
      }

      if (*Loop::iteration == INIT)
      {
        // Get pythia options
        // If the SpecializablePythia specialization is hard-coded, okay with no options.
        pythiaCommonOptions.clear();
        if (runOptions->hasKey(*iter))
          pythiaCommonOptions = runOptions->getValue<std::vector<std::string>>(*iter);
      }

      if (*Loop::iteration == START_SUBPROCESS)
      {
        result.clear();
        // variables for xsec veto
        std::stringstream processLevelOutput;
        std::string _junk, readline;
        int code, nxsec;
        double xsec, totalxsec;

        // Each thread gets its own Pythia instance.
        // Thus, the actual Pythia initialization is
        // *after* INIT, within omp parallel.
        std::vector<std::string> pythiaOptions = pythiaCommonOptions;
        // Although we capture all couts, still we tell Pythia to be quiet....
        pythiaOptions.push_back("Print:quiet = on");
        // .... except for showProcesses, which we need for the xsec veto.
        pythiaOptions.push_back("Init:showProcesses = on");
        pythiaOptions.push_back("SLHA:verbose = 0");
        pythiaOptions.push_back("Random:seed = " + std::to_string(seedBase + omp_get_thread_num()));

        result.resetSpecialization(*iter);

        // Run Pythia reading an SLHA file.
        if (omp_get_thread_num() == 0)
          logger() << "Reading SLHA file: " << filenames.at(fileCounter) << EOM;
        pythiaOptions.push_back("SLHA:file = " + filenames.at(fileCounter));
        try
        {
          result.init(pythia_doc_path, pythiaOptions, processLevelOutput);
        }
        catch (SpecializablePythia::InitializationError &e)
        {
          pythiaOptions.push_back("Random:seed = " + std::to_string(seedBase + omp_get_thread_num()));
          try
          {
            result.init(pythia_doc_path, pythiaOptions, processLevelOutput);
          }
          catch (SpecializablePythia::InitializationError &e)
          {
            piped_invalid_point.request("Bad point: Pythia can't initialize");
            Loop::wrapup();
            return;
          }
        }

        // xsec veto
        code = -1;
        nxsec = 0;
        totalxsec = 0.;
        while(true)
        {
          std::getline(processLevelOutput, readline);
          std::istringstream issPtr(readline);
          issPtr.seekg(47, issPtr.beg);
          issPtr >> code;
          if (!issPtr.good() && nxsec > 0) break;
          issPtr >> _junk >> xsec;
          if (issPtr.good()) {
            totalxsec += xsec;
            nxsec++;
          }
        }

        /// @todo Remove the hard-coded 20.7 inverse femtobarns! This needs to be analysis-specific
        if (totalxsec * 1e12 * 20.7 < 1.) Loop::wrapup();

      }

      if (*Loop::iteration == FINALIZE) fileCounter++;

    }


    /// *** Detector Simulators ***

#ifndef EXCLUDE_DELPHES
    void getDelphes(Gambit::ColliderBit::DelphesVanilla &result) {
      using namespace Pipes::getDelphes;
      std::vector<std::string> delphesOptions;
      if (*Loop::iteration == INIT)
      {
        result.clear();
        // Reset Options
        delphesOptions.clear();
        std::string delphesConfigFile;
        GET_COLLIDER_RUNOPTION(delphesConfigFile, std::string);
        delphesOptions.push_back(delphesConfigFile);
        // Setup new Delphes
        result.init(delphesOptions);
      }
    }
#endif // not defined EXCLUDE_DELPHES


    void getBuckFastATLAS(Gambit::ColliderBit::BuckFastSmearATLAS &result)
    {
      using namespace Pipes::getBuckFastATLAS;
      bool partonOnly;
      double antiktR;
      if (*Loop::iteration == INIT and useATLAS)
      {
        result.clear();
        // Setup new BuckFast:
        partonOnly = runOptions->getValueOrDef<bool>(false, "partonOnly");
        antiktR = runOptions->getValueOrDef<double>(0.4, "antiktR");
        result.init(partonOnly, antiktR);
      }
    }


    void getBuckFastCMS(Gambit::ColliderBit::BuckFastSmearCMS &result)
    {
      using namespace Pipes::getBuckFastCMS;
      bool partonOnly;
      double antiktR;
      if (*Loop::iteration == INIT and useCMS)
      {
        result.clear();
        // Setup new BuckFast
        partonOnly = runOptions->getValueOrDef<bool>(false, "partonOnly");
        antiktR = runOptions->getValueOrDef<double>(0.4, "antiktR");
        result.init(partonOnly, antiktR);
      }
    }


    void getBuckFastIdentity(Gambit::ColliderBit::BuckFastIdentity &result)
    {
      using namespace Pipes::getBuckFastIdentity;
      bool partonOnly;
      double antiktR;
      if (*Loop::iteration == INIT)
      {
        result.clear();
        // Setup new BuckFast
        partonOnly = runOptions->getValueOrDef<bool>(false, "partonOnly");
        antiktR = runOptions->getValueOrDef<double>(0.4, "antiktR");
        result.init(partonOnly, antiktR);
      }
    }



    /// *** Initialization for analyses ***

    void getATLASAnalysisContainer(Gambit::ColliderBit::HEPUtilsAnalysisContainer& result) {
      using namespace Pipes::getATLASAnalysisContainer;
      if (*Loop::iteration == BASE_INIT) {
        useATLAS = runOptions->getValueOrDef<bool>(true, "useATLAS");
        if (!useATLAS) return;
        GET_COLLIDER_RUNOPTION(analysisNamesATLAS, std::vector<std::string>);
        globalAnalysesATLAS.clear();
        globalAnalysesATLAS.init(analysisNamesATLAS);
        return;
      }

      if (!useATLAS) return;

      if (*Loop::iteration == START_SUBPROCESS)
      {
        // Each thread gets its own Analysis container.
        // Thus, their initialization is *after* INIT, within omp parallel.
        result.clear();
        result.init(analysisNamesATLAS);
        return;
      }

      if (*Loop::iteration == END_SUBPROCESS && eventsGenerated)
      {
        const double xs_fb = Dep::HardScatteringSim->xsec_pb() * 1000.;
        const double xserr_fb = Dep::HardScatteringSim->xsecErr_pb() * 1000.;
        result.add_xsec(xs_fb, xserr_fb);

        // Combine results from the threads together
        #pragma omp critical (access_globalAnalyses)
        {
          globalAnalysesATLAS.add(result);
          // Use improve_xsec to combine results from the same process type
          globalAnalysesATLAS.improve_xsec(result);
        }
        return;
      }

    }

    void getCMSAnalysisContainer(Gambit::ColliderBit::HEPUtilsAnalysisContainer& result) {
      using namespace Pipes::getCMSAnalysisContainer;
      if (*Loop::iteration == BASE_INIT) {
        useCMS = runOptions->getValueOrDef<bool>(true, "useCMS");
        if (!useCMS) return;
        GET_COLLIDER_RUNOPTION(analysisNamesCMS, std::vector<std::string>);
        globalAnalysesCMS.clear();
        globalAnalysesCMS.init(analysisNamesCMS);
        return;
      }

      if (!useCMS) return;

      if (*Loop::iteration == START_SUBPROCESS)
      {
        // Each thread gets its own Analysis container.
        // Thus, their initialization is *after* INIT, within omp parallel.
        result.clear();
        result.init(analysisNamesCMS);
        return;
      }

      if (*Loop::iteration == END_SUBPROCESS && eventsGenerated)
      {
        const double xs_fb = Dep::HardScatteringSim->xsec_pb() * 1000.;
        const double xserr_fb = Dep::HardScatteringSim->xsecErr_pb() * 1000.;
        result.add_xsec(xs_fb, xserr_fb);

        // Combine results from the threads together
        #pragma omp critical (access_globalAnalyses)
        {
          globalAnalysesCMS.add(result);
          // Use improve_xsec to combine results from the same process type
          globalAnalysesCMS.improve_xsec(result);
        }
        return;
      }

    }


    /// *** Hard Scattering Event Generators ***

    void generatePythia8Event(Pythia8::Event& result)
    {
      using namespace Pipes::generatePythia8Event;
      if (*Loop::iteration <= BASE_INIT) return;
      result.clear();

      /// Get the next event from Pythia8
      try {
        (*Dep::HardScatteringSim).nextEvent(result);
      } catch (SpecializablePythia::EventFailureError &e) {
        piped_invalid_point.request("Bad point: Pythia can't generate events");
        Loop::wrapup();
        return;
      }
    }



    /// *** Standard Event Format Functions ***

#ifndef EXCLUDE_DELPHES
    void reconstructDelphesEvent(HEPUtils::Event& result) {
      using namespace Pipes::reconstructDelphesEvent;
      if (*Loop::iteration <= BASE_INIT) return;
      result.clear();

      #pragma omp critical (Delphes)
      {
        (*Dep::DetectorSim).processEvent(*Dep::HardScatteringEvent, result);
      }
    }
#endif // not defined EXCLUDE_DELPHES

    void smearEventATLAS(HEPUtils::Event& result) {
      using namespace Pipes::smearEventATLAS;
      if (*Loop::iteration <= BASE_INIT or !useATLAS) return;
      result.clear();

      // Get the next event from Pythia8, convert to HEPUtils::Event, and smear it
      try {
        (*Dep::SimpleSmearingSim).processEvent(*Dep::HardScatteringEvent, result);
      } catch (std::domain_error& e) {
#pragma omp critical (event_warning)
        {
          std::cerr<<"\n== ColliderBit Warning ==";
          std::cerr<<"\n   Event problem: "<<e.what();
          std::cerr<<"\n   See ColliderBit log for event details.";
          std::stringstream ss;
          Dep::HardScatteringEvent->list(ss, 1);
          logger() << ss.str() << EOM;
        }
        throw e;
      }
    }

    void smearEventCMS(HEPUtils::Event& result) {
      using namespace Pipes::smearEventCMS;
      if (*Loop::iteration <= BASE_INIT or !useCMS) return;
      result.clear();

      // Get the next event from Pythia8, convert to HEPUtils::Event, and smear it
      try {
        (*Dep::SimpleSmearingSim).processEvent(*Dep::HardScatteringEvent, result);
      } catch (std::domain_error& e) {
#pragma omp critical (event_warning)
        {
          std::cerr<<"\n== ColliderBit Warning ==";
          std::cerr<<"\n   Event problem: "<<e.what();
          std::cerr<<"\n   See ColliderBit log for event details.";
          std::stringstream ss;
          Dep::HardScatteringEvent->list(ss, 1);
          logger() << ss.str() << EOM;
        }
        throw e;
      }
    }


    void copyEvent(HEPUtils::Event& result) {
      using namespace Pipes::copyEvent;
      if (*Loop::iteration <= BASE_INIT) return;
      result.clear();

      // Get the next event from Pythia8 and convert to HEPUtils::Event
      try {
        (*Dep::SimpleSmearingSim).processEvent(*Dep::HardScatteringEvent, result);
      } catch (std::domain_error& e) {
#pragma omp critical (event_warning)
        {
          std::cerr<<"\n== ColliderBit Warning ==";
          std::cerr<<"\n   Event problem: "<<e.what();
          std::cerr<<"\n   See ColliderBit log for event details.";
          std::stringstream ss;
          Dep::HardScatteringEvent->list(ss, 1);
          logger() << ss.str() << EOM;
        }
        throw e;
      }
    }



    /// *** Analysis Accumulators ***

    void runATLASAnalyses(ColliderLogLikes& result)
    {
      using namespace Pipes::runATLASAnalyses;
      if (!useATLAS) return;
      if (*Loop::iteration == FINALIZE && eventsGenerated) {
        // The final iteration: get log likelihoods for the analyses
        result.clear();
        globalAnalysesATLAS.scale();
        for (auto anaPtr = globalAnalysesATLAS.analyses.begin(); anaPtr != globalAnalysesATLAS.analyses.end(); ++anaPtr)
          result.push_back((*anaPtr)->get_results());
        return;
      }

      if (*Loop::iteration <= BASE_INIT) return;

      // Loop over analyses and run them... Managed by HEPUtilsAnalysisContainer
      Dep::ATLASAnalysisContainer->analyze(*Dep::ATLASSmearedEvent);
    }



    void runCMSAnalyses(ColliderLogLikes& result)
    {
      using namespace Pipes::runCMSAnalyses;
      if (!useCMS) return;
      if (*Loop::iteration == FINALIZE && eventsGenerated) {
        // The final iteration: get log likelihoods for the analyses
        result.clear();
        globalAnalysesCMS.scale();
        for (auto anaPtr = globalAnalysesCMS.analyses.begin(); anaPtr != globalAnalysesCMS.analyses.end(); ++anaPtr)
          result.push_back((*anaPtr)->get_results());
        return;
      }

      if (*Loop::iteration <= BASE_INIT) return;

      // Loop over analyses and run them... Managed by HEPUtilsAnalysisContainer
      Dep::CMSAnalysisContainer->analyze(*Dep::CMSSmearedEvent);
    }



    /// Loop over all analyses (and SRs within one analysis) and fill a vector of observed likelihoods
    void calc_LHC_LogLike(double& result) {
      using namespace Pipes::calc_LHC_LogLike;
      /* The use of the following requires ALLOW_MODEL(CMSSM) in the rollcall.
      logger() << "This model:";
      logger() << "\nm0: " << *Param["M0"];
      logger() << "\nm1/2: " << *Param["M12"] << EOM;
      */

      // xsec veto
      if (not eventsGenerated) {
        logger() << "This point was xsec vetoed." << EOM;
        result = 0.;
        return;
      }
      ColliderLogLikes analysisResults;
      if(useATLAS)
        analysisResults.insert(analysisResults.end(),
                Dep::ATLASAnalysisNumbers->begin(), Dep::ATLASAnalysisNumbers->end());
      if(useCMS)
        analysisResults.insert(analysisResults.end(),
                Dep::CMSAnalysisNumbers->begin(), Dep::CMSAnalysisNumbers->end());

      // Loop over analyses and calculate the total observed dll
      double total_dll_obs = 0;
      for (size_t analysis = 0; analysis < analysisResults.size(); ++analysis) {
        // cout << "In analysis loop" << endl;

        // Loop over the signal regions inside the analysis, and work out the total (delta) log likelihood for this analysis
        /// @note In general each analysis could/should work out its own likelihood so they can handle SR combination if possible.
        /// @note For now we just take the result from the SR *expected* to be most constraining, i.e. with highest expected dll
        double bestexp_dll_exp = 0, bestexp_dll_obs = 0;
        for (size_t SR = 0; SR < analysisResults[analysis].size(); ++SR) {
          // cout << "In signal region loop" << endl;
          SignalRegionData srData = analysisResults[analysis][SR];

          // Actual observed number of events
          const int n_obs = (int) round(srData.n_observed);

          // A contribution to the predicted number of events that is known exactly
          // (e.g. from data-driven background estimate)
          const double n_predicted_exact = 0;

          // A contribution to the predicted number of events that is not known exactly
          const double n_predicted_uncertain_b = srData.n_background;
          const double n_predicted_uncertain_sb = srData.n_signal_at_lumi + srData.n_background;

          // Relative error for n_predicted_uncertain
          const double uncertainty_b = srData.background_sys/srData.n_background;
          const double uncertainty_sb = sqrt(srData.background_sys*srData.background_sys + srData.signal_sys*srData.signal_sys) / n_predicted_uncertain_sb;

          const int n_predicted_total_b_int = (int) round(n_predicted_exact + n_predicted_uncertain_b);

          #ifdef COLLIDERBIT_DEBUG
            logger() << endl;
            logger() << "COLLIDER_RESULT " << srData.analysis_name << " " << srData.sr_label << endl;
            logger() << "  NEvents, not scaled to luminosity :" << endl;
            logger() << "    " << srData.n_signal << endl;
            logger() << "  NEvents, scaled  to luminosity :  " << endl;
            logger() << "    " << srData.n_signal_at_lumi << endl;
            logger() << "  NEvents (b [rel err], sb [rel err]):" << endl;
            logger() << "    " << n_predicted_uncertain_b << " [" << uncertainty_b << "] "
                     << n_predicted_uncertain_sb << " [" << uncertainty_sb << "]" << EOM;
          #endif

          double llb_exp = 0, llsb_exp = 0, llb_obs = 0, llsb_obs = 0;
          // Use a log-normal distribution for the nuisance parameter (more correct)
          if (*BEgroup::lnlike_marg_poisson == "lnlike_marg_poisson_lognormal_error") {
            llb_exp = BEreq::lnlike_marg_poisson_lognormal_error(n_predicted_total_b_int, n_predicted_exact, n_predicted_uncertain_b, uncertainty_b);
            llsb_exp = BEreq::lnlike_marg_poisson_lognormal_error(n_predicted_total_b_int, n_predicted_exact, n_predicted_uncertain_sb, uncertainty_sb);
            llb_obs = BEreq::lnlike_marg_poisson_lognormal_error(n_obs, n_predicted_exact, n_predicted_uncertain_b, uncertainty_b);
            llsb_obs = BEreq::lnlike_marg_poisson_lognormal_error(n_obs, n_predicted_exact, n_predicted_uncertain_sb, uncertainty_sb);
          }
          // Use a Gaussian distribution for the nuisance parameter (marginally faster)
          else if (*BEgroup::lnlike_marg_poisson == "lnlike_marg_poisson_gaussian_error") {
            llb_exp = BEreq::lnlike_marg_poisson_gaussian_error(n_predicted_total_b_int, n_predicted_exact, n_predicted_uncertain_b, uncertainty_b);
            llsb_exp = BEreq::lnlike_marg_poisson_gaussian_error(n_predicted_total_b_int, n_predicted_exact, n_predicted_uncertain_sb, uncertainty_sb);
            llb_obs = BEreq::lnlike_marg_poisson_gaussian_error(n_obs, n_predicted_exact, n_predicted_uncertain_b, uncertainty_b);
            llsb_obs = BEreq::lnlike_marg_poisson_gaussian_error(n_obs, n_predicted_exact, n_predicted_uncertain_sb, uncertainty_sb);
          }

          // Calculate the expected dll and set the bestexp values for exp and obs dll if this one is the best so far
          const double dll_exp = llb_exp - llsb_exp; //< note positive dll convention -> more exclusion here
          if (dll_exp > bestexp_dll_exp) {
            bestexp_dll_exp = dll_exp;
            bestexp_dll_obs = llb_obs - llsb_obs;
          }

          // The following was used for some final tests of ColliderBit:
          #ifdef COLLIDERBIT_DEBUG
            logger() << endl;
            logger() << "COLLIDER_RESULT " << srData.analysis_name << " " << srData.sr_label << endl;
            logger() << "  LLikes (b_ex sb_ex b_obs sb_obs):" << endl;
            logger() << "    " << llb_exp << " " << llsb_exp << " "
                     << llb_obs << " " << llsb_obs << endl;
            logger() << "  NEvents, not scaled to luminosity :" << endl;
            logger() << "    " << srData.n_signal << endl;
            logger() << "  NEvents (b [rel err], sb [rel err]):" << endl;
            logger() << "    " << n_predicted_uncertain_b << " [" << uncertainty_b << "] "
                     << n_predicted_uncertain_sb << " [" << uncertainty_sb << "]" << EOM;
          #endif

        } // end SR loop

        // Update the total obs dll
        /// @note For now we assume that the analyses are fully orthogonal, i.e. no possiblity that the same event appears twice -> straight addition
        total_dll_obs += bestexp_dll_obs;

      } // end ana loop

      #ifdef COLLIDERBIT_DEBUG
        std::cout << "COLLIDERBIT LIKELIHOOD " << -total_dll_obs << std::endl;
      #endif
      // Set the single DLL to be returned (with conversion to more negative dll = more exclusion convention)
      result = -total_dll_obs;
    }


    // *** Limits from e+e- colliders ***

    /// ee --> selectron pair production cross-sections at 208 GeV
    /// @{
    void LEP208_SLHA1_convention_xsec_selselbar(triplet<double>& result)
    {
      using namespace Pipes::LEP208_SLHA1_convention_xsec_selselbar;
      const static double tol = runOptions->getValueOrDef<double>(1e-2, "gauge_mixing_tolerance");
      const static bool pt_error = runOptions->getValueOrDef<bool>(true, "gauge_mixing_tolerance_invalidates_point_only");
      get_sigma_ee_ll(result, 208.0, 1, 1, 1, tol, tol, pt_error, pt_error, *Dep::MSSM_spectrum, Dep::Z_decay_rates->width_in_GeV, true);
      if (!is_xsec_sane(result))
        ColliderBit_error().raise(LOCAL_INFO, "Non-physical LEP cross section!");
    }
    void LEP208_SLHA1_convention_xsec_selserbar(triplet<double>& result)
    {
      using namespace Pipes::LEP208_SLHA1_convention_xsec_selserbar;
      const static double tol = runOptions->getValueOrDef<double>(1e-2, "gauge_mixing_tolerance");
      const static bool pt_error = runOptions->getValueOrDef<bool>(true, "gauge_mixing_tolerance_invalidates_point_only");
      get_sigma_ee_ll(result, 208.0, 1, 1, 2, tol, tol, pt_error, pt_error, *Dep::MSSM_spectrum, Dep::Z_decay_rates->width_in_GeV, true);
      if (!is_xsec_sane(result))
        ColliderBit_error().raise(LOCAL_INFO, "Non-physical LEP cross section!");
    }
    void LEP208_SLHA1_convention_xsec_serserbar(triplet<double>& result)
    {
      using namespace Pipes::LEP208_SLHA1_convention_xsec_serserbar;
      const static double tol = runOptions->getValueOrDef<double>(1e-2, "gauge_mixing_tolerance");
      const static bool pt_error = runOptions->getValueOrDef<bool>(true, "gauge_mixing_tolerance_invalidates_point_only");
      get_sigma_ee_ll(result, 208.0, 1, 2, 2, tol, tol, pt_error, pt_error, *Dep::MSSM_spectrum, Dep::Z_decay_rates->width_in_GeV, true);
      if (!is_xsec_sane(result))
        ColliderBit_error().raise(LOCAL_INFO, "Non-physical LEP cross section!");
    }
    void LEP208_SLHA1_convention_xsec_serselbar(triplet<double>& result)
    {
      result = *Pipes::LEP208_SLHA1_convention_xsec_serselbar::Dep::LEP208_xsec_selserbar;
      if (!is_xsec_sane(result))
        ColliderBit_error().raise(LOCAL_INFO, "Non-physical LEP cross section!");
    }
    void LEP208_SLHA1_convention_xsec_se1se1bar(triplet<double>& result)
    {
      using namespace Pipes::LEP208_SLHA1_convention_xsec_se1se1bar;
      const static double gtol = runOptions->getValueOrDef<double>(1e-2, "gauge_mixing_tolerance");
      const static bool gpt_error = runOptions->getValueOrDef<bool>(true, "gauge_mixing_tolerance_invalidates_point_only");
      const static double ftol = runOptions->getValueOrDef<double>(1e-2, "family_mixing_tolerance");
      const static bool fpt_error = runOptions->getValueOrDef<bool>(true, "family_mixing_tolerance_invalidates_point_only");
      get_sigma_ee_ll(result, 208.0, 1, 1, 1, gtol, ftol, gpt_error, fpt_error, *Dep::MSSM_spectrum, Dep::Z_decay_rates->width_in_GeV, false);
      if (!is_xsec_sane(result))
        ColliderBit_error().raise(LOCAL_INFO, "Non-physical LEP cross section!");
    }
    void LEP208_SLHA1_convention_xsec_se1se2bar(triplet<double>& result)
    {
      using namespace Pipes::LEP208_SLHA1_convention_xsec_se1se2bar;
      const static double gtol = runOptions->getValueOrDef<double>(1e-2, "gauge_mixing_tolerance");
      const static bool gpt_error = runOptions->getValueOrDef<bool>(true, "gauge_mixing_tolerance_invalidates_point_only");
      const static double ftol = runOptions->getValueOrDef<double>(1e-2, "family_mixing_tolerance");
      const static bool fpt_error = runOptions->getValueOrDef<bool>(true, "family_mixing_tolerance_invalidates_point_only");
      get_sigma_ee_ll(result, 208.0, 1, 1, 2, gtol, ftol, gpt_error, fpt_error, *Dep::MSSM_spectrum, Dep::Z_decay_rates->width_in_GeV, false);
      if (!is_xsec_sane(result))
        ColliderBit_error().raise(LOCAL_INFO, "Non-physical LEP cross section!");
    }
    void LEP208_SLHA1_convention_xsec_se2se2bar(triplet<double>& result)
    {
      using namespace Pipes::LEP208_SLHA1_convention_xsec_se2se2bar;
      const static double gtol = runOptions->getValueOrDef<double>(1e-2, "gauge_mixing_tolerance");
      const static bool gpt_error = runOptions->getValueOrDef<bool>(true, "gauge_mixing_tolerance_invalidates_point_only");
      const static double ftol = runOptions->getValueOrDef<double>(1e-2, "family_mixing_tolerance");
      const static bool fpt_error = runOptions->getValueOrDef<bool>(true, "family_mixing_tolerance_invalidates_point_only");
      get_sigma_ee_ll(result, 208.0, 1, 2, 2, gtol, ftol, gpt_error, fpt_error, *Dep::MSSM_spectrum, Dep::Z_decay_rates->width_in_GeV, false);
      if (!is_xsec_sane(result))
        ColliderBit_error().raise(LOCAL_INFO, "Non-physical LEP cross section!");
    }
    void LEP208_SLHA1_convention_xsec_se2se1bar(triplet<double>& result)
    {
      result = *Pipes::LEP208_SLHA1_convention_xsec_se2se1bar::Dep::LEP208_xsec_se1se2bar;
      if (!is_xsec_sane(result))
        ColliderBit_error().raise(LOCAL_INFO, "Non-physical LEP cross section!");
    }
    /// @}

    /// ee --> smuon pair production cross-sections at 208 GeV
    /// @{
    void LEP208_SLHA1_convention_xsec_smulsmulbar(triplet<double>& result)
    {
      using namespace Pipes::LEP208_SLHA1_convention_xsec_smulsmulbar;
      const static double tol = runOptions->getValueOrDef<double>(1e-2, "gauge_mixing_tolerance");
      const static bool pt_error = runOptions->getValueOrDef<bool>(true, "gauge_mixing_tolerance_invalidates_point_only");
      get_sigma_ee_ll(result, 208.0, 2, 1, 1, tol, tol, pt_error, pt_error, *Dep::MSSM_spectrum, Dep::Z_decay_rates->width_in_GeV, true);
      if (!is_xsec_sane(result))
        ColliderBit_error().raise(LOCAL_INFO, "Non-physical LEP cross section!");
    }
    void LEP208_SLHA1_convention_xsec_smulsmurbar(triplet<double>& result)
    {
      using namespace Pipes::LEP208_SLHA1_convention_xsec_smulsmurbar;
      const static double tol = runOptions->getValueOrDef<double>(1e-2, "gauge_mixing_tolerance");
      const static bool pt_error = runOptions->getValueOrDef<bool>(true, "gauge_mixing_tolerance_invalidates_point_only");
      get_sigma_ee_ll(result, 208.0, 2, 1, 2, tol, tol, pt_error, pt_error, *Dep::MSSM_spectrum, Dep::Z_decay_rates->width_in_GeV, true);
      if (!is_xsec_sane(result))
        ColliderBit_error().raise(LOCAL_INFO, "Non-physical LEP cross section!");
    }
    void LEP208_SLHA1_convention_xsec_smursmurbar(triplet<double>& result)
    {
      using namespace Pipes::LEP208_SLHA1_convention_xsec_smursmurbar;
      const static double tol = runOptions->getValueOrDef<double>(1e-2, "gauge_mixing_tolerance");
      const static bool pt_error = runOptions->getValueOrDef<bool>(true, "gauge_mixing_tolerance_invalidates_point_only");
      get_sigma_ee_ll(result, 208.0, 2, 2, 2, tol, tol, pt_error, pt_error, *Dep::MSSM_spectrum, Dep::Z_decay_rates->width_in_GeV, true);
      if (!is_xsec_sane(result))
        ColliderBit_error().raise(LOCAL_INFO, "Non-physical LEP cross section!");
    }
    void LEP208_SLHA1_convention_xsec_smursmulbar(triplet<double>& result)
    {
      result = *Pipes::LEP208_SLHA1_convention_xsec_smursmulbar::Dep::LEP208_xsec_smulsmurbar;
      if (!is_xsec_sane(result))
        ColliderBit_error().raise(LOCAL_INFO, "Non-physical LEP cross section!");
    }
    void LEP208_SLHA1_convention_xsec_smu1smu1bar(triplet<double>& result)
    {
      using namespace Pipes::LEP208_SLHA1_convention_xsec_smu1smu1bar;
      const static double gtol = runOptions->getValueOrDef<double>(1e-2, "gauge_mixing_tolerance");
      const static bool gpt_error = runOptions->getValueOrDef<bool>(true, "gauge_mixing_tolerance_invalidates_point_only");
      const static double ftol = runOptions->getValueOrDef<double>(1e-2, "family_mixing_tolerance");
      const static bool fpt_error = runOptions->getValueOrDef<bool>(true, "family_mixing_tolerance_invalidates_point_only");
      get_sigma_ee_ll(result, 208.0, 2, 1, 1, gtol, ftol, gpt_error, fpt_error, *Dep::MSSM_spectrum, Dep::Z_decay_rates->width_in_GeV, false);
      if (!is_xsec_sane(result))
        ColliderBit_error().raise(LOCAL_INFO, "Non-physical LEP cross section!");
    }
    void LEP208_SLHA1_convention_xsec_smu1smu2bar(triplet<double>& result)
    {
      using namespace Pipes::LEP208_SLHA1_convention_xsec_smu1smu2bar;
      const static double gtol = runOptions->getValueOrDef<double>(1e-2, "gauge_mixing_tolerance");
      const static bool gpt_error = runOptions->getValueOrDef<bool>(true, "gauge_mixing_tolerance_invalidates_point_only");
      const static double ftol = runOptions->getValueOrDef<double>(1e-2, "family_mixing_tolerance");
      const static bool fpt_error = runOptions->getValueOrDef<bool>(true, "family_mixing_tolerance_invalidates_point_only");
      get_sigma_ee_ll(result, 208.0, 2, 1, 2, gtol, ftol, gpt_error, fpt_error, *Dep::MSSM_spectrum, Dep::Z_decay_rates->width_in_GeV, false);
      if (!is_xsec_sane(result))
        ColliderBit_error().raise(LOCAL_INFO, "Non-physical LEP cross section!");
    }
    void LEP208_SLHA1_convention_xsec_smu2smu2bar(triplet<double>& result)
    {
      using namespace Pipes::LEP208_SLHA1_convention_xsec_smu2smu2bar;
      const static double gtol = runOptions->getValueOrDef<double>(1e-2, "gauge_mixing_tolerance");
      const static bool gpt_error = runOptions->getValueOrDef<bool>(true, "gauge_mixing_tolerance_invalidates_point_only");
      const static double ftol = runOptions->getValueOrDef<double>(1e-2, "family_mixing_tolerance");
      const static bool fpt_error = runOptions->getValueOrDef<bool>(true, "family_mixing_tolerance_invalidates_point_only");
      get_sigma_ee_ll(result, 208.0, 2, 2, 2, gtol, ftol, gpt_error, fpt_error, *Dep::MSSM_spectrum, Dep::Z_decay_rates->width_in_GeV, false);
      if (!is_xsec_sane(result))
        ColliderBit_error().raise(LOCAL_INFO, "Non-physical LEP cross section!");
    }
    void LEP208_SLHA1_convention_xsec_smu2smu1bar(triplet<double>& result)
    {
      result = *Pipes::LEP208_SLHA1_convention_xsec_smu2smu1bar::Dep::LEP208_xsec_smu1smu2bar;
      if (!is_xsec_sane(result))
        ColliderBit_error().raise(LOCAL_INFO, "Non-physical LEP cross section!");
    }
    /// @}

    /// ee --> stau pair production cross-sections at 208 GeV
    /// @{
    void LEP208_SLHA1_convention_xsec_staulstaulbar(triplet<double>& result)
    {
      using namespace Pipes::LEP208_SLHA1_convention_xsec_staulstaulbar;
      const static double tol = runOptions->getValueOrDef<double>(1e-2, "gauge_mixing_tolerance");
      const static bool pt_error = runOptions->getValueOrDef<bool>(true, "gauge_mixing_tolerance_invalidates_point_only");
      get_sigma_ee_ll(result, 208.0, 3, 1, 1, tol, tol, pt_error, pt_error, *Dep::MSSM_spectrum, Dep::Z_decay_rates->width_in_GeV, true);
      if (!is_xsec_sane(result))
        ColliderBit_error().raise(LOCAL_INFO, "Non-physical LEP cross section!");
    }
    void LEP208_SLHA1_convention_xsec_staulstaurbar(triplet<double>& result)
    {
      using namespace Pipes::LEP208_SLHA1_convention_xsec_staulstaurbar;
      const static double tol = runOptions->getValueOrDef<double>(1e-2, "gauge_mixing_tolerance");
      const static bool pt_error = runOptions->getValueOrDef<bool>(true, "gauge_mixing_tolerance_invalidates_point_only");
      get_sigma_ee_ll(result, 208.0, 3, 1, 2, tol, tol, pt_error, pt_error, *Dep::MSSM_spectrum, Dep::Z_decay_rates->width_in_GeV, true);
      if (!is_xsec_sane(result))
        ColliderBit_error().raise(LOCAL_INFO, "Non-physical LEP cross section!");
    }
    void LEP208_SLHA1_convention_xsec_staurstaurbar(triplet<double>& result)
    {
      using namespace Pipes::LEP208_SLHA1_convention_xsec_staurstaurbar;
      const static double tol = runOptions->getValueOrDef<double>(1e-2, "gauge_mixing_tolerance");
      const static bool pt_error = runOptions->getValueOrDef<bool>(true, "gauge_mixing_tolerance_invalidates_point_only");
      get_sigma_ee_ll(result, 208.0, 3, 2, 2, tol, tol, pt_error, pt_error, *Dep::MSSM_spectrum, Dep::Z_decay_rates->width_in_GeV, true);
      if (!is_xsec_sane(result))
        ColliderBit_error().raise(LOCAL_INFO, "Non-physical LEP cross section!");
    }
    void LEP208_SLHA1_convention_xsec_staurstaulbar(triplet<double>& result)
    {
      result = *Pipes::LEP208_SLHA1_convention_xsec_staurstaulbar::Dep::LEP208_xsec_staulstaurbar;
      if (!is_xsec_sane(result))
        ColliderBit_error().raise(LOCAL_INFO, "Non-physical LEP cross section!");
    }
    void LEP208_SLHA1_convention_xsec_stau1stau1bar(triplet<double>& result)
    {
      using namespace Pipes::LEP208_SLHA1_convention_xsec_stau1stau1bar;
      const static double gtol = runOptions->getValueOrDef<double>(1e-2, "gauge_mixing_tolerance");
      const static bool gpt_error = runOptions->getValueOrDef<bool>(true, "gauge_mixing_tolerance_invalidates_point_only");
      const static double ftol = runOptions->getValueOrDef<double>(1e-2, "family_mixing_tolerance");
      const static bool fpt_error = runOptions->getValueOrDef<bool>(true, "family_mixing_tolerance_invalidates_point_only");
      get_sigma_ee_ll(result, 208.0, 3, 1, 1, gtol, ftol, gpt_error, fpt_error, *Dep::MSSM_spectrum, Dep::Z_decay_rates->width_in_GeV, false);
      if (!is_xsec_sane(result))
        ColliderBit_error().raise(LOCAL_INFO, "Non-physical LEP cross section!");
    }
    void LEP208_SLHA1_convention_xsec_stau1stau2bar(triplet<double>& result)
    {
      using namespace Pipes::LEP208_SLHA1_convention_xsec_stau1stau2bar;
      const static double gtol = runOptions->getValueOrDef<double>(1e-2, "gauge_mixing_tolerance");
      const static bool gpt_error = runOptions->getValueOrDef<bool>(true, "gauge_mixing_tolerance_invalidates_point_only");
      const static double ftol = runOptions->getValueOrDef<double>(1e-2, "family_mixing_tolerance");
      const static bool fpt_error = runOptions->getValueOrDef<bool>(true, "family_mixing_tolerance_invalidates_point_only");
      get_sigma_ee_ll(result, 208.0, 3, 1, 2, gtol, ftol, gpt_error, fpt_error, *Dep::MSSM_spectrum, Dep::Z_decay_rates->width_in_GeV, false);
      if (!is_xsec_sane(result))
        ColliderBit_error().raise(LOCAL_INFO, "Non-physical LEP cross section!");
    }
    void LEP208_SLHA1_convention_xsec_stau2stau2bar(triplet<double>& result)
    {
      using namespace Pipes::LEP208_SLHA1_convention_xsec_stau2stau2bar;
      const static double gtol = runOptions->getValueOrDef<double>(1e-2, "gauge_mixing_tolerance");
      const static bool gpt_error = runOptions->getValueOrDef<bool>(true, "gauge_mixing_tolerance_invalidates_point_only");
      const static double ftol = runOptions->getValueOrDef<double>(1e-2, "family_mixing_tolerance");
      const static bool fpt_error = runOptions->getValueOrDef<bool>(true, "family_mixing_tolerance_invalidates_point_only");
      get_sigma_ee_ll(result, 208.0, 3, 2, 2, gtol, ftol, gpt_error, fpt_error, *Dep::MSSM_spectrum, Dep::Z_decay_rates->width_in_GeV, false);
      if (!is_xsec_sane(result))
        ColliderBit_error().raise(LOCAL_INFO, "Non-physical LEP cross section!");
    }
    void LEP208_SLHA1_convention_xsec_stau2stau1bar(triplet<double>& result)
    {
      result = *Pipes::LEP208_SLHA1_convention_xsec_stau2stau1bar::Dep::LEP208_xsec_stau1stau2bar;
      if (!is_xsec_sane(result))
        ColliderBit_error().raise(LOCAL_INFO, "Non-physical LEP cross section!");
    }
    /// @}


    /// ee --> neutralino pair production cross-sections at 208 GeV
    /// @{
    void LEP208_SLHA1_convention_xsec_chi00_11(triplet<double>& result)
    {
      using namespace Pipes::LEP208_SLHA1_convention_xsec_chi00_11;
      const static double tol = runOptions->getValueOrDef<double>(1e-2, "gauge_mixing_tolerance");
      const static bool pt_error = runOptions->getValueOrDef<bool>(true, "gauge_mixing_tolerance_invalidates_point_only");
      get_sigma_ee_chi00(result, 208.0, 1, 1, tol, pt_error, *Dep::MSSM_spectrum, Dep::Z_decay_rates->width_in_GeV);
      if (!is_xsec_sane(result))
        ColliderBit_error().raise(LOCAL_INFO, "Non-physical LEP cross section!");
    }
    void LEP208_SLHA1_convention_xsec_chi00_12(triplet<double>& result)
    {
      using namespace Pipes::LEP208_SLHA1_convention_xsec_chi00_12;
      const static double tol = runOptions->getValueOrDef<double>(1e-2, "gauge_mixing_tolerance");
      const static bool pt_error = runOptions->getValueOrDef<bool>(true, "gauge_mixing_tolerance_invalidates_point_only");
      get_sigma_ee_chi00(result, 208.0, 1, 2, tol, pt_error, *Dep::MSSM_spectrum, Dep::Z_decay_rates->width_in_GeV);
      if (!is_xsec_sane(result))
        ColliderBit_error().raise(LOCAL_INFO, "Non-physical LEP cross section!");
    }
    void LEP208_SLHA1_convention_xsec_chi00_13(triplet<double>& result)
    {
      using namespace Pipes::LEP208_SLHA1_convention_xsec_chi00_13;
      const static double tol = runOptions->getValueOrDef<double>(1e-2, "gauge_mixing_tolerance");
      const static bool pt_error = runOptions->getValueOrDef<bool>(true, "gauge_mixing_tolerance_invalidates_point_only");
      get_sigma_ee_chi00(result, 208.0, 1, 3, tol, pt_error, *Dep::MSSM_spectrum, Dep::Z_decay_rates->width_in_GeV);
      if (!is_xsec_sane(result))
        ColliderBit_error().raise(LOCAL_INFO, "Non-physical LEP cross section!");
    }
    void LEP208_SLHA1_convention_xsec_chi00_14(triplet<double>& result)
    {
      using namespace Pipes::LEP208_SLHA1_convention_xsec_chi00_14;
      const static double tol = runOptions->getValueOrDef<double>(1e-2, "gauge_mixing_tolerance");
      const static bool pt_error = runOptions->getValueOrDef<bool>(true, "gauge_mixing_tolerance_invalidates_point_only");
      get_sigma_ee_chi00(result, 208.0, 1, 4, tol, pt_error, *Dep::MSSM_spectrum, Dep::Z_decay_rates->width_in_GeV);
      if (!is_xsec_sane(result))
        ColliderBit_error().raise(LOCAL_INFO, "Non-physical LEP cross section!");
    }
    void LEP208_SLHA1_convention_xsec_chi00_22(triplet<double>& result)
    {
      using namespace Pipes::LEP208_SLHA1_convention_xsec_chi00_22;
      const static double tol = runOptions->getValueOrDef<double>(1e-2, "gauge_mixing_tolerance");
      const static bool pt_error = runOptions->getValueOrDef<bool>(true, "gauge_mixing_tolerance_invalidates_point_only");
      get_sigma_ee_chi00(result, 208.0, 2, 2, tol, pt_error, *Dep::MSSM_spectrum, Dep::Z_decay_rates->width_in_GeV);
      if (!is_xsec_sane(result))
        ColliderBit_error().raise(LOCAL_INFO, "Non-physical LEP cross section!");
    }
    void LEP208_SLHA1_convention_xsec_chi00_23(triplet<double>& result)
    {
      using namespace Pipes::LEP208_SLHA1_convention_xsec_chi00_23;
      const static double tol = runOptions->getValueOrDef<double>(1e-2, "gauge_mixing_tolerance");
      const static bool pt_error = runOptions->getValueOrDef<bool>(true, "gauge_mixing_tolerance_invalidates_point_only");
      get_sigma_ee_chi00(result, 208.0, 2, 3, tol, pt_error, *Dep::MSSM_spectrum, Dep::Z_decay_rates->width_in_GeV);
      if (!is_xsec_sane(result))
        ColliderBit_error().raise(LOCAL_INFO, "Non-physical LEP cross section!");
    }
    void LEP208_SLHA1_convention_xsec_chi00_24(triplet<double>& result)
    {
      using namespace Pipes::LEP208_SLHA1_convention_xsec_chi00_24;
      const static double tol = runOptions->getValueOrDef<double>(1e-2, "gauge_mixing_tolerance");
      const static bool pt_error = runOptions->getValueOrDef<bool>(true, "gauge_mixing_tolerance_invalidates_point_only");
      get_sigma_ee_chi00(result, 208.0, 2, 4, tol, pt_error, *Dep::MSSM_spectrum, Dep::Z_decay_rates->width_in_GeV);
      if (!is_xsec_sane(result))
        ColliderBit_error().raise(LOCAL_INFO, "Non-physical LEP cross section!");
    }
    void LEP208_SLHA1_convention_xsec_chi00_33(triplet<double>& result)
    {
      using namespace Pipes::LEP208_SLHA1_convention_xsec_chi00_33;
      const static double tol = runOptions->getValueOrDef<double>(1e-2, "gauge_mixing_tolerance");
      const static bool pt_error = runOptions->getValueOrDef<bool>(true, "gauge_mixing_tolerance_invalidates_point_only");
      get_sigma_ee_chi00(result, 208.0, 3, 3, tol, pt_error, *Dep::MSSM_spectrum, Dep::Z_decay_rates->width_in_GeV);
      if (!is_xsec_sane(result))
        ColliderBit_error().raise(LOCAL_INFO, "Non-physical LEP cross section!");
    }
    void LEP208_SLHA1_convention_xsec_chi00_34(triplet<double>& result)
    {
      using namespace Pipes::LEP208_SLHA1_convention_xsec_chi00_34;
      const static double tol = runOptions->getValueOrDef<double>(1e-2, "gauge_mixing_tolerance");
      const static bool pt_error = runOptions->getValueOrDef<bool>(true, "gauge_mixing_tolerance_invalidates_point_only");
      get_sigma_ee_chi00(result, 208.0, 3, 4, tol, pt_error, *Dep::MSSM_spectrum, Dep::Z_decay_rates->width_in_GeV);
      if (!is_xsec_sane(result))
        ColliderBit_error().raise(LOCAL_INFO, "Non-physical LEP cross section!");
    }
    void LEP208_SLHA1_convention_xsec_chi00_44(triplet<double>& result)
    {
      using namespace Pipes::LEP208_SLHA1_convention_xsec_chi00_44;
      const static double tol = runOptions->getValueOrDef<double>(1e-2, "gauge_mixing_tolerance");
      const static bool pt_error = runOptions->getValueOrDef<bool>(true, "gauge_mixing_tolerance_invalidates_point_only");
      get_sigma_ee_chi00(result, 208.0, 4, 4, tol, pt_error, *Dep::MSSM_spectrum, Dep::Z_decay_rates->width_in_GeV);
      if (!is_xsec_sane(result))
        ColliderBit_error().raise(LOCAL_INFO, "Non-physical LEP cross section!");
    }
    /// @}


    /// ee --> chargino pair production cross-sections at 208 GeV
    /// @{
    void LEP208_SLHA1_convention_xsec_chipm_11(triplet<double>& result)
    {
      using namespace Pipes::LEP208_SLHA1_convention_xsec_chipm_11;
      const static double tol = runOptions->getValueOrDef<double>(1e-2, "gauge_mixing_tolerance");
      const static bool pt_error = runOptions->getValueOrDef<bool>(true, "gauge_mixing_tolerance_invalidates_point_only");
      get_sigma_ee_chipm(result, 208.0, 1, 1, tol, pt_error, *Dep::MSSM_spectrum, Dep::Z_decay_rates->width_in_GeV);
      if (!is_xsec_sane(result))
        ColliderBit_error().raise(LOCAL_INFO, "Non-physical LEP cross section!");
    }
    void LEP208_SLHA1_convention_xsec_chipm_12(triplet<double>& result)
    {
      using namespace Pipes::LEP208_SLHA1_convention_xsec_chipm_12;
      const static double tol = runOptions->getValueOrDef<double>(1e-2, "gauge_mixing_tolerance");
      const static bool pt_error = runOptions->getValueOrDef<bool>(true, "gauge_mixing_tolerance_invalidates_point_only");
      get_sigma_ee_chipm(result, 208.0, 1, 2, tol, pt_error, *Dep::MSSM_spectrum, Dep::Z_decay_rates->width_in_GeV);
      if (!is_xsec_sane(result))
        ColliderBit_error().raise(LOCAL_INFO, "Non-physical LEP cross section!");
    }
    void LEP208_SLHA1_convention_xsec_chipm_22(triplet<double>& result)
    {
      using namespace Pipes::LEP208_SLHA1_convention_xsec_chipm_22;
      const static double tol = runOptions->getValueOrDef<double>(1e-2, "gauge_mixing_tolerance");
      const static bool pt_error = runOptions->getValueOrDef<bool>(true, "gauge_mixing_tolerance_invalidates_point_only");
      get_sigma_ee_chipm(result, 208.0, 2, 2, tol, pt_error, *Dep::MSSM_spectrum, Dep::Z_decay_rates->width_in_GeV);
      if (!is_xsec_sane(result))
        ColliderBit_error().raise(LOCAL_INFO, "Non-physical LEP cross section!");
    }
    void LEP208_SLHA1_convention_xsec_chipm_21(triplet<double>& result)
    {
      result = *Pipes::LEP208_SLHA1_convention_xsec_chipm_21::Dep::LEP208_xsec_chipm_12;
      if (!is_xsec_sane(result))
        ColliderBit_error().raise(LOCAL_INFO, "Non-physical LEP cross section!");
    }
    /// @}


    /// ee --> selectron pair production cross-sections at 205 GeV
    /// @{
    void LEP205_SLHA1_convention_xsec_selselbar(triplet<double>& result)
    {
      using namespace Pipes::LEP205_SLHA1_convention_xsec_selselbar;
      const static double tol = runOptions->getValueOrDef<double>(1e-2, "gauge_mixing_tolerance");
      const static bool pt_error = runOptions->getValueOrDef<bool>(true, "gauge_mixing_tolerance_invalidates_point_only");
      get_sigma_ee_ll(result, 205.0, 1, 1, 1, tol, tol, pt_error, pt_error, *Dep::MSSM_spectrum, Dep::Z_decay_rates->width_in_GeV, true);
      if (!is_xsec_sane(result))
        ColliderBit_error().raise(LOCAL_INFO, "Non-physical LEP cross section!");
    }
    void LEP205_SLHA1_convention_xsec_selserbar(triplet<double>& result)
    {
      using namespace Pipes::LEP205_SLHA1_convention_xsec_selserbar;
      const static double tol = runOptions->getValueOrDef<double>(1e-2, "gauge_mixing_tolerance");
      const static bool pt_error = runOptions->getValueOrDef<bool>(true, "gauge_mixing_tolerance_invalidates_point_only");
      get_sigma_ee_ll(result, 205.0, 1, 1, 2, tol, tol, pt_error, pt_error, *Dep::MSSM_spectrum, Dep::Z_decay_rates->width_in_GeV, true);
      if (!is_xsec_sane(result))
        ColliderBit_error().raise(LOCAL_INFO, "Non-physical LEP cross section!");
    }
    void LEP205_SLHA1_convention_xsec_serserbar(triplet<double>& result)
    {
      using namespace Pipes::LEP205_SLHA1_convention_xsec_serserbar;
      const static double tol = runOptions->getValueOrDef<double>(1e-2, "gauge_mixing_tolerance");
      const static bool pt_error = runOptions->getValueOrDef<bool>(true, "gauge_mixing_tolerance_invalidates_point_only");
      get_sigma_ee_ll(result, 205.0, 1, 2, 2, tol, tol, pt_error, pt_error, *Dep::MSSM_spectrum, Dep::Z_decay_rates->width_in_GeV, true);
      if (!is_xsec_sane(result))
        ColliderBit_error().raise(LOCAL_INFO, "Non-physical LEP cross section!");
    }
    void LEP205_SLHA1_convention_xsec_serselbar(triplet<double>& result)
    {
      result = *Pipes::LEP205_SLHA1_convention_xsec_serselbar::Dep::LEP205_xsec_selserbar;
      if (!is_xsec_sane(result))
        ColliderBit_error().raise(LOCAL_INFO, "Non-physical LEP cross section!");
    }
    void LEP205_SLHA1_convention_xsec_se1se1bar(triplet<double>& result)
    {
      using namespace Pipes::LEP205_SLHA1_convention_xsec_se1se1bar;
      const static double gtol = runOptions->getValueOrDef<double>(1e-2, "gauge_mixing_tolerance");
      const static bool gpt_error = runOptions->getValueOrDef<bool>(true, "gauge_mixing_tolerance_invalidates_point_only");
      const static double ftol = runOptions->getValueOrDef<double>(1e-2, "family_mixing_tolerance");
      const static bool fpt_error = runOptions->getValueOrDef<bool>(true, "family_mixing_tolerance_invalidates_point_only");
      get_sigma_ee_ll(result, 205.0, 1, 1, 1, gtol, ftol, gpt_error, fpt_error, *Dep::MSSM_spectrum, Dep::Z_decay_rates->width_in_GeV, false);
      if (!is_xsec_sane(result))
        ColliderBit_error().raise(LOCAL_INFO, "Non-physical LEP cross section!");
    }
    void LEP205_SLHA1_convention_xsec_se1se2bar(triplet<double>& result)
    {
      using namespace Pipes::LEP205_SLHA1_convention_xsec_se1se2bar;
      const static double gtol = runOptions->getValueOrDef<double>(1e-2, "gauge_mixing_tolerance");
      const static bool gpt_error = runOptions->getValueOrDef<bool>(true, "gauge_mixing_tolerance_invalidates_point_only");
      const static double ftol = runOptions->getValueOrDef<double>(1e-2, "family_mixing_tolerance");
      const static bool fpt_error = runOptions->getValueOrDef<bool>(true, "family_mixing_tolerance_invalidates_point_only");
      get_sigma_ee_ll(result, 205.0, 1, 1, 2, gtol, ftol, gpt_error, fpt_error, *Dep::MSSM_spectrum, Dep::Z_decay_rates->width_in_GeV, false);
      if (!is_xsec_sane(result))
        ColliderBit_error().raise(LOCAL_INFO, "Non-physical LEP cross section!");
    }
    void LEP205_SLHA1_convention_xsec_se2se2bar(triplet<double>& result)
    {
      using namespace Pipes::LEP205_SLHA1_convention_xsec_se2se2bar;
      const static double gtol = runOptions->getValueOrDef<double>(1e-2, "gauge_mixing_tolerance");
      const static bool gpt_error = runOptions->getValueOrDef<bool>(true, "gauge_mixing_tolerance_invalidates_point_only");
      const static double ftol = runOptions->getValueOrDef<double>(1e-2, "family_mixing_tolerance");
      const static bool fpt_error = runOptions->getValueOrDef<bool>(true, "family_mixing_tolerance_invalidates_point_only");
      get_sigma_ee_ll(result, 205.0, 1, 2, 2, gtol, ftol, gpt_error, fpt_error, *Dep::MSSM_spectrum, Dep::Z_decay_rates->width_in_GeV, false);
      if (!is_xsec_sane(result))
        ColliderBit_error().raise(LOCAL_INFO, "Non-physical LEP cross section!");
    }
    void LEP205_SLHA1_convention_xsec_se2se1bar(triplet<double>& result)
    {
      result = *Pipes::LEP205_SLHA1_convention_xsec_se2se1bar::Dep::LEP205_xsec_se1se2bar;
      if (!is_xsec_sane(result))
        ColliderBit_error().raise(LOCAL_INFO, "Non-physical LEP cross section!");
    }
    /// @}

    /// ee --> smuon pair production cross-sections at 205 GeV
    /// @{
    void LEP205_SLHA1_convention_xsec_smulsmulbar(triplet<double>& result)
    {
      using namespace Pipes::LEP205_SLHA1_convention_xsec_smulsmulbar;
      const static double tol = runOptions->getValueOrDef<double>(1e-2, "gauge_mixing_tolerance");
      const static bool pt_error = runOptions->getValueOrDef<bool>(true, "gauge_mixing_tolerance_invalidates_point_only");
      get_sigma_ee_ll(result, 205.0, 2, 1, 1, tol, tol, pt_error, pt_error, *Dep::MSSM_spectrum, Dep::Z_decay_rates->width_in_GeV, true);
      if (!is_xsec_sane(result))
        ColliderBit_error().raise(LOCAL_INFO, "Non-physical LEP cross section!");
    }
    void LEP205_SLHA1_convention_xsec_smulsmurbar(triplet<double>& result)
    {
      using namespace Pipes::LEP205_SLHA1_convention_xsec_smulsmurbar;
      const static double tol = runOptions->getValueOrDef<double>(1e-2, "gauge_mixing_tolerance");
      const static bool pt_error = runOptions->getValueOrDef<bool>(true, "gauge_mixing_tolerance_invalidates_point_only");
      get_sigma_ee_ll(result, 205.0, 2, 1, 2, tol, tol, pt_error, pt_error, *Dep::MSSM_spectrum, Dep::Z_decay_rates->width_in_GeV, true);
      if (!is_xsec_sane(result))
        ColliderBit_error().raise(LOCAL_INFO, "Non-physical LEP cross section!");
    }
    void LEP205_SLHA1_convention_xsec_smursmurbar(triplet<double>& result)
    {
      using namespace Pipes::LEP205_SLHA1_convention_xsec_smursmurbar;
      const static double tol = runOptions->getValueOrDef<double>(1e-2, "gauge_mixing_tolerance");
      const static bool pt_error = runOptions->getValueOrDef<bool>(true, "gauge_mixing_tolerance_invalidates_point_only");
      get_sigma_ee_ll(result, 205.0, 2, 2, 2, tol, tol, pt_error, pt_error, *Dep::MSSM_spectrum, Dep::Z_decay_rates->width_in_GeV, true);
      if (!is_xsec_sane(result))
        ColliderBit_error().raise(LOCAL_INFO, "Non-physical LEP cross section!");
    }
    void LEP205_SLHA1_convention_xsec_smursmulbar(triplet<double>& result)
    {
      result = *Pipes::LEP205_SLHA1_convention_xsec_smursmulbar::Dep::LEP205_xsec_smulsmurbar;
      if (!is_xsec_sane(result))
        ColliderBit_error().raise(LOCAL_INFO, "Non-physical LEP cross section!");
    }
    void LEP205_SLHA1_convention_xsec_smu1smu1bar(triplet<double>& result)
    {
      using namespace Pipes::LEP205_SLHA1_convention_xsec_smu1smu1bar;
      const static double gtol = runOptions->getValueOrDef<double>(1e-2, "gauge_mixing_tolerance");
      const static bool gpt_error = runOptions->getValueOrDef<bool>(true, "gauge_mixing_tolerance_invalidates_point_only");
      const static double ftol = runOptions->getValueOrDef<double>(1e-2, "family_mixing_tolerance");
      const static bool fpt_error = runOptions->getValueOrDef<bool>(true, "family_mixing_tolerance_invalidates_point_only");
      get_sigma_ee_ll(result, 205.0, 2, 1, 1, gtol, ftol, gpt_error, fpt_error, *Dep::MSSM_spectrum, Dep::Z_decay_rates->width_in_GeV, false);
      if (!is_xsec_sane(result))
        ColliderBit_error().raise(LOCAL_INFO, "Non-physical LEP cross section!");
    }
    void LEP205_SLHA1_convention_xsec_smu1smu2bar(triplet<double>& result)
    {
      using namespace Pipes::LEP205_SLHA1_convention_xsec_smu1smu2bar;
      const static double gtol = runOptions->getValueOrDef<double>(1e-2, "gauge_mixing_tolerance");
      const static bool gpt_error = runOptions->getValueOrDef<bool>(true, "gauge_mixing_tolerance_invalidates_point_only");
      const static double ftol = runOptions->getValueOrDef<double>(1e-2, "family_mixing_tolerance");
      const static bool fpt_error = runOptions->getValueOrDef<bool>(true, "family_mixing_tolerance_invalidates_point_only");
      get_sigma_ee_ll(result, 205.0, 2, 1, 2, gtol, ftol, gpt_error, fpt_error, *Dep::MSSM_spectrum, Dep::Z_decay_rates->width_in_GeV, false);
      if (!is_xsec_sane(result))
        ColliderBit_error().raise(LOCAL_INFO, "Non-physical LEP cross section!");
    }
    void LEP205_SLHA1_convention_xsec_smu2smu2bar(triplet<double>& result)
    {
      using namespace Pipes::LEP205_SLHA1_convention_xsec_smu2smu2bar;
      const static double gtol = runOptions->getValueOrDef<double>(1e-2, "gauge_mixing_tolerance");
      const static bool gpt_error = runOptions->getValueOrDef<bool>(true, "gauge_mixing_tolerance_invalidates_point_only");
      const static double ftol = runOptions->getValueOrDef<double>(1e-2, "family_mixing_tolerance");
      const static bool fpt_error = runOptions->getValueOrDef<bool>(true, "family_mixing_tolerance_invalidates_point_only");
      get_sigma_ee_ll(result, 205.0, 2, 2, 2, gtol, ftol, gpt_error, fpt_error, *Dep::MSSM_spectrum, Dep::Z_decay_rates->width_in_GeV, false);
      if (!is_xsec_sane(result))
        ColliderBit_error().raise(LOCAL_INFO, "Non-physical LEP cross section!");
    }
    void LEP205_SLHA1_convention_xsec_smu2smu1bar(triplet<double>& result)
    {
      result = *Pipes::LEP205_SLHA1_convention_xsec_smu2smu1bar::Dep::LEP205_xsec_smu1smu2bar;
      if (!is_xsec_sane(result))
        ColliderBit_error().raise(LOCAL_INFO, "Non-physical LEP cross section!");
    }
    /// @}

    /// ee --> stau pair production cross-sections at 205 GeV
    /// @{
    void LEP205_SLHA1_convention_xsec_staulstaulbar(triplet<double>& result)
    {
      using namespace Pipes::LEP205_SLHA1_convention_xsec_staulstaulbar;
      const static double tol = runOptions->getValueOrDef<double>(1e-2, "gauge_mixing_tolerance");
      const static bool pt_error = runOptions->getValueOrDef<bool>(true, "gauge_mixing_tolerance_invalidates_point_only");
      get_sigma_ee_ll(result, 205.0, 3, 1, 1, tol, tol, pt_error, pt_error, *Dep::MSSM_spectrum, Dep::Z_decay_rates->width_in_GeV, true);
      if (!is_xsec_sane(result))
        ColliderBit_error().raise(LOCAL_INFO, "Non-physical LEP cross section!");
    }
    void LEP205_SLHA1_convention_xsec_staulstaurbar(triplet<double>& result)
    {
      using namespace Pipes::LEP205_SLHA1_convention_xsec_staulstaurbar;
      const static double tol = runOptions->getValueOrDef<double>(1e-2, "gauge_mixing_tolerance");
      const static bool pt_error = runOptions->getValueOrDef<bool>(true, "gauge_mixing_tolerance_invalidates_point_only");
      get_sigma_ee_ll(result, 205.0, 3, 1, 2, tol, tol, pt_error, pt_error, *Dep::MSSM_spectrum, Dep::Z_decay_rates->width_in_GeV, true);
      if (!is_xsec_sane(result))
        ColliderBit_error().raise(LOCAL_INFO, "Non-physical LEP cross section!");
    }
    void LEP205_SLHA1_convention_xsec_staurstaurbar(triplet<double>& result)
    {
      using namespace Pipes::LEP205_SLHA1_convention_xsec_staurstaurbar;
      const static double tol = runOptions->getValueOrDef<double>(1e-2, "gauge_mixing_tolerance");
      const static bool pt_error = runOptions->getValueOrDef<bool>(true, "gauge_mixing_tolerance_invalidates_point_only");
      get_sigma_ee_ll(result, 205.0, 3, 2, 2, tol, tol, pt_error, pt_error, *Dep::MSSM_spectrum, Dep::Z_decay_rates->width_in_GeV, true);
      if (!is_xsec_sane(result))
        ColliderBit_error().raise(LOCAL_INFO, "Non-physical LEP cross section!");
    }
    void LEP205_SLHA1_convention_xsec_staurstaulbar(triplet<double>& result)
    {
      result = *Pipes::LEP205_SLHA1_convention_xsec_staurstaulbar::Dep::LEP205_xsec_staulstaurbar;
      if (!is_xsec_sane(result))
        ColliderBit_error().raise(LOCAL_INFO, "Non-physical LEP cross section!");
    }
    void LEP205_SLHA1_convention_xsec_stau1stau1bar(triplet<double>& result)
    {
      using namespace Pipes::LEP205_SLHA1_convention_xsec_stau1stau1bar;
      const static double gtol = runOptions->getValueOrDef<double>(1e-2, "gauge_mixing_tolerance");
      const static bool gpt_error = runOptions->getValueOrDef<bool>(true, "gauge_mixing_tolerance_invalidates_point_only");
      const static double ftol = runOptions->getValueOrDef<double>(1e-2, "family_mixing_tolerance");
      const static bool fpt_error = runOptions->getValueOrDef<bool>(true, "family_mixing_tolerance_invalidates_point_only");
      get_sigma_ee_ll(result, 205.0, 3, 1, 1, gtol, ftol, gpt_error, fpt_error, *Dep::MSSM_spectrum, Dep::Z_decay_rates->width_in_GeV, false);
      if (!is_xsec_sane(result))
        ColliderBit_error().raise(LOCAL_INFO, "Non-physical LEP cross section!");
    }
    void LEP205_SLHA1_convention_xsec_stau1stau2bar(triplet<double>& result)
    {
      using namespace Pipes::LEP205_SLHA1_convention_xsec_stau1stau2bar;
      const static double gtol = runOptions->getValueOrDef<double>(1e-2, "gauge_mixing_tolerance");
      const static bool gpt_error = runOptions->getValueOrDef<bool>(true, "gauge_mixing_tolerance_invalidates_point_only");
      const static double ftol = runOptions->getValueOrDef<double>(1e-2, "family_mixing_tolerance");
      const static bool fpt_error = runOptions->getValueOrDef<bool>(true, "family_mixing_tolerance_invalidates_point_only");
      get_sigma_ee_ll(result, 205.0, 3, 1, 2, gtol, ftol, gpt_error, fpt_error, *Dep::MSSM_spectrum, Dep::Z_decay_rates->width_in_GeV, false);
      if (!is_xsec_sane(result))
        ColliderBit_error().raise(LOCAL_INFO, "Non-physical LEP cross section!");
    }
    void LEP205_SLHA1_convention_xsec_stau2stau2bar(triplet<double>& result)
    {
      using namespace Pipes::LEP205_SLHA1_convention_xsec_stau2stau2bar;
      const static double gtol = runOptions->getValueOrDef<double>(1e-2, "gauge_mixing_tolerance");
      const static bool gpt_error = runOptions->getValueOrDef<bool>(true, "gauge_mixing_tolerance_invalidates_point_only");
      const static double ftol = runOptions->getValueOrDef<double>(1e-2, "family_mixing_tolerance");
      const static bool fpt_error = runOptions->getValueOrDef<bool>(true, "family_mixing_tolerance_invalidates_point_only");
      get_sigma_ee_ll(result, 205.0, 3, 2, 2, gtol, ftol, gpt_error, fpt_error, *Dep::MSSM_spectrum, Dep::Z_decay_rates->width_in_GeV, false);
      if (!is_xsec_sane(result))
        ColliderBit_error().raise(LOCAL_INFO, "Non-physical LEP cross section!");
    }
    void LEP205_SLHA1_convention_xsec_stau2stau1bar(triplet<double>& result)
    {
      result = *Pipes::LEP205_SLHA1_convention_xsec_stau2stau1bar::Dep::LEP205_xsec_stau1stau2bar;
      if (!is_xsec_sane(result))
        ColliderBit_error().raise(LOCAL_INFO, "Non-physical LEP cross section!");
    }
    /// @}


    /// ee --> neutralino pair production cross-sections at 205 GeV
    /// @{
    void LEP205_SLHA1_convention_xsec_chi00_11(triplet<double>& result)
    {
      using namespace Pipes::LEP205_SLHA1_convention_xsec_chi00_11;
      const static double tol = runOptions->getValueOrDef<double>(1e-2, "gauge_mixing_tolerance");
      const static bool pt_error = runOptions->getValueOrDef<bool>(true, "gauge_mixing_tolerance_invalidates_point_only");
      get_sigma_ee_chi00(result, 205.0, 1, 1, tol, pt_error, *Dep::MSSM_spectrum, Dep::Z_decay_rates->width_in_GeV);
      if (!is_xsec_sane(result))
        ColliderBit_error().raise(LOCAL_INFO, "Non-physical LEP cross section!");
    }
    void LEP205_SLHA1_convention_xsec_chi00_12(triplet<double>& result)
    {
      using namespace Pipes::LEP205_SLHA1_convention_xsec_chi00_12;
      const static double tol = runOptions->getValueOrDef<double>(1e-2, "gauge_mixing_tolerance");
      const static bool pt_error = runOptions->getValueOrDef<bool>(true, "gauge_mixing_tolerance_invalidates_point_only");
      get_sigma_ee_chi00(result, 205.0, 1, 2, tol, pt_error, *Dep::MSSM_spectrum, Dep::Z_decay_rates->width_in_GeV);
      if (!is_xsec_sane(result))
        ColliderBit_error().raise(LOCAL_INFO, "Non-physical LEP cross section!");
    }
    void LEP205_SLHA1_convention_xsec_chi00_13(triplet<double>& result)
    {
      using namespace Pipes::LEP205_SLHA1_convention_xsec_chi00_13;
      const static double tol = runOptions->getValueOrDef<double>(1e-2, "gauge_mixing_tolerance");
      const static bool pt_error = runOptions->getValueOrDef<bool>(true, "gauge_mixing_tolerance_invalidates_point_only");
      get_sigma_ee_chi00(result, 205.0, 1, 3, tol, pt_error, *Dep::MSSM_spectrum, Dep::Z_decay_rates->width_in_GeV);
      if (!is_xsec_sane(result))
        ColliderBit_error().raise(LOCAL_INFO, "Non-physical LEP cross section!");
    }
    void LEP205_SLHA1_convention_xsec_chi00_14(triplet<double>& result)
    {
      using namespace Pipes::LEP205_SLHA1_convention_xsec_chi00_14;
      const static double tol = runOptions->getValueOrDef<double>(1e-2, "gauge_mixing_tolerance");
      const static bool pt_error = runOptions->getValueOrDef<bool>(true, "gauge_mixing_tolerance_invalidates_point_only");
      get_sigma_ee_chi00(result, 205.0, 1, 4, tol, pt_error, *Dep::MSSM_spectrum, Dep::Z_decay_rates->width_in_GeV);
      if (!is_xsec_sane(result))
        ColliderBit_error().raise(LOCAL_INFO, "Non-physical LEP cross section!");
    }
    void LEP205_SLHA1_convention_xsec_chi00_22(triplet<double>& result)
    {
      using namespace Pipes::LEP205_SLHA1_convention_xsec_chi00_22;
      const static double tol = runOptions->getValueOrDef<double>(1e-2, "gauge_mixing_tolerance");
      const static bool pt_error = runOptions->getValueOrDef<bool>(true, "gauge_mixing_tolerance_invalidates_point_only");
      get_sigma_ee_chi00(result, 205.0, 2, 2, tol, pt_error, *Dep::MSSM_spectrum, Dep::Z_decay_rates->width_in_GeV);
      if (!is_xsec_sane(result))
        ColliderBit_error().raise(LOCAL_INFO, "Non-physical LEP cross section!");
    }
    void LEP205_SLHA1_convention_xsec_chi00_23(triplet<double>& result)
    {
      using namespace Pipes::LEP205_SLHA1_convention_xsec_chi00_23;
      const static double tol = runOptions->getValueOrDef<double>(1e-2, "gauge_mixing_tolerance");
      const static bool pt_error = runOptions->getValueOrDef<bool>(true, "gauge_mixing_tolerance_invalidates_point_only");
      get_sigma_ee_chi00(result, 205.0, 2, 3, tol, pt_error, *Dep::MSSM_spectrum, Dep::Z_decay_rates->width_in_GeV);
      if (!is_xsec_sane(result))
        ColliderBit_error().raise(LOCAL_INFO, "Non-physical LEP cross section!");
    }
    void LEP205_SLHA1_convention_xsec_chi00_24(triplet<double>& result)
    {
      using namespace Pipes::LEP205_SLHA1_convention_xsec_chi00_24;
      const static double tol = runOptions->getValueOrDef<double>(1e-2, "gauge_mixing_tolerance");
      const static bool pt_error = runOptions->getValueOrDef<bool>(true, "gauge_mixing_tolerance_invalidates_point_only");
      get_sigma_ee_chi00(result, 205.0, 2, 4, tol, pt_error, *Dep::MSSM_spectrum, Dep::Z_decay_rates->width_in_GeV);
      if (!is_xsec_sane(result))
        ColliderBit_error().raise(LOCAL_INFO, "Non-physical LEP cross section!");
    }
    void LEP205_SLHA1_convention_xsec_chi00_33(triplet<double>& result)
    {
      using namespace Pipes::LEP205_SLHA1_convention_xsec_chi00_33;
      const static double tol = runOptions->getValueOrDef<double>(1e-2, "gauge_mixing_tolerance");
      const static bool pt_error = runOptions->getValueOrDef<bool>(true, "gauge_mixing_tolerance_invalidates_point_only");
      get_sigma_ee_chi00(result, 205.0, 3, 3, tol, pt_error, *Dep::MSSM_spectrum, Dep::Z_decay_rates->width_in_GeV);
      if (!is_xsec_sane(result))
        ColliderBit_error().raise(LOCAL_INFO, "Non-physical LEP cross section!");
    }
    void LEP205_SLHA1_convention_xsec_chi00_34(triplet<double>& result)
    {
      using namespace Pipes::LEP205_SLHA1_convention_xsec_chi00_34;
      const static double tol = runOptions->getValueOrDef<double>(1e-2, "gauge_mixing_tolerance");
      const static bool pt_error = runOptions->getValueOrDef<bool>(true, "gauge_mixing_tolerance_invalidates_point_only");
      get_sigma_ee_chi00(result, 205.0, 3, 4, tol, pt_error, *Dep::MSSM_spectrum, Dep::Z_decay_rates->width_in_GeV);
      if (!is_xsec_sane(result))
        ColliderBit_error().raise(LOCAL_INFO, "Non-physical LEP cross section!");
    }
    void LEP205_SLHA1_convention_xsec_chi00_44(triplet<double>& result)
    {
      using namespace Pipes::LEP205_SLHA1_convention_xsec_chi00_44;
      const static double tol = runOptions->getValueOrDef<double>(1e-2, "gauge_mixing_tolerance");
      const static bool pt_error = runOptions->getValueOrDef<bool>(true, "gauge_mixing_tolerance_invalidates_point_only");
      get_sigma_ee_chi00(result, 205.0, 4, 4, tol, pt_error, *Dep::MSSM_spectrum, Dep::Z_decay_rates->width_in_GeV);
      if (!is_xsec_sane(result))
        ColliderBit_error().raise(LOCAL_INFO, "Non-physical LEP cross section!");
    }
    /// @}


    /// ee --> chargino pair production cross-sections at 205 GeV
    /// @{
    void LEP205_SLHA1_convention_xsec_chipm_11(triplet<double>& result)
    {
      using namespace Pipes::LEP205_SLHA1_convention_xsec_chipm_11;
      const static double tol = runOptions->getValueOrDef<double>(1e-2, "gauge_mixing_tolerance");
      const static bool pt_error = runOptions->getValueOrDef<bool>(true, "gauge_mixing_tolerance_invalidates_point_only");
      get_sigma_ee_chipm(result, 205.0, 1, 1, tol, pt_error, *Dep::MSSM_spectrum, Dep::Z_decay_rates->width_in_GeV);
      if (!is_xsec_sane(result))
        ColliderBit_error().raise(LOCAL_INFO, "Non-physical LEP cross section!");
    }
    void LEP205_SLHA1_convention_xsec_chipm_12(triplet<double>& result)
    {
      using namespace Pipes::LEP205_SLHA1_convention_xsec_chipm_12;
      const static double tol = runOptions->getValueOrDef<double>(1e-2, "gauge_mixing_tolerance");
      const static bool pt_error = runOptions->getValueOrDef<bool>(true, "gauge_mixing_tolerance_invalidates_point_only");
      get_sigma_ee_chipm(result, 205.0, 1, 2, tol, pt_error, *Dep::MSSM_spectrum, Dep::Z_decay_rates->width_in_GeV);
      if (!is_xsec_sane(result))
        ColliderBit_error().raise(LOCAL_INFO, "Non-physical LEP cross section!");
    }
    void LEP205_SLHA1_convention_xsec_chipm_22(triplet<double>& result)
    {
      using namespace Pipes::LEP205_SLHA1_convention_xsec_chipm_22;
      const static double tol = runOptions->getValueOrDef<double>(1e-2, "gauge_mixing_tolerance");
      const static bool pt_error = runOptions->getValueOrDef<bool>(true, "gauge_mixing_tolerance_invalidates_point_only");
      get_sigma_ee_chipm(result, 205.0, 2, 2, tol, pt_error, *Dep::MSSM_spectrum, Dep::Z_decay_rates->width_in_GeV);
      if (!is_xsec_sane(result))
        ColliderBit_error().raise(LOCAL_INFO, "Non-physical LEP cross section!");
    }
    void LEP205_SLHA1_convention_xsec_chipm_21(triplet<double>& result)
    {
      result = *Pipes::LEP205_SLHA1_convention_xsec_chipm_21::Dep::LEP205_xsec_chipm_12;
      if (!is_xsec_sane(result))
        ColliderBit_error().raise(LOCAL_INFO, "Non-physical LEP cross section!");
    }

    /// ee --> selectron pair production cross-sections at 188.6 GeV
    /// @{
    void LEP188_SLHA1_convention_xsec_selselbar(triplet<double>& result)
    {
      using namespace Pipes::LEP188_SLHA1_convention_xsec_selselbar;
      const static double tol = runOptions->getValueOrDef<double>(1e-2, "gauge_mixing_tolerance");
      const static bool pt_error = runOptions->getValueOrDef<bool>(true, "gauge_mixing_tolerance_invalidates_point_only");
      get_sigma_ee_ll(result, 188.6, 1, 1, 1, tol, tol, pt_error, pt_error, *Dep::MSSM_spectrum, Dep::Z_decay_rates->width_in_GeV, true);
      if (!is_xsec_sane(result))
        ColliderBit_error().raise(LOCAL_INFO, "Non-physical LEP cross section!");
    }
    void LEP188_SLHA1_convention_xsec_selserbar(triplet<double>& result)
    {
      using namespace Pipes::LEP188_SLHA1_convention_xsec_selserbar;
      const static double tol = runOptions->getValueOrDef<double>(1e-2, "gauge_mixing_tolerance");
      const static bool pt_error = runOptions->getValueOrDef<bool>(true, "gauge_mixing_tolerance_invalidates_point_only");
      get_sigma_ee_ll(result, 188.6, 1, 1, 2, tol, tol, pt_error, pt_error, *Dep::MSSM_spectrum, Dep::Z_decay_rates->width_in_GeV, true);
      if (!is_xsec_sane(result))
        ColliderBit_error().raise(LOCAL_INFO, "Non-physical LEP cross section!");
    }
    void LEP188_SLHA1_convention_xsec_serserbar(triplet<double>& result)
    {
      using namespace Pipes::LEP188_SLHA1_convention_xsec_serserbar;
      const static double tol = runOptions->getValueOrDef<double>(1e-2, "gauge_mixing_tolerance");
      const static bool pt_error = runOptions->getValueOrDef<bool>(true, "gauge_mixing_tolerance_invalidates_point_only");
      get_sigma_ee_ll(result, 188.6, 1, 2, 2, tol, tol, pt_error, pt_error, *Dep::MSSM_spectrum, Dep::Z_decay_rates->width_in_GeV, true);
      if (!is_xsec_sane(result))
        ColliderBit_error().raise(LOCAL_INFO, "Non-physical LEP cross section!");
    }
    void LEP188_SLHA1_convention_xsec_serselbar(triplet<double>& result)
    {
      result = *Pipes::LEP188_SLHA1_convention_xsec_serselbar::Dep::LEP188_xsec_selserbar;
      if (!is_xsec_sane(result))
        ColliderBit_error().raise(LOCAL_INFO, "Non-physical LEP cross section!");
    }
    void LEP188_SLHA1_convention_xsec_se1se1bar(triplet<double>& result)
    {
      using namespace Pipes::LEP188_SLHA1_convention_xsec_se1se1bar;
      const static double gtol = runOptions->getValueOrDef<double>(1e-2, "gauge_mixing_tolerance");
      const static bool gpt_error = runOptions->getValueOrDef<bool>(true, "gauge_mixing_tolerance_invalidates_point_only");
      const static double ftol = runOptions->getValueOrDef<double>(1e-2, "family_mixing_tolerance");
      const static bool fpt_error = runOptions->getValueOrDef<bool>(true, "family_mixing_tolerance_invalidates_point_only");
      get_sigma_ee_ll(result, 188.6, 1, 1, 1, gtol, ftol, gpt_error, fpt_error, *Dep::MSSM_spectrum, Dep::Z_decay_rates->width_in_GeV, false);
      if (!is_xsec_sane(result))
        ColliderBit_error().raise(LOCAL_INFO, "Non-physical LEP cross section!");
    }
    void LEP188_SLHA1_convention_xsec_se1se2bar(triplet<double>& result)
    {
      using namespace Pipes::LEP188_SLHA1_convention_xsec_se1se2bar;
      const static double gtol = runOptions->getValueOrDef<double>(1e-2, "gauge_mixing_tolerance");
      const static bool gpt_error = runOptions->getValueOrDef<bool>(true, "gauge_mixing_tolerance_invalidates_point_only");
      const static double ftol = runOptions->getValueOrDef<double>(1e-2, "family_mixing_tolerance");
      const static bool fpt_error = runOptions->getValueOrDef<bool>(true, "family_mixing_tolerance_invalidates_point_only");
      get_sigma_ee_ll(result, 188.6, 1, 1, 2, gtol, ftol, gpt_error, fpt_error, *Dep::MSSM_spectrum, Dep::Z_decay_rates->width_in_GeV, false);
      if (!is_xsec_sane(result))
        ColliderBit_error().raise(LOCAL_INFO, "Non-physical LEP cross section!");
    }
    void LEP188_SLHA1_convention_xsec_se2se2bar(triplet<double>& result)
    {
      using namespace Pipes::LEP188_SLHA1_convention_xsec_se2se2bar;
      const static double gtol = runOptions->getValueOrDef<double>(1e-2, "gauge_mixing_tolerance");
      const static bool gpt_error = runOptions->getValueOrDef<bool>(true, "gauge_mixing_tolerance_invalidates_point_only");
      const static double ftol = runOptions->getValueOrDef<double>(1e-2, "family_mixing_tolerance");
      const static bool fpt_error = runOptions->getValueOrDef<bool>(true, "family_mixing_tolerance_invalidates_point_only");
      get_sigma_ee_ll(result, 188.6, 1, 2, 2, gtol, ftol, gpt_error, fpt_error, *Dep::MSSM_spectrum, Dep::Z_decay_rates->width_in_GeV, false);
      if (!is_xsec_sane(result))
        ColliderBit_error().raise(LOCAL_INFO, "Non-physical LEP cross section!");
    }
    void LEP188_SLHA1_convention_xsec_se2se1bar(triplet<double>& result)
    {
      result = *Pipes::LEP188_SLHA1_convention_xsec_se2se1bar::Dep::LEP188_xsec_se1se2bar;
      if (!is_xsec_sane(result))
        ColliderBit_error().raise(LOCAL_INFO, "Non-physical LEP cross section!");
    }
    /// @}

    /// ee --> smuon pair production cross-sections at 188.6 GeV
    /// @{
    void LEP188_SLHA1_convention_xsec_smulsmulbar(triplet<double>& result)
    {
      using namespace Pipes::LEP188_SLHA1_convention_xsec_smulsmulbar;
      const static double tol = runOptions->getValueOrDef<double>(1e-2, "gauge_mixing_tolerance");
      const static bool pt_error = runOptions->getValueOrDef<bool>(true, "gauge_mixing_tolerance_invalidates_point_only");
      get_sigma_ee_ll(result, 188.6, 2, 1, 1, tol, tol, pt_error, pt_error, *Dep::MSSM_spectrum, Dep::Z_decay_rates->width_in_GeV, true);
      if (!is_xsec_sane(result))
        ColliderBit_error().raise(LOCAL_INFO, "Non-physical LEP cross section!");
    }
    void LEP188_SLHA1_convention_xsec_smulsmurbar(triplet<double>& result)
    {
      using namespace Pipes::LEP188_SLHA1_convention_xsec_smulsmurbar;
      const static double tol = runOptions->getValueOrDef<double>(1e-2, "gauge_mixing_tolerance");
      const static bool pt_error = runOptions->getValueOrDef<bool>(true, "gauge_mixing_tolerance_invalidates_point_only");
      get_sigma_ee_ll(result, 188.6, 2, 1, 2, tol, tol, pt_error, pt_error, *Dep::MSSM_spectrum, Dep::Z_decay_rates->width_in_GeV, true);
      if (!is_xsec_sane(result))
        ColliderBit_error().raise(LOCAL_INFO, "Non-physical LEP cross section!");
    }
    void LEP188_SLHA1_convention_xsec_smursmurbar(triplet<double>& result)
    {
      using namespace Pipes::LEP188_SLHA1_convention_xsec_smursmurbar;
      const static double tol = runOptions->getValueOrDef<double>(1e-2, "gauge_mixing_tolerance");
      const static bool pt_error = runOptions->getValueOrDef<bool>(true, "gauge_mixing_tolerance_invalidates_point_only");
      get_sigma_ee_ll(result, 188.6, 2, 2, 2, tol, tol, pt_error, pt_error, *Dep::MSSM_spectrum, Dep::Z_decay_rates->width_in_GeV, true);
      if (!is_xsec_sane(result))
        ColliderBit_error().raise(LOCAL_INFO, "Non-physical LEP cross section!");
    }
    void LEP188_SLHA1_convention_xsec_smursmulbar(triplet<double>& result)
    {
      result = *Pipes::LEP188_SLHA1_convention_xsec_smursmulbar::Dep::LEP188_xsec_smulsmurbar;
      if (!is_xsec_sane(result))
        ColliderBit_error().raise(LOCAL_INFO, "Non-physical LEP cross section!");
    }
    void LEP188_SLHA1_convention_xsec_smu1smu1bar(triplet<double>& result)
    {
      using namespace Pipes::LEP188_SLHA1_convention_xsec_smu1smu1bar;
      const static double gtol = runOptions->getValueOrDef<double>(1e-2, "gauge_mixing_tolerance");
      const static bool gpt_error = runOptions->getValueOrDef<bool>(true, "gauge_mixing_tolerance_invalidates_point_only");
      const static double ftol = runOptions->getValueOrDef<double>(1e-2, "family_mixing_tolerance");
      const static bool fpt_error = runOptions->getValueOrDef<bool>(true, "family_mixing_tolerance_invalidates_point_only");
      get_sigma_ee_ll(result, 188.6, 2, 1, 1, gtol, ftol, gpt_error, fpt_error, *Dep::MSSM_spectrum, Dep::Z_decay_rates->width_in_GeV, false);
      if (!is_xsec_sane(result))
        ColliderBit_error().raise(LOCAL_INFO, "Non-physical LEP cross section!");
    }
    void LEP188_SLHA1_convention_xsec_smu1smu2bar(triplet<double>& result)
    {
      using namespace Pipes::LEP188_SLHA1_convention_xsec_smu1smu2bar;
      const static double gtol = runOptions->getValueOrDef<double>(1e-2, "gauge_mixing_tolerance");
      const static bool gpt_error = runOptions->getValueOrDef<bool>(true, "gauge_mixing_tolerance_invalidates_point_only");
      const static double ftol = runOptions->getValueOrDef<double>(1e-2, "family_mixing_tolerance");
      const static bool fpt_error = runOptions->getValueOrDef<bool>(true, "family_mixing_tolerance_invalidates_point_only");
      get_sigma_ee_ll(result, 188.6, 2, 1, 2, gtol, ftol, gpt_error, fpt_error, *Dep::MSSM_spectrum, Dep::Z_decay_rates->width_in_GeV, false);
      if (!is_xsec_sane(result))
        ColliderBit_error().raise(LOCAL_INFO, "Non-physical LEP cross section!");
    }
    void LEP188_SLHA1_convention_xsec_smu2smu2bar(triplet<double>& result)
    {
      using namespace Pipes::LEP188_SLHA1_convention_xsec_smu2smu2bar;
      const static double gtol = runOptions->getValueOrDef<double>(1e-2, "gauge_mixing_tolerance");
      const static bool gpt_error = runOptions->getValueOrDef<bool>(true, "gauge_mixing_tolerance_invalidates_point_only");
      const static double ftol = runOptions->getValueOrDef<double>(1e-2, "family_mixing_tolerance");
      const static bool fpt_error = runOptions->getValueOrDef<bool>(true, "family_mixing_tolerance_invalidates_point_only");
      get_sigma_ee_ll(result, 188.6, 2, 2, 2, gtol, ftol, gpt_error, fpt_error, *Dep::MSSM_spectrum, Dep::Z_decay_rates->width_in_GeV, false);
      if (!is_xsec_sane(result))
        ColliderBit_error().raise(LOCAL_INFO, "Non-physical LEP cross section!");
    }
    void LEP188_SLHA1_convention_xsec_smu2smu1bar(triplet<double>& result)
    {
      result = *Pipes::LEP188_SLHA1_convention_xsec_smu2smu1bar::Dep::LEP188_xsec_smu1smu2bar;
      if (!is_xsec_sane(result))
        ColliderBit_error().raise(LOCAL_INFO, "Non-physical LEP cross section!");
    }
    /// @}

    /// ee --> stau pair production cross-sections at 188.6 GeV
    /// @{
    void LEP188_SLHA1_convention_xsec_staulstaulbar(triplet<double>& result)
    {
      using namespace Pipes::LEP188_SLHA1_convention_xsec_staulstaulbar;
      const static double tol = runOptions->getValueOrDef<double>(1e-2, "gauge_mixing_tolerance");
      const static bool pt_error = runOptions->getValueOrDef<bool>(true, "gauge_mixing_tolerance_invalidates_point_only");
      get_sigma_ee_ll(result, 188.6, 3, 1, 1, tol, tol, pt_error, pt_error, *Dep::MSSM_spectrum, Dep::Z_decay_rates->width_in_GeV, true);
      if (!is_xsec_sane(result))
        ColliderBit_error().raise(LOCAL_INFO, "Non-physical LEP cross section!");
    }
    void LEP188_SLHA1_convention_xsec_staulstaurbar(triplet<double>& result)
    {
      using namespace Pipes::LEP188_SLHA1_convention_xsec_staulstaurbar;
      const static double tol = runOptions->getValueOrDef<double>(1e-2, "gauge_mixing_tolerance");
      const static bool pt_error = runOptions->getValueOrDef<bool>(true, "gauge_mixing_tolerance_invalidates_point_only");
      get_sigma_ee_ll(result, 188.6, 3, 1, 2, tol, tol, pt_error, pt_error, *Dep::MSSM_spectrum, Dep::Z_decay_rates->width_in_GeV, true);
      if (!is_xsec_sane(result))
        ColliderBit_error().raise(LOCAL_INFO, "Non-physical LEP cross section!");
    }
    void LEP188_SLHA1_convention_xsec_staurstaurbar(triplet<double>& result)
    {
      using namespace Pipes::LEP188_SLHA1_convention_xsec_staurstaurbar;
      const static double tol = runOptions->getValueOrDef<double>(1e-2, "gauge_mixing_tolerance");
      const static bool pt_error = runOptions->getValueOrDef<bool>(true, "gauge_mixing_tolerance_invalidates_point_only");
      get_sigma_ee_ll(result, 188.6, 3, 2, 2, tol, tol, pt_error, pt_error, *Dep::MSSM_spectrum, Dep::Z_decay_rates->width_in_GeV, true);
      if (!is_xsec_sane(result))
        ColliderBit_error().raise(LOCAL_INFO, "Non-physical LEP cross section!");
    }
    void LEP188_SLHA1_convention_xsec_staurstaulbar(triplet<double>& result)
    {
      result = *Pipes::LEP188_SLHA1_convention_xsec_staurstaulbar::Dep::LEP188_xsec_staulstaurbar;
      if (!is_xsec_sane(result))
        ColliderBit_error().raise(LOCAL_INFO, "Non-physical LEP cross section!");
    }
    void LEP188_SLHA1_convention_xsec_stau1stau1bar(triplet<double>& result)
    {
      using namespace Pipes::LEP188_SLHA1_convention_xsec_stau1stau1bar;
      const static double gtol = runOptions->getValueOrDef<double>(1e-2, "gauge_mixing_tolerance");
      const static bool gpt_error = runOptions->getValueOrDef<bool>(true, "gauge_mixing_tolerance_invalidates_point_only");
      const static double ftol = runOptions->getValueOrDef<double>(1e-2, "family_mixing_tolerance");
      const static bool fpt_error = runOptions->getValueOrDef<bool>(true, "family_mixing_tolerance_invalidates_point_only");
      get_sigma_ee_ll(result, 188.6, 3, 1, 1, gtol, ftol, gpt_error, fpt_error, *Dep::MSSM_spectrum, Dep::Z_decay_rates->width_in_GeV, false);
      if (!is_xsec_sane(result))
        ColliderBit_error().raise(LOCAL_INFO, "Non-physical LEP cross section!");
    }
    void LEP188_SLHA1_convention_xsec_stau1stau2bar(triplet<double>& result)
    {
      using namespace Pipes::LEP188_SLHA1_convention_xsec_stau1stau2bar;
      const static double gtol = runOptions->getValueOrDef<double>(1e-2, "gauge_mixing_tolerance");
      const static bool gpt_error = runOptions->getValueOrDef<bool>(true, "gauge_mixing_tolerance_invalidates_point_only");
      const static double ftol = runOptions->getValueOrDef<double>(1e-2, "family_mixing_tolerance");
      const static bool fpt_error = runOptions->getValueOrDef<bool>(true, "family_mixing_tolerance_invalidates_point_only");
      get_sigma_ee_ll(result, 188.6, 3, 1, 2, gtol, ftol, gpt_error, fpt_error, *Dep::MSSM_spectrum, Dep::Z_decay_rates->width_in_GeV, false);
      if (!is_xsec_sane(result))
        ColliderBit_error().raise(LOCAL_INFO, "Non-physical LEP cross section!");
    }
    void LEP188_SLHA1_convention_xsec_stau2stau2bar(triplet<double>& result)
    {
      using namespace Pipes::LEP188_SLHA1_convention_xsec_stau2stau2bar;
      const static double gtol = runOptions->getValueOrDef<double>(1e-2, "gauge_mixing_tolerance");
      const static bool gpt_error = runOptions->getValueOrDef<bool>(true, "gauge_mixing_tolerance_invalidates_point_only");
      const static double ftol = runOptions->getValueOrDef<double>(1e-2, "family_mixing_tolerance");
      const static bool fpt_error = runOptions->getValueOrDef<bool>(true, "family_mixing_tolerance_invalidates_point_only");
      get_sigma_ee_ll(result, 188.6, 3, 2, 2, gtol, ftol, gpt_error, fpt_error, *Dep::MSSM_spectrum, Dep::Z_decay_rates->width_in_GeV, false);
      if (!is_xsec_sane(result))
        ColliderBit_error().raise(LOCAL_INFO, "Non-physical LEP cross section!");
    }
    void LEP188_SLHA1_convention_xsec_stau2stau1bar(triplet<double>& result)
    {
      result = *Pipes::LEP188_SLHA1_convention_xsec_stau2stau1bar::Dep::LEP188_xsec_stau1stau2bar;
      if (!is_xsec_sane(result))
        ColliderBit_error().raise(LOCAL_INFO, "Non-physical LEP cross section!");
    }
    /// @}


    /// ee --> neutralino pair production cross-sections at 188.6 GeV
    /// @{
    void LEP188_SLHA1_convention_xsec_chi00_11(triplet<double>& result)
    {
      using namespace Pipes::LEP188_SLHA1_convention_xsec_chi00_11;
      const static double tol = runOptions->getValueOrDef<double>(1e-2, "gauge_mixing_tolerance");
      const static bool pt_error = runOptions->getValueOrDef<bool>(true, "gauge_mixing_tolerance_invalidates_point_only");
      get_sigma_ee_chi00(result, 188.6, 1, 1, tol, pt_error, *Dep::MSSM_spectrum, Dep::Z_decay_rates->width_in_GeV);
      if (!is_xsec_sane(result))
        ColliderBit_error().raise(LOCAL_INFO, "Non-physical LEP cross section!");
    }
    void LEP188_SLHA1_convention_xsec_chi00_12(triplet<double>& result)
    {
      using namespace Pipes::LEP188_SLHA1_convention_xsec_chi00_12;
      const static double tol = runOptions->getValueOrDef<double>(1e-2, "gauge_mixing_tolerance");
      const static bool pt_error = runOptions->getValueOrDef<bool>(true, "gauge_mixing_tolerance_invalidates_point_only");
      get_sigma_ee_chi00(result, 188.6, 1, 2, tol, pt_error, *Dep::MSSM_spectrum, Dep::Z_decay_rates->width_in_GeV);
      if (!is_xsec_sane(result))
        ColliderBit_error().raise(LOCAL_INFO, "Non-physical LEP cross section!");
    }
    void LEP188_SLHA1_convention_xsec_chi00_13(triplet<double>& result)
    {
      using namespace Pipes::LEP188_SLHA1_convention_xsec_chi00_13;
      const static double tol = runOptions->getValueOrDef<double>(1e-2, "gauge_mixing_tolerance");
      const static bool pt_error = runOptions->getValueOrDef<bool>(true, "gauge_mixing_tolerance_invalidates_point_only");
      get_sigma_ee_chi00(result, 188.6, 1, 3, tol, pt_error, *Dep::MSSM_spectrum, Dep::Z_decay_rates->width_in_GeV);
      if (!is_xsec_sane(result))
        ColliderBit_error().raise(LOCAL_INFO, "Non-physical LEP cross section!");
    }
    void LEP188_SLHA1_convention_xsec_chi00_14(triplet<double>& result)
    {
      using namespace Pipes::LEP188_SLHA1_convention_xsec_chi00_14;
      const static double tol = runOptions->getValueOrDef<double>(1e-2, "gauge_mixing_tolerance");
      const static bool pt_error = runOptions->getValueOrDef<bool>(true, "gauge_mixing_tolerance_invalidates_point_only");
      get_sigma_ee_chi00(result, 188.6, 1, 4, tol, pt_error, *Dep::MSSM_spectrum, Dep::Z_decay_rates->width_in_GeV);
      if (!is_xsec_sane(result))
        ColliderBit_error().raise(LOCAL_INFO, "Non-physical LEP cross section!");
    }
    void LEP188_SLHA1_convention_xsec_chi00_22(triplet<double>& result)
    {
      using namespace Pipes::LEP188_SLHA1_convention_xsec_chi00_22;
      const static double tol = runOptions->getValueOrDef<double>(1e-2, "gauge_mixing_tolerance");
      const static bool pt_error = runOptions->getValueOrDef<bool>(true, "gauge_mixing_tolerance_invalidates_point_only");
      get_sigma_ee_chi00(result, 188.6, 2, 2, tol, pt_error, *Dep::MSSM_spectrum, Dep::Z_decay_rates->width_in_GeV);
      if (!is_xsec_sane(result))
        ColliderBit_error().raise(LOCAL_INFO, "Non-physical LEP cross section!");
    }
    void LEP188_SLHA1_convention_xsec_chi00_23(triplet<double>& result)
    {
      using namespace Pipes::LEP188_SLHA1_convention_xsec_chi00_23;
      const static double tol = runOptions->getValueOrDef<double>(1e-2, "gauge_mixing_tolerance");
      const static bool pt_error = runOptions->getValueOrDef<bool>(true, "gauge_mixing_tolerance_invalidates_point_only");
      get_sigma_ee_chi00(result, 188.6, 2, 3, tol, pt_error, *Dep::MSSM_spectrum, Dep::Z_decay_rates->width_in_GeV);
      if (!is_xsec_sane(result))
        ColliderBit_error().raise(LOCAL_INFO, "Non-physical LEP cross section!");
    }
    void LEP188_SLHA1_convention_xsec_chi00_24(triplet<double>& result)
    {
      using namespace Pipes::LEP188_SLHA1_convention_xsec_chi00_24;
      const static double tol = runOptions->getValueOrDef<double>(1e-2, "gauge_mixing_tolerance");
      const static bool pt_error = runOptions->getValueOrDef<bool>(true, "gauge_mixing_tolerance_invalidates_point_only");
      get_sigma_ee_chi00(result, 188.6, 2, 4, tol, pt_error, *Dep::MSSM_spectrum, Dep::Z_decay_rates->width_in_GeV);
      if (!is_xsec_sane(result))
        ColliderBit_error().raise(LOCAL_INFO, "Non-physical LEP cross section!");
    }
    void LEP188_SLHA1_convention_xsec_chi00_33(triplet<double>& result)
    {
      using namespace Pipes::LEP188_SLHA1_convention_xsec_chi00_33;
      const static double tol = runOptions->getValueOrDef<double>(1e-2, "gauge_mixing_tolerance");
      const static bool pt_error = runOptions->getValueOrDef<bool>(true, "gauge_mixing_tolerance_invalidates_point_only");
      get_sigma_ee_chi00(result, 188.6, 3, 3, tol, pt_error, *Dep::MSSM_spectrum, Dep::Z_decay_rates->width_in_GeV);
      if (!is_xsec_sane(result))
        ColliderBit_error().raise(LOCAL_INFO, "Non-physical LEP cross section!");
    }
    void LEP188_SLHA1_convention_xsec_chi00_34(triplet<double>& result)
    {
      using namespace Pipes::LEP188_SLHA1_convention_xsec_chi00_34;
      const static double tol = runOptions->getValueOrDef<double>(1e-2, "gauge_mixing_tolerance");
      const static bool pt_error = runOptions->getValueOrDef<bool>(true, "gauge_mixing_tolerance_invalidates_point_only");
      get_sigma_ee_chi00(result, 188.6, 3, 4, tol, pt_error, *Dep::MSSM_spectrum, Dep::Z_decay_rates->width_in_GeV);
      if (!is_xsec_sane(result))
        ColliderBit_error().raise(LOCAL_INFO, "Non-physical LEP cross section!");
    }
    void LEP188_SLHA1_convention_xsec_chi00_44(triplet<double>& result)
    {
      using namespace Pipes::LEP188_SLHA1_convention_xsec_chi00_44;
      const static double tol = runOptions->getValueOrDef<double>(1e-2, "gauge_mixing_tolerance");
      const static bool pt_error = runOptions->getValueOrDef<bool>(true, "gauge_mixing_tolerance_invalidates_point_only");
      get_sigma_ee_chi00(result, 188.6, 4, 4, tol, pt_error, *Dep::MSSM_spectrum, Dep::Z_decay_rates->width_in_GeV);
      if (!is_xsec_sane(result))
        ColliderBit_error().raise(LOCAL_INFO, "Non-physical LEP cross section!");
    }
    /// @}


    /// ee --> chargino pair production cross-sections at 188.6 GeV
    /// @{
    void LEP188_SLHA1_convention_xsec_chipm_11(triplet<double>& result)
    {
      using namespace Pipes::LEP188_SLHA1_convention_xsec_chipm_11;
      const static double tol = runOptions->getValueOrDef<double>(1e-2, "gauge_mixing_tolerance");
      const static bool pt_error = runOptions->getValueOrDef<bool>(true, "gauge_mixing_tolerance_invalidates_point_only");
      get_sigma_ee_chipm(result, 188.6, 1, 1, tol, pt_error, *Dep::MSSM_spectrum, Dep::Z_decay_rates->width_in_GeV);
      if (!is_xsec_sane(result))
        ColliderBit_error().raise(LOCAL_INFO, "Non-physical LEP cross section!");
    }
    void LEP188_SLHA1_convention_xsec_chipm_12(triplet<double>& result)
    {
      using namespace Pipes::LEP188_SLHA1_convention_xsec_chipm_12;
      const static double tol = runOptions->getValueOrDef<double>(1e-2, "gauge_mixing_tolerance");
      const static bool pt_error = runOptions->getValueOrDef<bool>(true, "gauge_mixing_tolerance_invalidates_point_only");
      get_sigma_ee_chipm(result, 188.6, 1, 2, tol, pt_error, *Dep::MSSM_spectrum, Dep::Z_decay_rates->width_in_GeV);
      if (!is_xsec_sane(result))
        ColliderBit_error().raise(LOCAL_INFO, "Non-physical LEP cross section!");
    }
    void LEP188_SLHA1_convention_xsec_chipm_22(triplet<double>& result)
    {
      using namespace Pipes::LEP188_SLHA1_convention_xsec_chipm_22;
      const static double tol = runOptions->getValueOrDef<double>(1e-2, "gauge_mixing_tolerance");
      const static bool pt_error = runOptions->getValueOrDef<bool>(true, "gauge_mixing_tolerance_invalidates_point_only");
      get_sigma_ee_chipm(result, 188.6, 2, 2, tol, pt_error, *Dep::MSSM_spectrum, Dep::Z_decay_rates->width_in_GeV);
      if (!is_xsec_sane(result))
        ColliderBit_error().raise(LOCAL_INFO, "Non-physical LEP cross section!");
    }
    void LEP188_SLHA1_convention_xsec_chipm_21(triplet<double>& result)
    {
      result = *Pipes::LEP188_SLHA1_convention_xsec_chipm_21::Dep::LEP188_xsec_chipm_12;
      if (!is_xsec_sane(result))
        ColliderBit_error().raise(LOCAL_INFO, "Non-physical LEP cross section!");
    }
    /// @}


    /// LEP Slepton Log-Likelihoods
    /// @{
    void ALEPH_Selectron_Conservative_LLike(double& result)
    {
      static const ALEPHSelectronLimitAt208GeV limitContainer;
#ifdef COLLIDERBIT_DEBUG
      static bool dumped=false;
      if(!dumped) {
        limitContainer.dumpPlotData(45., 115., 0., 100.,
                                     "lepLimitPlanev2/ALEPHSelectronLimitAt208GeV.dump");
        dumped=true;
      }
#endif
      using namespace Pipes::ALEPH_Selectron_Conservative_LLike;
      using std::pow;
      using std::log;

      const Spectrum& spec = *Dep::MSSM_spectrum;

      double max_mixing;
      const SubSpectrum& mssm = spec.get_HE();
      str sel_string = slhahelp::mass_es_from_gauge_es("~e_L", max_mixing, mssm);
      str ser_string = slhahelp::mass_es_from_gauge_es("~e_R", max_mixing, mssm);
      const double mass_seL=spec.get(Par::Pole_Mass,sel_string);
      const double mass_neut1 = spec.get(Par::Pole_Mass,1000022, 0);
      const double mass_seR = spec.get(Par::Pole_Mass,ser_string);
      const double mZ = spec.get(Par::Pole_Mass,23, 0);
      triplet<double> xsecWithError;
      double xsecLimit;

      result = 0;
      // Due to the nature of the analysis details of the model independent limit in
      // the paper, the best we can do is to try these two processes individually:

      // se_L, se_L
      xsecLimit = limitContainer.limitAverage(mass_seL, mass_neut1, mZ);
      xsecWithError = *Dep::LEP208_xsec_selselbar;
      xsecWithError.upper *= pow(Dep::selectron_l_decay_rates->BF("~chi0_1", "e-"), 2);
      xsecWithError.central *= pow(Dep::selectron_l_decay_rates->BF("~chi0_1", "e-"), 2);
      xsecWithError.lower *= pow(Dep::selectron_l_decay_rates->BF("~chi0_1", "e-"), 2);

      if (xsecWithError.central < xsecLimit)
      {
        result += limitLike(xsecWithError.central, xsecLimit, xsecWithError.upper - xsecWithError.central);
      }
      else
      {
        result += limitLike(xsecWithError.central, xsecLimit, xsecWithError.central - xsecWithError.lower);
      }

      // se_R, se_R
      xsecLimit = limitContainer.limitAverage(mass_seR, mass_neut1, mZ);

      xsecWithError = *Dep::LEP208_xsec_serserbar;
      xsecWithError.upper *= pow(Dep::selectron_r_decay_rates->BF("~chi0_1", "e-"), 2);
      xsecWithError.central *= pow(Dep::selectron_r_decay_rates->BF("~chi0_1", "e-"), 2);
      xsecWithError.lower *= pow(Dep::selectron_r_decay_rates->BF("~chi0_1", "e-"), 2);

      if (xsecWithError.central < xsecLimit)
      {
        result += limitLike(xsecWithError.central, xsecLimit, xsecWithError.upper - xsecWithError.central);
      }
      else
      {
        result += limitLike(xsecWithError.central, xsecLimit, xsecWithError.central - xsecWithError.lower);
      }

    }

    void ALEPH_Smuon_Conservative_LLike(double& result)
    {
      static const ALEPHSmuonLimitAt208GeV limitContainer;
#ifdef COLLIDERBIT_DEBUG
      static bool dumped=false;
      if(!dumped) {
        limitContainer.dumpPlotData(45., 115., 0., 100.,
                                     "lepLimitPlanev2/ALEPHSmuonLimitAt208GeV.dump");
        dumped=true;
      }
#endif
      using namespace Pipes::ALEPH_Smuon_Conservative_LLike;
      using std::pow;
      using std::log;

      const Spectrum& spec = *Dep::MSSM_spectrum;

      double max_mixing;
      const SubSpectrum& mssm = spec.get_HE();
      str smul_string = slhahelp::mass_es_from_gauge_es("~mu_L", max_mixing, mssm);
      str smur_string = slhahelp::mass_es_from_gauge_es("~mu_R", max_mixing, mssm);
      const double mass_smuL=spec.get(Par::Pole_Mass,smul_string);
      const double mass_neut1 = spec.get(Par::Pole_Mass,1000022, 0);
      const double mass_smuR = spec.get(Par::Pole_Mass,smur_string);
      const double mZ = spec.get(Par::Pole_Mass,23, 0);
      triplet<double> xsecWithError;
      double xsecLimit;

      result = 0;
      // Due to the nature of the analysis details of the model independent limit in
      // the paper, the best we can do is to try these two processes individually:

      // smu_L, smu_L
      xsecLimit = limitContainer.limitAverage(mass_smuL, mass_neut1, mZ);
      xsecWithError = *Dep::LEP208_xsec_smulsmulbar;
      xsecWithError.upper *= pow(Dep::smuon_l_decay_rates->BF("~chi0_1", "mu-"), 2);
      xsecWithError.central *= pow(Dep::smuon_l_decay_rates->BF("~chi0_1", "mu-"), 2);
      xsecWithError.lower *= pow(Dep::smuon_l_decay_rates->BF("~chi0_1", "mu-"), 2);

      if (xsecWithError.central < xsecLimit)
      {
        result += limitLike(xsecWithError.central, xsecLimit, xsecWithError.upper - xsecWithError.central);
      }
      else
      {
        result += limitLike(xsecWithError.central, xsecLimit, xsecWithError.central - xsecWithError.lower);
      }

      // smu_R, smu_R
      xsecLimit = limitContainer.limitAverage(mass_smuR, mass_neut1, mZ);

      xsecWithError = *Dep::LEP208_xsec_smursmurbar;
      xsecWithError.upper *= pow(Dep::smuon_r_decay_rates->BF("~chi0_1", "mu-"), 2);
      xsecWithError.central *= pow(Dep::smuon_r_decay_rates->BF("~chi0_1", "mu-"), 2);
      xsecWithError.lower *= pow(Dep::smuon_r_decay_rates->BF("~chi0_1", "mu-"), 2);

      if (xsecWithError.central < xsecLimit)
      {
        result += limitLike(xsecWithError.central, xsecLimit, xsecWithError.upper - xsecWithError.central);
      }
      else
      {
        result += limitLike(xsecWithError.central, xsecLimit, xsecWithError.central - xsecWithError.lower);
      }

    }

    void ALEPH_Stau_Conservative_LLike(double& result)
    {
      static const ALEPHStauLimitAt208GeV limitContainer;
#ifdef COLLIDERBIT_DEBUG
      static bool dumped=false;
      if(!dumped) {
        limitContainer.dumpPlotData(45., 115., 0., 100.,
                                     "lepLimitPlanev2/ALEPHStauLimitAt208GeV.dump");
        dumped=true;
      }
#endif
      using namespace Pipes::ALEPH_Stau_Conservative_LLike;
      using std::pow;
      using std::log;

      const Spectrum& spec = *Dep::MSSM_spectrum;
      const SubSpectrum& mssm = spec.get_HE();
      const static double tol = runOptions->getValueOrDef<double>(1e-5, "family_mixing_tolerance");
      const static bool pterror = runOptions->getValueOrDef<bool>(false, "family_mixing_tolerance_invalidates_point_only");
      str stau1_string = slhahelp::mass_es_closest_to_family("~tau_1", mssm,tol,LOCAL_INFO,pterror);
      str stau2_string = slhahelp::mass_es_closest_to_family("~tau_2", mssm,tol,LOCAL_INFO,pterror);
      const double mass_stau1=spec.get(Par::Pole_Mass,stau1_string);
      const double mass_neut1 = spec.get(Par::Pole_Mass,1000022, 0);
      const double mass_stau2 = spec.get(Par::Pole_Mass,stau2_string);
      const double mZ = spec.get(Par::Pole_Mass,23, 0);
      triplet<double> xsecWithError;
      double xsecLimit;

      result = 0;
      // Due to the nature of the analysis details of the model independent limit in
      // the paper, the best we can do is to try these two processes individually:

      // stau_1, stau_1
      xsecLimit = limitContainer.limitAverage(mass_stau1, mass_neut1, mZ);

      xsecWithError = *Dep::LEP208_xsec_stau1stau1bar;
      xsecWithError.upper *= pow(Dep::stau_1_decay_rates->BF("~chi0_1", "tau-"), 2);
      xsecWithError.central *= pow(Dep::stau_1_decay_rates->BF("~chi0_1", "tau-"), 2);
      xsecWithError.lower *= pow(Dep::stau_1_decay_rates->BF("~chi0_1", "tau-"), 2);

      if (xsecWithError.central < xsecLimit)
      {
        result += limitLike(xsecWithError.central, xsecLimit, xsecWithError.upper - xsecWithError.central);
      }
      else
      {
        result += limitLike(xsecWithError.central, xsecLimit, xsecWithError.central - xsecWithError.lower);
      }

      // stau_2, stau_2
      xsecLimit = limitContainer.limitAverage(mass_stau2, mass_neut1, mZ);

      xsecWithError = *Dep::LEP208_xsec_stau2stau2bar;
      xsecWithError.upper *= pow(Dep::stau_2_decay_rates->BF("~chi0_1", "tau-"), 2);
      xsecWithError.central *= pow(Dep::stau_2_decay_rates->BF("~chi0_1", "tau-"), 2);
      xsecWithError.lower *= pow(Dep::stau_2_decay_rates->BF("~chi0_1", "tau-"), 2);

      if (xsecWithError.central < xsecLimit)
      {
        result += limitLike(xsecWithError.central, xsecLimit, xsecWithError.upper - xsecWithError.central);
      }
      else
      {
        result += limitLike(xsecWithError.central, xsecLimit, xsecWithError.central - xsecWithError.lower);
      }

    }

    void L3_Selectron_Conservative_LLike(double& result)
    {
      static const L3SelectronLimitAt205GeV limitContainer;
#ifdef COLLIDERBIT_DEBUG
      static bool dumped=false;
      if(!dumped) {
        limitContainer.dumpPlotData(45., 115., 0., 100.,
                                     "lepLimitPlanev2/L3SelectronLimitAt205GeV.dump");
        dumped=true;
      }
#endif
      using namespace Pipes::L3_Selectron_Conservative_LLike;
      using std::pow;
      using std::log;

      const Spectrum& spec = *Dep::MSSM_spectrum;

      double max_mixing;
      const SubSpectrum& mssm = spec.get_HE();
      str sel_string = slhahelp::mass_es_from_gauge_es("~e_L", max_mixing, mssm);
      str ser_string = slhahelp::mass_es_from_gauge_es("~e_R", max_mixing, mssm);
      const double mass_seL=spec.get(Par::Pole_Mass,sel_string);
      const double mass_neut1 = spec.get(Par::Pole_Mass,1000022, 0);
      const double mass_seR = spec.get(Par::Pole_Mass,ser_string);
      const double mZ = spec.get(Par::Pole_Mass,23, 0);
      triplet<double> xsecWithError;
      double xsecLimit;

      result = 0;
      // Due to the nature of the analysis details of the model independent limit in
      // the paper, the best we can do is to try these two processes individually:

      // se_L, se_L
      xsecLimit = limitContainer.limitAverage(mass_seL, mass_neut1, mZ);

      xsecWithError = *Dep::LEP205_xsec_selselbar;
      xsecWithError.upper *= pow(Dep::selectron_l_decay_rates->BF("~chi0_1", "e-"), 2);
      xsecWithError.central *= pow(Dep::selectron_l_decay_rates->BF("~chi0_1", "e-"), 2);
      xsecWithError.lower *= pow(Dep::selectron_l_decay_rates->BF("~chi0_1", "e-"), 2);

      if (xsecWithError.central < xsecLimit)
      {
        result += limitLike(xsecWithError.central, xsecLimit, xsecWithError.upper - xsecWithError.central);
      }
      else
      {
        result += limitLike(xsecWithError.central, xsecLimit, xsecWithError.central - xsecWithError.lower);
      }

      // se_R, se_R
      xsecLimit = limitContainer.limitAverage(mass_seR, mass_neut1, mZ);

      xsecWithError = *Dep::LEP205_xsec_serserbar;
      xsecWithError.upper *= pow(Dep::selectron_r_decay_rates->BF("~chi0_1", "e-"), 2);
      xsecWithError.central *= pow(Dep::selectron_r_decay_rates->BF("~chi0_1", "e-"), 2);
      xsecWithError.lower *= pow(Dep::selectron_r_decay_rates->BF("~chi0_1", "e-"), 2);

      if (xsecWithError.central < xsecLimit)
      {
        result += limitLike(xsecWithError.central, xsecLimit, xsecWithError.upper - xsecWithError.central);
      }
      else
      {
        result += limitLike(xsecWithError.central, xsecLimit, xsecWithError.central - xsecWithError.lower);
      }

    }

    void L3_Smuon_Conservative_LLike(double& result)
    {
      static const L3SmuonLimitAt205GeV limitContainer;
#ifdef COLLIDERBIT_DEBUG
      static bool dumped=false;
      if(!dumped) {
        limitContainer.dumpPlotData(45., 115., 0., 100.,
                                     "lepLimitPlanev2/L3SmuonLimitAt205GeV.dump");
        dumped=true;
      }
#endif
      using namespace Pipes::L3_Smuon_Conservative_LLike;
      using std::pow;
      using std::log;

      const Spectrum& spec = *Dep::MSSM_spectrum;
      double max_mixing;
      const SubSpectrum& mssm = spec.get_HE();
      str smul_string = slhahelp::mass_es_from_gauge_es("~mu_L", max_mixing, mssm);
      str smur_string = slhahelp::mass_es_from_gauge_es("~mu_R", max_mixing, mssm);
      const double mass_smuL=spec.get(Par::Pole_Mass,smul_string);
      const double mass_neut1 = spec.get(Par::Pole_Mass,1000022, 0);
      const double mass_smuR = spec.get(Par::Pole_Mass,smur_string);
      const double mZ = spec.get(Par::Pole_Mass,23, 0);
      triplet<double> xsecWithError;
      double xsecLimit;

      result = 0;
      // Due to the nature of the analysis details of the model independent limit in
      // the paper, the best we can do is to try these two processes individually:

      // smu_L, smu_L
      xsecLimit = limitContainer.limitAverage(mass_smuL, mass_neut1, mZ);

      xsecWithError = *Dep::LEP205_xsec_smulsmulbar;
      xsecWithError.upper *= pow(Dep::smuon_l_decay_rates->BF("~chi0_1", "mu-"), 2);
      xsecWithError.central *= pow(Dep::smuon_l_decay_rates->BF("~chi0_1", "mu-"), 2);
      xsecWithError.lower *= pow(Dep::smuon_l_decay_rates->BF("~chi0_1", "mu-"), 2);

      if (xsecWithError.central < xsecLimit)
      {
        result += limitLike(xsecWithError.central, xsecLimit, xsecWithError.upper - xsecWithError.central);
      }
      else
      {
        result += limitLike(xsecWithError.central, xsecLimit, xsecWithError.central - xsecWithError.lower);
      }

      // smu_R, smu_R
      xsecLimit = limitContainer.limitAverage(mass_smuR, mass_neut1, mZ);

      xsecWithError = *Dep::LEP205_xsec_smursmurbar;
      xsecWithError.upper *= pow(Dep::smuon_r_decay_rates->BF("~chi0_1", "mu-"), 2);
      xsecWithError.central *= pow(Dep::smuon_r_decay_rates->BF("~chi0_1", "mu-"), 2);
      xsecWithError.lower *= pow(Dep::smuon_r_decay_rates->BF("~chi0_1", "mu-"), 2);

      if (xsecWithError.central < xsecLimit)
      {
        result += limitLike(xsecWithError.central, xsecLimit, xsecWithError.upper - xsecWithError.central);
      }
      else
      {
        result += limitLike(xsecWithError.central, xsecLimit, xsecWithError.central - xsecWithError.lower);
      }

    }

    void L3_Stau_Conservative_LLike(double& result)
    {
      static const L3StauLimitAt205GeV limitContainer;
#ifdef COLLIDERBIT_DEBUG
      static bool dumped=false;
      if(!dumped) {
        limitContainer.dumpPlotData(45., 115., 0., 100.,
                                     "lepLimitPlanev2/L3StauLimitAt205GeV.dump");
        dumped=true;
      }
#endif
      using namespace Pipes::L3_Stau_Conservative_LLike;
      using std::pow;
      using std::log;

      const Spectrum& spec = *Dep::MSSM_spectrum;
      const SubSpectrum& mssm = spec.get_HE();
      const static double tol = runOptions->getValueOrDef<double>(1e-5, "family_mixing_tolerance");
      const static bool pterror = runOptions->getValueOrDef<bool>(false, "family_mixing_tolerance_invalidates_point_only");
      str stau1_string = slhahelp::mass_es_closest_to_family("~tau_1", mssm,tol,LOCAL_INFO,pterror);
      str stau2_string = slhahelp::mass_es_closest_to_family("~tau_2", mssm,tol,LOCAL_INFO,pterror);
      const double mass_stau1=spec.get(Par::Pole_Mass,stau1_string);
      const double mass_neut1 = spec.get(Par::Pole_Mass,1000022, 0);
      const double mass_stau2 = spec.get(Par::Pole_Mass,stau2_string);
      const double mZ = spec.get(Par::Pole_Mass,23, 0);
      triplet<double> xsecWithError;
      double xsecLimit;

      result = 0;
      // Due to the nature of the analysis details of the model independent limit in
      // the paper, the best we can do is to try these two processes individually:

      // stau_1, stau_1
      xsecLimit = limitContainer.limitAverage(mass_stau1, mass_neut1, mZ);

      xsecWithError = *Dep::LEP205_xsec_stau1stau1bar;
      xsecWithError.upper *= pow(Dep::stau_1_decay_rates->BF("~chi0_1", "tau-"), 2);
      xsecWithError.central *= pow(Dep::stau_1_decay_rates->BF("~chi0_1", "tau-"), 2);
      xsecWithError.lower *= pow(Dep::stau_1_decay_rates->BF("~chi0_1", "tau-"), 2);

      if (xsecWithError.central < xsecLimit)
      {
        result += limitLike(xsecWithError.central, xsecLimit, xsecWithError.upper - xsecWithError.central);
      }
      else
      {
        result += limitLike(xsecWithError.central, xsecLimit, xsecWithError.central - xsecWithError.lower);
      }

      // stau_2, stau_2
      xsecLimit = limitContainer.limitAverage(mass_stau2, mass_neut1, mZ);

      xsecWithError = *Dep::LEP205_xsec_stau2stau2bar;
      xsecWithError.upper *= pow(Dep::stau_2_decay_rates->BF("~chi0_1", "tau-"), 2);
      xsecWithError.central *= pow(Dep::stau_2_decay_rates->BF("~chi0_1", "tau-"), 2);
      xsecWithError.lower *= pow(Dep::stau_2_decay_rates->BF("~chi0_1", "tau-"), 2);

      if (xsecWithError.central < xsecLimit)
      {
        result += limitLike(xsecWithError.central, xsecLimit, xsecWithError.upper - xsecWithError.central);
      }
      else
      {
        result += limitLike(xsecWithError.central, xsecLimit, xsecWithError.central - xsecWithError.lower);
      }

    }
    /// @}

    /// LEP Gaugino Log-Likelihoods
    /// @{
    void L3_Neutralino_All_Channels_Conservative_LLike(double& result)
    {
      static const L3NeutralinoAllChannelsLimitAt188pt6GeV limitContainer;
#ifdef COLLIDERBIT_DEBUG
      static bool dumped=false;
      if(!dumped) {
        limitContainer.dumpPlotData(0., 200., 0., 100.,
                                     "lepLimitPlanev2/L3NeutralinoAllChannelsLimitAt188pt6GeV.dump");
        dumped=true;
      }
#endif
      using namespace Pipes::L3_Neutralino_All_Channels_Conservative_LLike;
      using std::pow;
      using std::log;

      const Spectrum& spec = *Dep::MSSM_spectrum;
      const DecayTable& decays = *Dep::decay_rates;
      const double mass_neut1 = spec.get(Par::Pole_Mass,1000022, 0);
      const double mass_neut2 = spec.get(Par::Pole_Mass,1000023, 0);
      const double mass_neut3 = spec.get(Par::Pole_Mass,1000025, 0);
      const double mass_neut4 = spec.get(Par::Pole_Mass,1000035, 0);
      const double mZ = spec.get(Par::Pole_Mass,23, 0);
      triplet<double> xsecWithError;
      double xsecLimit, totalBR;

      result = 0;
      // Due to the nature of the analysis details of the model independent limit in
      // the paper, the best we can do is to try these processes individually:

      // neut2, neut1
      xsecLimit = limitContainer.limitAverage(mass_neut2, mass_neut1, mZ);

      xsecWithError = *Dep::LEP188_xsec_chi00_12;
      // Total up all channels which look like Z* decays
      totalBR = 0;
      totalBR += decays.at("~chi0_2").BF("~chi0_1", "Z0");
      totalBR += decays.at("~chi0_2").BF("~chi0_1", "ubar", "u");
      totalBR += decays.at("~chi0_2").BF("~chi0_1", "dbar", "d");
      totalBR += decays.at("~chi0_2").BF("~chi0_1", "cbar", "c");
      totalBR += decays.at("~chi0_2").BF("~chi0_1", "sbar", "s");
      totalBR += decays.at("~chi0_2").BF("~chi0_1", "bbar", "b");
      totalBR += decays.at("~chi0_2").BF("~chi0_1", "e+", "e-");
      totalBR += decays.at("~chi0_2").BF("~chi0_1", "mu+", "mu-");
      totalBR += decays.at("~chi0_2").BF("~chi0_1", "tau+", "tau-");
      totalBR += decays.at("~chi0_2").BF("~chi0_1", "nubar_e", "nu_e");
      totalBR += decays.at("~chi0_2").BF("~chi0_1", "nubar_mu", "nu_mu");
      totalBR += decays.at("~chi0_2").BF("~chi0_1", "nubar_tau", "nu_tau");
      xsecWithError.upper *= totalBR;
      xsecWithError.central *= totalBR;
      xsecWithError.lower *= totalBR;

      if (xsecWithError.central < xsecLimit)
      {
        result += limitLike(xsecWithError.central, xsecLimit, xsecWithError.upper - xsecWithError.central);
      }
      else
      {
        result += limitLike(xsecWithError.central, xsecLimit, xsecWithError.central - xsecWithError.lower);
      }

      // neut3, neut1
      xsecLimit = limitContainer.limitAverage(mass_neut3, mass_neut1, mZ);

      xsecWithError = *Dep::LEP188_xsec_chi00_13;
      // Total up all channels which look like Z* decays
      totalBR = 0;
      totalBR += decays.at("~chi0_3").BF("~chi0_1", "Z0");
      totalBR += decays.at("~chi0_3").BF("~chi0_1", "ubar", "u");
      totalBR += decays.at("~chi0_3").BF("~chi0_1", "dbar", "d");
      totalBR += decays.at("~chi0_3").BF("~chi0_1", "cbar", "c");
      totalBR += decays.at("~chi0_3").BF("~chi0_1", "sbar", "s");
      totalBR += decays.at("~chi0_3").BF("~chi0_1", "bbar", "b");
      totalBR += decays.at("~chi0_3").BF("~chi0_1", "e+", "e-");
      totalBR += decays.at("~chi0_3").BF("~chi0_1", "mu+", "mu-");
      totalBR += decays.at("~chi0_3").BF("~chi0_1", "tau+", "tau-");
      totalBR += decays.at("~chi0_3").BF("~chi0_1", "nubar_e", "nu_e");
      totalBR += decays.at("~chi0_3").BF("~chi0_1", "nubar_mu", "nu_mu");
      totalBR += decays.at("~chi0_3").BF("~chi0_1", "nubar_tau", "nu_tau");
      xsecWithError.upper *= totalBR;
      xsecWithError.central *= totalBR;
      xsecWithError.lower *= totalBR;

      if (xsecWithError.central < xsecLimit)
      {
        result += limitLike(xsecWithError.central, xsecLimit, xsecWithError.upper - xsecWithError.central);
      }
      else
      {
        result += limitLike(xsecWithError.central, xsecLimit, xsecWithError.central - xsecWithError.lower);
      }

      // neut4, neut1
      xsecLimit = limitContainer.limitAverage(mass_neut4, mass_neut1, mZ);

      xsecWithError = *Dep::LEP188_xsec_chi00_14;
      // Total up all channels which look like Z* decays
      totalBR = 0;
      totalBR += decays.at("~chi0_4").BF("~chi0_1", "Z0");
      totalBR += decays.at("~chi0_4").BF("~chi0_1", "ubar", "u");
      totalBR += decays.at("~chi0_4").BF("~chi0_1", "dbar", "d");
      totalBR += decays.at("~chi0_4").BF("~chi0_1", "cbar", "c");
      totalBR += decays.at("~chi0_4").BF("~chi0_1", "sbar", "s");
      totalBR += decays.at("~chi0_4").BF("~chi0_1", "bbar", "b");
      totalBR += decays.at("~chi0_4").BF("~chi0_1", "e+", "e-");
      totalBR += decays.at("~chi0_4").BF("~chi0_1", "mu+", "mu-");
      totalBR += decays.at("~chi0_4").BF("~chi0_1", "tau+", "tau-");
      totalBR += decays.at("~chi0_4").BF("~chi0_1", "nubar_e", "nu_e");
      totalBR += decays.at("~chi0_4").BF("~chi0_1", "nubar_mu", "nu_mu");
      totalBR += decays.at("~chi0_4").BF("~chi0_1", "nubar_tau", "nu_tau");
      xsecWithError.upper *= totalBR;
      xsecWithError.central *= totalBR;
      xsecWithError.lower *= totalBR;

      if (xsecWithError.central < xsecLimit)
      {
        result += limitLike(xsecWithError.central, xsecLimit, xsecWithError.upper - xsecWithError.central);
      }
      else
      {
        result += limitLike(xsecWithError.central, xsecLimit, xsecWithError.central - xsecWithError.lower);
      }

    }

    void L3_Neutralino_Leptonic_Conservative_LLike(double& result)
    {
      static const L3NeutralinoLeptonicLimitAt188pt6GeV limitContainer;
#ifdef COLLIDERBIT_DEBUG
      static bool dumped=false;
      if(!dumped) {
        limitContainer.dumpPlotData(0., 200., 0., 100.,
                                     "lepLimitPlanev2/L3NeutralinoLeptonicLimitAt188pt6GeV.dump");
        dumped=true;
      }
#endif
      using namespace Pipes::L3_Neutralino_Leptonic_Conservative_LLike;
      using std::pow;
      using std::log;

      const Spectrum& spec = *Dep::MSSM_spectrum;
      const DecayTable& decays = *Dep::decay_rates;
      const double mass_neut1 = spec.get(Par::Pole_Mass,1000022, 0);
      const double mass_neut2 = spec.get(Par::Pole_Mass,1000023, 0);
      const double mass_neut3 = spec.get(Par::Pole_Mass,1000025, 0);
      const double mass_neut4 = spec.get(Par::Pole_Mass,1000035, 0);
      const double mZ = spec.get(Par::Pole_Mass,23, 0);
      triplet<double> xsecWithError;
      double xsecLimit, totalBR;

      result = 0;
      // Due to the nature of the analysis details of the model independent limit in
      // the paper, the best we can do is to try these processes individually:

      // neut2, neut1
      xsecLimit = limitContainer.limitAverage(mass_neut2, mass_neut1, mZ);

      xsecWithError = *Dep::LEP188_xsec_chi00_12;
      // Total up all channels which look like leptonic Z* decays
      // Total up the leptonic Z decays first...
      totalBR = 0;
      totalBR += decays.at("Z0").BF("e+", "e-");
      totalBR += decays.at("Z0").BF("mu+", "mu-");
      totalBR += decays.at("Z0").BF("tau+", "tau-");
      totalBR = decays.at("~chi0_2").BF("~chi0_1", "Z0") * totalBR;

      totalBR += decays.at("~chi0_2").BF("~chi0_1", "e+", "e-");
      totalBR += decays.at("~chi0_2").BF("~chi0_1", "mu+", "mu-");
      totalBR += decays.at("~chi0_2").BF("~chi0_1", "tau+", "tau-");
      xsecWithError.upper *= totalBR;
      xsecWithError.central *= totalBR;
      xsecWithError.lower *= totalBR;

      if (xsecWithError.central < xsecLimit)
      {
        result += limitLike(xsecWithError.central, xsecLimit, xsecWithError.upper - xsecWithError.central);
      }
      else
      {
        result += limitLike(xsecWithError.central, xsecLimit, xsecWithError.central - xsecWithError.lower);
      }

      // neut3, neut1
      xsecLimit = limitContainer.limitAverage(mass_neut3, mass_neut1, mZ);

      xsecWithError = *Dep::LEP188_xsec_chi00_13;
      // Total up all channels which look like leptonic Z* decays
      // Total up the leptonic Z decays first...
      totalBR = 0;
      totalBR += decays.at("Z0").BF("e+", "e-");
      totalBR += decays.at("Z0").BF("mu+", "mu-");
      totalBR += decays.at("Z0").BF("tau+", "tau-");
      totalBR = decays.at("~chi0_3").BF("~chi0_1", "Z0") * totalBR;

      totalBR += decays.at("~chi0_3").BF("~chi0_1", "e+", "e-");
      totalBR += decays.at("~chi0_3").BF("~chi0_1", "mu+", "mu-");
      totalBR += decays.at("~chi0_3").BF("~chi0_1", "tau+", "tau-");
      xsecWithError.upper *= totalBR;
      xsecWithError.central *= totalBR;
      xsecWithError.lower *= totalBR;

      if (xsecWithError.central < xsecLimit)
      {
        result += limitLike(xsecWithError.central, xsecLimit, xsecWithError.upper - xsecWithError.central);
      }
      else
      {
        result += limitLike(xsecWithError.central, xsecLimit, xsecWithError.central - xsecWithError.lower);
      }

      // neut4, neut1
      xsecLimit = limitContainer.limitAverage(mass_neut4, mass_neut1, mZ);

      xsecWithError = *Dep::LEP188_xsec_chi00_14;
      // Total up all channels which look like leptonic Z* decays
      // Total up the leptonic Z decays first...
      totalBR = 0;
      totalBR += decays.at("Z0").BF("e+", "e-");
      totalBR += decays.at("Z0").BF("mu+", "mu-");
      totalBR += decays.at("Z0").BF("tau+", "tau-");
      totalBR = decays.at("~chi0_4").BF("~chi0_1", "Z0") * totalBR;

      totalBR += decays.at("~chi0_4").BF("~chi0_1", "e+", "e-");
      totalBR += decays.at("~chi0_4").BF("~chi0_1", "mu+", "mu-");
      totalBR += decays.at("~chi0_4").BF("~chi0_1", "tau+", "tau-");
      xsecWithError.upper *= totalBR;
      xsecWithError.central *= totalBR;
      xsecWithError.lower *= totalBR;

      if (xsecWithError.central < xsecLimit)
      {
        result += limitLike(xsecWithError.central, xsecLimit, xsecWithError.upper - xsecWithError.central);
      }
      else
      {
        result += limitLike(xsecWithError.central, xsecLimit, xsecWithError.central - xsecWithError.lower);
      }

    }

    void L3_Chargino_All_Channels_Conservative_LLike(double& result)
    {
      static const L3CharginoAllChannelsLimitAt188pt6GeV limitContainer;
#ifdef COLLIDERBIT_DEBUG
      static bool dumped=false;
      if(!dumped) {
        limitContainer.dumpPlotData(45., 100., 0., 100.,
                                     "lepLimitPlanev2/L3CharginoAllChannelsLimitAt188pt6GeV.dump");
        dumped=true;
      }
#endif
      using namespace Pipes::L3_Chargino_All_Channels_Conservative_LLike;
      using std::pow;
      using std::log;

      const Spectrum& spec = *Dep::MSSM_spectrum;
      const DecayTable& decays = *Dep::decay_rates;
      const double mass_neut1 = spec.get(Par::Pole_Mass,1000022, 0);
      const double mass_char1 = spec.get(Par::Pole_Mass,1000024, 0);
      const double mass_char2 = spec.get(Par::Pole_Mass,1000037, 0);
      const double mZ = spec.get(Par::Pole_Mass,23, 0);
      triplet<double> xsecWithError;
      double xsecLimit, totalBR;

      result = 0;
      // Due to the nature of the analysis details of the model independent limit in
      // the paper, the best we can do is to try these processes individually:

      // char1, neut1
      xsecLimit = limitContainer.limitAverage(mass_char1, mass_neut1, mZ);

      xsecWithError = *Dep::LEP188_xsec_chipm_11;
      // Total up all channels which look like W* decays
      totalBR = 0;
      totalBR += decays.at("~chi+_1").BF("~chi0_1", "W+");
      totalBR += decays.at("~chi+_1").BF("~chi0_1", "u", "dbar");
      totalBR += decays.at("~chi+_1").BF("~chi0_1", "c", "sbar");
      totalBR += decays.at("~chi+_1").BF("~chi0_1", "e+", "nu_e");
      totalBR += decays.at("~chi+_1").BF("~chi0_1", "mu+", "nu_mu");
      totalBR += decays.at("~chi+_1").BF("~chi0_1", "tau+", "nu_tau");
      xsecWithError.upper *= pow(totalBR, 2);
      xsecWithError.central *= pow(totalBR, 2);
      xsecWithError.lower *= pow(totalBR, 2);

      if (xsecWithError.central < xsecLimit)
      {
        result += limitLike(xsecWithError.central, xsecLimit, xsecWithError.upper - xsecWithError.central);
      }
      else
      {
        result += limitLike(xsecWithError.central, xsecLimit, xsecWithError.central - xsecWithError.lower);
      }

      // char2, neut1
      xsecLimit = limitContainer.limitAverage(mass_char2, mass_neut1, mZ);

      xsecWithError = *Dep::LEP188_xsec_chipm_22;
      // Total up all channels which look like W* decays
      totalBR = 0;
      totalBR += decays.at("~chi+_2").BF("~chi0_1", "W+");
      totalBR += decays.at("~chi+_2").BF("~chi0_1", "u", "dbar");
      totalBR += decays.at("~chi+_2").BF("~chi0_1", "c", "sbar");
      totalBR += decays.at("~chi+_2").BF("~chi0_1", "e+", "nu_e");
      totalBR += decays.at("~chi+_2").BF("~chi0_1", "mu+", "nu_mu");
      totalBR += decays.at("~chi+_2").BF("~chi0_1", "tau+", "nu_tau");
      xsecWithError.upper *= pow(totalBR, 2);
      xsecWithError.central *= pow(totalBR, 2);
      xsecWithError.lower *= pow(totalBR, 2);

      if (xsecWithError.central < xsecLimit)
      {
        result += limitLike(xsecWithError.central, xsecLimit, xsecWithError.upper - xsecWithError.central);
      }
      else
      {
        result += limitLike(xsecWithError.central, xsecLimit, xsecWithError.central - xsecWithError.lower);
      }

    }

    void L3_Chargino_Leptonic_Conservative_LLike(double& result)
    {
      static const L3CharginoLeptonicLimitAt188pt6GeV limitContainer;
#ifdef COLLIDERBIT_DEBUG
      static bool dumped=false;
      if(!dumped) {
        limitContainer.dumpPlotData(45., 100., 0., 100.,
                                     "lepLimitPlanev2/L3CharginoLeptonicLimitAt188pt6GeV.dump");
        dumped=true;
      }
#endif
      using namespace Pipes::L3_Chargino_Leptonic_Conservative_LLike;
      using std::pow;
      using std::log;

      const Spectrum& spec = *Dep::MSSM_spectrum;
      const DecayTable& decays = *Dep::decay_rates;
      const double mass_neut1 = spec.get(Par::Pole_Mass,1000022, 0);
      const double mass_char1 = spec.get(Par::Pole_Mass,1000024, 0);
      const double mass_char2 = spec.get(Par::Pole_Mass,1000037, 0);
      const double mZ = spec.get(Par::Pole_Mass,23, 0);
      triplet<double> xsecWithError;
      double xsecLimit, totalBR;

      result = 0;
      // Due to the nature of the analysis details of the model independent limit in
      // the paper, the best we can do is to try these processes individually:

      // char1, neut1
      xsecLimit = limitContainer.limitAverage(mass_char1, mass_neut1, mZ);

      xsecWithError = *Dep::LEP188_xsec_chipm_11;
      // Total up all channels which look like leptonic W* decays
      // Total up the leptonic W decays first...
      totalBR = 0;
      totalBR += decays.at("W+").BF("e+", "nu_e");
      totalBR += decays.at("W+").BF("mu+", "nu_mu");
      totalBR += decays.at("W+").BF("tau+", "nu_tau");
      totalBR = decays.at("~chi+_1").BF("~chi0_1", "W+") * totalBR;

      totalBR += decays.at("~chi+_1").BF("~chi0_1", "e+", "nu_e");
      totalBR += decays.at("~chi+_1").BF("~chi0_1", "mu+", "nu_mu");
      totalBR += decays.at("~chi+_1").BF("~chi0_1", "tau+", "nu_tau");
      xsecWithError.upper *= pow(totalBR, 2);
      xsecWithError.central *= pow(totalBR, 2);
      xsecWithError.lower *= pow(totalBR, 2);

      if (xsecWithError.central < xsecLimit)
      {
        result += limitLike(xsecWithError.central, xsecLimit, xsecWithError.upper - xsecWithError.central);
      }
      else
      {
        result += limitLike(xsecWithError.central, xsecLimit, xsecWithError.central - xsecWithError.lower);
      }

      // char2, neut1
      xsecLimit = limitContainer.limitAverage(mass_char2, mass_neut1, mZ);

      xsecWithError = *Dep::LEP188_xsec_chipm_22;
      // Total up all channels which look like leptonic W* decays
      // Total up the leptonic W decays first...
      totalBR = 0;
      totalBR += decays.at("W+").BF("e+", "nu_e");
      totalBR += decays.at("W+").BF("mu+", "nu_mu");
      totalBR += decays.at("W+").BF("tau+", "nu_tau");
      totalBR = decays.at("~chi+_2").BF("~chi0_1", "W+") * totalBR;

      totalBR += decays.at("~chi+_2").BF("~chi0_1", "e+", "nu_e");
      totalBR += decays.at("~chi+_2").BF("~chi0_1", "mu+", "nu_mu");
      totalBR += decays.at("~chi+_2").BF("~chi0_1", "tau+", "nu_tau");
      xsecWithError.upper *= pow(totalBR, 2);
      xsecWithError.central *= pow(totalBR, 2);
      xsecWithError.lower *= pow(totalBR, 2);

      if (xsecWithError.central < xsecLimit)
      {
        result += limitLike(xsecWithError.central, xsecLimit, xsecWithError.upper - xsecWithError.central);
      }
      else
      {
        result += limitLike(xsecWithError.central, xsecLimit, xsecWithError.central - xsecWithError.lower);
      }

    }

    void OPAL_Chargino_Hadronic_Conservative_LLike(double& result)
    {
      static const OPALCharginoHadronicLimitAt208GeV limitContainer;
#ifdef COLLIDERBIT_DEBUG
      static bool dumped=false;
      if(!dumped) {
        limitContainer.dumpPlotData(75., 105., 0., 105.,
                                     "lepLimitPlanev2/OPALCharginoHadronicLimitAt208GeV.dump");
        dumped=true;
      }
#endif
      using namespace Pipes::OPAL_Chargino_Hadronic_Conservative_LLike;
      using std::pow;
      using std::log;

      const Spectrum& spec = *Dep::MSSM_spectrum;
      const DecayTable& decays = *Dep::decay_rates;
      const double mass_neut1 = spec.get(Par::Pole_Mass,1000022, 0);
      const double mass_char1 = spec.get(Par::Pole_Mass,1000024, 0);
      const double mass_char2 = spec.get(Par::Pole_Mass,1000037, 0);
      const double mZ = spec.get(Par::Pole_Mass,23, 0);
      triplet<double> xsecWithError;
      double xsecLimit, totalBR;

      result = 0;
      // Due to the nature of the analysis details of the model independent limit in
      // the paper, the best we can do is to try these processes individually:

      // char1, neut1
      xsecLimit = limitContainer.limitAverage(mass_char1, mass_neut1, mZ);

      xsecWithError = *Dep::LEP208_xsec_chipm_11;
      // Total up all channels which look like hadronic W* decays
      // Total up the hadronic W decays first...
      totalBR = decays.at("W+").BF("hadron", "hadron");
      totalBR = decays.at("~chi+_1").BF("~chi0_1", "W+") * totalBR;

      totalBR += decays.at("~chi+_1").BF("~chi0_1", "u", "dbar");
      totalBR += decays.at("~chi+_1").BF("~chi0_1", "c", "sbar");
      xsecWithError.upper *= pow(totalBR, 2);
      xsecWithError.central *= pow(totalBR, 2);
      xsecWithError.lower *= pow(totalBR, 2);

      if (xsecWithError.central < xsecLimit)
      {
        result += limitLike(xsecWithError.central, xsecLimit, xsecWithError.upper - xsecWithError.central);
      }
      else
      {
        result += limitLike(xsecWithError.central, xsecLimit, xsecWithError.central - xsecWithError.lower);
      }

      // char2, neut1
      xsecLimit = limitContainer.limitAverage(mass_char2, mass_neut1, mZ);

      xsecWithError = *Dep::LEP208_xsec_chipm_22;
      // Total up all channels which look like hadronic W* decays
      // Total up the hadronic W decays first...
      totalBR = decays.at("W+").BF("hadron", "hadron");
      totalBR = decays.at("~chi+_2").BF("~chi0_1", "W+") * totalBR;

      totalBR += decays.at("~chi+_2").BF("~chi0_1", "u", "dbar");
      totalBR += decays.at("~chi+_2").BF("~chi0_1", "c", "sbar");
      xsecWithError.upper *= pow(totalBR, 2);
      xsecWithError.central *= pow(totalBR, 2);
      xsecWithError.lower *= pow(totalBR, 2);

      if (xsecWithError.central < xsecLimit)
      {
        result += limitLike(xsecWithError.central, xsecLimit, xsecWithError.upper - xsecWithError.central);
      }
      else
      {
        result += limitLike(xsecWithError.central, xsecLimit, xsecWithError.central - xsecWithError.lower);
      }

    }

    void OPAL_Chargino_SemiLeptonic_Conservative_LLike(double& result)
    {
      static const OPALCharginoSemiLeptonicLimitAt208GeV limitContainer;
#ifdef COLLIDERBIT_DEBUG
      static bool dumped=false;
      if(!dumped) {
        limitContainer.dumpPlotData(75., 105., 0., 105.,
                                     "lepLimitPlanev2/OPALCharginoSemiLeptonicLimitAt208GeV.dump");
        dumped=true;
      }
#endif
      using namespace Pipes::OPAL_Chargino_SemiLeptonic_Conservative_LLike;
      const static double tol = runOptions->getValueOrDef<double>(1e-2, "gauge_mixing_tolerance");
      const static bool pt_error = runOptions->getValueOrDef<bool>(true, "gauge_mixing_tolerance_invalidates_point_only");

      using std::pow;
      using std::log;

      const Spectrum& spec = *Dep::MSSM_spectrum;
      const SubSpectrum& mssm = spec.get_HE();
      const DecayTable& decays = *Dep::decay_rates;
      const str snue = slhahelp::mass_es_from_gauge_es("~nu_e_L", mssm, tol, LOCAL_INFO, pt_error);
      const str snumu = slhahelp::mass_es_from_gauge_es("~nu_mu_L", mssm, tol, LOCAL_INFO, pt_error);
      const str snutau = slhahelp::mass_es_from_gauge_es("~nu_tau_L", mssm, tol, LOCAL_INFO, pt_error);
      const double mass_neut1 = spec.get(Par::Pole_Mass,1000022, 0);
      const double mass_char1 = spec.get(Par::Pole_Mass,1000024, 0);
      const double mass_char2 = spec.get(Par::Pole_Mass,1000037, 0);
      const double mZ = spec.get(Par::Pole_Mass,23, 0);
      triplet<double> xsecWithError;
      double xsecLimit, totalBR;

      result = 0;
      // Due to the nature of the analysis details of the model independent limit in
      // the paper, the best we can do is to try these processes individually:

      // char1, neut1
      xsecLimit = limitContainer.limitAverage(mass_char1, mass_neut1, mZ);

      xsecWithError = *Dep::LEP208_xsec_chipm_11;
      // Total up all channels which look like leptonic W* decays
      // Total up the leptonic W decays first...
      totalBR = 0;
      totalBR += decays.at("W+").BF("e+", "nu_e");
      totalBR += decays.at("W+").BF("mu+", "nu_mu");
      totalBR += decays.at("W+").BF("tau+", "nu_tau");
      totalBR = decays.at("~chi+_1").BF("~chi0_1", "W+") * totalBR;

      totalBR += decays.at("~chi+_1").BF("~chi0_1", "e+", "nu_e");
      totalBR += decays.at("~chi+_1").BF("~chi0_1", "mu+", "nu_mu");
      totalBR += decays.at("~chi+_1").BF("~chi0_1", "tau+", "nu_tau");
      totalBR += decays.at("~chi+_1").BF(snue, "e+")
               * decays.at(snue).BF("~chi0_1", "nu_e");
      totalBR += decays.at("~chi+_1").BF(snumu, "mu+")
               * decays.at(snumu).BF("~chi0_1", "nu_mu");
      totalBR += decays.at("~chi+_1").BF(snutau, "tau+")
               * decays.at(snutau).BF("~chi0_1", "nu_tau");
      xsecWithError.upper *= totalBR;
      xsecWithError.central *= totalBR;
      xsecWithError.lower *= totalBR;

      // ALSO, total up all channels which look like hadronic W* decays
      // Total up the hadronic W decays first...
      totalBR = decays.at("W+").BF("hadron", "hadron");
      totalBR = decays.at("~chi+_1").BF("~chi0_1", "W+") * totalBR;

      totalBR += decays.at("~chi+_1").BF("~chi0_1", "u", "dbar");
      totalBR += decays.at("~chi+_1").BF("~chi0_1", "c", "sbar");
      xsecWithError.upper *= totalBR;
      xsecWithError.central *= totalBR;
      xsecWithError.lower *= totalBR;

      if (xsecWithError.central < xsecLimit)
      {
        result += limitLike(xsecWithError.central, xsecLimit, xsecWithError.upper - xsecWithError.central);
      }
      else
      {
        result += limitLike(xsecWithError.central, xsecLimit, xsecWithError.central - xsecWithError.lower);
      }

      // char2, neut1
      xsecLimit = limitContainer.limitAverage(mass_char2, mass_neut1, mZ);

      xsecWithError = *Dep::LEP208_xsec_chipm_22;
      // Total up all channels which look like leptonic W* decays
      // Total up the leptonic W decays first...
      totalBR = 0;
      totalBR += decays.at("W+").BF("e+", "nu_e");
      totalBR += decays.at("W+").BF("mu+", "nu_mu");
      totalBR += decays.at("W+").BF("tau+", "nu_tau");
      totalBR = decays.at("~chi+_2").BF("~chi0_1", "W+") * totalBR;

      totalBR += decays.at("~chi+_2").BF("~chi0_1", "e+", "nu_e");
      totalBR += decays.at("~chi+_2").BF("~chi0_1", "mu+", "nu_mu");
      totalBR += decays.at("~chi+_2").BF("~chi0_1", "tau+", "nu_tau");
      totalBR += decays.at("~chi+_2").BF(snue, "e+")
               * decays.at(snue).BF("~chi0_1", "nu_e");
      totalBR += decays.at("~chi+_2").BF(snumu, "mu+")
               * decays.at(snumu).BF("~chi0_1", "nu_mu");
      totalBR += decays.at("~chi+_2").BF(snutau, "tau+")
               * decays.at(snutau).BF("~chi0_1", "nu_tau");
      xsecWithError.upper *= totalBR;
      xsecWithError.central *= totalBR;
      xsecWithError.lower *= totalBR;

      // ALSO, total up all channels which look like hadronic W* decays
      // Total up the hadronic W decays first...
      totalBR = decays.at("W+").BF("hadron", "hadron");
      totalBR = decays.at("~chi+_2").BF("~chi0_1", "W+") * totalBR;

      totalBR += decays.at("~chi+_2").BF("~chi0_1", "u", "dbar");
      totalBR += decays.at("~chi+_2").BF("~chi0_1", "c", "sbar");
      xsecWithError.upper *= totalBR;
      xsecWithError.central *= totalBR;
      xsecWithError.lower *= totalBR;

      if (xsecWithError.central < xsecLimit)
      {
        result += limitLike(xsecWithError.central, xsecLimit, xsecWithError.upper - xsecWithError.central);
      }
      else
      {
        result += limitLike(xsecWithError.central, xsecLimit, xsecWithError.central - xsecWithError.lower);
      }

    }

    void OPAL_Chargino_Leptonic_Conservative_LLike(double& result)
    {
      static const OPALCharginoLeptonicLimitAt208GeV limitContainer;
#ifdef COLLIDERBIT_DEBUG
      static bool dumped=false;
      if(!dumped) {
        limitContainer.dumpPlotData(75., 105., 0., 105.,
                                     "lepLimitPlanev2/OPALCharginoLeptonicLimitAt208GeV.dump");
        dumped=true;
      }
#endif
      using namespace Pipes::OPAL_Chargino_Leptonic_Conservative_LLike;
      const static double tol = runOptions->getValueOrDef<double>(1e-2, "gauge_mixing_tolerance");
      const static bool pt_error = runOptions->getValueOrDef<bool>(true, "gauge_mixing_tolerance_invalidates_point_only");

      using std::pow;
      using std::log;

      const Spectrum& spec = *Dep::MSSM_spectrum;
      const SubSpectrum& mssm = spec.get_HE();
      const DecayTable& decays = *Dep::decay_rates;
      const str snue = slhahelp::mass_es_from_gauge_es("~nu_e_L", mssm, tol, LOCAL_INFO, pt_error);
      const str snumu = slhahelp::mass_es_from_gauge_es("~nu_mu_L", mssm, tol, LOCAL_INFO, pt_error);
      const str snutau = slhahelp::mass_es_from_gauge_es("~nu_tau_L", mssm, tol, LOCAL_INFO, pt_error);
      const double mass_neut1 = spec.get(Par::Pole_Mass,1000022, 0);
      const double mass_char1 = spec.get(Par::Pole_Mass,1000024, 0);
      const double mass_char2 = spec.get(Par::Pole_Mass,1000037, 0);
      const double mZ = spec.get(Par::Pole_Mass,23, 0);
      triplet<double> xsecWithError;
      double xsecLimit, totalBR;

      result = 0;
      // Due to the nature of the analysis details of the model independent limit in
      // the paper, the best we can do is to try these processes individually:

      // char1, neut1
      xsecLimit = limitContainer.limitAverage(mass_char1, mass_neut1, mZ);

      xsecWithError = *Dep::LEP208_xsec_chipm_11;
      // Total up all channels which look like leptonic W* decays
      // Total up the leptonic W decays first...
      totalBR = 0;
      totalBR += decays.at("W+").BF("e+", "nu_e");
      totalBR += decays.at("W+").BF("mu+", "nu_mu");
      totalBR += decays.at("W+").BF("tau+", "nu_tau");
      totalBR = decays.at("~chi+_1").BF("~chi0_1", "W+") * totalBR;

      totalBR += decays.at("~chi+_1").BF("~chi0_1", "e+", "nu_e");
      totalBR += decays.at("~chi+_1").BF("~chi0_1", "mu+", "nu_mu");
      totalBR += decays.at("~chi+_1").BF("~chi0_1", "tau+", "nu_tau");
      totalBR += decays.at("~chi+_1").BF(snue, "e+")
               * decays.at(snue).BF("~chi0_1", "nu_e");
      totalBR += decays.at("~chi+_1").BF(snumu, "mu+")
               * decays.at(snumu).BF("~chi0_1", "nu_mu");
      totalBR += decays.at("~chi+_1").BF(snutau, "tau+")
               * decays.at(snutau).BF("~chi0_1", "nu_tau");
      xsecWithError.upper *= pow(totalBR, 2);
      xsecWithError.central *= pow(totalBR, 2);
      xsecWithError.lower *= pow(totalBR, 2);

      if (xsecWithError.central < xsecLimit)
      {
        result += limitLike(xsecWithError.central, xsecLimit, xsecWithError.upper - xsecWithError.central);
      }
      else
      {
        result += limitLike(xsecWithError.central, xsecLimit, xsecWithError.central - xsecWithError.lower);
      }

      // char2, neut1
      xsecLimit = limitContainer.limitAverage(mass_char2, mass_neut1, mZ);

      xsecWithError = *Dep::LEP208_xsec_chipm_22;
      // Total up all channels which look like leptonic W* decays
      // Total up the leptonic W decays first...
      totalBR = 0;
      totalBR += decays.at("W+").BF("e+", "nu_e");
      totalBR += decays.at("W+").BF("mu+", "nu_mu");
      totalBR += decays.at("W+").BF("tau+", "nu_tau");
      totalBR = decays.at("~chi+_2").BF("~chi0_1", "W+") * totalBR;

      totalBR += decays.at("~chi+_2").BF("~chi0_1", "e+", "nu_e");
      totalBR += decays.at("~chi+_2").BF("~chi0_1", "mu+", "nu_mu");
      totalBR += decays.at("~chi+_2").BF("~chi0_1", "tau+", "nu_tau");
      totalBR += decays.at("~chi+_2").BF(snue, "e+")
               * decays.at(snue).BF("~chi0_1", "nu_e");
      totalBR += decays.at("~chi+_2").BF(snumu, "mu+")
               * decays.at(snumu).BF("~chi0_1", "nu_mu");
      totalBR += decays.at("~chi+_2").BF(snutau, "tau+")
               * decays.at(snutau).BF("~chi0_1", "nu_tau");
      xsecWithError.upper *= pow(totalBR, 2);
      xsecWithError.central *= pow(totalBR, 2);
      xsecWithError.lower *= pow(totalBR, 2);

      if (xsecWithError.central < xsecLimit)
      {
        result += limitLike(xsecWithError.central, xsecLimit, xsecWithError.upper - xsecWithError.central);
      }
      else
      {
        result += limitLike(xsecWithError.central, xsecLimit, xsecWithError.central - xsecWithError.lower);
      }

    }

    void OPAL_Chargino_All_Channels_Conservative_LLike(double& result)
    {
      static const OPALCharginoAllChannelsLimitAt208GeV limitContainer;
#ifdef COLLIDERBIT_DEBUG
      static bool dumped=false;
      if(!dumped) {
        limitContainer.dumpPlotData(75., 105., 0., 105.,
                                     "lepLimitPlanev2/OPALCharginoAllChannelsLimitAt208GeV.dump");
        dumped=true;
      }
#endif
      using namespace Pipes::OPAL_Chargino_All_Channels_Conservative_LLike;
      const static double tol = runOptions->getValueOrDef<double>(1e-2, "gauge_mixing_tolerance");
      const static bool pt_error = runOptions->getValueOrDef<bool>(true, "gauge_mixing_tolerance_invalidates_point_only");

      using std::pow;
      using std::log;

      const Spectrum& spec = *Dep::MSSM_spectrum;
      const SubSpectrum& mssm = spec.get_HE();
      const DecayTable& decays = *Dep::decay_rates;
      const str snue = slhahelp::mass_es_from_gauge_es("~nu_e_L", mssm, tol, LOCAL_INFO, pt_error);
      const str snumu = slhahelp::mass_es_from_gauge_es("~nu_mu_L", mssm, tol, LOCAL_INFO, pt_error);
      const str snutau = slhahelp::mass_es_from_gauge_es("~nu_tau_L", mssm, tol, LOCAL_INFO, pt_error);
      const double mass_neut1 = spec.get(Par::Pole_Mass,1000022, 0);
      const double mass_char1 = spec.get(Par::Pole_Mass,1000024, 0);
      const double mass_char2 = spec.get(Par::Pole_Mass,1000037, 0);
      const double mZ = spec.get(Par::Pole_Mass,23, 0);
      triplet<double> xsecWithError;
      double xsecLimit, totalBR;

      result = 0;
      // Due to the nature of the analysis details of the model independent limit in
      // the paper, the best we can do is to try these processes individually:

      // char1, neut1
      xsecLimit = limitContainer.limitAverage(mass_char1, mass_neut1, mZ);

      xsecWithError = *Dep::LEP208_xsec_chipm_11;
      // Total up all channels which look like W* decays
      totalBR = 0;
      totalBR += decays.at("~chi+_1").BF("~chi0_1", "W+");
      totalBR += decays.at("~chi+_1").BF("~chi0_1", "u", "dbar");
      totalBR += decays.at("~chi+_1").BF("~chi0_1", "c", "sbar");
      totalBR += decays.at("~chi+_1").BF("~chi0_1", "e+", "nu_e");
      totalBR += decays.at("~chi+_1").BF("~chi0_1", "mu+", "nu_mu");
      totalBR += decays.at("~chi+_1").BF("~chi0_1", "tau+", "nu_tau");
      totalBR += decays.at("~chi+_1").BF(snue, "e+")
               * decays.at(snue).BF("~chi0_1", "nu_e");
      totalBR += decays.at("~chi+_1").BF(snumu, "mu+")
               * decays.at(snumu).BF("~chi0_1", "nu_mu");
      totalBR += decays.at("~chi+_1").BF(snutau, "tau+")
               * decays.at(snutau).BF("~chi0_1", "nu_tau");
      xsecWithError.upper *= pow(totalBR, 2);
      xsecWithError.central *= pow(totalBR, 2);
      xsecWithError.lower *= pow(totalBR, 2);

      if (xsecWithError.central < xsecLimit)
      {
        result += limitLike(xsecWithError.central, xsecLimit, xsecWithError.upper - xsecWithError.central);
      }
      else
      {
        result += limitLike(xsecWithError.central, xsecLimit, xsecWithError.central - xsecWithError.lower);
      }

      // char2, neut1
      xsecLimit = limitContainer.limitAverage(mass_char2, mass_neut1, mZ);

      xsecWithError = *Dep::LEP208_xsec_chipm_22;
      // Total up all channels which look like W* decays
      totalBR = 0;
      totalBR += decays.at("~chi+_2").BF("~chi0_1", "W+");
      totalBR += decays.at("~chi+_2").BF("~chi0_1", "u", "dbar");
      totalBR += decays.at("~chi+_2").BF("~chi0_1", "c", "sbar");
      totalBR += decays.at("~chi+_2").BF("~chi0_1", "e+", "nu_e");
      totalBR += decays.at("~chi+_2").BF("~chi0_1", "mu+", "nu_mu");
      totalBR += decays.at("~chi+_2").BF("~chi0_1", "tau+", "nu_tau");
      totalBR += decays.at("~chi+_2").BF(snue, "e+")
               * decays.at(snue).BF("~chi0_1", "nu_e");
      totalBR += decays.at("~chi+_2").BF(snumu, "mu+")
               * decays.at(snumu).BF("~chi0_1", "nu_mu");
      totalBR += decays.at("~chi+_2").BF(snutau, "tau+")
               * decays.at(snutau).BF("~chi0_1", "nu_tau");
      xsecWithError.upper *= pow(totalBR, 2);
      xsecWithError.central *= pow(totalBR, 2);
      xsecWithError.lower *= pow(totalBR, 2);

      if (xsecWithError.central < xsecLimit)
      {
        result += limitLike(xsecWithError.central, xsecLimit, xsecWithError.upper - xsecWithError.central);
      }
      else
      {
        result += limitLike(xsecWithError.central, xsecLimit, xsecWithError.central - xsecWithError.lower);
      }

    }

    void OPAL_Neutralino_Hadronic_Conservative_LLike(double& result)
    {
      static const OPALNeutralinoHadronicLimitAt208GeV limitContainer;
#ifdef COLLIDERBIT_DEBUG
      static bool dumped=false;
      if(!dumped) {
        limitContainer.dumpPlotData(0., 200., 0., 100.,
                                     "lepLimitPlanev2/OPALNeutralinoHadronicLimitAt208GeV.dump");
        dumped=true;
      }
#endif
      using namespace Pipes::OPAL_Neutralino_Hadronic_Conservative_LLike;
      using std::pow;
      using std::log;

      const Spectrum& spec = *Dep::MSSM_spectrum;
      const DecayTable& decays = *Dep::decay_rates;
      const double mass_neut1 = spec.get(Par::Pole_Mass,1000022, 0);
      const double mass_neut2 = spec.get(Par::Pole_Mass,1000023, 0);
      const double mass_neut3 = spec.get(Par::Pole_Mass,1000025, 0);
      const double mass_neut4 = spec.get(Par::Pole_Mass,1000035, 0);
      const double mZ = spec.get(Par::Pole_Mass,23, 0);
      triplet<double> xsecWithError;
      double xsecLimit, totalBR;

      result = 0;
      // Due to the nature of the analysis details of the model independent limit in
      // the paper, the best we can do is to try these processes individually:

      // neut2, neut1
      xsecLimit = limitContainer.limitAverage(mass_neut2, mass_neut1, mZ);

      xsecWithError = *Dep::LEP208_xsec_chi00_12;
      // Total up all channels which look like Z* decays
      totalBR = decays.at("Z0").BF("hadron", "hadron");
      totalBR = decays.at("~chi0_2").BF("~chi0_1", "Z0") * totalBR;
      totalBR += decays.at("~chi0_2").BF("~chi0_1", "ubar", "u");
      totalBR += decays.at("~chi0_2").BF("~chi0_1", "dbar", "d");
      totalBR += decays.at("~chi0_2").BF("~chi0_1", "cbar", "c");
      totalBR += decays.at("~chi0_2").BF("~chi0_1", "sbar", "s");
      totalBR += decays.at("~chi0_2").BF("~chi0_1", "bbar", "b");
      xsecWithError.upper *= totalBR;
      xsecWithError.central *= totalBR;
      xsecWithError.lower *= totalBR;

      if (xsecWithError.central < xsecLimit)
      {
        result += limitLike(xsecWithError.central, xsecLimit, xsecWithError.upper - xsecWithError.central);
      }
      else
      {
        result += limitLike(xsecWithError.central, xsecLimit, xsecWithError.central - xsecWithError.lower);
      }

      // neut3, neut1
      xsecLimit = limitContainer.limitAverage(mass_neut3, mass_neut1, mZ);

      xsecWithError = *Dep::LEP208_xsec_chi00_13;
      // Total up all channels which look like Z* decays
      totalBR = decays.at("Z0").BF("hadron", "hadron");
      totalBR = decays.at("~chi0_3").BF("~chi0_1", "Z0") * totalBR;
      totalBR += decays.at("~chi0_3").BF("~chi0_1", "ubar", "u");
      totalBR += decays.at("~chi0_3").BF("~chi0_1", "dbar", "d");
      totalBR += decays.at("~chi0_3").BF("~chi0_1", "cbar", "c");
      totalBR += decays.at("~chi0_3").BF("~chi0_1", "sbar", "s");
      totalBR += decays.at("~chi0_3").BF("~chi0_1", "bbar", "b");
      xsecWithError.upper *= totalBR;
      xsecWithError.central *= totalBR;
      xsecWithError.lower *= totalBR;

      if (xsecWithError.central < xsecLimit)
      {
        result += limitLike(xsecWithError.central, xsecLimit, xsecWithError.upper - xsecWithError.central);
      }
      else
      {
        result += limitLike(xsecWithError.central, xsecLimit, xsecWithError.central - xsecWithError.lower);
      }

      // neut4, neut1
      xsecLimit = limitContainer.limitAverage(mass_neut4, mass_neut1, mZ);

      xsecWithError = *Dep::LEP208_xsec_chi00_14;
      // Total up all channels which look like Z* decays
      totalBR = decays.at("Z0").BF("hadron", "hadron");
      totalBR = decays.at("~chi0_4").BF("~chi0_1", "Z0") * totalBR;
      totalBR += decays.at("~chi0_4").BF("~chi0_1", "ubar", "u");
      totalBR += decays.at("~chi0_4").BF("~chi0_1", "dbar", "d");
      totalBR += decays.at("~chi0_4").BF("~chi0_1", "cbar", "c");
      totalBR += decays.at("~chi0_4").BF("~chi0_1", "sbar", "s");
      totalBR += decays.at("~chi0_4").BF("~chi0_1", "bbar", "b");
      xsecWithError.upper *= totalBR;
      xsecWithError.central *= totalBR;
      xsecWithError.lower *= totalBR;

      if (xsecWithError.central < xsecLimit)
      {
        result += limitLike(xsecWithError.central, xsecLimit, xsecWithError.upper - xsecWithError.central);
      }
      else
      {
        result += limitLike(xsecWithError.central, xsecLimit, xsecWithError.central - xsecWithError.lower);
      }

    }

    /// @}


    // *** Higgs physics ***

    /// FeynHiggs Higgs production cross-sections
    void FH_HiggsProd(fh_HiggsProd &result)
    {
      using namespace Pipes::FH_HiggsProd;

      Farray<fh_real, 1,52> prodxs;

      fh_HiggsProd HiggsProd;
      int error;
      fh_real sqrts;

      // Tevatron
      sqrts = 2.;
      error = 1;
      BEreq::FHHiggsProd(error, sqrts, prodxs);
      if (error != 0)
      {
        std::ostringstream err;
        err << "BEreq::FHHiggsProd raised error flag for Tevatron: " << error << ".";
        invalid_point().raise(err.str());
      }
      for(int i = 0; i < 52; i++) HiggsProd.prodxs_Tev[i] = prodxs(i+1);
      // LHC7
      sqrts = 7.;
      error = 1;
      BEreq::FHHiggsProd(error, sqrts, prodxs);
      if (error != 0)
      {
        std::ostringstream err;
        err << "BEreq::FHHiggsProd raised error flag for LHC7: " << error << ".";
        invalid_point().raise(err.str());
      }
      for(int i = 0; i < 52; i++) HiggsProd.prodxs_LHC7[i] = prodxs(i+1);
      // LHC8
      sqrts = 8.;
      error = 1;
      BEreq::FHHiggsProd(error, sqrts, prodxs);
      if (error != 0)
      {
        std::ostringstream err;
        err << "BEreq::FHHiggsProd raised error flag for LHC8: " << error << ".";
        invalid_point().raise(err.str());
      }
      for(int i = 0; i < 52; i++) HiggsProd.prodxs_LHC8[i] = prodxs(i+1);

      result = HiggsProd;
    }

    /// Local function returning a HiggsBounds/Signals ModelParameters object for SM-like Higgs.
    void set_SMHiggs_ModelParameters(const Spectrum& fullspectrum, const DecayTable::Entry& decays, hb_ModelParameters &result)
    {
      const SubSpectrum& spec = fullspectrum.get_HE();

      for(int i = 0; i < 3; i++)
      {
        result.Mh[i] = 0.;
        result.deltaMh[i] = 0.;
        result.hGammaTot[i] = 0.;
        result.CP[i] = 0.;
        result.CS_lep_hjZ_ratio[i] = 0.;
        result.CS_lep_bbhj_ratio[i] = 0.;
        result.CS_lep_tautauhj_ratio[i] = 0.;
        for(int j = 0; j < 3; j++) result.CS_lep_hjhi_ratio[i][j] = 0.;
        result.CS_gg_hj_ratio[i] = 0.;
        result.CS_bb_hj_ratio[i] = 0.;
        result.CS_bg_hjb_ratio[i] = 0.;
        result.CS_ud_hjWp_ratio[i] = 0.;
        result.CS_cs_hjWp_ratio[i] = 0.;
        result.CS_ud_hjWm_ratio[i] = 0.;
        result.CS_cs_hjWm_ratio[i] = 0.;
        result.CS_gg_hjZ_ratio[i] = 0.;
        result.CS_dd_hjZ_ratio[i] = 0.;
        result.CS_uu_hjZ_ratio[i] = 0.;
        result.CS_ss_hjZ_ratio[i] = 0.;
        result.CS_cc_hjZ_ratio[i] = 0.;
        result.CS_bb_hjZ_ratio[i] = 0.;
        result.CS_tev_vbf_ratio[i] = 0.;
        result.CS_tev_tthj_ratio[i] = 0.;
        result.CS_lhc7_vbf_ratio[i] = 0.;
        result.CS_lhc7_tthj_ratio[i] = 0.;
        result.CS_lhc8_vbf_ratio[i] = 0.;
        result.CS_lhc8_tthj_ratio[i] = 0.;
        result.BR_hjss[i] = 0.;
        result.BR_hjcc[i] = 0.;
        result.BR_hjbb[i] = 0.;
        result.BR_hjmumu[i] = 0.;
        result.BR_hjtautau[i] = 0.;
        result.BR_hjWW[i] = 0.;
        result.BR_hjZZ[i] = 0.;
        result.BR_hjZga[i] = 0.;
        result.BR_hjgaga[i] = 0.;
        result.BR_hjgg[i] = 0.;
        result.BR_hjinvisible[i] = 0.;
        for(int j = 0; j < 3; j++) result.BR_hjhihi[i][j] = 0.;
      }

      result.MHplus[0] = 0.;
      result.deltaMHplus[0] = 0.;
      result.HpGammaTot[0] = 0.;
      result.CS_lep_HpjHmi_ratio[0] = 0.;
      result.BR_tWpb = 0.;
      result.BR_tHpjb[0] = 0.;
      result.BR_Hpjcs[0] = 0.;
      result.BR_Hpjcb[0] = 0.;
      result.BR_Hptaunu[0] = 0.;
      result.Mh[0] = spec.get(Par::Pole_Mass,25,0);
      bool has_high_err = spec.has(Par::Pole_Mass_1srd_high, 25, 0);
      bool has_low_err = spec.has(Par::Pole_Mass_1srd_low, 25, 0);
      if (has_high_err and has_low_err) 
      {
        double upper = spec.get(Par::Pole_Mass_1srd_high, 25, 0);
        double lower = spec.get(Par::Pole_Mass_1srd_low, 25, 0);
        result.deltaMh[0] = std::max(upper,lower);
      }
      else
      {
        result.deltaMh[0] = 0.;
      }
      result.hGammaTot[0] = decays.width_in_GeV;
      result.CP[0] = 1;
      result.CS_lep_hjZ_ratio[0] = 1.;
      result.CS_lep_bbhj_ratio[0] = 1.;
      result.CS_lep_tautauhj_ratio[0] = 1.;
      result.CS_gg_hj_ratio[0] = 1.;
      result.CS_bb_hj_ratio[0] = 1.;
      result.CS_bg_hjb_ratio[0] = 1.;
      result.CS_ud_hjWp_ratio[0] = 1.;
      result.CS_cs_hjWp_ratio[0] = 1.;
      result.CS_ud_hjWm_ratio[0] = 1.;
      result.CS_cs_hjWm_ratio[0] = 1.;
      result.CS_gg_hjZ_ratio[0] = 1.;
      result.CS_dd_hjZ_ratio[0] = 1.;
      result.CS_uu_hjZ_ratio[0] = 1.;
      result.CS_ss_hjZ_ratio[0] = 1.;
      result.CS_cc_hjZ_ratio[0] = 1.;
      result.CS_bb_hjZ_ratio[0] = 1.;
      result.CS_tev_vbf_ratio[0] = 1.;
      result.CS_tev_tthj_ratio[0] = 1.;
      result.CS_lhc7_vbf_ratio[0] = 1.;
      result.CS_lhc7_tthj_ratio[0] = 1.;
      result.CS_lhc8_vbf_ratio[0] = 1.;
      result.CS_lhc8_tthj_ratio[0] = 1.;
      result.BR_hjss[0] = decays.BF("s", "sbar");
      result.BR_hjcc[0] = decays.BF("c", "cbar");
      result.BR_hjbb[0] = decays.BF("b", "bbar");
      result.BR_hjmumu[0] = decays.BF("mu+", "mu-");
      result.BR_hjtautau[0] = decays.BF("tau+", "tau-");
      result.BR_hjWW[0] = decays.BF("W+", "W-");
      result.BR_hjZZ[0] = decays.BF("Z0", "Z0");
      result.BR_hjZga[0] = decays.BF("gamma", "Z0");
      result.BR_hjgaga[0] = decays.BF("gamma", "gamma");
      result.BR_hjgg[0] = decays.BF("g", "g");
    }

<<<<<<< HEAD



   void set_SMHiggs_ModelParameters(const Spectrum& fullspectrum, const DecayTable::Entry& decays, lilith_ModelParameters &result)
    {
      const SubSpectrum& spec = fullspectrum.get_HE();
      result.mh = spec.get(Par::Pole_Mass,25,0);
      result.CU=1;
      result.CD=1;
      result.CV=1;
      result.CGa=1;
      result.Cg=1;
      result.BRinv=0;
      result.BRund=0;
=======
    void set_invisible_width(const DecayTable::Entry& decays, hb_ModelParameters &result,str P)
    {
    result.BR_hjinvisible[0] = decays.BF(P, P);
>>>>>>> 24a5c57c
    }


    /// SM Higgs model parameters for HiggsBounds/Signals
    void SMHiggs_ModelParameters(hb_ModelParameters &result)
    {
      using namespace Pipes::SMHiggs_ModelParameters;
      const Spectrum& fullspectrum = *Dep::SM_spectrum;
      const DecayTable::Entry& decays = *Dep::Higgs_decay_rates;
      set_SMHiggs_ModelParameters(fullspectrum,decays,result);
    }
    
    /// SM Higgs model parameters for Lilith
    void SMHiggs_Lilith_ModelParameters(lilith_ModelParameters &result)
    {
      using namespace Pipes::SMHiggs_Lilith_ModelParameters;
      const Spectrum& fullspectrum = *Dep::SM_spectrum;
      const DecayTable::Entry& decays = *Dep::Higgs_decay_rates;
      set_SMHiggs_ModelParameters(fullspectrum,decays,result);
    }

    /// SM-like Higgs model parameters for HiggsBounds/Signals
    void SMlikeHiggs_ModelParameters(hb_ModelParameters &result)
    {
      using namespace Pipes::SMlikeHiggs_ModelParameters;
      const Spectrum& fullspectrum = *Dep::SingletDM_spectrum;
      str invisible_particle;
      if (ModelInUse("SingletDM") or ModelInUse("SingletDMZ3"))
      {
       //fullspectrum = *Dep::SingletDM_spectrum;
       invisible_particle = "S";
      }
      else
      {
       ColliderBit_error().raise(LOCAL_INFO,"model in use not valid with SMlikeHiggs_ModelParameters function");
      }
      
      const DecayTable::Entry& decays = *Dep::Higgs_decay_rates;
      set_SMHiggs_ModelParameters(fullspectrum,decays,result);
      set_invisible_width(decays,result,invisible_particle);
    }

    /// MSSM Higgs model parameters
    void MSSMHiggs_ModelParameters(hb_ModelParameters &result)
    {
      using namespace Pipes::MSSMHiggs_ModelParameters;
      const auto& PDB = Models::ParticleDB();
      
      // unpack FeynHiggs Couplings
      fh_Couplings FH_input = *Dep::Higgs_Couplings;

      std::vector<std::string> sHneut;
      sHneut.push_back("h0_1");
      sHneut.push_back("h0_2");
      sHneut.push_back("A0");

      const Spectrum& fullspectrum = *Dep::MSSM_spectrum;
      const SubSpectrum& spec = fullspectrum.get_HE();
      const DecayTable decaytable = *Dep::decay_rates;

      const DecayTable::Entry* Hneut_decays[3];
      for(int i = 0; i < 3; i++)
      {
        // Higgs masses and errors
        result.Mh[i] = spec.get(Par::Pole_Mass,sHneut[i]);
        double upper = spec.get(Par::Pole_Mass_1srd_high,sHneut[i]);
        double lower = spec.get(Par::Pole_Mass_1srd_low,sHneut[i]);
        result.deltaMh[i] = std::max(upper,lower);
      }

      // invisible LSP?
      double lsp_mass = spec.get(Par::Pole_Mass,"~chi0_1");
      int i_snu = 0;
      for(int i = 1; i <= 3; i++)
      {
        if(spec.get(Par::Pole_Mass,"~nu",i)  < lsp_mass)
        {
          i_snu = i;
          lsp_mass = spec.get(Par::Pole_Mass,"~nu",i);
        }
      }

      bool inv_lsp = true;
      if(spec.get(Par::Pole_Mass,"~chi+",1) < lsp_mass) inv_lsp = false;
      if(spec.get(Par::Pole_Mass,"~g") < lsp_mass) inv_lsp = false;
      if(inv_lsp)
      {
        for(int i = 1; i <= 6; i++)
        {
          if(spec.get(Par::Pole_Mass,"~d",i) < lsp_mass)
          {
            inv_lsp = false;
            break;
          }
          if(spec.get(Par::Pole_Mass,"~u",i) < lsp_mass)
          {
            inv_lsp = false;
            break;
          }
          if(spec.get(Par::Pole_Mass,"~e-",i) < lsp_mass)
          {
            inv_lsp = false;
            break;
          }
        }
      }

      for(int i = 0; i < 3; i++)
      {
        // Branching ratios and total widths
        Hneut_decays[i] = &(decaytable(sHneut[i]));

        result.hGammaTot[i] = Hneut_decays[i]->width_in_GeV;

        result.BR_hjss[i] = Hneut_decays[i]->BF("s", "sbar");
        result.BR_hjcc[i] = Hneut_decays[i]->BF("c", "cbar");
        result.BR_hjbb[i] = Hneut_decays[i]->BF("b", "bbar");
        result.BR_hjmumu[i] = Hneut_decays[i]->BF("mu+", "mu-");
        result.BR_hjtautau[i] = Hneut_decays[i]->BF("tau+", "tau-");
        result.BR_hjWW[i] = Hneut_decays[i]->BF("W+", "W-");
        result.BR_hjZZ[i] = Hneut_decays[i]->BF("Z0", "Z0");
        result.BR_hjZga[i] = Hneut_decays[i]->BF("gamma", "Z0");
        result.BR_hjgaga[i] = Hneut_decays[i]->BF("gamma", "gamma");
        result.BR_hjgg[i] = Hneut_decays[i]->BF("g", "g");
        for(int j = 0; j < 3; j++)
        {
          if(2.*result.Mh[j] < result.Mh[i])
          {
            result.BR_hjhihi[i][j] = Hneut_decays[i]->BF(sHneut[j],sHneut[j]);
          }
          else
          {
            result.BR_hjhihi[i][j] = 0.;
          }
        }
        result.BR_hjinvisible[i] = 0.;
        if(inv_lsp)
        {
          // sneutrino is LSP - need to figure out how to get correct invisible BF...
          if(i_snu > 0)
          {
            result.BR_hjinvisible[i] += Hneut_decays[i]->BF(PDB.long_name("~nu",i_snu),PDB.long_name("~nubar",i_snu));
          }
          else
          {
            result.BR_hjinvisible[i] = Hneut_decays[i]->BF("~chi0_1","~chi0_1");
          }
        }
      }

      result.MHplus[0] = spec.get(Par::Pole_Mass,"H+");
      double upper = spec.get(Par::Pole_Mass_1srd_high,"H+");
      double lower = spec.get(Par::Pole_Mass_1srd_low,"H+");
      result.deltaMHplus[0] = std::max(upper,lower);

      const DecayTable::Entry* Hplus_decays = &(decaytable("H+"));
      const DecayTable::Entry* top_decays = &(decaytable("t"));

      result.HpGammaTot[0] = Hplus_decays->width_in_GeV;
      result.BR_tWpb       = top_decays->BF("W+", "b");
      result.BR_tHpjb[0]   = top_decays->has_channel("H+", "b") ? top_decays->BF("H+", "b") : 0.0;
      result.BR_Hpjcs[0]   = Hplus_decays->BF("c", "sbar");
      result.BR_Hpjcb[0]   = Hplus_decays->BF("c", "bbar");
      result.BR_Hptaunu[0] = Hplus_decays->BF("tau+", "nu_tau");

      // check SM partial width h0_1 -> b bbar
      // shouldn't be zero...
      double g2hjbb[3];
      for(int i = 0; i < 3; i++)
      {
        if(FH_input.gammas_sm[H0FF(i,4,3,3)+4] <= 0.)
          g2hjbb[i] = 0.;
        else
          g2hjbb[i] = FH_input.gammas[H0FF(i,4,3,3)+4]/FH_input.gammas_sm[H0FF(i,4,3,3)+4];
      }

      // using partial width ratio approximation for
      // h -> b bbar CS ratios
      for(int i = 0; i < 3; i++)
      {
        result.CS_bg_hjb_ratio[i] = g2hjbb[i];
        result.CS_bb_hj_ratio[i]  = g2hjbb[i];
      }

      // cross-section ratios for b bbar and tau+ tau- final states
      for(int i = 0; i < 3; i++)
      {
        fh_complex c_g2hjbb_L = FH_input.couplings[H0FF(i,4,3,3)];
        fh_complex c_g2hjbb_R = FH_input.couplings[H0FF(i,4,3,3)+Roffset];
        fh_complex c_g2hjbb_SM_L = FH_input.couplings_sm[H0FF(i,4,3,3)];
        fh_complex c_g2hjbb_SM_R = FH_input.couplings_sm[H0FF(i,4,3,3)+RSMoffset];

        fh_complex c_g2hjtautau_L = FH_input.couplings[H0FF(i,2,3,3)];
        fh_complex c_g2hjtautau_R = FH_input.couplings[H0FF(i,2,3,3)+Roffset];
        fh_complex c_g2hjtautau_SM_L = FH_input.couplings_sm[H0FF(i,2,3,3)];
        fh_complex c_g2hjtautau_SM_R = FH_input.couplings_sm[H0FF(i,2,3,3)+RSMoffset];

        double R_g2hjbb_L = sqrt(c_g2hjbb_L.re*c_g2hjbb_L.re+
               c_g2hjbb_L.im*c_g2hjbb_L.im)/
          sqrt(c_g2hjbb_SM_L.re*c_g2hjbb_SM_L.re+
               c_g2hjbb_SM_L.im*c_g2hjbb_SM_L.im);
        double R_g2hjbb_R = sqrt(c_g2hjbb_R.re*c_g2hjbb_R.re+
               c_g2hjbb_R.im*c_g2hjbb_R.im)/
          sqrt(c_g2hjbb_SM_R.re*c_g2hjbb_SM_R.re+
               c_g2hjbb_SM_R.im*c_g2hjbb_SM_R.im);

        double R_g2hjtautau_L = sqrt(c_g2hjtautau_L.re*c_g2hjtautau_L.re+
                   c_g2hjtautau_L.im*c_g2hjtautau_L.im)/
          sqrt(c_g2hjtautau_SM_L.re*c_g2hjtautau_SM_L.re+
               c_g2hjtautau_SM_L.im*c_g2hjtautau_SM_L.im);
        double R_g2hjtautau_R = sqrt(c_g2hjtautau_R.re*c_g2hjtautau_R.re+
                   c_g2hjtautau_R.im*c_g2hjtautau_R.im)/
          sqrt(c_g2hjtautau_SM_R.re*c_g2hjtautau_SM_R.re+
               c_g2hjtautau_SM_R.im*c_g2hjtautau_SM_R.im);

        double g2hjbb_s = (R_g2hjbb_L+R_g2hjbb_R)*(R_g2hjbb_L+R_g2hjbb_R)/4.;
        double g2hjbb_p = (R_g2hjbb_L-R_g2hjbb_R)*(R_g2hjbb_L-R_g2hjbb_R)/4.;
        double g2hjtautau_s = (R_g2hjtautau_L+R_g2hjtautau_R)*(R_g2hjtautau_L+R_g2hjtautau_R)/4.;
        double g2hjtautau_p = (R_g2hjtautau_L-R_g2hjtautau_R)*(R_g2hjtautau_L-R_g2hjtautau_R)/4.;

        // check CP of state
        if(g2hjbb_p < 1e-10)
          result.CP[i] = 1;
        else if(g2hjbb_s < 1e-10)
          result.CP[i] = -1;
        else
          result.CP[i] = 0.;

        result.CS_lep_bbhj_ratio[i]     = g2hjbb_s + g2hjbb_p;
        result.CS_lep_tautauhj_ratio[i] = g2hjtautau_s + g2hjtautau_p;
      }

      // cross-section ratios for di-boson final states
      for(int i = 0; i < 3; i++)
      {
        fh_complex c_gWW = FH_input.couplings[H0VV(i,4)];
        fh_complex c_gWW_SM = FH_input.couplings_sm[H0VV(i,4)];
        fh_complex c_gZZ = FH_input.couplings[H0VV(i,3)];
        fh_complex c_gZZ_SM = FH_input.couplings_sm[H0VV(i,3)];

        double g2hjWW = (c_gWW.re*c_gWW.re+c_gWW.im*c_gWW.im)/
          (c_gWW_SM.re*c_gWW_SM.re+c_gWW_SM.im*c_gWW_SM.im);

        double g2hjZZ = (c_gZZ.re*c_gZZ.re+c_gZZ.im*c_gZZ.im)/
          (c_gZZ_SM.re*c_gZZ_SM.re+c_gZZ_SM.im*c_gZZ_SM.im);

        result.CS_lep_hjZ_ratio[i] = g2hjZZ;

        result.CS_gg_hjZ_ratio[i] = 0.;
        result.CS_dd_hjZ_ratio[i] = g2hjZZ;
        result.CS_uu_hjZ_ratio[i] = g2hjZZ;
        result.CS_ss_hjZ_ratio[i] = g2hjZZ;
        result.CS_cc_hjZ_ratio[i] = g2hjZZ;
        result.CS_bb_hjZ_ratio[i] = g2hjZZ;

        result.CS_ud_hjWp_ratio[i] = g2hjWW;
        result.CS_cs_hjWp_ratio[i] = g2hjWW;
        result.CS_ud_hjWm_ratio[i] = g2hjWW;
        result.CS_cs_hjWm_ratio[i] = g2hjWW;

        result.CS_tev_vbf_ratio[i]  = g2hjWW;
        result.CS_lhc7_vbf_ratio[i] = g2hjWW;
        result.CS_lhc8_vbf_ratio[i] = g2hjWW;
      }

      // higgs to higgs + V xsection ratios
      // retrive SMINPUTS dependency
      const SMInputs& sminputs = *Dep::SMINPUTS;

      double norm = sminputs.GF*sqrt(2.)*sminputs.mZ*sminputs.mZ;
      for(int i = 0; i < 3; i++)
      for(int j = 0; j < 3; j++)
      {
        fh_complex c_gHV = FH_input.couplings[H0HV(i,j)];
        double g2HV = c_gHV.re*c_gHV.re+c_gHV.im*c_gHV.im;
        result.CS_lep_hjhi_ratio[i][j] = g2HV/norm;
      }

      // gluon fusion x-section ratio
      for(int i = 0; i < 3; i++)
      {
        if(FH_input.gammas_sm[H0VV(i,5)] <= 0.)
          result.CS_gg_hj_ratio[i] = 0.;
        else
          result.CS_gg_hj_ratio[i] = FH_input.gammas[H0VV(i,5)]/
            FH_input.gammas_sm[H0VV(i,5)];
      }

      // unpack FeynHiggs x-sections
      fh_HiggsProd FH_prod = *Dep::FH_HiggsProd;

      // h t tbar xsection ratios
      for(int i = 0; i < 3; i++)
      {
        result.CS_tev_tthj_ratio[i] = 0.;
        result.CS_lhc7_tthj_ratio[i] = 0.;
        result.CS_lhc8_tthj_ratio[i] = 0.;
        if(FH_prod.prodxs_Tev[i+30] > 0.)
          result.CS_tev_tthj_ratio[i]  = FH_prod.prodxs_Tev[i+27]/FH_prod.prodxs_Tev[i+30];
        if(FH_prod.prodxs_Tev[i+30] > 0.)
          result.CS_lhc7_tthj_ratio[i] = FH_prod.prodxs_LHC7[i+27]/FH_prod.prodxs_LHC7[i+30];
        if(FH_prod.prodxs_Tev[i+30] > 0.)
          result.CS_lhc8_tthj_ratio[i] = FH_prod.prodxs_LHC8[i+27]/FH_prod.prodxs_LHC8[i+30];
      }
      // LEP H+ H- x-section ratio
      result.CS_lep_HpjHmi_ratio[0] = 1.;
    }

    /// Get a LEP chisq from HiggsBounds
    void calc_HB_LEP_LogLike(double &result)
    {
      using namespace Pipes::calc_HB_LEP_LogLike;

      hb_ModelParameters ModelParam = *Dep::HB_ModelParameters;

      Farray<double, 1,3, 1,3> CS_lep_hjhi_ratio;
      Farray<double, 1,3, 1,3> BR_hjhihi;
      for(int i = 0; i < 3; i++) for(int j = 0; j < 3; j++)
      {
        CS_lep_hjhi_ratio(i+1,j+1) = ModelParam.CS_lep_hjhi_ratio[i][j];
        BR_hjhihi(i+1,j+1) = ModelParam.BR_hjhihi[i][j];
      }

      BEreq::HiggsBounds_neutral_input_part(&ModelParam.Mh[0], &ModelParam.hGammaTot[0], &ModelParam.CP[0],
              &ModelParam.CS_lep_hjZ_ratio[0], &ModelParam.CS_lep_bbhj_ratio[0],
              &ModelParam.CS_lep_tautauhj_ratio[0], CS_lep_hjhi_ratio,
              &ModelParam.CS_gg_hj_ratio[0], &ModelParam.CS_bb_hj_ratio[0],
              &ModelParam.CS_bg_hjb_ratio[0], &ModelParam.CS_ud_hjWp_ratio[0],
              &ModelParam.CS_cs_hjWp_ratio[0], &ModelParam.CS_ud_hjWm_ratio[0],
              &ModelParam.CS_cs_hjWm_ratio[0], &ModelParam.CS_gg_hjZ_ratio[0],
              &ModelParam.CS_dd_hjZ_ratio[0], &ModelParam.CS_uu_hjZ_ratio[0],
              &ModelParam.CS_ss_hjZ_ratio[0], &ModelParam.CS_cc_hjZ_ratio[0],
              &ModelParam.CS_bb_hjZ_ratio[0], &ModelParam.CS_tev_vbf_ratio[0],
              &ModelParam.CS_tev_tthj_ratio[0], &ModelParam.CS_lhc7_vbf_ratio[0],
              &ModelParam.CS_lhc7_tthj_ratio[0], &ModelParam.CS_lhc8_vbf_ratio[0],
              &ModelParam.CS_lhc8_tthj_ratio[0], &ModelParam.BR_hjss[0],
              &ModelParam.BR_hjcc[0], &ModelParam.BR_hjbb[0],
              &ModelParam.BR_hjmumu[0], &ModelParam.BR_hjtautau[0],
              &ModelParam.BR_hjWW[0], &ModelParam.BR_hjZZ[0],
              &ModelParam.BR_hjZga[0], &ModelParam.BR_hjgaga[0],
              &ModelParam.BR_hjgg[0], &ModelParam.BR_hjinvisible[0], BR_hjhihi);

      BEreq::HiggsBounds_charged_input(&ModelParam.MHplus[0], &ModelParam.HpGammaTot[0], &ModelParam.CS_lep_HpjHmi_ratio[0],
               &ModelParam.BR_tWpb, &ModelParam.BR_tHpjb[0], &ModelParam.BR_Hpjcs[0],
               &ModelParam.BR_Hpjcb[0], &ModelParam.BR_Hptaunu[0]);

      BEreq::HiggsBounds_set_mass_uncertainties(&ModelParam.deltaMh[0],&ModelParam.deltaMHplus[0]);

      // run Higgs bounds 'classic'
      double obsratio;
      int HBresult, chan, ncombined;
      BEreq::run_HiggsBounds_classic(HBresult,chan,obsratio,ncombined);

      // extract the LEP chisq
      double chisq_withouttheory,chisq_withtheory;
      int chan2;
      double theor_unc = 1.5; // theory uncertainty
      BEreq::HB_calc_stats(theor_unc,chisq_withouttheory,chisq_withtheory,chan2);

      result = -0.5*chisq_withouttheory;
      //std::cout << "Calculating LEP chisq: " << chisq_withouttheory << " (no theor), " << chisq_withtheory << " (with theor)" << endl;

    }

    /// Get an LHC chisq from HiggsSignals
    void calc_HS_LHC_LogLike(double &result)
    {
      using namespace Pipes::calc_HS_LHC_LogLike;

      hb_ModelParameters ModelParam = *Dep::HB_ModelParameters;

      Farray<double, 1,3, 1,3> CS_lep_hjhi_ratio;
      Farray<double, 1,3, 1,3> BR_hjhihi;
      for(int i = 0; i < 3; i++) for(int j = 0; j < 3; j++)
      {
        CS_lep_hjhi_ratio(i+1,j+1) = ModelParam.CS_lep_hjhi_ratio[i][j];
        BR_hjhihi(i+1,j+1) = ModelParam.BR_hjhihi[i][j];
      }
      

      BEreq::HiggsBounds_neutral_input_part_HS(&ModelParam.Mh[0], &ModelParam.hGammaTot[0], &ModelParam.CP[0],
                 &ModelParam.CS_lep_hjZ_ratio[0], &ModelParam.CS_lep_bbhj_ratio[0],
                 &ModelParam.CS_lep_tautauhj_ratio[0], CS_lep_hjhi_ratio,
                 &ModelParam.CS_gg_hj_ratio[0], &ModelParam.CS_bb_hj_ratio[0],
                 &ModelParam.CS_bg_hjb_ratio[0], &ModelParam.CS_ud_hjWp_ratio[0],
                 &ModelParam.CS_cs_hjWp_ratio[0], &ModelParam.CS_ud_hjWm_ratio[0],
                 &ModelParam.CS_cs_hjWm_ratio[0], &ModelParam.CS_gg_hjZ_ratio[0],
                 &ModelParam.CS_dd_hjZ_ratio[0], &ModelParam.CS_uu_hjZ_ratio[0],
                 &ModelParam.CS_ss_hjZ_ratio[0], &ModelParam.CS_cc_hjZ_ratio[0],
                 &ModelParam.CS_bb_hjZ_ratio[0], &ModelParam.CS_tev_vbf_ratio[0],
                 &ModelParam.CS_tev_tthj_ratio[0], &ModelParam.CS_lhc7_vbf_ratio[0],
                 &ModelParam.CS_lhc7_tthj_ratio[0], &ModelParam.CS_lhc8_vbf_ratio[0],
                 &ModelParam.CS_lhc8_tthj_ratio[0], &ModelParam.BR_hjss[0],
                 &ModelParam.BR_hjcc[0], &ModelParam.BR_hjbb[0],
                 &ModelParam.BR_hjmumu[0], &ModelParam.BR_hjtautau[0],
                 &ModelParam.BR_hjWW[0], &ModelParam.BR_hjZZ[0],
                 &ModelParam.BR_hjZga[0], &ModelParam.BR_hjgaga[0],
                 &ModelParam.BR_hjgg[0], &ModelParam.BR_hjinvisible[0], BR_hjhihi);

      BEreq::HiggsBounds_charged_input_HS(&ModelParam.MHplus[0], &ModelParam.HpGammaTot[0], &ModelParam.CS_lep_HpjHmi_ratio[0],
            &ModelParam.BR_tWpb, &ModelParam.BR_tHpjb[0], &ModelParam.BR_Hpjcs[0],
            &ModelParam.BR_Hpjcb[0], &ModelParam.BR_Hptaunu[0]);

      BEreq::HiggsSignals_neutral_input_MassUncertainty(&ModelParam.deltaMh[0]);

      // add uncertainties to cross-sections and branching ratios
      // double dCS[5] = {0.,0.,0.,0.,0.};
      // double dBR[5] = {0.,0.,0.,0.,0.};
      // BEreq::setup_rate_uncertainties(dCS,dBR);

      // run HiggsSignals
      int mode = 1; // 1- peak-centered chi2 method (recommended)
      double csqmu, csqmh, csqtot, Pvalue;
      int nobs;
      BEreq::run_HiggsSignals(mode, csqmu, csqmh, csqtot, nobs, Pvalue);

      result = -0.5*csqtot;
      //std::cout << "Calculating LHC chisq: " << csqmu << " (signal strength only), " << csqmh << " (mass only), ";
      //std::cout << csqtot << " (both), Nobs: " << nobs << ", Pvalue: " << Pvalue << endl;

    }


    void calc_Lilith_LHC_LogLike(double &result)
    {
      using namespace Pipes::calc_Lilith_LHC_LogLike;
      // Creating an XML input string for the reduced coupling mode
      // signalstrength mode would work as well
      char XMLinputstring[6000]="";
      char buffer[100];
    
      lilith_ModelParameters ModelParam = *Dep::Lilith_ModelParameters;
      
      double mh = ModelParam.mh;
      double CU = ModelParam.CU;
      double CD = ModelParam.CD;
      double CV = ModelParam.CV;
      double CGa = ModelParam.CGa;
      double Cg = ModelParam.Cg;
      double BRinv = ModelParam.BRinv;
      double BRund = ModelParam.BRund;
      
      //double mh = *Param.at("mH");
      char precision[] = "BEST-QCD";
    

      sprintf(buffer,"<?xml version=\"1.0\"?>\n");
      strcat(XMLinputstring, buffer);
      sprintf(buffer,"<lilithinput>\n");
      strcat(XMLinputstring, buffer);
      sprintf(buffer,"<reducedcouplings>\n");
      strcat(XMLinputstring, buffer);
      sprintf(buffer,"<mass>%f</mass>\n", mh);
      strcat(XMLinputstring, buffer);
      sprintf(buffer,"<C to=\"tt\">%f</C>\n", CU);
      strcat(XMLinputstring, buffer);
      sprintf(buffer,"<C to=\"cc\">%f</C>\n", CU);
      strcat(XMLinputstring, buffer);
      sprintf(buffer,"<C to=\"bb\">%f</C>\n", CD);
      strcat(XMLinputstring, buffer);
      sprintf(buffer,"<C to=\"tautau\">%f</C>\n", CD);
      strcat(XMLinputstring, buffer);
      sprintf(buffer,"<C to=\"ZZ\">%f</C>\n", CV);
      strcat(XMLinputstring, buffer);
      sprintf(buffer,"<C to=\"WW\">%f</C>\n", CV);
      strcat(XMLinputstring, buffer);
      sprintf(buffer,"<C to=\"gammagamma\">%f</C>\n", CGa);
      strcat(XMLinputstring, buffer);
      sprintf(buffer,"<C to=\"gg\">%f</C>\n", Cg);
      strcat(XMLinputstring, buffer);
      sprintf(buffer,"<extraBR>\n");
      strcat(XMLinputstring, buffer);
      sprintf(buffer,"<BR to=\"invisible\">%f</BR>\n", BRinv);
      strcat(XMLinputstring, buffer);
      sprintf(buffer,"<BR to=\"undetected\">%f</BR>\n", BRund);
      strcat(XMLinputstring, buffer);
      sprintf(buffer,"</extraBR>\n");
      strcat(XMLinputstring, buffer);
      sprintf(buffer,"<precision>%s</precision>\n",precision);
      strcat(XMLinputstring, buffer);
      sprintf(buffer,"</reducedcouplings>\n");
      strcat(XMLinputstring, buffer);
      sprintf(buffer,"</lilithinput>\n");
      strcat(XMLinputstring, buffer);
      
      // Reading user input XML string
      PyObject* lilithcalc_local = BEreq::get_lilithcalc();
      
      cout << "HIGGS MASS = " << mh << endl;
      
      lilithcalc_local = BEreq::get_lilith_readuserinput(byVal(lilithcalc_local), XMLinputstring);

      // Getting -2LogL
      float my_likelihood;
      my_likelihood = BEreq::get_lilith_computelikelihood(byVal(lilithcalc_local));
      result = my_likelihood;
     // result = 0;
    }

  }
}<|MERGE_RESOLUTION|>--- conflicted
+++ resolved
@@ -3422,9 +3422,6 @@
       result.BR_hjgg[0] = decays.BF("g", "g");
     }
 
-<<<<<<< HEAD
-
-
 
    void set_SMHiggs_ModelParameters(const Spectrum& fullspectrum, const DecayTable::Entry& decays, lilith_ModelParameters &result)
     {
@@ -3437,11 +3434,10 @@
       result.Cg=1;
       result.BRinv=0;
       result.BRund=0;
-=======
+    }
     void set_invisible_width(const DecayTable::Entry& decays, hb_ModelParameters &result,str P)
     {
     result.BR_hjinvisible[0] = decays.BF(P, P);
->>>>>>> 24a5c57c
     }
 
 
