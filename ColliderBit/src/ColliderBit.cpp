

//   GAMBIT: Global and Modular BSM Inference Tool
//   *********************************************
///  \file
///
///  Functions of ColliderBit_eventLoop. Based
///  heavily on the ExampleBit_A Functions
///
///  *********************************************
///
///  Authors (add name and date if you modify):
///
///  \author Abram Krislock
///          (a.m.b.krislock@fys.uio.no)
///
///  \author Aldo Saavedra
///
///  \author Andy Buckley
///
///  \author Chris Rogan
///          (crogan@cern.ch)
///  \date 2014 Aug
///  \date 2015 May
///
///  \author Pat Scott
///          (p.scott@imperial.ac.uk)
///  \date 2015 Jul
///
///  *********************************************

#include <cmath>
#include <string>
#include <iostream>
#include <fstream>
#include <memory>
#include <numeric>
#include <sstream>
#include <vector>

#include "gambit/Elements/gambit_module_headers.hpp"
#include "gambit/Elements/mssm_slhahelp.hpp"
#include "gambit/ColliderBit/ColliderBit_rollcall.hpp"
#include "gambit/ColliderBit/lep_mssm_xsecs.hpp"

//#define DUMP_LIMIT_PLOT_DATA

namespace Gambit
{

  namespace ColliderBit
  {


    /// ********************************************
    /// Non-rollcalled Functions and Local Variables
    /// ********************************************

    /// LEP limit likelihood function
    double limitLike(double x, double x95, double sigma)
    {
      static double p95 = 1.;
      using std::erf;
      using std::sqrt;

      if (p95 < 1.01)
      {
        for (int i=0; i<20000; i++)
        {
          static double step = 0.1;
          if (0.5 * (1 - erf(p95 + step)) > 0.05) p95 += step;
          else step /= 10.;
        }
      }

      double result = 0.5 * (1.0 - erf(p95 + (x - x95) / sigma / sqrt(2.)));

      if (result < 0.0 or Utils::isnan(result))
      {
        cout << "result: " << result << endl;
        cout << "x: " << x << endl;
        cout << "x95: " << x95 << endl;
        cout << "sigma: " << sigma << endl;
        cout << "p95: " << p95 << endl;
        cout << "(x - x95) / sigma / sqrt(2.): " << (x - x95) / sigma / sqrt(2.) << endl;
        cout << "erf(p95 + (x - x95) / sigma / sqrt(2.)): " << erf(p95 + (x - x95) / sigma / sqrt(2.)) << endl;
        ColliderBit_error().raise(LOCAL_INFO, "Suspicious results in limitLike!");
      }

      return (result == 0.0 ? -1e10 : log(result));
    }

    /// Event labels
    enum specialEvents {BASE_INIT=-1, INIT = -2, START_SUBPROCESS = -3, END_SUBPROCESS = -4, FINALIZE = -5};
    /// Pythia stuff
    std::vector<std::string> pythiaNames, pythiaCommonOptions;
    std::vector<std::string>::const_iterator iter;
    bool eventsGenerated;
    int pythiaConfigurations, pythiaNumber, nEvents;
    /// Analysis stuff
    std::vector<std::string> analysisNames;
    HEPUtilsAnalysisContainer globalAnalyses;

    /// *************************************************
    /// Rollcalled functions properly hooked up to Gambit
    /// *************************************************
    /// *** Loop Managers ***

    /// @note: Much of the loop below designed for splitting up the subprocesses to be generated.
    /// @note: For our first run, we will just run all SUSY subprocesses.

    void operateLHCLoop()
    {
      using namespace Pipes::operateLHCLoop;
      static std::streambuf *coutbuf = std::cout.rdbuf(); // save cout buffer for running the loop quietly
      int currentEvent;
      nEvents = 0;
      // Set eventsGenerated to true once some events are generated.
      eventsGenerated = false;

      // Do the base-level initialisation
      Loop::executeIteration(BASE_INIT);
      // Retrieve runOptions from the YAML file safely...
      GET_COLLIDER_RUNOPTION(pythiaNames, std::vector<std::string>);
      // @todo Subprocess specific nEvents
      GET_COLLIDER_RUNOPTION(nEvents, int);

      // Nicely ask the entire loop to be quiet
      std::cout.rdbuf(0);

      // For every collider requested in the yaml file:
      for (iter = pythiaNames.cbegin(); iter != pythiaNames.cend(); ++iter)
      {
        piped_invalid_point.check();
        pythiaNumber = 0;
        // Defaults to 1 if option unspecified
        pythiaConfigurations = runOptions->getValueOrDef<int>(1, *iter);

        while (pythiaNumber < pythiaConfigurations)
        {
          piped_invalid_point.check();
          ++pythiaNumber;
          Loop::reset();
          Loop::executeIteration(INIT);
          currentEvent = 0;
          #pragma omp parallel
          {
            Loop::executeIteration(START_SUBPROCESS);
            // main event loop
            while(currentEvent<nEvents and not *Loop::done) {
              Loop::executeIteration(currentEvent++);
            }
            Loop::executeIteration(END_SUBPROCESS);
          }
        }
      }
      // Nicely thank the loop for being quiet, and restore everyone's vocal cords
      std::cout.rdbuf(coutbuf);
      Loop::executeIteration(FINALIZE);
    }



    /// *** Hard Scattering Collider Simulators ***

    void getPythia(Gambit::ColliderBit::SpecializablePythia &result)
    {
      using namespace Pipes::getPythia;

      static std::string pythia_doc_path;
      static bool print_pythia_banner = true;
      static SLHAstruct slha;
      static SLHAstruct spectrum;
      // variables for xsec veto
      std::stringstream processLevelOutput;
      std::string _junk, readline;
      int code;
      double xsec, totalxsec;

      if (*Loop::iteration == BASE_INIT)
      {
        // Get Pythia to print its banner.
        if (print_pythia_banner)
        {
          pythia_doc_path = runOptions->getValue<std::string>("Pythia_doc_path");
          result.banner(pythia_doc_path);
          print_pythia_banner = false;
        }

        // SLHAea object constructed from dependencies on the spectrum and decays.
        slha.clear();
        spectrum.clear();
        slha = Dep::decay_rates->as_slhaea();
        if (ModelInUse("MSSM63atQ") or ModelInUse("MSSM63atMGUT"))
        {
          // MSSM-specific
          spectrum = (*Dep::MSSM_spectrum)->getSLHAea();
          SLHAea::Block block("MODSEL");
          block.push_back("BLOCK MODSEL              # Model selection");
          SLHAea::Line line;
          line << 1 << 0 << "# General MSSM";
          block.push_back(line);
          slha.insert(slha.begin(), spectrum.begin(), spectrum.end());
          slha.push_front(block);
        }
        else
        {
          ColliderBit_error().raise(LOCAL_INFO, "No spectrum object available for this model.");
        }
      }

      if (*Loop::iteration == INIT)
      {
        std::string pythiaConfigName;
        // Setup new Pythia
        pythiaConfigName = "pythiaOptions_" + std::to_string(pythiaNumber);
        // Get pythia options
        // If the SpecializablePythia specialization is hard-coded, okay with no options.
        pythiaCommonOptions.clear();
        if (runOptions->hasKey(*iter, pythiaConfigName)) pythiaCommonOptions = runOptions->getValue<std::vector<std::string>>(*iter, pythiaConfigName);
      }

      else if (*Loop::iteration == START_SUBPROCESS)
      {
        result.clear();
        // Each thread gets its own Pythia instance.
        // Thus, the actual Pythia initialization is
        // *after* INIT, within omp parallel.
        std::vector<std::string> pythiaOptions = pythiaCommonOptions;
        pythiaOptions.push_back("Print:quiet = on");
        pythiaOptions.push_back("SLHA:verbose = 0");
        if (omp_get_thread_num() == 0)
          pythiaOptions.push_back("Init:showProcesses = on");
        pythiaOptions.push_back("Random:seed = " + std::to_string(54321 + omp_get_thread_num()));

        result.resetSpecialization(*iter);

        pythiaOptions.push_back("SLHA:file = slhaea");

        try
        {
          if (omp_get_thread_num() == 0)
            result.init(pythia_doc_path, pythiaOptions, &slha, processLevelOutput);
          else
            result.init(pythia_doc_path, pythiaOptions, &slha);
        }
        catch (SpecializablePythia::InitializationError &e)
        {
          piped_invalid_point.request("Bad point: Pythia can't initialize");
          Loop::wrapup();
          return;
        }

        // xsec veto
        if (omp_get_thread_num() == 0)
        {
          code = -1;
          totalxsec = 0.;
          while(true)
          {
            std::getline(processLevelOutput, readline);
            std::istringstream issPtr(readline);
            issPtr.seekg(47, issPtr.beg);
            issPtr >> code;
            if (!issPtr.good() && totalxsec > 0.) break;
            issPtr >> _junk >> xsec;
            if (issPtr.good()) totalxsec += xsec;
          }

          /// @todo Remove the hard-coded 20.7 inverse femtobarns! This needs to be analysis-specific
          if (totalxsec * 1e12 * 20.7 < 1.) Loop::wrapup();
          else eventsGenerated = true;
        }

      }
    }


    void getPythiaFileReader(Gambit::ColliderBit::SpecializablePythia &result)
    {
      using namespace Pipes::getPythiaFileReader;

      static std::vector<std::string> filenames;
      static std::string pythia_doc_path;
      static bool print_pythia_banner = true;
      static unsigned int fileCounter = -1;
      // variables for xsec veto
      std::stringstream processLevelOutput;
      std::string _junk, readline;
      int code;
      double xsec, totalxsec;

      if (*Loop::iteration == BASE_INIT)
      {
        // Get Pythia to print its banner.
        if (print_pythia_banner)
        {
          pythia_doc_path = runOptions->getValue<std::string>("Pythia_doc_path");
          result.banner(pythia_doc_path);
          print_pythia_banner = false;
        }
        // If there are no debug filenames set, look for them.
        if (filenames.empty())
          filenames = runOptions->getValue<std::vector<str> >("SLHA_filenames");
        fileCounter++;
        if (filenames.size() <= fileCounter) invalid_point().raise("No more SLHA files. My work is done.");
      }

      if (*Loop::iteration == INIT)
      {
        std::string pythiaConfigName;
        // Setup new Pythia
        pythiaConfigName = "pythiaOptions_" + std::to_string(pythiaNumber);

        // Get pythia options
        // If the SpecializablePythia specialization is hard-coded, okay with no options.
        pythiaCommonOptions.clear();
        if (runOptions->hasKey(*iter, pythiaConfigName))pythiaCommonOptions = runOptions->getValue<std::vector<std::string>>(*iter, pythiaConfigName);

      }

      else if (*Loop::iteration == START_SUBPROCESS)
      {
        result.clear();
        // Each thread gets its own Pythia instance.
        // Thus, the actual Pythia initialization is
        // *after* INIT, within omp parallel.
        std::vector<std::string> pythiaOptions = pythiaCommonOptions;
        pythiaOptions.push_back("Print:quiet = on");
        pythiaOptions.push_back("SLHA:verbose = 0");
        if (omp_get_thread_num() == 0)
          pythiaOptions.push_back("Init:showProcesses = on");
        pythiaOptions.push_back("Random:seed = " + std::to_string(54321 + omp_get_thread_num()));

        result.resetSpecialization(*iter);

        // Run Pythia reading an SLHA file.
        if (omp_get_thread_num() == 0)
          logger() << "Reading SLHA file: " << filenames.at(fileCounter) << EOM;
        pythiaOptions.push_back("SLHA:file = " + filenames.at(fileCounter));
        try
        {
          if (omp_get_thread_num() == 0)
            result.init(pythia_doc_path, pythiaOptions, processLevelOutput);
          else
            result.init(pythia_doc_path, pythiaOptions);
        }
        catch (SpecializablePythia::InitializationError &e)
        {
          piped_invalid_point.request("Bad point: Pythia can't initialize");
          Loop::wrapup();
          return;
        }

        // xsec veto
        if (omp_get_thread_num() == 0)
        {
          code = -1;
          totalxsec = 0.;
          while(true)
          {
            std::getline(processLevelOutput, readline);
            std::istringstream issPtr(readline);
            issPtr.seekg(47, issPtr.beg);
            issPtr >> code;
            if (!issPtr.good() && totalxsec > 0.) break;
            issPtr >> _junk >> xsec;
            if (issPtr.good()) totalxsec += xsec;
          }

          /// @todo Remove the hard-coded 20.7 inverse femtobarns! This needs to be analysis-specific
          if (totalxsec * 1e12 * 20.7 < 1.) Loop::wrapup();
          else eventsGenerated = true;
        }

      }
    }


    /// *** Detector Simulators ***

#ifndef EXCLUDE_DELPHES
    void getDelphes(Gambit::ColliderBit::DelphesVanilla &result) {
      using namespace Pipes::getDelphes;
      std::vector<std::string> delphesOptions;
      if (*Loop::iteration == INIT)
      {
        result.clear();
        // Setup new Delphes
        GET_COLLIDER_RUNOPTION(delphesOptions, std::vector<std::string>);
        result.init(delphesOptions);
      }
    }
#endif // not defined EXCLUDE_DELPHES


    void getBuckFast(Gambit::ColliderBit::BuckFastSmear &result)
    {
      using namespace Pipes::getBuckFast;
      std::string buckFastOption;
      if (*Loop::iteration == INIT)
      {
        result.clear();
        // Setup new BuckFast
        // @note There's really nothing to do. BuckFast doesn't even have class variables.
        result.init();
      }
    }


    void getBuckFastIdentity(Gambit::ColliderBit::BuckFastIdentity &result)
    {
      using namespace Pipes::getBuckFastIdentity;
      std::string buckFastOption;
      if (*Loop::iteration == INIT)
      {
        result.clear();
        // Setup new BuckFast
        // @note There's really nothing to do. BuckFast doesn't even have class variables.
        result.init();
      }
    }



    /// *** Initialization for analyses ***

    void getAnalysisContainer(Gambit::ColliderBit::HEPUtilsAnalysisContainer& result) {
      using namespace Pipes::getAnalysisContainer;
      if (*Loop::iteration == BASE_INIT) {
        GET_COLLIDER_RUNOPTION(analysisNames, std::vector<std::string>);
        globalAnalyses.clear();
        globalAnalyses.init(analysisNames);
        return;
      }

      if (*Loop::iteration == START_SUBPROCESS)
      {
        // Each thread gets its own Analysis container.
        // Thus, their initialization is *after* INIT, within omp parallel.
        result.clear();
        result.init(analysisNames);
        return;
      }

      if (*Loop::iteration == END_SUBPROCESS && eventsGenerated)
      {
        const double xs_fb = Dep::HardScatteringSim->xsec_pb() * 1000.;
        const double xserr_fb = Dep::HardScatteringSim->xsecErr_pb() * 1000.;
        result.add_xsec(xs_fb, xserr_fb);

        // Combine results from the threads together
        #pragma omp critical (access_globalAnalyses)
        {
          globalAnalyses.add(result);
          // Use improve_xsec to combine results from the same process type
          globalAnalyses.improve_xsec(result);
        }
        return;
      }

    }



    /// *** Hard Scattering Event Generators ***

    void generatePythia8Event(Pythia8::Event& result)
    {
      using namespace Pipes::generatePythia8Event;
      if (*Loop::iteration <= BASE_INIT) return;
      result.clear();

      /// Get the next event from Pythia8
      try {
        (*Dep::HardScatteringSim).nextEvent(result);
      } catch (SpecializablePythia::EventFailureError &e) {
        piped_invalid_point.request("Bad point: Pythia can't generate events");
        Loop::wrapup();
        return;
      }
    }



    /// Convert a hadron-level Pythia8::Event into an unsmeared HEPUtils::Event
    /// @todo Overlap between jets and prompt containers: need some isolation in MET calculation
    void convertPythia8ParticleEvent(HEPUtils::Event& result)
    {
      using namespace Pipes::convertPythia8ParticleEvent;
      if (*Loop::iteration <= BASE_INIT) return;
      result.clear();

      /// Get the next event from Pythia8
      const Pythia8::Event& pevt = *Dep::HardScatteringEvent;

      std::vector<fastjet::PseudoJet> bhadrons; //< for input to FastJet b-tagging
      std::vector<HEPUtils::Particle*> bpartons;
      std::vector<HEPUtils::Particle*> tauCandidates;
      HEPUtils::P4 pout; //< Sum of momenta outside acceptance

      // Make a first pass of non-final particles to gather b-hadrons and taus
      for (int i = 0; i < pevt.size(); ++i) {
        const Pythia8::Particle& p = pevt[i];

        // Find last b-hadrons in b decay chains as the best proxy for b-tagging
        if(p.idAbs()==5) {
          std::vector<int> bDaughterList = p.daughterList();
          bool isGoodB=true;

          for (size_t daughter = 0; daughter < bDaughterList.size(); daughter++) {
            const Pythia8::Particle& pDaughter = pevt[bDaughterList[daughter]];
            int daughterID = pDaughter.idAbs();
            if(daughterID == 5)isGoodB=false;
          }

          if(isGoodB){
            HEPUtils::Particle* tmpB = new HEPUtils::Particle(mk_p4(p.p()), p.id());
            bpartons.push_back(tmpB);
          }

        }

        // Find tau candidates
        if (p.idAbs() == MCUtils::PID::TAU) {
          std::vector<int> tauDaughterList = p.daughterList();
          HEPUtils::P4 tmpMomentum;
          bool isGoodTau=true;

          for (size_t daughter = 0; daughter < tauDaughterList.size(); daughter++) {
            const Pythia8::Particle& pDaughter = pevt[tauDaughterList[daughter]];
            int daughterID = pDaughter.idAbs();
            // Veto leptonic taus
            /// @todo What's wrong with having a W daughter? Doesn't that just mark a final tau?
            if (daughterID == MCUtils::PID::ELECTRON || daughterID == MCUtils::PID::MUON ||
                daughterID == MCUtils::PID::WPLUSBOSON || daughterID == MCUtils::PID::TAU)
              isGoodTau = false;
            if (daughterID != MCUtils::PID::TAU) tmpMomentum += mk_p4(pDaughter.p());
          }

          if (isGoodTau) {
            HEPUtils::Particle* tmpTau = new HEPUtils::Particle(mk_p4(p.p()), p.id());
            tauCandidates.push_back(tmpTau);
          }
        }
      }

      // Loop over final state particles for jet inputs and MET
      std::vector<fastjet::PseudoJet> jetparticles;
      for (int i = 0; i < pevt.size(); ++i) {
        const Pythia8::Particle& p = pevt[i];

        // Only consider final state particles
        if (!p.isFinal()) continue;

        // Add particle outside ATLAS/CMS acceptance to MET
        /// @todo Move out-of-acceptance MET contribution to BuckFast
        if (std::abs(p.eta()) > 5.0) {
          pout += mk_p4(p.p());
          continue;
        }

        // Promptness: for leptons and photons we're only interested if they don't come from hadron/tau decays
        const bool prompt = !fromHadron(i, pevt); //&& !fromTau(i, pevt);
        const bool visible = MCUtils::PID::isStrongInteracting(p.id()) || MCUtils::PID::isEMInteracting(p.id());

        // Add prompt and invisible particles as individual particles
        if (prompt || !visible) {
          HEPUtils::Particle* gp = new HEPUtils::Particle(mk_p4(p.p()), p.id());
          gp->set_prompt();
          result.add_particle(gp); // Will be automatically categorised
        }

        // All particles other than invisibles and muons are jet constituents
        if (visible && p.idAbs() != MCUtils::PID::MUON) jetparticles.push_back(mk_pseudojet(p.p()));
      }

      /// Jet finding
      /// Currently hard-coded to use anti-kT R=0.4 jets above 10 GeV (could remove pT cut entirely)
      /// @todo Choose jet algorithm via detector _settings? Run several algs?
      const fastjet::JetDefinition jet_def(fastjet::antikt_algorithm, 0.4);
      fastjet::ClusterSequence cseq(jetparticles, jet_def);
      std::vector<fastjet::PseudoJet> pjets = sorted_by_pt(cseq.inclusive_jets(10));

      /// Do jet b-tagging, etc. and add to the Event
      /// @todo Use ghost tagging?
      /// @note We need to _remove_ this b-tag in the detector sim if outside the tracker acceptance!
      for (auto& pj : pjets) {
        /// @todo Replace with HEPUtils::any(bhadrons, [&](const auto& pb){ pj.delta_R(pb) < 0.4 })
        bool isB = false;

        HEPUtils::P4 jetMom = HEPUtils::mk_p4(pj);
        for (auto& pb : bpartons) {
          if (jetMom.deltaR_eta(pb->mom()) < 0.4) {
            isB = true;
            break;
          }
        }

        bool isTau = false;
        for (auto& ptau : tauCandidates){
          if (jetMom.deltaR_eta(ptau->mom()) < 0.5){
            isTau = true;
            break;
          }
        }

        // Add to the event (use jet momentum for tau)
        if (isTau) {
          HEPUtils::Particle* gp = new HEPUtils::Particle(HEPUtils::mk_p4(pj), MCUtils::PID::TAU);
          gp->set_prompt();
          result.add_particle(gp);
        }

        result.add_jet(new HEPUtils::Jet(HEPUtils::mk_p4(pj), isB));
      }

      /// Calculate missing momentum
      //
      // From balance of all visible momenta (requires isolation)
      // const std::vector<Particle*> visibles = result.visible_particles();
      // HEPUtils::P4 pvis;
      // for (size_t i = 0; i < visibles.size(); ++i) {
      //   pvis += visibles[i]->mom();
      // }
      // for (size_t i = 0; i < result.jets.size(); ++i) {
      //   pvis += result.jets[i]->mom();
      // }
      // set_missingmom(-pvis);
      //
      // From sum of invisibles, including those out of range
      for (size_t i = 0; i < result.invisible_particles().size(); ++i) {
        pout += result.invisible_particles()[i]->mom();
      }
      result.set_missingmom(pout);
    }

    /// Convert a partonic (no hadrons) Pythia8::Event into an unsmeared HEPUtils::Event
    void convertPythia8PartonEvent(HEPUtils::Event& result) {
      using namespace Pipes::convertPythia8PartonEvent;
      if (*Loop::iteration <= BASE_INIT) return;
      result.clear();

      /// Get the next event from Pythia8
      std::vector<HEPUtils::Particle*> tauCandidates;
      const auto& pevt = *Dep::HardScatteringEvent;

      // Make a first pass of non-final particles to gather taus
      for (int i = 0; i < pevt.size(); ++i) {
        const Pythia8::Particle& p = pevt[i];

        // Find last tau in prompt tau replica chains as a proxy for tau-tagging
        if (p.idAbs() == MCUtils::PID::TAU) {
          std::vector<int> tauDaughterList = p.daughterList();
          HEPUtils::P4 tmpMomentum;
          bool isGoodTau=true;

          for (size_t daughter = 0; daughter < tauDaughterList.size(); daughter++) {
            const Pythia8::Particle& pDaughter = pevt[tauDaughterList[daughter]];
            int daughterID = pDaughter.idAbs();
            if (daughterID == MCUtils::PID::ELECTRON || daughterID == MCUtils::PID::MUON ||
                daughterID == MCUtils::PID::WPLUSBOSON || daughterID == MCUtils::PID::TAU)
              isGoodTau = false;
            if (daughterID != MCUtils::PID::TAU) tmpMomentum += mk_p4(pDaughter.p());
          }

          if (isGoodTau) {
            HEPUtils::Particle* tmpTau = new HEPUtils::Particle(mk_p4(p.p()), p.id());
            tauCandidates.push_back(tmpTau);
          }
        }
      }

      std::vector<fastjet::PseudoJet> jetparticles; //< Pseudojets for input to FastJet
      HEPUtils::P4 pout; //< Sum of momenta outside acceptance

      // Make a single pass over the event to gather final leptons, partons, and photons
      for (int i = 0; i < pevt.size(); ++i) {
        const Pythia8::Particle& p = pevt[i];

        // We only use "final" particles, i.e. those with no children. So Py8 must have hadronization disabled
        if (!p.isFinal()) continue;

        // Only consider partons within ATLAS/CMS acceptance
        /// @todo We should leave this for the detector sim / analysis to deal with
        if (std::abs(p.eta()) > 5.0) {
          pout += mk_p4(p.p());
          continue;
        }

        // Find electrons/muons/taus/photons to be treated as prompt (+ invisibles)
        /// @todo *Some* photons should be included in jets!!! Ignore for now since no FSR
        /// @todo Lepton dressing
        const bool prompt = isFinalPhoton(i, pevt) || (isFinalLepton(i, pevt)); // && std::abs(p.id()) != MCUtils::PID::TAU);
        const bool visible = MCUtils::PID::isStrongInteracting(p.id()) || MCUtils::PID::isEMInteracting(p.id());
        if (prompt || !visible) {
          HEPUtils::Particle* gp = new HEPUtils::Particle(mk_p4(p.p()), p.id());
          gp->set_prompt();
          result.add_particle(gp); // Will be automatically categorised
        }

        // Everything other than invisibles and muons, including taus & partons are jet constituents
        /// @todo Only include hadronic tau fraction?
        // if (visible && (isFinalParton(i, pevt) || isFinalTau(i, pevt))) {
        if (visible && p.idAbs() != MCUtils::PID::MUON) {
          fastjet::PseudoJet pj = mk_pseudojet(p.p());
          pj.set_user_index(std::abs(p.id()));
          jetparticles.push_back(pj);
        }

      }

      /// Jet finding
      /// Currently hard-coded to use anti-kT R=0.4 jets above 10 GeV (could remove pT cut entirely)
      /// @todo choose jet algorithm via _settings?
      const fastjet::JetDefinition jet_def(fastjet::antikt_algorithm, 0.4);
      fastjet::ClusterSequence cseq(jetparticles, jet_def);
      std::vector<fastjet::PseudoJet> pjets = sorted_by_pt(cseq.inclusive_jets(10));
      // Add to the event, with b-tagging info"
      for (const fastjet::PseudoJet& pj : pjets) {
        // Do jet b-tagging, etc. by looking for b quark constituents (i.e. user index = |parton ID| = 5)
        /// @note This b-tag is removed in the detector sim if outside the tracker acceptance!
        const bool isB = HEPUtils::any(pj.constituents(),
                 [](const fastjet::PseudoJet& c){ return c.user_index() == MCUtils::PID::BQUARK; });
        result.add_jet(new HEPUtils::Jet(HEPUtils::mk_p4(pj), isB));

        bool isTau=false;
        for(auto& ptau : tauCandidates){
          HEPUtils::P4 jetMom = HEPUtils::mk_p4(pj);
          if(jetMom.deltaR_eta(ptau->mom()) < 0.5){
            isTau=true;
            break;
          }
        }
        // Add to the event (use jet momentum for tau)
        if(isTau){
          HEPUtils::Particle* gp = new HEPUtils::Particle(HEPUtils::mk_p4(pj), MCUtils::PID::TAU);
          gp->set_prompt();
          result.add_particle(gp);
        }
      }

      /// Calculate missing momentum
      //
      // From balance of all visible momenta (requires isolation)
      // const std::vector<Particle*> visibles = result.visible_particles();
      // HEPUtils::P4 pvis;
      // for (size_t i = 0; i < visibles.size(); ++i) {
      //   pvis += visibles[i]->mom();
      // }
      // for (size_t i = 0; i < result.jets.size(); ++i) {
      //   pvis += result.jets[i]->mom();
      // }
      // set_missingmom(-pvis);
      //
      // From sum of invisibles, including those out of range
      for (const HEPUtils::Particle* p : result.invisible_particles())
        pout += p->mom();
      result.set_missingmom(pout);
    }


    /// *** Standard Event Format Functions ***

#ifndef EXCLUDE_DELPHES
    void reconstructDelphesEvent(HEPUtils::Event& result) {
      using namespace Pipes::reconstructDelphesEvent;
      if (*Loop::iteration <= BASE_INIT) return;
      result.clear();

      #pragma omp critical (Delphes)
      {
        (*Dep::DetectorSim).processEvent(*Dep::HardScatteringEvent, result);
      }
    }
#endif // not defined EXCLUDE_DELPHES

    void reconstructBuckFastEvent(HEPUtils::Event& result) {
      using namespace Pipes::reconstructBuckFastEvent;
      if (*Loop::iteration <= BASE_INIT) return;
      result.clear();

      (*Dep::SimpleSmearingSim).processEvent(*Dep::ConvertedScatteringEvent, result);
    }


    void reconstructBuckFastIdentityEvent(HEPUtils::Event& result) {
      using namespace Pipes::reconstructBuckFastIdentityEvent;
      if (*Loop::iteration <= BASE_INIT) return;
      result.clear();

      (*Dep::SimpleSmearingSim).processEvent(*Dep::ConvertedScatteringEvent, result);
    }



    /// *** Analysis Accumulators ***

    void runAnalyses(ColliderLogLikes& result)
    {
      using namespace Pipes::runAnalyses;
      if (*Loop::iteration == FINALIZE && eventsGenerated) {
        // The final iteration: get log likelihoods for the analyses
        result.clear();
        globalAnalyses.scale();
        for (auto anaPtr = globalAnalyses.analyses.begin(); anaPtr != globalAnalyses.analyses.end(); ++anaPtr)
          result.push_back((*anaPtr)->get_results());
        return;
      }

      if (*Loop::iteration <= BASE_INIT) return;

      // Loop over analyses and run them... Managed by HEPUtilsAnalysisContainer
      Dep::AnalysisContainer->analyze(*Dep::ReconstructedEvent);
    }



    /// Loop over all analyses (and SRs within one analysis) and fill a vector of observed likelihoods
    void calc_LHC_LogLike(double& result) {
      using namespace Pipes::calc_LHC_LogLike;
      /* The use of the following requires ALLOW_MODEL(CMSSM) in the rollcall.
      logger() << "This model:";
      logger() << "\nm0: " << *Param["M0"];
      logger() << "\nm1/2: " << *Param["M12"] << EOM;
      */

      // xsec veto
      if (not eventsGenerated) {
        logger() << "This point was xsec vetoed." << EOM;
        result = 0.;
        return;
      }
      ColliderLogLikes analysisResults = (*Dep::AnalysisNumbers);

      // Loop over analyses and calculate the total observed dll
      double total_dll_obs = 0;
      for (size_t analysis = 0; analysis < analysisResults.size(); ++analysis) {
        // cout << "In analysis loop" << endl;

        // Loop over the signal regions inside the analysis, and work out the total (delta) log likelihood for this analysis
        /// @note In general each analysis could/should work out its own likelihood so they can handle SR combination if possible.
        /// @note For now we just take the result from the SR *expected* to be most constraining, i.e. with highest expected dll
        double bestexp_dll_exp = 0, bestexp_dll_obs = 0;
        for (size_t SR = 0; SR < analysisResults[analysis].size(); ++SR) {
          // cout << "In signal region loop" << endl;
          SignalRegionData srData = analysisResults[analysis][SR];

          // Actual observed number of events
          const int n_obs = (int) round(srData.n_observed);

          // A contribution to the predicted number of events that is known exactly
          // (e.g. from data-driven background estimate)
          const double n_predicted_exact = 0;

          // A contribution to the predicted number of events that is not known exactly
          const double n_predicted_uncertain_b = srData.n_background;
          const double n_predicted_uncertain_sb = srData.n_signal_at_lumi + srData.n_background;

          // Relative error for n_predicted_uncertain
          const double uncertainty_b = srData.background_sys/srData.n_background;
          const double uncertainty_sb = sqrt(srData.background_sys*srData.background_sys + srData.signal_sys*srData.signal_sys) / n_predicted_uncertain_sb;

          const int n_predicted_total_b_int = (int) round(n_predicted_exact + n_predicted_uncertain_b);

	  logger() << endl;
          logger() << "COLLIDER_RESULT " << srData.analysis_name << " " << srData.sr_label << endl;
          logger() << "  NEvents, not scaled to luminosity :" << endl;
          logger() << "    " << srData.n_signal << endl;
	  logger() << "  NEvents, scaled  to luminosity :  " << endl;

	  logger() << "    " << srData.n_signal_at_lumi << endl;

          logger() << "  NEvents (b [rel err], sb [rel err]):" << endl;
          logger() << "    " << n_predicted_uncertain_b << " [" << uncertainty_b << "] "
                   << n_predicted_uncertain_sb << " [" << uncertainty_sb << "]" << EOM;

          double llb_exp, llsb_exp, llb_obs, llsb_obs;
          // Use a log-normal distribution for the nuisance parameter (more correct)
          if (*BEgroup::lnlike_marg_poisson == "lnlike_marg_poisson_lognormal_error") {
            llb_exp = BEreq::lnlike_marg_poisson_lognormal_error(n_predicted_total_b_int, n_predicted_exact, n_predicted_uncertain_b, uncertainty_b);
            llsb_exp = BEreq::lnlike_marg_poisson_lognormal_error(n_predicted_total_b_int, n_predicted_exact, n_predicted_uncertain_sb, uncertainty_sb);
            llb_obs = BEreq::lnlike_marg_poisson_lognormal_error(n_obs, n_predicted_exact, n_predicted_uncertain_b, uncertainty_b);
            llsb_obs = BEreq::lnlike_marg_poisson_lognormal_error(n_obs, n_predicted_exact, n_predicted_uncertain_sb, uncertainty_sb);
          }
          // Use a Gaussian distribution for the nuisance parameter (marginally faster)
          else if (*BEgroup::lnlike_marg_poisson == "lnlike_marg_poisson_gaussian_error") {
            llb_exp = BEreq::lnlike_marg_poisson_gaussian_error(n_predicted_total_b_int, n_predicted_exact, n_predicted_uncertain_b, uncertainty_b);
            llsb_exp = BEreq::lnlike_marg_poisson_gaussian_error(n_predicted_total_b_int, n_predicted_exact, n_predicted_uncertain_sb, uncertainty_sb);
            llb_obs = BEreq::lnlike_marg_poisson_gaussian_error(n_obs, n_predicted_exact, n_predicted_uncertain_b, uncertainty_b);
            llsb_obs = BEreq::lnlike_marg_poisson_gaussian_error(n_obs, n_predicted_exact, n_predicted_uncertain_sb, uncertainty_sb);
          }

          // Calculate the expected dll and set the bestexp values for exp and obs dll if this one is the best so far
          const double dll_exp = llb_exp - llsb_exp; //< note positive dll convention -> more exclusion here
          if (dll_exp > bestexp_dll_exp) {
            bestexp_dll_exp = dll_exp;
            bestexp_dll_obs = llb_obs - llsb_obs;
          }

          /* The following was used for some final tests of ColliderBit:
          logger() << endl;
          logger() << "COLLIDER_RESULT " << srData.analysis_name << " " << srData.sr_label << endl;
          logger() << "  LLikes (b_ex sb_ex b_obs sb_obs):" << endl;
          logger() << "    " << llb_exp << " " << llsb_exp << " "
                   << llb_obs << " " << llsb_obs << endl;
          logger() << "  NEvents, not scaled to luminosity :" << endl;
          logger() << "    " << srData.n_signal << endl;
          logger() << "  NEvents (b [rel err], sb [rel err]):" << endl;
          logger() << "    " << n_predicted_uncertain_b << " [" << uncertainty_b << "] "
                   << n_predicted_uncertain_sb << " [" << uncertainty_sb << "]" << EOM;
          */
        } // end SR loop

        // Update the total obs dll
        /// @note For now we assume that the analyses are fully orthogonal, i.e. no possiblity that the same event appears twice -> straight addition
        total_dll_obs += bestexp_dll_obs;

      } // end ana loop

      // Set the single DLL to be returned (with conversion to more negative dll = more exclusion convention)

      result = -total_dll_obs;
    }


    // *** Limits from e+e- colliders ***

    /// ee --> selectron pair production cross-sections at 208 GeV
    /// @{
    void LEP208_SLHA1_convention_xsec_selselbar(triplet<double>& result)
    {
      using namespace Pipes::LEP208_SLHA1_convention_xsec_selselbar;
      const static double tol = runOptions->getValueOrDef<double>(1e-2, "gauge_mixing_tolerance");
      const static bool pt_error = runOptions->getValueOrDef<bool>(true, "gauge_mixing_tolerance_invalidates_point_only");
      get_sigma_ee_ll(result, 208.0, 1, 1, 1, tol, pt_error, *Dep::MSSM_spectrum, Dep::Z_decay_rates->width_in_GeV, true);
    }
    void LEP208_SLHA1_convention_xsec_selserbar(triplet<double>& result)
    {
      using namespace Pipes::LEP208_SLHA1_convention_xsec_selserbar;
      const static double tol = runOptions->getValueOrDef<double>(1e-2, "gauge_mixing_tolerance");
      const static bool pt_error = runOptions->getValueOrDef<bool>(true, "gauge_mixing_tolerance_invalidates_point_only");
      get_sigma_ee_ll(result, 208.0, 1, 1, 2, tol, pt_error, *Dep::MSSM_spectrum, Dep::Z_decay_rates->width_in_GeV, true);
    }
    void LEP208_SLHA1_convention_xsec_serserbar(triplet<double>& result)
    {
      using namespace Pipes::LEP208_SLHA1_convention_xsec_serserbar;
      const static double tol = runOptions->getValueOrDef<double>(1e-2, "gauge_mixing_tolerance");
      const static bool pt_error = runOptions->getValueOrDef<bool>(true, "gauge_mixing_tolerance_invalidates_point_only");
      get_sigma_ee_ll(result, 208.0, 1, 2, 2, tol, pt_error, *Dep::MSSM_spectrum, Dep::Z_decay_rates->width_in_GeV, true);
    }
    void LEP208_SLHA1_convention_xsec_serselbar(triplet<double>& result)
    {
      result = *Pipes::LEP208_SLHA1_convention_xsec_serselbar::Dep::LEP208_xsec_selserbar;
    }
    void LEP208_SLHA1_convention_xsec_se1se1bar(triplet<double>& result)
    {
      using namespace Pipes::LEP208_SLHA1_convention_xsec_se1se1bar;
      const static double tol = runOptions->getValueOrDef<double>(1e-2, "family_mixing_tolerance");
      const static bool pt_error = runOptions->getValueOrDef<bool>(true, "family_mixing_tolerance_invalidates_point_only");
      get_sigma_ee_ll(result, 208.0, 1, 1, 1, tol, pt_error, *Dep::MSSM_spectrum, Dep::Z_decay_rates->width_in_GeV, false);
    }
    void LEP208_SLHA1_convention_xsec_se1se2bar(triplet<double>& result)
    {
      using namespace Pipes::LEP208_SLHA1_convention_xsec_se1se2bar;
      const static double tol = runOptions->getValueOrDef<double>(1e-2, "family_mixing_tolerance");
      const static bool pt_error = runOptions->getValueOrDef<bool>(true, "family_mixing_tolerance_invalidates_point_only");
      get_sigma_ee_ll(result, 208.0, 1, 1, 2, tol, pt_error, *Dep::MSSM_spectrum, Dep::Z_decay_rates->width_in_GeV, false);
    }
    void LEP208_SLHA1_convention_xsec_se2se2bar(triplet<double>& result)
    {
      using namespace Pipes::LEP208_SLHA1_convention_xsec_se2se2bar;
      const static double tol = runOptions->getValueOrDef<double>(1e-2, "family_mixing_tolerance");
      const static bool pt_error = runOptions->getValueOrDef<bool>(true, "family_mixing_tolerance_invalidates_point_only");
      get_sigma_ee_ll(result, 208.0, 1, 2, 2, tol, pt_error, *Dep::MSSM_spectrum, Dep::Z_decay_rates->width_in_GeV, false);
    }
    void LEP208_SLHA1_convention_xsec_se2se1bar(triplet<double>& result)
    {
      result = *Pipes::LEP208_SLHA1_convention_xsec_se2se1bar::Dep::LEP208_xsec_se1se2bar;
    }
    /// @}

    /// ee --> smuon pair production cross-sections at 208 GeV
    /// @{
    void LEP208_SLHA1_convention_xsec_smulsmulbar(triplet<double>& result)
    {
      using namespace Pipes::LEP208_SLHA1_convention_xsec_smulsmulbar;
      const static double tol = runOptions->getValueOrDef<double>(1e-2, "family_mixing_tolerance");
      const static bool pt_error = runOptions->getValueOrDef<bool>(true, "gauge_mixing_tolerance_invalidates_point_only");

      get_sigma_ee_ll(result, 208.0, 2, 1, 1, tol, pt_error, *Dep::MSSM_spectrum, Dep::Z_decay_rates->width_in_GeV, true);
    }
    void LEP208_SLHA1_convention_xsec_smulsmurbar(triplet<double>& result)
    {
      using namespace Pipes::LEP208_SLHA1_convention_xsec_smulsmurbar;
      const static double tol = runOptions->getValueOrDef<double>(1e-2, "family_mixing_tolerance");
      const static bool pt_error = runOptions->getValueOrDef<bool>(true, "gauge_mixing_tolerance_invalidates_point_only");

      get_sigma_ee_ll(result, 208.0, 2, 1, 2, tol, pt_error, *Dep::MSSM_spectrum, Dep::Z_decay_rates->width_in_GeV, true);
    }
    void LEP208_SLHA1_convention_xsec_smursmurbar(triplet<double>& result)
    {
      using namespace Pipes::LEP208_SLHA1_convention_xsec_smursmurbar;
      const static double tol = runOptions->getValueOrDef<double>(1e-2, "family_mixing_tolerance");
      const static bool pt_error = runOptions->getValueOrDef<bool>(true, "gauge_mixing_tolerance_invalidates_point_only");

      get_sigma_ee_ll(result, 208.0, 2, 2, 2, tol, pt_error, *Dep::MSSM_spectrum, Dep::Z_decay_rates->width_in_GeV, true);
    }
    void LEP208_SLHA1_convention_xsec_smursmulbar(triplet<double>& result)
    {
      result = *Pipes::LEP208_SLHA1_convention_xsec_smursmulbar::Dep::LEP208_xsec_smulsmurbar;
    }
    void LEP208_SLHA1_convention_xsec_smu1smu1bar(triplet<double>& result)
    {
      using namespace Pipes::LEP208_SLHA1_convention_xsec_smu1smu1bar;
      const static double tol = runOptions->getValueOrDef<double>(1e-2, "family_mixing_tolerance");
      const static bool pt_error = runOptions->getValueOrDef<bool>(true, "family_mixing_tolerance_invalidates_point_only");

      get_sigma_ee_ll(result, 208.0, 2, 1, 1, tol, pt_error, *Dep::MSSM_spectrum, Dep::Z_decay_rates->width_in_GeV, false);
    }
    void LEP208_SLHA1_convention_xsec_smu1smu2bar(triplet<double>& result)
    {
      using namespace Pipes::LEP208_SLHA1_convention_xsec_smu1smu2bar;
      const static double tol = runOptions->getValueOrDef<double>(1e-2, "family_mixing_tolerance");
      const static bool pt_error = runOptions->getValueOrDef<bool>(true, "family_mixing_tolerance_invalidates_point_only");

      get_sigma_ee_ll(result, 208.0, 2, 1, 2, tol, pt_error, *Dep::MSSM_spectrum, Dep::Z_decay_rates->width_in_GeV, false);
    }
    void LEP208_SLHA1_convention_xsec_smu2smu2bar(triplet<double>& result)
    {
      using namespace Pipes::LEP208_SLHA1_convention_xsec_smu2smu2bar;
      const static double tol = runOptions->getValueOrDef<double>(1e-2, "family_mixing_tolerance");
      const static bool pt_error = runOptions->getValueOrDef<bool>(true, "family_mixing_tolerance_invalidates_point_only");

      get_sigma_ee_ll(result, 208.0, 2, 2, 2, tol, pt_error, *Dep::MSSM_spectrum, Dep::Z_decay_rates->width_in_GeV, false);
    }
    void LEP208_SLHA1_convention_xsec_smu2smu1bar(triplet<double>& result)
    {
      result = *Pipes::LEP208_SLHA1_convention_xsec_smu2smu1bar::Dep::LEP208_xsec_smu1smu2bar;
    }
    /// @}

    /// ee --> stau pair production cross-sections at 208 GeV
    /// @{
    void LEP208_SLHA1_convention_xsec_staulstaulbar(triplet<double>& result)
    {
      using namespace Pipes::LEP208_SLHA1_convention_xsec_staulstaulbar;
      const static double tol = runOptions->getValueOrDef<double>(1e-2, "family_mixing_tolerance");
      const static bool pt_error = runOptions->getValueOrDef<bool>(true, "gauge_mixing_tolerance_invalidates_point_only");

      get_sigma_ee_ll(result, 208.0, 3, 1, 1, tol, pt_error, *Dep::MSSM_spectrum, Dep::Z_decay_rates->width_in_GeV, true);
    }
    void LEP208_SLHA1_convention_xsec_staulstaurbar(triplet<double>& result)
    {
      using namespace Pipes::LEP208_SLHA1_convention_xsec_staulstaurbar;
      const static double tol = runOptions->getValueOrDef<double>(1e-2, "family_mixing_tolerance");
      const static bool pt_error = runOptions->getValueOrDef<bool>(true, "gauge_mixing_tolerance_invalidates_point_only");

      get_sigma_ee_ll(result, 208.0, 3, 1, 2, tol, pt_error, *Dep::MSSM_spectrum, Dep::Z_decay_rates->width_in_GeV, true);
    }
    void LEP208_SLHA1_convention_xsec_staurstaurbar(triplet<double>& result)
    {
      using namespace Pipes::LEP208_SLHA1_convention_xsec_staurstaurbar;
      const static double tol = runOptions->getValueOrDef<double>(1e-2, "family_mixing_tolerance");
      const static bool pt_error = runOptions->getValueOrDef<bool>(true, "gauge_mixing_tolerance_invalidates_point_only");

      get_sigma_ee_ll(result, 208.0, 3, 2, 2, tol, pt_error, *Dep::MSSM_spectrum, Dep::Z_decay_rates->width_in_GeV, true);
    }
    void LEP208_SLHA1_convention_xsec_staurstaulbar(triplet<double>& result)
    {
      result = *Pipes::LEP208_SLHA1_convention_xsec_staurstaulbar::Dep::LEP208_xsec_staulstaurbar;
    }
    void LEP208_SLHA1_convention_xsec_stau1stau1bar(triplet<double>& result)
    {
      using namespace Pipes::LEP208_SLHA1_convention_xsec_stau1stau1bar;
      const static double tol = runOptions->getValueOrDef<double>(1e-2, "family_mixing_tolerance");
      const static bool pt_error = runOptions->getValueOrDef<bool>(true, "family_mixing_tolerance_invalidates_point_only");

      get_sigma_ee_ll(result, 208.0, 3, 1, 1, tol, pt_error, *Dep::MSSM_spectrum, Dep::Z_decay_rates->width_in_GeV, false);
    }
    void LEP208_SLHA1_convention_xsec_stau1stau2bar(triplet<double>& result)
    {
      using namespace Pipes::LEP208_SLHA1_convention_xsec_stau1stau2bar;
      const static double tol = runOptions->getValueOrDef<double>(1e-2, "family_mixing_tolerance");
      const static bool pt_error = runOptions->getValueOrDef<bool>(true, "family_mixing_tolerance_invalidates_point_only");

      get_sigma_ee_ll(result, 208.0, 3, 1, 2, tol, pt_error, *Dep::MSSM_spectrum, Dep::Z_decay_rates->width_in_GeV, false);
    }
    void LEP208_SLHA1_convention_xsec_stau2stau2bar(triplet<double>& result)
    {
      using namespace Pipes::LEP208_SLHA1_convention_xsec_stau2stau2bar;
      const static double tol = runOptions->getValueOrDef<double>(1e-2, "family_mixing_tolerance");
      const static bool pt_error = runOptions->getValueOrDef<bool>(true, "family_mixing_tolerance_invalidates_point_only");

      get_sigma_ee_ll(result, 208.0, 3, 2, 2, tol, pt_error, *Dep::MSSM_spectrum, Dep::Z_decay_rates->width_in_GeV, false);
    }
    void LEP208_SLHA1_convention_xsec_stau2stau1bar(triplet<double>& result)
    {
      result = *Pipes::LEP208_SLHA1_convention_xsec_stau2stau1bar::Dep::LEP208_xsec_stau1stau2bar;
    }
    /// @}


    /// ee --> neutralino pair production cross-sections at 208 GeV
    /// @{
    void LEP208_SLHA1_convention_xsec_chi00_11(triplet<double>& result)
    {
      using namespace Pipes::LEP208_SLHA1_convention_xsec_chi00_11;
      const static double tol = runOptions->getValueOrDef<double>(1e-2, "family_mixing_tolerance");
      const static bool pt_error = runOptions->getValueOrDef<bool>(true, "off_diagonal_tolerance_invalidates_point_only");

      get_sigma_ee_chi00(result, 208.0, 1, 1, tol, pt_error, *Dep::MSSM_spectrum, Dep::Z_decay_rates->width_in_GeV);
    }
    void LEP208_SLHA1_convention_xsec_chi00_12(triplet<double>& result)
    {
      using namespace Pipes::LEP208_SLHA1_convention_xsec_chi00_12;
      const static double tol = runOptions->getValueOrDef<double>(1e-2, "family_mixing_tolerance");
      const static bool pt_error = runOptions->getValueOrDef<bool>(true, "off_diagonal_tolerance_invalidates_point_only");

      get_sigma_ee_chi00(result, 208.0, 1, 2, tol, pt_error, *Dep::MSSM_spectrum, Dep::Z_decay_rates->width_in_GeV);
    }
    void LEP208_SLHA1_convention_xsec_chi00_13(triplet<double>& result)
    {
      using namespace Pipes::LEP208_SLHA1_convention_xsec_chi00_13;
      const static double tol = runOptions->getValueOrDef<double>(1e-2, "family_mixing_tolerance");
      const static bool pt_error = runOptions->getValueOrDef<bool>(true, "off_diagonal_tolerance_invalidates_point_only");

      get_sigma_ee_chi00(result, 208.0, 1, 3, tol, pt_error, *Dep::MSSM_spectrum, Dep::Z_decay_rates->width_in_GeV);
    }
    void LEP208_SLHA1_convention_xsec_chi00_14(triplet<double>& result)
    {
      using namespace Pipes::LEP208_SLHA1_convention_xsec_chi00_14;
      const static double tol = runOptions->getValueOrDef<double>(1e-2, "family_mixing_tolerance");
      const static bool pt_error = runOptions->getValueOrDef<bool>(true, "off_diagonal_tolerance_invalidates_point_only");

      get_sigma_ee_chi00(result, 208.0, 1, 4, tol, pt_error, *Dep::MSSM_spectrum, Dep::Z_decay_rates->width_in_GeV);
    }
    void LEP208_SLHA1_convention_xsec_chi00_22(triplet<double>& result)
    {
      using namespace Pipes::LEP208_SLHA1_convention_xsec_chi00_22;
      const static double tol = runOptions->getValueOrDef<double>(1e-2, "family_mixing_tolerance");
      const static bool pt_error = runOptions->getValueOrDef<bool>(true, "off_diagonal_tolerance_invalidates_point_only");

      get_sigma_ee_chi00(result, 208.0, 2, 2, tol, pt_error, *Dep::MSSM_spectrum, Dep::Z_decay_rates->width_in_GeV);
    }
    void LEP208_SLHA1_convention_xsec_chi00_23(triplet<double>& result)
    {
      using namespace Pipes::LEP208_SLHA1_convention_xsec_chi00_23;
      const static double tol = runOptions->getValueOrDef<double>(1e-2, "family_mixing_tolerance");
      const static bool pt_error = runOptions->getValueOrDef<bool>(true, "off_diagonal_tolerance_invalidates_point_only");

      get_sigma_ee_chi00(result, 208.0, 2, 3, tol, pt_error, *Dep::MSSM_spectrum, Dep::Z_decay_rates->width_in_GeV);
    }
    void LEP208_SLHA1_convention_xsec_chi00_24(triplet<double>& result)
    {
      using namespace Pipes::LEP208_SLHA1_convention_xsec_chi00_24;
      const static double tol = runOptions->getValueOrDef<double>(1e-2, "family_mixing_tolerance");
      const static bool pt_error = runOptions->getValueOrDef<bool>(true, "off_diagonal_tolerance_invalidates_point_only");

      get_sigma_ee_chi00(result, 208.0, 2, 4, tol, pt_error, *Dep::MSSM_spectrum, Dep::Z_decay_rates->width_in_GeV);
    }
    void LEP208_SLHA1_convention_xsec_chi00_33(triplet<double>& result)
    {
      using namespace Pipes::LEP208_SLHA1_convention_xsec_chi00_33;
      const static double tol = runOptions->getValueOrDef<double>(1e-2, "family_mixing_tolerance");
      const static bool pt_error = runOptions->getValueOrDef<bool>(true, "off_diagonal_tolerance_invalidates_point_only");

      get_sigma_ee_chi00(result, 208.0, 3, 3, tol, pt_error, *Dep::MSSM_spectrum, Dep::Z_decay_rates->width_in_GeV);
    }
    void LEP208_SLHA1_convention_xsec_chi00_34(triplet<double>& result)
    {
      using namespace Pipes::LEP208_SLHA1_convention_xsec_chi00_34;
      const static double tol = runOptions->getValueOrDef<double>(1e-2, "family_mixing_tolerance");
      const static bool pt_error = runOptions->getValueOrDef<bool>(true, "off_diagonal_tolerance_invalidates_point_only");

      get_sigma_ee_chi00(result, 208.0, 3, 4, tol, pt_error, *Dep::MSSM_spectrum, Dep::Z_decay_rates->width_in_GeV);
    }
    void LEP208_SLHA1_convention_xsec_chi00_44(triplet<double>& result)
    {
      using namespace Pipes::LEP208_SLHA1_convention_xsec_chi00_44;
      const static double tol = runOptions->getValueOrDef<double>(1e-2, "family_mixing_tolerance");
      const static bool pt_error = runOptions->getValueOrDef<bool>(true, "off_diagonal_tolerance_invalidates_point_only");

      get_sigma_ee_chi00(result, 208.0, 4, 4, tol, pt_error, *Dep::MSSM_spectrum, Dep::Z_decay_rates->width_in_GeV);
    }
    /// @}


    /// ee --> chargino pair production cross-sections at 208 GeV
    /// @{
    void LEP208_SLHA1_convention_xsec_chipm_11(triplet<double>& result)
    {
      using namespace Pipes::LEP208_SLHA1_convention_xsec_chipm_11;
      const static double tol = runOptions->getValueOrDef<double>(1e-2, "family_mixing_tolerance");
      const static bool pt_error = runOptions->getValueOrDef<bool>(true, "off_diagonal_tolerance_invalidates_point_only");

      get_sigma_ee_chipm(result, 208.0, 1, 1, tol, pt_error, *Dep::MSSM_spectrum, Dep::Z_decay_rates->width_in_GeV);
    }
    void LEP208_SLHA1_convention_xsec_chipm_12(triplet<double>& result)
    {
      using namespace Pipes::LEP208_SLHA1_convention_xsec_chipm_12;
      const static double tol = runOptions->getValueOrDef<double>(1e-2, "family_mixing_tolerance");
      const static bool pt_error = runOptions->getValueOrDef<bool>(true, "off_diagonal_tolerance_invalidates_point_only");

      get_sigma_ee_chipm(result, 208.0, 1, 2, tol, pt_error, *Dep::MSSM_spectrum, Dep::Z_decay_rates->width_in_GeV);
    }
    void LEP208_SLHA1_convention_xsec_chipm_22(triplet<double>& result)
    {
      using namespace Pipes::LEP208_SLHA1_convention_xsec_chipm_22;
      const static double tol = runOptions->getValueOrDef<double>(1e-2, "family_mixing_tolerance");
      const static bool pt_error = runOptions->getValueOrDef<bool>(true, "off_diagonal_tolerance_invalidates_point_only");

      get_sigma_ee_chipm(result, 208.0, 2, 2, tol, pt_error, *Dep::MSSM_spectrum, Dep::Z_decay_rates->width_in_GeV);
    }
    void LEP208_SLHA1_convention_xsec_chipm_21(triplet<double>& result)
    {
      result = *Pipes::LEP208_SLHA1_convention_xsec_chipm_21::Dep::LEP208_xsec_chipm_12;
    }
    /// @}


    /// ee --> selectron pair production cross-sections at 205 GeV
    /// @{
    void LEP205_SLHA1_convention_xsec_selselbar(triplet<double>& result)
    {
      using namespace Pipes::LEP205_SLHA1_convention_xsec_selselbar;
      const static double tol = runOptions->getValueOrDef<double>(1e-2, "family_mixing_tolerance");
      const static bool pt_error = runOptions->getValueOrDef<bool>(true, "gauge_mixing_tolerance_invalidates_point_only");

      get_sigma_ee_ll(result, 205.0, 1, 1, 1, tol, pt_error, *Dep::MSSM_spectrum, Dep::Z_decay_rates->width_in_GeV, true);
    }
    void LEP205_SLHA1_convention_xsec_selserbar(triplet<double>& result)
    {
      using namespace Pipes::LEP205_SLHA1_convention_xsec_selserbar;
      const static double tol = runOptions->getValueOrDef<double>(1e-2, "family_mixing_tolerance");
      const static bool pt_error = runOptions->getValueOrDef<bool>(true, "gauge_mixing_tolerance_invalidates_point_only");

      get_sigma_ee_ll(result, 205.0, 1, 1, 2, tol, pt_error, *Dep::MSSM_spectrum, Dep::Z_decay_rates->width_in_GeV, true);
    }
    void LEP205_SLHA1_convention_xsec_serserbar(triplet<double>& result)
    {
      using namespace Pipes::LEP205_SLHA1_convention_xsec_serserbar;
      const static double tol = runOptions->getValueOrDef<double>(1e-2, "family_mixing_tolerance");
      const static bool pt_error = runOptions->getValueOrDef<bool>(true, "gauge_mixing_tolerance_invalidates_point_only");

      get_sigma_ee_ll(result, 205.0, 1, 2, 2, tol, pt_error, *Dep::MSSM_spectrum, Dep::Z_decay_rates->width_in_GeV, true);
    }
    void LEP205_SLHA1_convention_xsec_serselbar(triplet<double>& result)
    {
      result = *Pipes::LEP205_SLHA1_convention_xsec_serselbar::Dep::LEP205_xsec_selserbar;
    }
    void LEP205_SLHA1_convention_xsec_se1se1bar(triplet<double>& result)
    {
      using namespace Pipes::LEP205_SLHA1_convention_xsec_se1se1bar;
      const static double tol = runOptions->getValueOrDef<double>(1e-2, "family_mixing_tolerance");
      const static bool pt_error = runOptions->getValueOrDef<bool>(true, "family_mixing_tolerance_invalidates_point_only");

      get_sigma_ee_ll(result, 205.0, 1, 1, 1, tol, pt_error, *Dep::MSSM_spectrum, Dep::Z_decay_rates->width_in_GeV, false);
    }
    void LEP205_SLHA1_convention_xsec_se1se2bar(triplet<double>& result)
    {
      using namespace Pipes::LEP205_SLHA1_convention_xsec_se1se2bar;
      const static double tol = runOptions->getValueOrDef<double>(1e-2, "family_mixing_tolerance");
      const static bool pt_error = runOptions->getValueOrDef<bool>(true, "family_mixing_tolerance_invalidates_point_only");

      get_sigma_ee_ll(result, 205.0, 1, 1, 2, tol, pt_error, *Dep::MSSM_spectrum, Dep::Z_decay_rates->width_in_GeV, false);
    }
    void LEP205_SLHA1_convention_xsec_se2se2bar(triplet<double>& result)
    {
      using namespace Pipes::LEP205_SLHA1_convention_xsec_se2se2bar;
      const static double tol = runOptions->getValueOrDef<double>(1e-2, "family_mixing_tolerance");
      const static bool pt_error = runOptions->getValueOrDef<bool>(true, "family_mixing_tolerance_invalidates_point_only");

      get_sigma_ee_ll(result, 205.0, 1, 2, 2, tol, pt_error, *Dep::MSSM_spectrum, Dep::Z_decay_rates->width_in_GeV, false);
    }
    void LEP205_SLHA1_convention_xsec_se2se1bar(triplet<double>& result)
    {
      result = *Pipes::LEP205_SLHA1_convention_xsec_se2se1bar::Dep::LEP205_xsec_se1se2bar;
    }
    /// @}

    /// ee --> smuon pair production cross-sections at 205 GeV
    /// @{
    void LEP205_SLHA1_convention_xsec_smulsmulbar(triplet<double>& result)
    {
      using namespace Pipes::LEP205_SLHA1_convention_xsec_smulsmulbar;
      const static double tol = runOptions->getValueOrDef<double>(1e-2, "family_mixing_tolerance");
      const static bool pt_error = runOptions->getValueOrDef<bool>(true, "gauge_mixing_tolerance_invalidates_point_only");

      get_sigma_ee_ll(result, 205.0, 2, 1, 1, tol, pt_error, *Dep::MSSM_spectrum, Dep::Z_decay_rates->width_in_GeV, true);
    }
    void LEP205_SLHA1_convention_xsec_smulsmurbar(triplet<double>& result)
    {
      using namespace Pipes::LEP205_SLHA1_convention_xsec_smulsmurbar;
      const static double tol = runOptions->getValueOrDef<double>(1e-2, "family_mixing_tolerance");
      const static bool pt_error = runOptions->getValueOrDef<bool>(true, "gauge_mixing_tolerance_invalidates_point_only");

      get_sigma_ee_ll(result, 205.0, 2, 1, 2, tol, pt_error, *Dep::MSSM_spectrum, Dep::Z_decay_rates->width_in_GeV, true);
    }
    void LEP205_SLHA1_convention_xsec_smursmurbar(triplet<double>& result)
    {
      using namespace Pipes::LEP205_SLHA1_convention_xsec_smursmurbar;
      const static double tol = runOptions->getValueOrDef<double>(1e-2, "family_mixing_tolerance");
      const static bool pt_error = runOptions->getValueOrDef<bool>(true, "gauge_mixing_tolerance_invalidates_point_only");

      get_sigma_ee_ll(result, 205.0, 2, 2, 2, tol, pt_error, *Dep::MSSM_spectrum, Dep::Z_decay_rates->width_in_GeV, true);
    }
    void LEP205_SLHA1_convention_xsec_smursmulbar(triplet<double>& result)
    {
      result = *Pipes::LEP205_SLHA1_convention_xsec_smursmulbar::Dep::LEP205_xsec_smulsmurbar;
    }
    void LEP205_SLHA1_convention_xsec_smu1smu1bar(triplet<double>& result)
    {
      using namespace Pipes::LEP205_SLHA1_convention_xsec_smu1smu1bar;
      const static double tol = runOptions->getValueOrDef<double>(1e-2, "family_mixing_tolerance");
      const static bool pt_error = runOptions->getValueOrDef<bool>(true, "family_mixing_tolerance_invalidates_point_only");

      get_sigma_ee_ll(result, 205.0, 2, 1, 1, tol, pt_error, *Dep::MSSM_spectrum, Dep::Z_decay_rates->width_in_GeV, false);
    }
    void LEP205_SLHA1_convention_xsec_smu1smu2bar(triplet<double>& result)
    {
      using namespace Pipes::LEP205_SLHA1_convention_xsec_smu1smu2bar;
      const static double tol = runOptions->getValueOrDef<double>(1e-2, "family_mixing_tolerance");
      const static bool pt_error = runOptions->getValueOrDef<bool>(true, "family_mixing_tolerance_invalidates_point_only");

      get_sigma_ee_ll(result, 205.0, 2, 1, 2, tol, pt_error, *Dep::MSSM_spectrum, Dep::Z_decay_rates->width_in_GeV, false);
    }
    void LEP205_SLHA1_convention_xsec_smu2smu2bar(triplet<double>& result)
    {
      using namespace Pipes::LEP205_SLHA1_convention_xsec_smu2smu2bar;
      const static double tol = runOptions->getValueOrDef<double>(1e-2, "family_mixing_tolerance");
      const static bool pt_error = runOptions->getValueOrDef<bool>(true, "family_mixing_tolerance_invalidates_point_only");

      get_sigma_ee_ll(result, 205.0, 2, 2, 2, tol, pt_error, *Dep::MSSM_spectrum, Dep::Z_decay_rates->width_in_GeV, false);
    }
    void LEP205_SLHA1_convention_xsec_smu2smu1bar(triplet<double>& result)
    {
      result = *Pipes::LEP205_SLHA1_convention_xsec_smu2smu1bar::Dep::LEP205_xsec_smu1smu2bar;
    }
    /// @}

    /// ee --> stau pair production cross-sections at 205 GeV
    /// @{
    void LEP205_SLHA1_convention_xsec_staulstaulbar(triplet<double>& result)
    {
      using namespace Pipes::LEP205_SLHA1_convention_xsec_staulstaulbar;
      const static double tol = runOptions->getValueOrDef<double>(1e-2, "family_mixing_tolerance");
      const static bool pt_error = runOptions->getValueOrDef<bool>(true, "gauge_mixing_tolerance_invalidates_point_only");

      get_sigma_ee_ll(result, 205.0, 3, 1, 1, tol, pt_error, *Dep::MSSM_spectrum, Dep::Z_decay_rates->width_in_GeV, true);
    }
    void LEP205_SLHA1_convention_xsec_staulstaurbar(triplet<double>& result)
    {
      using namespace Pipes::LEP205_SLHA1_convention_xsec_staulstaurbar;
      const static double tol = runOptions->getValueOrDef<double>(1e-2, "family_mixing_tolerance");
      const static bool pt_error = runOptions->getValueOrDef<bool>(true, "gauge_mixing_tolerance_invalidates_point_only");

      get_sigma_ee_ll(result, 205.0, 3, 1, 2, tol, pt_error, *Dep::MSSM_spectrum, Dep::Z_decay_rates->width_in_GeV, true);
    }
    void LEP205_SLHA1_convention_xsec_staurstaurbar(triplet<double>& result)
    {
      using namespace Pipes::LEP205_SLHA1_convention_xsec_staurstaurbar;
      const static double tol = runOptions->getValueOrDef<double>(1e-2, "family_mixing_tolerance");
      const static bool pt_error = runOptions->getValueOrDef<bool>(true, "gauge_mixing_tolerance_invalidates_point_only");

      get_sigma_ee_ll(result, 205.0, 3, 2, 2, tol, pt_error, *Dep::MSSM_spectrum, Dep::Z_decay_rates->width_in_GeV, true);
    }
    void LEP205_SLHA1_convention_xsec_staurstaulbar(triplet<double>& result)
    {
      result = *Pipes::LEP205_SLHA1_convention_xsec_staurstaulbar::Dep::LEP205_xsec_staulstaurbar;
    }
    void LEP205_SLHA1_convention_xsec_stau1stau1bar(triplet<double>& result)
    {
      using namespace Pipes::LEP205_SLHA1_convention_xsec_stau1stau1bar;
      const static double tol = runOptions->getValueOrDef<double>(1e-2, "family_mixing_tolerance");
      const static bool pt_error = runOptions->getValueOrDef<bool>(true, "family_mixing_tolerance_invalidates_point_only");

      get_sigma_ee_ll(result, 205.0, 3, 1, 1, tol, pt_error, *Dep::MSSM_spectrum, Dep::Z_decay_rates->width_in_GeV, false);
    }
    void LEP205_SLHA1_convention_xsec_stau1stau2bar(triplet<double>& result)
    {
      using namespace Pipes::LEP205_SLHA1_convention_xsec_stau1stau2bar;
      const static double tol = runOptions->getValueOrDef<double>(1e-2, "family_mixing_tolerance");
      const static bool pt_error = runOptions->getValueOrDef<bool>(true, "family_mixing_tolerance_invalidates_point_only");

      get_sigma_ee_ll(result, 205.0, 3, 1, 2, tol, pt_error, *Dep::MSSM_spectrum, Dep::Z_decay_rates->width_in_GeV, false);
    }
    void LEP205_SLHA1_convention_xsec_stau2stau2bar(triplet<double>& result)
    {
      using namespace Pipes::LEP205_SLHA1_convention_xsec_stau2stau2bar;
      const static double tol = runOptions->getValueOrDef<double>(1e-2, "family_mixing_tolerance");
      const static bool pt_error = runOptions->getValueOrDef<bool>(true, "family_mixing_tolerance_invalidates_point_only");

      get_sigma_ee_ll(result, 205.0, 3, 2, 2, tol, pt_error, *Dep::MSSM_spectrum, Dep::Z_decay_rates->width_in_GeV, false);
    }
    void LEP205_SLHA1_convention_xsec_stau2stau1bar(triplet<double>& result)
    {
      result = *Pipes::LEP205_SLHA1_convention_xsec_stau2stau1bar::Dep::LEP205_xsec_stau1stau2bar;
    }
    /// @}


    /// ee --> neutralino pair production cross-sections at 205 GeV
    /// @{
    void LEP205_SLHA1_convention_xsec_chi00_11(triplet<double>& result)
    {
      using namespace Pipes::LEP205_SLHA1_convention_xsec_chi00_11;
      const static double tol = runOptions->getValueOrDef<double>(1e-2, "family_mixing_tolerance");
      const static bool pt_error = runOptions->getValueOrDef<bool>(true, "off_diagonal_tolerance_invalidates_point_only");

      get_sigma_ee_chi00(result, 205.0, 1, 1, tol, pt_error, *Dep::MSSM_spectrum, Dep::Z_decay_rates->width_in_GeV);
    }
    void LEP205_SLHA1_convention_xsec_chi00_12(triplet<double>& result)
    {
      using namespace Pipes::LEP205_SLHA1_convention_xsec_chi00_12;
      const static double tol = runOptions->getValueOrDef<double>(1e-2, "family_mixing_tolerance");
      const static bool pt_error = runOptions->getValueOrDef<bool>(true, "off_diagonal_tolerance_invalidates_point_only");

      get_sigma_ee_chi00(result, 205.0, 1, 2, tol, pt_error, *Dep::MSSM_spectrum, Dep::Z_decay_rates->width_in_GeV);
    }
    void LEP205_SLHA1_convention_xsec_chi00_13(triplet<double>& result)
    {
      using namespace Pipes::LEP205_SLHA1_convention_xsec_chi00_13;
      const static double tol = runOptions->getValueOrDef<double>(1e-2, "family_mixing_tolerance");
      const static bool pt_error = runOptions->getValueOrDef<bool>(true, "off_diagonal_tolerance_invalidates_point_only");

      get_sigma_ee_chi00(result, 205.0, 1, 3, tol, pt_error, *Dep::MSSM_spectrum, Dep::Z_decay_rates->width_in_GeV);
    }
    void LEP205_SLHA1_convention_xsec_chi00_14(triplet<double>& result)
    {
      using namespace Pipes::LEP205_SLHA1_convention_xsec_chi00_14;
      const static double tol = runOptions->getValueOrDef<double>(1e-2, "family_mixing_tolerance");
      const static bool pt_error = runOptions->getValueOrDef<bool>(true, "off_diagonal_tolerance_invalidates_point_only");

      get_sigma_ee_chi00(result, 205.0, 1, 4, tol, pt_error, *Dep::MSSM_spectrum, Dep::Z_decay_rates->width_in_GeV);
    }
    void LEP205_SLHA1_convention_xsec_chi00_22(triplet<double>& result)
    {
      using namespace Pipes::LEP205_SLHA1_convention_xsec_chi00_22;
      const static double tol = runOptions->getValueOrDef<double>(1e-2, "family_mixing_tolerance");
      const static bool pt_error = runOptions->getValueOrDef<bool>(true, "off_diagonal_tolerance_invalidates_point_only");

      get_sigma_ee_chi00(result, 205.0, 2, 2, tol, pt_error, *Dep::MSSM_spectrum, Dep::Z_decay_rates->width_in_GeV);
    }
    void LEP205_SLHA1_convention_xsec_chi00_23(triplet<double>& result)
    {
      using namespace Pipes::LEP205_SLHA1_convention_xsec_chi00_23;
      const static double tol = runOptions->getValueOrDef<double>(1e-2, "family_mixing_tolerance");
      const static bool pt_error = runOptions->getValueOrDef<bool>(true, "off_diagonal_tolerance_invalidates_point_only");

      get_sigma_ee_chi00(result, 205.0, 2, 3, tol, pt_error, *Dep::MSSM_spectrum, Dep::Z_decay_rates->width_in_GeV);
    }
    void LEP205_SLHA1_convention_xsec_chi00_24(triplet<double>& result)
    {
      using namespace Pipes::LEP205_SLHA1_convention_xsec_chi00_24;
      const static double tol = runOptions->getValueOrDef<double>(1e-2, "family_mixing_tolerance");
      const static bool pt_error = runOptions->getValueOrDef<bool>(true, "off_diagonal_tolerance_invalidates_point_only");

      get_sigma_ee_chi00(result, 205.0, 2, 4, tol, pt_error, *Dep::MSSM_spectrum, Dep::Z_decay_rates->width_in_GeV);
    }
    void LEP205_SLHA1_convention_xsec_chi00_33(triplet<double>& result)
    {
      using namespace Pipes::LEP205_SLHA1_convention_xsec_chi00_33;
      const static double tol = runOptions->getValueOrDef<double>(1e-2, "family_mixing_tolerance");
      const static bool pt_error = runOptions->getValueOrDef<bool>(true, "off_diagonal_tolerance_invalidates_point_only");

      get_sigma_ee_chi00(result, 205.0, 3, 3, tol, pt_error, *Dep::MSSM_spectrum, Dep::Z_decay_rates->width_in_GeV);
    }
    void LEP205_SLHA1_convention_xsec_chi00_34(triplet<double>& result)
    {
      using namespace Pipes::LEP205_SLHA1_convention_xsec_chi00_34;
      const static double tol = runOptions->getValueOrDef<double>(1e-2, "family_mixing_tolerance");
      const static bool pt_error = runOptions->getValueOrDef<bool>(true, "off_diagonal_tolerance_invalidates_point_only");

      get_sigma_ee_chi00(result, 205.0, 3, 4, tol, pt_error, *Dep::MSSM_spectrum, Dep::Z_decay_rates->width_in_GeV);
    }
    void LEP205_SLHA1_convention_xsec_chi00_44(triplet<double>& result)
    {
      using namespace Pipes::LEP205_SLHA1_convention_xsec_chi00_44;
      const static double tol = runOptions->getValueOrDef<double>(1e-2, "family_mixing_tolerance");
      const static bool pt_error = runOptions->getValueOrDef<bool>(true, "off_diagonal_tolerance_invalidates_point_only");

      get_sigma_ee_chi00(result, 205.0, 4, 4, tol, pt_error, *Dep::MSSM_spectrum, Dep::Z_decay_rates->width_in_GeV);
    }
    /// @}


    /// ee --> chargino pair production cross-sections at 205 GeV
    /// @{
    void LEP205_SLHA1_convention_xsec_chipm_11(triplet<double>& result)
    {
      using namespace Pipes::LEP205_SLHA1_convention_xsec_chipm_11;
      const static double tol = runOptions->getValueOrDef<double>(1e-2, "family_mixing_tolerance");
      const static bool pt_error = runOptions->getValueOrDef<bool>(true, "off_diagonal_tolerance_invalidates_point_only");

      get_sigma_ee_chipm(result, 205.0, 1, 1, tol, pt_error, *Dep::MSSM_spectrum, Dep::Z_decay_rates->width_in_GeV);
    }
    void LEP205_SLHA1_convention_xsec_chipm_12(triplet<double>& result)
    {
      using namespace Pipes::LEP205_SLHA1_convention_xsec_chipm_12;
      const static double tol = runOptions->getValueOrDef<double>(1e-2, "family_mixing_tolerance");
      const static bool pt_error = runOptions->getValueOrDef<bool>(true, "off_diagonal_tolerance_invalidates_point_only");

      get_sigma_ee_chipm(result, 205.0, 1, 2, tol, pt_error, *Dep::MSSM_spectrum, Dep::Z_decay_rates->width_in_GeV);
    }
    void LEP205_SLHA1_convention_xsec_chipm_22(triplet<double>& result)
    {
      using namespace Pipes::LEP205_SLHA1_convention_xsec_chipm_22;
      const static double tol = runOptions->getValueOrDef<double>(1e-2, "family_mixing_tolerance");
      const static bool pt_error = runOptions->getValueOrDef<bool>(true, "off_diagonal_tolerance_invalidates_point_only");

      get_sigma_ee_chipm(result, 205.0, 2, 2, tol, pt_error, *Dep::MSSM_spectrum, Dep::Z_decay_rates->width_in_GeV);
    }
    void LEP205_SLHA1_convention_xsec_chipm_21(triplet<double>& result)
    {
      result = *Pipes::LEP205_SLHA1_convention_xsec_chipm_21::Dep::LEP205_xsec_chipm_12;
    }

    /// ee --> selectron pair production cross-sections at 188.6 GeV
    /// @{
    void LEP188_SLHA1_convention_xsec_selselbar(triplet<double>& result)
    {
      using namespace Pipes::LEP188_SLHA1_convention_xsec_selselbar;
      const static double tol = runOptions->getValueOrDef<double>(1e-2, "family_mixing_tolerance");
      const static bool pt_error = runOptions->getValueOrDef<bool>(true, "gauge_mixing_tolerance_invalidates_point_only");

      get_sigma_ee_ll(result, 188.6, 1, 1, 1, tol, pt_error, *Dep::MSSM_spectrum, Dep::Z_decay_rates->width_in_GeV, true);
    }
    void LEP188_SLHA1_convention_xsec_selserbar(triplet<double>& result)
    {
      using namespace Pipes::LEP188_SLHA1_convention_xsec_selserbar;
      const static double tol = runOptions->getValueOrDef<double>(1e-2, "family_mixing_tolerance");
      const static bool pt_error = runOptions->getValueOrDef<bool>(true, "gauge_mixing_tolerance_invalidates_point_only");

      get_sigma_ee_ll(result, 188.6, 1, 1, 2, tol, pt_error, *Dep::MSSM_spectrum, Dep::Z_decay_rates->width_in_GeV, true);
    }
    void LEP188_SLHA1_convention_xsec_serserbar(triplet<double>& result)
    {
      using namespace Pipes::LEP188_SLHA1_convention_xsec_serserbar;
      const static double tol = runOptions->getValueOrDef<double>(1e-2, "family_mixing_tolerance");
      const static bool pt_error = runOptions->getValueOrDef<bool>(true, "gauge_mixing_tolerance_invalidates_point_only");

      get_sigma_ee_ll(result, 188.6, 1, 2, 2, tol, pt_error, *Dep::MSSM_spectrum, Dep::Z_decay_rates->width_in_GeV, true);
    }
    void LEP188_SLHA1_convention_xsec_serselbar(triplet<double>& result)
    {
      result = *Pipes::LEP188_SLHA1_convention_xsec_serselbar::Dep::LEP188_xsec_selserbar;
    }
    void LEP188_SLHA1_convention_xsec_se1se1bar(triplet<double>& result)
    {
      using namespace Pipes::LEP188_SLHA1_convention_xsec_se1se1bar;
      const static double tol = runOptions->getValueOrDef<double>(1e-2, "family_mixing_tolerance");
      const static bool pt_error = runOptions->getValueOrDef<bool>(true, "family_mixing_tolerance_invalidates_point_only");

      get_sigma_ee_ll(result, 188.6, 1, 1, 1, tol, pt_error, *Dep::MSSM_spectrum, Dep::Z_decay_rates->width_in_GeV, false);
    }
    void LEP188_SLHA1_convention_xsec_se1se2bar(triplet<double>& result)
    {
      using namespace Pipes::LEP188_SLHA1_convention_xsec_se1se2bar;
      const static double tol = runOptions->getValueOrDef<double>(1e-2, "family_mixing_tolerance");
      const static bool pt_error = runOptions->getValueOrDef<bool>(true, "family_mixing_tolerance_invalidates_point_only");

      get_sigma_ee_ll(result, 188.6, 1, 1, 2, tol, pt_error, *Dep::MSSM_spectrum, Dep::Z_decay_rates->width_in_GeV, false);
    }
    void LEP188_SLHA1_convention_xsec_se2se2bar(triplet<double>& result)
    {
      using namespace Pipes::LEP188_SLHA1_convention_xsec_se2se2bar;
      const static double tol = runOptions->getValueOrDef<double>(1e-2, "family_mixing_tolerance");
      const static bool pt_error = runOptions->getValueOrDef<bool>(true, "family_mixing_tolerance_invalidates_point_only");

      get_sigma_ee_ll(result, 188.6, 1, 2, 2, tol, pt_error, *Dep::MSSM_spectrum, Dep::Z_decay_rates->width_in_GeV, false);
    }
    void LEP188_SLHA1_convention_xsec_se2se1bar(triplet<double>& result)
    {
      result = *Pipes::LEP188_SLHA1_convention_xsec_se2se1bar::Dep::LEP188_xsec_se1se2bar;
    }
    /// @}

    /// ee --> smuon pair production cross-sections at 188.6 GeV
    /// @{
    void LEP188_SLHA1_convention_xsec_smulsmulbar(triplet<double>& result)
    {
      using namespace Pipes::LEP188_SLHA1_convention_xsec_smulsmulbar;
      const static double tol = runOptions->getValueOrDef<double>(1e-2, "family_mixing_tolerance");
      const static bool pt_error = runOptions->getValueOrDef<bool>(true, "gauge_mixing_tolerance_invalidates_point_only");

      get_sigma_ee_ll(result, 188.6, 2, 1, 1, tol, pt_error, *Dep::MSSM_spectrum, Dep::Z_decay_rates->width_in_GeV, true);
    }
    void LEP188_SLHA1_convention_xsec_smulsmurbar(triplet<double>& result)
    {
      using namespace Pipes::LEP188_SLHA1_convention_xsec_smulsmurbar;
      const static double tol = runOptions->getValueOrDef<double>(1e-2, "family_mixing_tolerance");
      const static bool pt_error = runOptions->getValueOrDef<bool>(true, "gauge_mixing_tolerance_invalidates_point_only");

      get_sigma_ee_ll(result, 188.6, 2, 1, 2, tol, pt_error, *Dep::MSSM_spectrum, Dep::Z_decay_rates->width_in_GeV, true);
    }
    void LEP188_SLHA1_convention_xsec_smursmurbar(triplet<double>& result)
    {
      using namespace Pipes::LEP188_SLHA1_convention_xsec_smursmurbar;
      const static double tol = runOptions->getValueOrDef<double>(1e-2, "family_mixing_tolerance");
      const static bool pt_error = runOptions->getValueOrDef<bool>(true, "gauge_mixing_tolerance_invalidates_point_only");

      get_sigma_ee_ll(result, 188.6, 2, 2, 2, tol, pt_error, *Dep::MSSM_spectrum, Dep::Z_decay_rates->width_in_GeV, true);
    }
    void LEP188_SLHA1_convention_xsec_smursmulbar(triplet<double>& result)
    {
      result = *Pipes::LEP188_SLHA1_convention_xsec_smursmulbar::Dep::LEP188_xsec_smulsmurbar;
    }
    void LEP188_SLHA1_convention_xsec_smu1smu1bar(triplet<double>& result)
    {
      using namespace Pipes::LEP188_SLHA1_convention_xsec_smu1smu1bar;
      const static double tol = runOptions->getValueOrDef<double>(1e-2, "family_mixing_tolerance");
      const static bool pt_error = runOptions->getValueOrDef<bool>(true, "family_mixing_tolerance_invalidates_point_only");

      get_sigma_ee_ll(result, 188.6, 2, 1, 1, tol, pt_error, *Dep::MSSM_spectrum, Dep::Z_decay_rates->width_in_GeV, false);
    }
    void LEP188_SLHA1_convention_xsec_smu1smu2bar(triplet<double>& result)
    {
      using namespace Pipes::LEP188_SLHA1_convention_xsec_smu1smu2bar;
      const static double tol = runOptions->getValueOrDef<double>(1e-2, "family_mixing_tolerance");
      const static bool pt_error = runOptions->getValueOrDef<bool>(true, "family_mixing_tolerance_invalidates_point_only");

      get_sigma_ee_ll(result, 188.6, 2, 1, 2, tol, pt_error, *Dep::MSSM_spectrum, Dep::Z_decay_rates->width_in_GeV, false);
    }
    void LEP188_SLHA1_convention_xsec_smu2smu2bar(triplet<double>& result)
    {
      using namespace Pipes::LEP188_SLHA1_convention_xsec_smu2smu2bar;
      const static double tol = runOptions->getValueOrDef<double>(1e-2, "family_mixing_tolerance");
      const static bool pt_error = runOptions->getValueOrDef<bool>(true, "family_mixing_tolerance_invalidates_point_only");

      get_sigma_ee_ll(result, 188.6, 2, 2, 2, tol, pt_error, *Dep::MSSM_spectrum, Dep::Z_decay_rates->width_in_GeV, false);
    }
    void LEP188_SLHA1_convention_xsec_smu2smu1bar(triplet<double>& result)
    {
      result = *Pipes::LEP188_SLHA1_convention_xsec_smu2smu1bar::Dep::LEP188_xsec_smu1smu2bar;
    }
    /// @}

    /// ee --> stau pair production cross-sections at 188.6 GeV
    /// @{
    void LEP188_SLHA1_convention_xsec_staulstaulbar(triplet<double>& result)
    {
      using namespace Pipes::LEP188_SLHA1_convention_xsec_staulstaulbar;
      const static double tol = runOptions->getValueOrDef<double>(1e-2, "family_mixing_tolerance");
      const static bool pt_error = runOptions->getValueOrDef<bool>(true, "gauge_mixing_tolerance_invalidates_point_only");

      get_sigma_ee_ll(result, 188.6, 3, 1, 1, tol, pt_error, *Dep::MSSM_spectrum, Dep::Z_decay_rates->width_in_GeV, true);
    }
    void LEP188_SLHA1_convention_xsec_staulstaurbar(triplet<double>& result)
    {
      using namespace Pipes::LEP188_SLHA1_convention_xsec_staulstaurbar;
      const static double tol = runOptions->getValueOrDef<double>(1e-2, "family_mixing_tolerance");
      const static bool pt_error = runOptions->getValueOrDef<bool>(true, "gauge_mixing_tolerance_invalidates_point_only");

      get_sigma_ee_ll(result, 188.6, 3, 1, 2, tol, pt_error, *Dep::MSSM_spectrum, Dep::Z_decay_rates->width_in_GeV, true);
    }
    void LEP188_SLHA1_convention_xsec_staurstaurbar(triplet<double>& result)
    {
      using namespace Pipes::LEP188_SLHA1_convention_xsec_staurstaurbar;
      const static double tol = runOptions->getValueOrDef<double>(1e-2, "family_mixing_tolerance");
      const static bool pt_error = runOptions->getValueOrDef<bool>(true, "gauge_mixing_tolerance_invalidates_point_only");

      get_sigma_ee_ll(result, 188.6, 3, 2, 2, tol, pt_error, *Dep::MSSM_spectrum, Dep::Z_decay_rates->width_in_GeV, true);
    }
    void LEP188_SLHA1_convention_xsec_staurstaulbar(triplet<double>& result)
    {
      result = *Pipes::LEP188_SLHA1_convention_xsec_staurstaulbar::Dep::LEP188_xsec_staulstaurbar;
    }
    void LEP188_SLHA1_convention_xsec_stau1stau1bar(triplet<double>& result)
    {
      using namespace Pipes::LEP188_SLHA1_convention_xsec_stau1stau1bar;
      const static double tol = runOptions->getValueOrDef<double>(1e-2, "family_mixing_tolerance");
      const static bool pt_error = runOptions->getValueOrDef<bool>(true, "family_mixing_tolerance_invalidates_point_only");

      get_sigma_ee_ll(result, 188.6, 3, 1, 1, tol, pt_error, *Dep::MSSM_spectrum, Dep::Z_decay_rates->width_in_GeV, false);
    }
    void LEP188_SLHA1_convention_xsec_stau1stau2bar(triplet<double>& result)
    {
      using namespace Pipes::LEP188_SLHA1_convention_xsec_stau1stau2bar;
      const static double tol = runOptions->getValueOrDef<double>(1e-2, "family_mixing_tolerance");
      const static bool pt_error = runOptions->getValueOrDef<bool>(true, "family_mixing_tolerance_invalidates_point_only");

      get_sigma_ee_ll(result, 188.6, 3, 1, 2, tol, pt_error, *Dep::MSSM_spectrum, Dep::Z_decay_rates->width_in_GeV, false);
    }
    void LEP188_SLHA1_convention_xsec_stau2stau2bar(triplet<double>& result)
    {
      using namespace Pipes::LEP188_SLHA1_convention_xsec_stau2stau2bar;
      const static double tol = runOptions->getValueOrDef<double>(1e-2, "family_mixing_tolerance");
      const static bool pt_error = runOptions->getValueOrDef<bool>(true, "family_mixing_tolerance_invalidates_point_only");

      get_sigma_ee_ll(result, 188.6, 3, 2, 2, tol, pt_error, *Dep::MSSM_spectrum, Dep::Z_decay_rates->width_in_GeV, false);
    }
    void LEP188_SLHA1_convention_xsec_stau2stau1bar(triplet<double>& result)
    {
      result = *Pipes::LEP188_SLHA1_convention_xsec_stau2stau1bar::Dep::LEP188_xsec_stau1stau2bar;
    }
    /// @}


    /// ee --> neutralino pair production cross-sections at 188.6 GeV
    /// @{
    void LEP188_SLHA1_convention_xsec_chi00_11(triplet<double>& result)
    {
      using namespace Pipes::LEP188_SLHA1_convention_xsec_chi00_11;
      const static double tol = runOptions->getValueOrDef<double>(1e-2, "family_mixing_tolerance");
      const static bool pt_error = runOptions->getValueOrDef<bool>(true, "off_diagonal_tolerance_invalidates_point_only");

      get_sigma_ee_chi00(result, 188.6, 1, 1, tol, pt_error, *Dep::MSSM_spectrum, Dep::Z_decay_rates->width_in_GeV);
    }
    void LEP188_SLHA1_convention_xsec_chi00_12(triplet<double>& result)
    {
      using namespace Pipes::LEP188_SLHA1_convention_xsec_chi00_12;
      const static double tol = runOptions->getValueOrDef<double>(1e-2, "family_mixing_tolerance");
      const static bool pt_error = runOptions->getValueOrDef<bool>(true, "off_diagonal_tolerance_invalidates_point_only");

      get_sigma_ee_chi00(result, 188.6, 1, 2, tol, pt_error, *Dep::MSSM_spectrum, Dep::Z_decay_rates->width_in_GeV);
    }
    void LEP188_SLHA1_convention_xsec_chi00_13(triplet<double>& result)
    {
      using namespace Pipes::LEP188_SLHA1_convention_xsec_chi00_13;
      const static double tol = runOptions->getValueOrDef<double>(1e-2, "family_mixing_tolerance");
      const static bool pt_error = runOptions->getValueOrDef<bool>(true, "off_diagonal_tolerance_invalidates_point_only");

      get_sigma_ee_chi00(result, 188.6, 1, 3, tol, pt_error, *Dep::MSSM_spectrum, Dep::Z_decay_rates->width_in_GeV);
    }
    void LEP188_SLHA1_convention_xsec_chi00_14(triplet<double>& result)
    {
      using namespace Pipes::LEP188_SLHA1_convention_xsec_chi00_14;
      const static double tol = runOptions->getValueOrDef<double>(1e-2, "family_mixing_tolerance");
      const static bool pt_error = runOptions->getValueOrDef<bool>(true, "off_diagonal_tolerance_invalidates_point_only");

      get_sigma_ee_chi00(result, 188.6, 1, 4, tol, pt_error, *Dep::MSSM_spectrum, Dep::Z_decay_rates->width_in_GeV);
    }
    void LEP188_SLHA1_convention_xsec_chi00_22(triplet<double>& result)
    {
      using namespace Pipes::LEP188_SLHA1_convention_xsec_chi00_22;
      const static double tol = runOptions->getValueOrDef<double>(1e-2, "family_mixing_tolerance");
      const static bool pt_error = runOptions->getValueOrDef<bool>(true, "off_diagonal_tolerance_invalidates_point_only");

      get_sigma_ee_chi00(result, 188.6, 2, 2, tol, pt_error, *Dep::MSSM_spectrum, Dep::Z_decay_rates->width_in_GeV);
    }
    void LEP188_SLHA1_convention_xsec_chi00_23(triplet<double>& result)
    {
      using namespace Pipes::LEP188_SLHA1_convention_xsec_chi00_23;
      const static double tol = runOptions->getValueOrDef<double>(1e-2, "family_mixing_tolerance");
      const static bool pt_error = runOptions->getValueOrDef<bool>(true, "off_diagonal_tolerance_invalidates_point_only");

      get_sigma_ee_chi00(result, 188.6, 2, 3, tol, pt_error, *Dep::MSSM_spectrum, Dep::Z_decay_rates->width_in_GeV);
    }
    void LEP188_SLHA1_convention_xsec_chi00_24(triplet<double>& result)
    {
      using namespace Pipes::LEP188_SLHA1_convention_xsec_chi00_24;
      const static double tol = runOptions->getValueOrDef<double>(1e-2, "family_mixing_tolerance");
      const static bool pt_error = runOptions->getValueOrDef<bool>(true, "off_diagonal_tolerance_invalidates_point_only");

      get_sigma_ee_chi00(result, 188.6, 2, 4, tol, pt_error, *Dep::MSSM_spectrum, Dep::Z_decay_rates->width_in_GeV);
    }
    void LEP188_SLHA1_convention_xsec_chi00_33(triplet<double>& result)
    {
      using namespace Pipes::LEP188_SLHA1_convention_xsec_chi00_33;
      const static double tol = runOptions->getValueOrDef<double>(1e-2, "family_mixing_tolerance");
      const static bool pt_error = runOptions->getValueOrDef<bool>(true, "off_diagonal_tolerance_invalidates_point_only");

      get_sigma_ee_chi00(result, 188.6, 3, 3, tol, pt_error, *Dep::MSSM_spectrum, Dep::Z_decay_rates->width_in_GeV);
    }
    void LEP188_SLHA1_convention_xsec_chi00_34(triplet<double>& result)
    {
      using namespace Pipes::LEP188_SLHA1_convention_xsec_chi00_34;
      const static double tol = runOptions->getValueOrDef<double>(1e-2, "family_mixing_tolerance");
      const static bool pt_error = runOptions->getValueOrDef<bool>(true, "off_diagonal_tolerance_invalidates_point_only");

      get_sigma_ee_chi00(result, 188.6, 3, 4, tol, pt_error, *Dep::MSSM_spectrum, Dep::Z_decay_rates->width_in_GeV);
    }
    void LEP188_SLHA1_convention_xsec_chi00_44(triplet<double>& result)
    {
      using namespace Pipes::LEP188_SLHA1_convention_xsec_chi00_44;
      const static double tol = runOptions->getValueOrDef<double>(1e-2, "family_mixing_tolerance");
      const static bool pt_error = runOptions->getValueOrDef<bool>(true, "off_diagonal_tolerance_invalidates_point_only");

      get_sigma_ee_chi00(result, 188.6, 4, 4, tol, pt_error, *Dep::MSSM_spectrum, Dep::Z_decay_rates->width_in_GeV);
    }
    /// @}


    /// ee --> chargino pair production cross-sections at 188.6 GeV
    /// @{
    void LEP188_SLHA1_convention_xsec_chipm_11(triplet<double>& result)
    {
      using namespace Pipes::LEP188_SLHA1_convention_xsec_chipm_11;
      const static double tol = runOptions->getValueOrDef<double>(1e-2, "family_mixing_tolerance");
      const static bool pt_error = runOptions->getValueOrDef<bool>(true, "off_diagonal_tolerance_invalidates_point_only");

      get_sigma_ee_chipm(result, 188.6, 1, 1, tol, pt_error, *Dep::MSSM_spectrum, Dep::Z_decay_rates->width_in_GeV);
    }
    void LEP188_SLHA1_convention_xsec_chipm_12(triplet<double>& result)
    {
      using namespace Pipes::LEP188_SLHA1_convention_xsec_chipm_12;
      const static double tol = runOptions->getValueOrDef<double>(1e-2, "family_mixing_tolerance");
      const static bool pt_error = runOptions->getValueOrDef<bool>(true, "off_diagonal_tolerance_invalidates_point_only");

      get_sigma_ee_chipm(result, 188.6, 1, 2, tol, pt_error, *Dep::MSSM_spectrum, Dep::Z_decay_rates->width_in_GeV);
    }
    void LEP188_SLHA1_convention_xsec_chipm_22(triplet<double>& result)
    {
      using namespace Pipes::LEP188_SLHA1_convention_xsec_chipm_22;
      const static double tol = runOptions->getValueOrDef<double>(1e-2, "family_mixing_tolerance");
      const static bool pt_error = runOptions->getValueOrDef<bool>(true, "off_diagonal_tolerance_invalidates_point_only");

      get_sigma_ee_chipm(result, 188.6, 2, 2, tol, pt_error, *Dep::MSSM_spectrum, Dep::Z_decay_rates->width_in_GeV);
    }
    void LEP188_SLHA1_convention_xsec_chipm_21(triplet<double>& result)
    {
      result = *Pipes::LEP188_SLHA1_convention_xsec_chipm_21::Dep::LEP188_xsec_chipm_12;
    }
    /// @}


    /// LEP Slepton Log-Likelihoods
    /// @{
    void ALEPH_Selectron_Conservative_LLike(double& result)
    {
      static const ALEPHSelectronLimitAt208GeV limitContainer;
#ifdef DUMP_LIMIT_PLOT_DATA
      static bool dumped=false;
      if(!dumped) {
        limitContainer.dumpPlotData(45., 115., 0., 100.,
                                     "lepLimitPlanev2/ALEPHSelectronLimitAt208GeV.dump");
        dumped=true;
      }
#endif
      using namespace Pipes::ALEPH_Selectron_Conservative_LLike;
      using std::pow;
      using std::log;

      const Spectrum *spec = *Dep::MSSM_spectrum;

      double max_mixing;
      const SubSpectrum* mssm = spec->get_HE();
      str sel_string = slhahelp::mass_es_from_gauge_es("~e_L", max_mixing, mssm);
      str ser_string = slhahelp::mass_es_from_gauge_es("~e_R", max_mixing, mssm);
      const double mass_seL=spec->get(Par::Pole_Mass,sel_string);
      const double mass_neut1 = spec->get(Par::Pole_Mass,1000022, 0);
      const double mass_seR = spec->get(Par::Pole_Mass,ser_string);
      const double mZ = spec->get(Par::Pole_Mass,23, 0);
      triplet<double> xsecWithError;
      double xsecLimit;

      result = 0;
      // Due to the nature of the analysis details of the model independent limit in
      // the paper, the best we can do is to try these two processes individually:

      // se_L, se_L
      xsecLimit = limitContainer.limitAverage(mass_seL, mass_neut1, mZ);
      xsecWithError = *Dep::LEP208_xsec_selselbar;
      xsecWithError.upper *= pow(Dep::selectron_l_decay_rates->BF("~chi0_1", "e-"), 2);
      xsecWithError.central *= pow(Dep::selectron_l_decay_rates->BF("~chi0_1", "e-"), 2);
      xsecWithError.lower *= pow(Dep::selectron_l_decay_rates->BF("~chi0_1", "e-"), 2);

      if (xsecWithError.central < xsecLimit)
      {
        result += limitLike(xsecWithError.central, xsecLimit, xsecWithError.upper - xsecWithError.central);
      }
      else
      {
        result += limitLike(xsecWithError.central, xsecLimit, xsecWithError.central - xsecWithError.lower);
      }

      // se_R, se_R
      xsecLimit = limitContainer.limitAverage(mass_seR, mass_neut1, mZ);

      xsecWithError = *Dep::LEP208_xsec_serserbar;
      xsecWithError.upper *= pow(Dep::selectron_r_decay_rates->BF("~chi0_1", "e-"), 2);
      xsecWithError.central *= pow(Dep::selectron_r_decay_rates->BF("~chi0_1", "e-"), 2);
      xsecWithError.lower *= pow(Dep::selectron_r_decay_rates->BF("~chi0_1", "e-"), 2);

      if (xsecWithError.central < xsecLimit)
      {
        result += limitLike(xsecWithError.central, xsecLimit, xsecWithError.upper - xsecWithError.central);
      }
      else
      {
        result += limitLike(xsecWithError.central, xsecLimit, xsecWithError.central - xsecWithError.lower);
      }
<<<<<<< HEAD

=======
      
>>>>>>> fd68f364
    }

    void ALEPH_Smuon_Conservative_LLike(double& result)
    {
      static const ALEPHSmuonLimitAt208GeV limitContainer;
#ifdef DUMP_LIMIT_PLOT_DATA
      static bool dumped=false;
      if(!dumped) {
        limitContainer.dumpPlotData(45., 115., 0., 100.,
                                     "lepLimitPlanev2/ALEPHSmuonLimitAt208GeV.dump");
        dumped=true;
      }
#endif
      using namespace Pipes::ALEPH_Smuon_Conservative_LLike;
      using std::pow;
      using std::log;

      const Spectrum *spec = *Dep::MSSM_spectrum;

      double max_mixing;
      const SubSpectrum* mssm = spec->get_HE();
      str smul_string = slhahelp::mass_es_from_gauge_es("~mu_L", max_mixing, mssm);
      str smur_string = slhahelp::mass_es_from_gauge_es("~mu_R", max_mixing, mssm);
      const double mass_smuL=spec->get(Par::Pole_Mass,smul_string);
      const double mass_neut1 = spec->get(Par::Pole_Mass,1000022, 0);
      const double mass_smuR = spec->get(Par::Pole_Mass,smur_string);
      const double mZ = spec->get(Par::Pole_Mass,23, 0);
      triplet<double> xsecWithError;
      double xsecLimit;

      result = 0;
      // Due to the nature of the analysis details of the model independent limit in
      // the paper, the best we can do is to try these two processes individually:

      // smu_L, smu_L
      xsecLimit = limitContainer.limitAverage(mass_smuL, mass_neut1, mZ);
      xsecWithError = *Dep::LEP208_xsec_smulsmulbar;
      xsecWithError.upper *= pow(Dep::smuon_l_decay_rates->BF("~chi0_1", "mu-"), 2);
      xsecWithError.central *= pow(Dep::smuon_l_decay_rates->BF("~chi0_1", "mu-"), 2);
      xsecWithError.lower *= pow(Dep::smuon_l_decay_rates->BF("~chi0_1", "mu-"), 2);

      if (xsecWithError.central < xsecLimit)
      {
        result += limitLike(xsecWithError.central, xsecLimit, xsecWithError.upper - xsecWithError.central);
      }
      else
      {
        result += limitLike(xsecWithError.central, xsecLimit, xsecWithError.central - xsecWithError.lower);
      }

      // smu_R, smu_R
      xsecLimit = limitContainer.limitAverage(mass_smuR, mass_neut1, mZ);

      xsecWithError = *Dep::LEP208_xsec_smursmurbar;
      xsecWithError.upper *= pow(Dep::smuon_r_decay_rates->BF("~chi0_1", "mu-"), 2);
      xsecWithError.central *= pow(Dep::smuon_r_decay_rates->BF("~chi0_1", "mu-"), 2);
      xsecWithError.lower *= pow(Dep::smuon_r_decay_rates->BF("~chi0_1", "mu-"), 2);

      if (xsecWithError.central < xsecLimit)
      {
        result += limitLike(xsecWithError.central, xsecLimit, xsecWithError.upper - xsecWithError.central);
      }
      else
      {
        result += limitLike(xsecWithError.central, xsecLimit, xsecWithError.central - xsecWithError.lower);
      }

    }

    void ALEPH_Stau_Conservative_LLike(double& result)
    {
      static const ALEPHStauLimitAt208GeV limitContainer;
#ifdef DUMP_LIMIT_PLOT_DATA
      static bool dumped=false;
      if(!dumped) {
        limitContainer.dumpPlotData(45., 115., 0., 100.,
                                     "lepLimitPlanev2/ALEPHStauLimitAt208GeV.dump");
        dumped=true;
      }
#endif
      using namespace Pipes::ALEPH_Stau_Conservative_LLike;
      using std::pow;
      using std::log;

      const Spectrum *spec = *Dep::MSSM_spectrum;
      const SubSpectrum* mssm = spec->get_HE();
      const static double tol = runOptions->getValueOrDef<double>(1e-5, "gauge_mixing_tolerance");
      const static bool pterror = runOptions->getValueOrDef<bool>(false, "gauge_mixing_tolerance_invalidates_point_only");
      str stau1_string = slhahelp::mass_es_closest_to_family("~tau_1", mssm,tol,LOCAL_INFO,pterror);
      str stau2_string = slhahelp::mass_es_closest_to_family("~tau_2", mssm,tol,LOCAL_INFO,pterror);
      const double mass_stau1=spec->get(Par::Pole_Mass,stau1_string);
      const double mass_neut1 = spec->get(Par::Pole_Mass,1000022, 0);
      const double mass_stau2 = spec->get(Par::Pole_Mass,stau2_string);
      const double mZ = spec->get(Par::Pole_Mass,23, 0);
      triplet<double> xsecWithError;
      double xsecLimit;

      result = 0;
      // Due to the nature of the analysis details of the model independent limit in
      // the paper, the best we can do is to try these two processes individually:

      // stau_1, stau_1
      xsecLimit = limitContainer.limitAverage(mass_stau1, mass_neut1, mZ);

      xsecWithError = *Dep::LEP208_xsec_stau1stau1bar;
      xsecWithError.upper *= pow(Dep::stau_1_decay_rates->BF("~chi0_1", "tau-"), 2);
      xsecWithError.central *= pow(Dep::stau_1_decay_rates->BF("~chi0_1", "tau-"), 2);
      xsecWithError.lower *= pow(Dep::stau_1_decay_rates->BF("~chi0_1", "tau-"), 2);

      if (xsecWithError.central < xsecLimit)
      {
        result += limitLike(xsecWithError.central, xsecLimit, xsecWithError.upper - xsecWithError.central);
      }
      else
      {
        result += limitLike(xsecWithError.central, xsecLimit, xsecWithError.central - xsecWithError.lower);
      }

      // stau_2, stau_2
      xsecLimit = limitContainer.limitAverage(mass_stau2, mass_neut1, mZ);

      xsecWithError = *Dep::LEP208_xsec_stau2stau2bar;
      xsecWithError.upper *= pow(Dep::stau_2_decay_rates->BF("~chi0_1", "tau-"), 2);
      xsecWithError.central *= pow(Dep::stau_2_decay_rates->BF("~chi0_1", "tau-"), 2);
      xsecWithError.lower *= pow(Dep::stau_2_decay_rates->BF("~chi0_1", "tau-"), 2);

      if (xsecWithError.central < xsecLimit)
      {
        result += limitLike(xsecWithError.central, xsecLimit, xsecWithError.upper - xsecWithError.central);
      }
      else
      {
        result += limitLike(xsecWithError.central, xsecLimit, xsecWithError.central - xsecWithError.lower);
      }

    }

    void L3_Selectron_Conservative_LLike(double& result)
    {
      static const L3SelectronLimitAt205GeV limitContainer;
#ifdef DUMP_LIMIT_PLOT_DATA
      static bool dumped=false;
      if(!dumped) {
        limitContainer.dumpPlotData(45., 115., 0., 100.,
                                     "lepLimitPlanev2/L3SelectronLimitAt205GeV.dump");
        dumped=true;
      }
#endif
      using namespace Pipes::L3_Selectron_Conservative_LLike;
      using std::pow;
      using std::log;

      const Spectrum *spec = *Dep::MSSM_spectrum;

      double max_mixing;
      const SubSpectrum* mssm = spec->get_HE();
      str sel_string = slhahelp::mass_es_from_gauge_es("~e_L", max_mixing, mssm);
      str ser_string = slhahelp::mass_es_from_gauge_es("~e_R", max_mixing, mssm);
      const double mass_seL=spec->get(Par::Pole_Mass,sel_string);
      const double mass_neut1 = spec->get(Par::Pole_Mass,1000022, 0);
      const double mass_seR = spec->get(Par::Pole_Mass,ser_string);
      const double mZ = spec->get(Par::Pole_Mass,23, 0);
      triplet<double> xsecWithError;
      double xsecLimit;

      result = 0;
      // Due to the nature of the analysis details of the model independent limit in
      // the paper, the best we can do is to try these two processes individually:

      // se_L, se_L
      xsecLimit = limitContainer.limitAverage(mass_seL, mass_neut1, mZ);

      xsecWithError = *Dep::LEP205_xsec_selselbar;
      xsecWithError.upper *= pow(Dep::selectron_l_decay_rates->BF("~chi0_1", "e-"), 2);
      xsecWithError.central *= pow(Dep::selectron_l_decay_rates->BF("~chi0_1", "e-"), 2);
      xsecWithError.lower *= pow(Dep::selectron_l_decay_rates->BF("~chi0_1", "e-"), 2);

      if (xsecWithError.central < xsecLimit)
      {
        result += limitLike(xsecWithError.central, xsecLimit, xsecWithError.upper - xsecWithError.central);
      }
      else
      {
        result += limitLike(xsecWithError.central, xsecLimit, xsecWithError.central - xsecWithError.lower);
      }

      // se_R, se_R
      xsecLimit = limitContainer.limitAverage(mass_seR, mass_neut1, mZ);

      xsecWithError = *Dep::LEP205_xsec_serserbar;
      xsecWithError.upper *= pow(Dep::selectron_r_decay_rates->BF("~chi0_1", "e-"), 2);
      xsecWithError.central *= pow(Dep::selectron_r_decay_rates->BF("~chi0_1", "e-"), 2);
      xsecWithError.lower *= pow(Dep::selectron_r_decay_rates->BF("~chi0_1", "e-"), 2);

      if (xsecWithError.central < xsecLimit)
      {
        result += limitLike(xsecWithError.central, xsecLimit, xsecWithError.upper - xsecWithError.central);
      }
      else
      {
        result += limitLike(xsecWithError.central, xsecLimit, xsecWithError.central - xsecWithError.lower);
      }

    }

    void L3_Smuon_Conservative_LLike(double& result)
    {
      static const L3SmuonLimitAt205GeV limitContainer;
#ifdef DUMP_LIMIT_PLOT_DATA
      static bool dumped=false;
      if(!dumped) {
        limitContainer.dumpPlotData(45., 115., 0., 100.,
                                     "lepLimitPlanev2/L3SmuonLimitAt205GeV.dump");
        dumped=true;
      }
#endif
      using namespace Pipes::L3_Smuon_Conservative_LLike;
      using std::pow;
      using std::log;

      const Spectrum *spec = *Dep::MSSM_spectrum;
      double max_mixing;
      const SubSpectrum* mssm = spec->get_HE();
      str smul_string = slhahelp::mass_es_from_gauge_es("~mu_L", max_mixing, mssm);
      str smur_string = slhahelp::mass_es_from_gauge_es("~mu_R", max_mixing, mssm);
      const double mass_smuL=spec->get(Par::Pole_Mass,smul_string);
      const double mass_neut1 = spec->get(Par::Pole_Mass,1000022, 0);
      const double mass_smuR = spec->get(Par::Pole_Mass,smur_string);
      const double mZ = spec->get(Par::Pole_Mass,23, 0);
      triplet<double> xsecWithError;
      double xsecLimit;

      result = 0;
      // Due to the nature of the analysis details of the model independent limit in
      // the paper, the best we can do is to try these two processes individually:

      // smu_L, smu_L
      xsecLimit = limitContainer.limitAverage(mass_smuL, mass_neut1, mZ);

      xsecWithError = *Dep::LEP205_xsec_smulsmulbar;
      xsecWithError.upper *= pow(Dep::smuon_l_decay_rates->BF("~chi0_1", "mu-"), 2);
      xsecWithError.central *= pow(Dep::smuon_l_decay_rates->BF("~chi0_1", "mu-"), 2);
      xsecWithError.lower *= pow(Dep::smuon_l_decay_rates->BF("~chi0_1", "mu-"), 2);

      if (xsecWithError.central < xsecLimit)
      {
        result += limitLike(xsecWithError.central, xsecLimit, xsecWithError.upper - xsecWithError.central);
      }
      else
      {
        result += limitLike(xsecWithError.central, xsecLimit, xsecWithError.central - xsecWithError.lower);
      }

      // smu_R, smu_R
      xsecLimit = limitContainer.limitAverage(mass_smuR, mass_neut1, mZ);

      xsecWithError = *Dep::LEP205_xsec_smursmurbar;
      xsecWithError.upper *= pow(Dep::smuon_r_decay_rates->BF("~chi0_1", "mu-"), 2);
      xsecWithError.central *= pow(Dep::smuon_r_decay_rates->BF("~chi0_1", "mu-"), 2);
      xsecWithError.lower *= pow(Dep::smuon_r_decay_rates->BF("~chi0_1", "mu-"), 2);

      if (xsecWithError.central < xsecLimit)
      {
        result += limitLike(xsecWithError.central, xsecLimit, xsecWithError.upper - xsecWithError.central);
      }
      else
      {
        result += limitLike(xsecWithError.central, xsecLimit, xsecWithError.central - xsecWithError.lower);
      }

    }

    void L3_Stau_Conservative_LLike(double& result)
    {
      static const L3StauLimitAt205GeV limitContainer;
#ifdef DUMP_LIMIT_PLOT_DATA
      static bool dumped=false;
      if(!dumped) {
        limitContainer.dumpPlotData(45., 115., 0., 100.,
                                     "lepLimitPlanev2/L3StauLimitAt205GeV.dump");
        dumped=true;
      }
#endif
      using namespace Pipes::L3_Stau_Conservative_LLike;
      using std::pow;
      using std::log;

      const Spectrum *spec = *Dep::MSSM_spectrum;
      const SubSpectrum* mssm = spec->get_HE();
      const static double tol = runOptions->getValueOrDef<double>(1e-5, "gauge_mixing_tolerance");
      const static bool pterror = runOptions->getValueOrDef<bool>(false, "gauge_mixing_tolerance_invalidates_point_only");
      str stau1_string = slhahelp::mass_es_closest_to_family("~tau_1", mssm,tol,LOCAL_INFO,pterror);
      str stau2_string = slhahelp::mass_es_closest_to_family("~tau_2", mssm,tol,LOCAL_INFO,pterror);
      const double mass_stau1=spec->get(Par::Pole_Mass,stau1_string);
      const double mass_neut1 = spec->get(Par::Pole_Mass,1000022, 0);
      const double mass_stau2 = spec->get(Par::Pole_Mass,stau2_string);
      const double mZ = spec->get(Par::Pole_Mass,23, 0);
      triplet<double> xsecWithError;
      double xsecLimit;

      result = 0;
      // Due to the nature of the analysis details of the model independent limit in
      // the paper, the best we can do is to try these two processes individually:

      // stau_1, stau_1
      xsecLimit = limitContainer.limitAverage(mass_stau1, mass_neut1, mZ);

      xsecWithError = *Dep::LEP205_xsec_stau1stau1bar;
      xsecWithError.upper *= pow(Dep::stau_1_decay_rates->BF("~chi0_1", "tau-"), 2);
      xsecWithError.central *= pow(Dep::stau_1_decay_rates->BF("~chi0_1", "tau-"), 2);
      xsecWithError.lower *= pow(Dep::stau_1_decay_rates->BF("~chi0_1", "tau-"), 2);

      if (xsecWithError.central < xsecLimit)
      {
        result += limitLike(xsecWithError.central, xsecLimit, xsecWithError.upper - xsecWithError.central);
      }
      else
      {
        result += limitLike(xsecWithError.central, xsecLimit, xsecWithError.central - xsecWithError.lower);
      }

      // stau_2, stau_2
      xsecLimit = limitContainer.limitAverage(mass_stau2, mass_neut1, mZ);

      xsecWithError = *Dep::LEP205_xsec_stau2stau2bar;
      xsecWithError.upper *= pow(Dep::stau_2_decay_rates->BF("~chi0_1", "tau-"), 2);
      xsecWithError.central *= pow(Dep::stau_2_decay_rates->BF("~chi0_1", "tau-"), 2);
      xsecWithError.lower *= pow(Dep::stau_2_decay_rates->BF("~chi0_1", "tau-"), 2);

      if (xsecWithError.central < xsecLimit)
      {
        result += limitLike(xsecWithError.central, xsecLimit, xsecWithError.upper - xsecWithError.central);
      }
      else
      {
        result += limitLike(xsecWithError.central, xsecLimit, xsecWithError.central - xsecWithError.lower);
      }

    }
    /// @}

    /// LEP Gaugino Log-Likelihoods
    /// @{
    void L3_Neutralino_All_Channels_Conservative_LLike(double& result)
    {
      static const L3NeutralinoAllChannelsLimitAt188pt6GeV limitContainer;
#ifdef DUMP_LIMIT_PLOT_DATA
      static bool dumped=false;
      if(!dumped) {
        limitContainer.dumpPlotData(0., 200., 0., 100.,
                                     "lepLimitPlanev2/L3NeutralinoAllChannelsLimitAt188pt6GeV.dump");
        dumped=true;
      }
#endif
      using namespace Pipes::L3_Neutralino_All_Channels_Conservative_LLike;
      using std::pow;
      using std::log;

      const Spectrum *spec = *Dep::MSSM_spectrum;
      const DecayTable *decays = &(*Dep::decay_rates);
      const double mass_neut1 = spec->get(Par::Pole_Mass,1000022, 0);
      const double mass_neut2 = spec->get(Par::Pole_Mass,1000023, 0);
      const double mass_neut3 = spec->get(Par::Pole_Mass,1000025, 0);
      const double mass_neut4 = spec->get(Par::Pole_Mass,1000035, 0);
      const double mZ = spec->get(Par::Pole_Mass,23, 0);
      triplet<double> xsecWithError;
      double xsecLimit, totalBR;

      result = 0;
      // Due to the nature of the analysis details of the model independent limit in
      // the paper, the best we can do is to try these processes individually:

      // neut2, neut1
      xsecLimit = limitContainer.limitAverage(mass_neut2, mass_neut1, mZ);

      xsecWithError = *Dep::LEP188_xsec_chi00_12;
      // Total up all channels which look like Z* decays
      totalBR = 0;
      totalBR += decays->at("~chi0_2").BF("~chi0_1", "Z0");
      totalBR += decays->at("~chi0_2").BF("~chi0_1", "ubar", "u");
      totalBR += decays->at("~chi0_2").BF("~chi0_1", "dbar", "d");
      totalBR += decays->at("~chi0_2").BF("~chi0_1", "cbar", "c");
      totalBR += decays->at("~chi0_2").BF("~chi0_1", "sbar", "s");
      totalBR += decays->at("~chi0_2").BF("~chi0_1", "bbar", "b");
      totalBR += decays->at("~chi0_2").BF("~chi0_1", "e+", "e-");
      totalBR += decays->at("~chi0_2").BF("~chi0_1", "mu+", "mu-");
      totalBR += decays->at("~chi0_2").BF("~chi0_1", "tau+", "tau-");
      totalBR += decays->at("~chi0_2").BF("~chi0_1", "nubar_e", "nu_e");
      totalBR += decays->at("~chi0_2").BF("~chi0_1", "nubar_mu", "nu_mu");
      totalBR += decays->at("~chi0_2").BF("~chi0_1", "nubar_tau", "nu_tau");
      xsecWithError.upper *= totalBR;
      xsecWithError.central *= totalBR;
      xsecWithError.lower *= totalBR;

      if (xsecWithError.central < xsecLimit)
      {
        result += limitLike(xsecWithError.central, xsecLimit, xsecWithError.upper - xsecWithError.central);
      }
      else
      {
        result += limitLike(xsecWithError.central, xsecLimit, xsecWithError.central - xsecWithError.lower);
      }

      // neut3, neut1
      xsecLimit = limitContainer.limitAverage(mass_neut3, mass_neut1, mZ);

      xsecWithError = *Dep::LEP188_xsec_chi00_13;
      // Total up all channels which look like Z* decays
      totalBR = 0;
      totalBR += decays->at("~chi0_3").BF("~chi0_1", "Z0");
      totalBR += decays->at("~chi0_3").BF("~chi0_1", "ubar", "u");
      totalBR += decays->at("~chi0_3").BF("~chi0_1", "dbar", "d");
      totalBR += decays->at("~chi0_3").BF("~chi0_1", "cbar", "c");
      totalBR += decays->at("~chi0_3").BF("~chi0_1", "sbar", "s");
      totalBR += decays->at("~chi0_3").BF("~chi0_1", "bbar", "b");
      totalBR += decays->at("~chi0_3").BF("~chi0_1", "e+", "e-");
      totalBR += decays->at("~chi0_3").BF("~chi0_1", "mu+", "mu-");
      totalBR += decays->at("~chi0_3").BF("~chi0_1", "tau+", "tau-");
      totalBR += decays->at("~chi0_3").BF("~chi0_1", "nubar_e", "nu_e");
      totalBR += decays->at("~chi0_3").BF("~chi0_1", "nubar_mu", "nu_mu");
      totalBR += decays->at("~chi0_3").BF("~chi0_1", "nubar_tau", "nu_tau");
      xsecWithError.upper *= totalBR;
      xsecWithError.central *= totalBR;
      xsecWithError.lower *= totalBR;

      if (xsecWithError.central < xsecLimit)
      {
        result += limitLike(xsecWithError.central, xsecLimit, xsecWithError.upper - xsecWithError.central);
      }
      else
      {
        result += limitLike(xsecWithError.central, xsecLimit, xsecWithError.central - xsecWithError.lower);
      }

      // neut4, neut1
      xsecLimit = limitContainer.limitAverage(mass_neut4, mass_neut1, mZ);

      xsecWithError = *Dep::LEP188_xsec_chi00_14;
      // Total up all channels which look like Z* decays
      totalBR = 0;
      totalBR += decays->at("~chi0_4").BF("~chi0_1", "Z0");
      totalBR += decays->at("~chi0_4").BF("~chi0_1", "ubar", "u");
      totalBR += decays->at("~chi0_4").BF("~chi0_1", "dbar", "d");
      totalBR += decays->at("~chi0_4").BF("~chi0_1", "cbar", "c");
      totalBR += decays->at("~chi0_4").BF("~chi0_1", "sbar", "s");
      totalBR += decays->at("~chi0_4").BF("~chi0_1", "bbar", "b");
      totalBR += decays->at("~chi0_4").BF("~chi0_1", "e+", "e-");
      totalBR += decays->at("~chi0_4").BF("~chi0_1", "mu+", "mu-");
      totalBR += decays->at("~chi0_4").BF("~chi0_1", "tau+", "tau-");
      totalBR += decays->at("~chi0_4").BF("~chi0_1", "nubar_e", "nu_e");
      totalBR += decays->at("~chi0_4").BF("~chi0_1", "nubar_mu", "nu_mu");
      totalBR += decays->at("~chi0_4").BF("~chi0_1", "nubar_tau", "nu_tau");
      xsecWithError.upper *= totalBR;
      xsecWithError.central *= totalBR;
      xsecWithError.lower *= totalBR;

      if (xsecWithError.central < xsecLimit)
      {
        result += limitLike(xsecWithError.central, xsecLimit, xsecWithError.upper - xsecWithError.central);
      }
      else
      {
        result += limitLike(xsecWithError.central, xsecLimit, xsecWithError.central - xsecWithError.lower);
      }

    }

    void L3_Neutralino_Leptonic_Conservative_LLike(double& result)
    {
      static const L3NeutralinoLeptonicLimitAt188pt6GeV limitContainer;
#ifdef DUMP_LIMIT_PLOT_DATA
      static bool dumped=false;
      if(!dumped) {
        limitContainer.dumpPlotData(0., 200., 0., 100.,
                                     "lepLimitPlanev2/L3NeutralinoLeptonicLimitAt188pt6GeV.dump");
        dumped=true;
      }
#endif
      using namespace Pipes::L3_Neutralino_Leptonic_Conservative_LLike;
      using std::pow;
      using std::log;

      const Spectrum *spec = *Dep::MSSM_spectrum;
      const DecayTable *decays = &(*Dep::decay_rates);
      const double mass_neut1 = spec->get(Par::Pole_Mass,1000022, 0);
      const double mass_neut2 = spec->get(Par::Pole_Mass,1000023, 0);
      const double mass_neut3 = spec->get(Par::Pole_Mass,1000025, 0);
      const double mass_neut4 = spec->get(Par::Pole_Mass,1000035, 0);
      const double mZ = spec->get(Par::Pole_Mass,23, 0);
      triplet<double> xsecWithError;
      double xsecLimit, totalBR;

      result = 0;
      // Due to the nature of the analysis details of the model independent limit in
      // the paper, the best we can do is to try these processes individually:

      // neut2, neut1
      xsecLimit = limitContainer.limitAverage(mass_neut2, mass_neut1, mZ);

      xsecWithError = *Dep::LEP188_xsec_chi00_12;
      // Total up all channels which look like leptonic Z* decays
      // Total up the leptonic Z decays first...
      totalBR = 0;
      totalBR += decays->at("Z0").BF("e+", "e-");
      totalBR += decays->at("Z0").BF("mu+", "mu-");
      totalBR += decays->at("Z0").BF("tau+", "tau-");
      totalBR = decays->at("~chi0_2").BF("~chi0_1", "Z0") * totalBR;

      totalBR += decays->at("~chi0_2").BF("~chi0_1", "e+", "e-");
      totalBR += decays->at("~chi0_2").BF("~chi0_1", "mu+", "mu-");
      totalBR += decays->at("~chi0_2").BF("~chi0_1", "tau+", "tau-");
      xsecWithError.upper *= totalBR;
      xsecWithError.central *= totalBR;
      xsecWithError.lower *= totalBR;

      if (xsecWithError.central < xsecLimit)
      {
        result += limitLike(xsecWithError.central, xsecLimit, xsecWithError.upper - xsecWithError.central);
      }
      else
      {
        result += limitLike(xsecWithError.central, xsecLimit, xsecWithError.central - xsecWithError.lower);
      }

      // neut3, neut1
      xsecLimit = limitContainer.limitAverage(mass_neut3, mass_neut1, mZ);

      xsecWithError = *Dep::LEP188_xsec_chi00_13;
      // Total up all channels which look like leptonic Z* decays
      // Total up the leptonic Z decays first...
      totalBR = 0;
      totalBR += decays->at("Z0").BF("e+", "e-");
      totalBR += decays->at("Z0").BF("mu+", "mu-");
      totalBR += decays->at("Z0").BF("tau+", "tau-");
      totalBR = decays->at("~chi0_3").BF("~chi0_1", "Z0") * totalBR;

      totalBR += decays->at("~chi0_3").BF("~chi0_1", "e+", "e-");
      totalBR += decays->at("~chi0_3").BF("~chi0_1", "mu+", "mu-");
      totalBR += decays->at("~chi0_3").BF("~chi0_1", "tau+", "tau-");
      xsecWithError.upper *= totalBR;
      xsecWithError.central *= totalBR;
      xsecWithError.lower *= totalBR;

      if (xsecWithError.central < xsecLimit)
      {
        result += limitLike(xsecWithError.central, xsecLimit, xsecWithError.upper - xsecWithError.central);
      }
      else
      {
        result += limitLike(xsecWithError.central, xsecLimit, xsecWithError.central - xsecWithError.lower);
      }

      // neut4, neut1
      xsecLimit = limitContainer.limitAverage(mass_neut4, mass_neut1, mZ);

      xsecWithError = *Dep::LEP188_xsec_chi00_14;
      // Total up all channels which look like leptonic Z* decays
      // Total up the leptonic Z decays first...
      totalBR = 0;
      totalBR += decays->at("Z0").BF("e+", "e-");
      totalBR += decays->at("Z0").BF("mu+", "mu-");
      totalBR += decays->at("Z0").BF("tau+", "tau-");
      totalBR = decays->at("~chi0_4").BF("~chi0_1", "Z0") * totalBR;

      totalBR += decays->at("~chi0_4").BF("~chi0_1", "e+", "e-");
      totalBR += decays->at("~chi0_4").BF("~chi0_1", "mu+", "mu-");
      totalBR += decays->at("~chi0_4").BF("~chi0_1", "tau+", "tau-");
      xsecWithError.upper *= totalBR;
      xsecWithError.central *= totalBR;
      xsecWithError.lower *= totalBR;

      if (xsecWithError.central < xsecLimit)
      {
        result += limitLike(xsecWithError.central, xsecLimit, xsecWithError.upper - xsecWithError.central);
      }
      else
      {
        result += limitLike(xsecWithError.central, xsecLimit, xsecWithError.central - xsecWithError.lower);
      }

    }

    void L3_Chargino_All_Channels_Conservative_LLike(double& result)
    {
      static const L3CharginoAllChannelsLimitAt188pt6GeV limitContainer;
#ifdef DUMP_LIMIT_PLOT_DATA
      static bool dumped=false;
      if(!dumped) {
        limitContainer.dumpPlotData(45., 100., 0., 100.,
                                     "lepLimitPlanev2/L3CharginoAllChannelsLimitAt188pt6GeV.dump");
        dumped=true;
      }
#endif
      using namespace Pipes::L3_Chargino_All_Channels_Conservative_LLike;
      using std::pow;
      using std::log;

      const Spectrum *spec = *Dep::MSSM_spectrum;
      const DecayTable *decays = &(*Dep::decay_rates);
      const double mass_neut1 = spec->get(Par::Pole_Mass,1000022, 0);
      const double mass_char1 = spec->get(Par::Pole_Mass,1000024, 0);
      const double mass_char2 = spec->get(Par::Pole_Mass,1000037, 0);
      const double mZ = spec->get(Par::Pole_Mass,23, 0);
      triplet<double> xsecWithError;
      double xsecLimit, totalBR;

      result = 0;
      // Due to the nature of the analysis details of the model independent limit in
      // the paper, the best we can do is to try these processes individually:

      // char1, neut1
      xsecLimit = limitContainer.limitAverage(mass_char1, mass_neut1, mZ);

      xsecWithError = *Dep::LEP188_xsec_chipm_11;
      // Total up all channels which look like W* decays
      totalBR = 0;
      totalBR += decays->at("~chi+_1").BF("~chi0_1", "W+");
      totalBR += decays->at("~chi+_1").BF("~chi0_1", "u", "dbar");
      totalBR += decays->at("~chi+_1").BF("~chi0_1", "c", "sbar");
      totalBR += decays->at("~chi+_1").BF("~chi0_1", "e+", "nu_e");
      totalBR += decays->at("~chi+_1").BF("~chi0_1", "mu+", "nu_mu");
      totalBR += decays->at("~chi+_1").BF("~chi0_1", "tau+", "nu_tau");
      xsecWithError.upper *= pow(totalBR, 2);
      xsecWithError.central *= pow(totalBR, 2);
      xsecWithError.lower *= pow(totalBR, 2);

      if (xsecWithError.central < xsecLimit)
      {
        result += limitLike(xsecWithError.central, xsecLimit, xsecWithError.upper - xsecWithError.central);
      }
      else
      {
        result += limitLike(xsecWithError.central, xsecLimit, xsecWithError.central - xsecWithError.lower);
      }

      // char2, neut1
      xsecLimit = limitContainer.limitAverage(mass_char2, mass_neut1, mZ);

      xsecWithError = *Dep::LEP188_xsec_chipm_22;
      // Total up all channels which look like W* decays
      totalBR = 0;
      totalBR += decays->at("~chi+_2").BF("~chi0_1", "W+");
      totalBR += decays->at("~chi+_2").BF("~chi0_1", "u", "dbar");
      totalBR += decays->at("~chi+_2").BF("~chi0_1", "c", "sbar");
      totalBR += decays->at("~chi+_2").BF("~chi0_1", "e+", "nu_e");
      totalBR += decays->at("~chi+_2").BF("~chi0_1", "mu+", "nu_mu");
      totalBR += decays->at("~chi+_2").BF("~chi0_1", "tau+", "nu_tau");
      xsecWithError.upper *= pow(totalBR, 2);
      xsecWithError.central *= pow(totalBR, 2);
      xsecWithError.lower *= pow(totalBR, 2);

      if (xsecWithError.central < xsecLimit)
      {
        result += limitLike(xsecWithError.central, xsecLimit, xsecWithError.upper - xsecWithError.central);
      }
      else
      {
        result += limitLike(xsecWithError.central, xsecLimit, xsecWithError.central - xsecWithError.lower);
      }

    }

    void L3_Chargino_Leptonic_Conservative_LLike(double& result)
    {
      static const L3CharginoLeptonicLimitAt188pt6GeV limitContainer;
#ifdef DUMP_LIMIT_PLOT_DATA
      static bool dumped=false;
      if(!dumped) {
        limitContainer.dumpPlotData(45., 100., 0., 100.,
                                     "lepLimitPlanev2/L3CharginoLeptonicLimitAt188pt6GeV.dump");
        dumped=true;
      }
#endif
      using namespace Pipes::L3_Chargino_Leptonic_Conservative_LLike;
      using std::pow;
      using std::log;

      const Spectrum *spec = *Dep::MSSM_spectrum;
      const DecayTable *decays = &(*Dep::decay_rates);
      const double mass_neut1 = spec->get(Par::Pole_Mass,1000022, 0);
      const double mass_char1 = spec->get(Par::Pole_Mass,1000024, 0);
      const double mass_char2 = spec->get(Par::Pole_Mass,1000037, 0);
      const double mZ = spec->get(Par::Pole_Mass,23, 0);
      triplet<double> xsecWithError;
      double xsecLimit, totalBR;

      result = 0;
      // Due to the nature of the analysis details of the model independent limit in
      // the paper, the best we can do is to try these processes individually:

      // char1, neut1
      xsecLimit = limitContainer.limitAverage(mass_char1, mass_neut1, mZ);

      xsecWithError = *Dep::LEP188_xsec_chipm_11;
      // Total up all channels which look like leptonic W* decays
      // Total up the leptonic W decays first...
      totalBR = 0;
      totalBR += decays->at("W+").BF("e+", "nu_e");
      totalBR += decays->at("W+").BF("mu+", "nu_mu");
      totalBR += decays->at("W+").BF("tau+", "nu_tau");
      totalBR = decays->at("~chi+_1").BF("~chi0_1", "W+") * totalBR;

      totalBR += decays->at("~chi+_1").BF("~chi0_1", "e+", "nu_e");
      totalBR += decays->at("~chi+_1").BF("~chi0_1", "mu+", "nu_mu");
      totalBR += decays->at("~chi+_1").BF("~chi0_1", "tau+", "nu_tau");
      xsecWithError.upper *= pow(totalBR, 2);
      xsecWithError.central *= pow(totalBR, 2);
      xsecWithError.lower *= pow(totalBR, 2);

      if (xsecWithError.central < xsecLimit)
      {
        result += limitLike(xsecWithError.central, xsecLimit, xsecWithError.upper - xsecWithError.central);
      }
      else
      {
        result += limitLike(xsecWithError.central, xsecLimit, xsecWithError.central - xsecWithError.lower);
      }

      // char2, neut1
      xsecLimit = limitContainer.limitAverage(mass_char2, mass_neut1, mZ);

      xsecWithError = *Dep::LEP188_xsec_chipm_22;
      // Total up all channels which look like leptonic W* decays
      // Total up the leptonic W decays first...
      totalBR = 0;
      totalBR += decays->at("W+").BF("e+", "nu_e");
      totalBR += decays->at("W+").BF("mu+", "nu_mu");
      totalBR += decays->at("W+").BF("tau+", "nu_tau");
      totalBR = decays->at("~chi+_2").BF("~chi0_1", "W+") * totalBR;

      totalBR += decays->at("~chi+_2").BF("~chi0_1", "e+", "nu_e");
      totalBR += decays->at("~chi+_2").BF("~chi0_1", "mu+", "nu_mu");
      totalBR += decays->at("~chi+_2").BF("~chi0_1", "tau+", "nu_tau");
      xsecWithError.upper *= pow(totalBR, 2);
      xsecWithError.central *= pow(totalBR, 2);
      xsecWithError.lower *= pow(totalBR, 2);

      if (xsecWithError.central < xsecLimit)
      {
        result += limitLike(xsecWithError.central, xsecLimit, xsecWithError.upper - xsecWithError.central);
      }
      else
      {
        result += limitLike(xsecWithError.central, xsecLimit, xsecWithError.central - xsecWithError.lower);
      }

    }

    void OPAL_Chargino_Hadronic_Conservative_LLike(double& result)
    {
      static const OPALCharginoHadronicLimitAt208GeV limitContainer;
#ifdef DUMP_LIMIT_PLOT_DATA
      static bool dumped=false;
      if(!dumped) {
        limitContainer.dumpPlotData(75., 105., 0., 105.,
                                     "lepLimitPlanev2/OPALCharginoHadronicLimitAt208GeV.dump");
        dumped=true;
      }
#endif
      using namespace Pipes::OPAL_Chargino_Hadronic_Conservative_LLike;
      using std::pow;
      using std::log;

      const Spectrum *spec = *Dep::MSSM_spectrum;
      const DecayTable *decays = &(*Dep::decay_rates);
      const double mass_neut1 = spec->get(Par::Pole_Mass,1000022, 0);
      const double mass_char1 = spec->get(Par::Pole_Mass,1000024, 0);
      const double mass_char2 = spec->get(Par::Pole_Mass,1000037, 0);
      const double mZ = spec->get(Par::Pole_Mass,23, 0);
      triplet<double> xsecWithError;
      double xsecLimit, totalBR;

      result = 0;
      // Due to the nature of the analysis details of the model independent limit in
      // the paper, the best we can do is to try these processes individually:

      // char1, neut1
      xsecLimit = limitContainer.limitAverage(mass_char1, mass_neut1, mZ);

      xsecWithError = *Dep::LEP208_xsec_chipm_11;
      // Total up all channels which look like hadronic W* decays
      // Total up the hadronic W decays first...
      totalBR = decays->at("W+").BF("hadron", "hadron");
      totalBR = decays->at("~chi+_1").BF("~chi0_1", "W+") * totalBR;

      totalBR += decays->at("~chi+_1").BF("~chi0_1", "u", "dbar");
      totalBR += decays->at("~chi+_1").BF("~chi0_1", "c", "sbar");
      xsecWithError.upper *= pow(totalBR, 2);
      xsecWithError.central *= pow(totalBR, 2);
      xsecWithError.lower *= pow(totalBR, 2);

      if (xsecWithError.central < xsecLimit)
      {
        result += limitLike(xsecWithError.central, xsecLimit, xsecWithError.upper - xsecWithError.central);
      }
      else
      {
        result += limitLike(xsecWithError.central, xsecLimit, xsecWithError.central - xsecWithError.lower);
      }

      // char2, neut1
      xsecLimit = limitContainer.limitAverage(mass_char2, mass_neut1, mZ);

      xsecWithError = *Dep::LEP208_xsec_chipm_22;
      // Total up all channels which look like hadronic W* decays
      // Total up the hadronic W decays first...
      totalBR = decays->at("W+").BF("hadron", "hadron");
      totalBR = decays->at("~chi+_2").BF("~chi0_1", "W+") * totalBR;

      totalBR += decays->at("~chi+_2").BF("~chi0_1", "u", "dbar");
      totalBR += decays->at("~chi+_2").BF("~chi0_1", "c", "sbar");
      xsecWithError.upper *= pow(totalBR, 2);
      xsecWithError.central *= pow(totalBR, 2);
      xsecWithError.lower *= pow(totalBR, 2);

      if (xsecWithError.central < xsecLimit)
      {
        result += limitLike(xsecWithError.central, xsecLimit, xsecWithError.upper - xsecWithError.central);
      }
      else
      {
        result += limitLike(xsecWithError.central, xsecLimit, xsecWithError.central - xsecWithError.lower);
      }

    }

    void OPAL_Chargino_SemiLeptonic_Conservative_LLike(double& result)
    {
      static const OPALCharginoSemiLeptonicLimitAt208GeV limitContainer;
#ifdef DUMP_LIMIT_PLOT_DATA
      static bool dumped=false;
      if(!dumped) {
        limitContainer.dumpPlotData(75., 105., 0., 105.,
                                     "lepLimitPlanev2/OPALCharginoSemiLeptonicLimitAt208GeV.dump");
        dumped=true;
      }
#endif
      using namespace Pipes::OPAL_Chargino_SemiLeptonic_Conservative_LLike;
      const static double tol = runOptions->getValueOrDef<double>(1e-2, "family_mixing_tolerance");
      const static bool pt_error = runOptions->getValueOrDef<bool>(true, "off_diagonal_tolerance_invalidates_point_only");

      using std::pow;
      using std::log;

      const Spectrum *spec = *Dep::MSSM_spectrum;
      const SubSpectrum *mssm = spec->get_HE();
      const DecayTable *decays = &(*Dep::decay_rates);
      const str snue = slhahelp::mass_es_from_gauge_es("~nu_e_L", mssm, tol, LOCAL_INFO, pt_error);
      const str snumu = slhahelp::mass_es_from_gauge_es("~nu_mu_L", mssm, tol, LOCAL_INFO, pt_error);
      const str snutau = slhahelp::mass_es_from_gauge_es("~nu_tau_L", mssm, tol, LOCAL_INFO, pt_error);
      const double mass_neut1 = spec->get(Par::Pole_Mass,1000022, 0);
      const double mass_char1 = spec->get(Par::Pole_Mass,1000024, 0);
      const double mass_char2 = spec->get(Par::Pole_Mass,1000037, 0);
      const double mZ = spec->get(Par::Pole_Mass,23, 0);
      triplet<double> xsecWithError;
      double xsecLimit, totalBR;

      result = 0;
      // Due to the nature of the analysis details of the model independent limit in
      // the paper, the best we can do is to try these processes individually:

      // char1, neut1
      xsecLimit = limitContainer.limitAverage(mass_char1, mass_neut1, mZ);

      xsecWithError = *Dep::LEP208_xsec_chipm_11;
      // Total up all channels which look like leptonic W* decays
      // Total up the leptonic W decays first...
      totalBR = 0;
      totalBR += decays->at("W+").BF("e+", "nu_e");
      totalBR += decays->at("W+").BF("mu+", "nu_mu");
      totalBR += decays->at("W+").BF("tau+", "nu_tau");
      totalBR = decays->at("~chi+_1").BF("~chi0_1", "W+") * totalBR;

      totalBR += decays->at("~chi+_1").BF("~chi0_1", "e+", "nu_e");
      totalBR += decays->at("~chi+_1").BF("~chi0_1", "mu+", "nu_mu");
      totalBR += decays->at("~chi+_1").BF("~chi0_1", "tau+", "nu_tau");
      totalBR += decays->at("~chi+_1").BF(snue, "e+")
               * decays->at(snue).BF("~chi0_1", "nu_e");
      totalBR += decays->at("~chi+_1").BF(snumu, "mu+")
               * decays->at(snumu).BF("~chi0_1", "nu_mu");
      totalBR += decays->at("~chi+_1").BF(snutau, "tau+")
               * decays->at(snutau).BF("~chi0_1", "nu_tau");
      xsecWithError.upper *= totalBR;
      xsecWithError.central *= totalBR;
      xsecWithError.lower *= totalBR;

      // ALSO, total up all channels which look like hadronic W* decays
      // Total up the hadronic W decays first...
      totalBR = decays->at("W+").BF("hadron", "hadron");
      totalBR = decays->at("~chi+_1").BF("~chi0_1", "W+") * totalBR;

      totalBR += decays->at("~chi+_1").BF("~chi0_1", "u", "dbar");
      totalBR += decays->at("~chi+_1").BF("~chi0_1", "c", "sbar");
      xsecWithError.upper *= totalBR;
      xsecWithError.central *= totalBR;
      xsecWithError.lower *= totalBR;

      if (xsecWithError.central < xsecLimit)
      {
        result += limitLike(xsecWithError.central, xsecLimit, xsecWithError.upper - xsecWithError.central);
      }
      else
      {
        result += limitLike(xsecWithError.central, xsecLimit, xsecWithError.central - xsecWithError.lower);
      }

      // char2, neut1
      xsecLimit = limitContainer.limitAverage(mass_char2, mass_neut1, mZ);

      xsecWithError = *Dep::LEP208_xsec_chipm_22;
      // Total up all channels which look like leptonic W* decays
      // Total up the leptonic W decays first...
      totalBR = 0;
      totalBR += decays->at("W+").BF("e+", "nu_e");
      totalBR += decays->at("W+").BF("mu+", "nu_mu");
      totalBR += decays->at("W+").BF("tau+", "nu_tau");
      totalBR = decays->at("~chi+_2").BF("~chi0_1", "W+") * totalBR;

      totalBR += decays->at("~chi+_2").BF("~chi0_1", "e+", "nu_e");
      totalBR += decays->at("~chi+_2").BF("~chi0_1", "mu+", "nu_mu");
      totalBR += decays->at("~chi+_2").BF("~chi0_1", "tau+", "nu_tau");
      totalBR += decays->at("~chi+_2").BF(snue, "e+")
               * decays->at(snue).BF("~chi0_1", "nu_e");
      totalBR += decays->at("~chi+_2").BF(snumu, "mu+")
               * decays->at(snumu).BF("~chi0_1", "nu_mu");
      totalBR += decays->at("~chi+_2").BF(snutau, "tau+")
               * decays->at(snutau).BF("~chi0_1", "nu_tau");
      xsecWithError.upper *= totalBR;
      xsecWithError.central *= totalBR;
      xsecWithError.lower *= totalBR;

      // ALSO, total up all channels which look like hadronic W* decays
      // Total up the hadronic W decays first...
      totalBR = decays->at("W+").BF("hadron", "hadron");
      totalBR = decays->at("~chi+_2").BF("~chi0_1", "W+") * totalBR;

      totalBR += decays->at("~chi+_2").BF("~chi0_1", "u", "dbar");
      totalBR += decays->at("~chi+_2").BF("~chi0_1", "c", "sbar");
      xsecWithError.upper *= totalBR;
      xsecWithError.central *= totalBR;
      xsecWithError.lower *= totalBR;

      if (xsecWithError.central < xsecLimit)
      {
        result += limitLike(xsecWithError.central, xsecLimit, xsecWithError.upper - xsecWithError.central);
      }
      else
      {
        result += limitLike(xsecWithError.central, xsecLimit, xsecWithError.central - xsecWithError.lower);
      }

    }

    void OPAL_Chargino_Leptonic_Conservative_LLike(double& result)
    {
      static const OPALCharginoLeptonicLimitAt208GeV limitContainer;
#ifdef DUMP_LIMIT_PLOT_DATA
      static bool dumped=false;
      if(!dumped) {
        limitContainer.dumpPlotData(75., 105., 0., 105.,
                                     "lepLimitPlanev2/OPALCharginoLeptonicLimitAt208GeV.dump");
        dumped=true;
      }
#endif
      using namespace Pipes::OPAL_Chargino_Leptonic_Conservative_LLike;
      const static double tol = runOptions->getValueOrDef<double>(1e-2, "family_mixing_tolerance");
      const static bool pt_error = runOptions->getValueOrDef<bool>(true, "off_diagonal_tolerance_invalidates_point_only");

      using std::pow;
      using std::log;

      const Spectrum *spec = *Dep::MSSM_spectrum;
      const SubSpectrum *mssm = spec->get_HE();
      const DecayTable *decays = &(*Dep::decay_rates);
      const str snue = slhahelp::mass_es_from_gauge_es("~nu_e_L", mssm, tol, LOCAL_INFO, pt_error);
      const str snumu = slhahelp::mass_es_from_gauge_es("~nu_mu_L", mssm, tol, LOCAL_INFO, pt_error);
      const str snutau = slhahelp::mass_es_from_gauge_es("~nu_tau_L", mssm, tol, LOCAL_INFO, pt_error);
      const double mass_neut1 = spec->get(Par::Pole_Mass,1000022, 0);
      const double mass_char1 = spec->get(Par::Pole_Mass,1000024, 0);
      const double mass_char2 = spec->get(Par::Pole_Mass,1000037, 0);
      const double mZ = spec->get(Par::Pole_Mass,23, 0);
      triplet<double> xsecWithError;
      double xsecLimit, totalBR;

      result = 0;
      // Due to the nature of the analysis details of the model independent limit in
      // the paper, the best we can do is to try these processes individually:

      // char1, neut1
      xsecLimit = limitContainer.limitAverage(mass_char1, mass_neut1, mZ);

      xsecWithError = *Dep::LEP208_xsec_chipm_11;
      // Total up all channels which look like leptonic W* decays
      // Total up the leptonic W decays first...
      totalBR = 0;
      totalBR += decays->at("W+").BF("e+", "nu_e");
      totalBR += decays->at("W+").BF("mu+", "nu_mu");
      totalBR += decays->at("W+").BF("tau+", "nu_tau");
      totalBR = decays->at("~chi+_1").BF("~chi0_1", "W+") * totalBR;

      totalBR += decays->at("~chi+_1").BF("~chi0_1", "e+", "nu_e");
      totalBR += decays->at("~chi+_1").BF("~chi0_1", "mu+", "nu_mu");
      totalBR += decays->at("~chi+_1").BF("~chi0_1", "tau+", "nu_tau");
      totalBR += decays->at("~chi+_1").BF(snue, "e+")
               * decays->at(snue).BF("~chi0_1", "nu_e");
      totalBR += decays->at("~chi+_1").BF(snumu, "mu+")
               * decays->at(snumu).BF("~chi0_1", "nu_mu");
      totalBR += decays->at("~chi+_1").BF(snutau, "tau+")
               * decays->at(snutau).BF("~chi0_1", "nu_tau");
      xsecWithError.upper *= pow(totalBR, 2);
      xsecWithError.central *= pow(totalBR, 2);
      xsecWithError.lower *= pow(totalBR, 2);

      if (xsecWithError.central < xsecLimit)
      {
        result += limitLike(xsecWithError.central, xsecLimit, xsecWithError.upper - xsecWithError.central);
      }
      else
      {
        result += limitLike(xsecWithError.central, xsecLimit, xsecWithError.central - xsecWithError.lower);
      }

      // char2, neut1
      xsecLimit = limitContainer.limitAverage(mass_char2, mass_neut1, mZ);

      xsecWithError = *Dep::LEP208_xsec_chipm_22;
      // Total up all channels which look like leptonic W* decays
      // Total up the leptonic W decays first...
      totalBR = 0;
      totalBR += decays->at("W+").BF("e+", "nu_e");
      totalBR += decays->at("W+").BF("mu+", "nu_mu");
      totalBR += decays->at("W+").BF("tau+", "nu_tau");
      totalBR = decays->at("~chi+_2").BF("~chi0_1", "W+") * totalBR;

      totalBR += decays->at("~chi+_2").BF("~chi0_1", "e+", "nu_e");
      totalBR += decays->at("~chi+_2").BF("~chi0_1", "mu+", "nu_mu");
      totalBR += decays->at("~chi+_2").BF("~chi0_1", "tau+", "nu_tau");
      totalBR += decays->at("~chi+_2").BF(snue, "e+")
               * decays->at(snue).BF("~chi0_1", "nu_e");
      totalBR += decays->at("~chi+_2").BF(snumu, "mu+")
               * decays->at(snumu).BF("~chi0_1", "nu_mu");
      totalBR += decays->at("~chi+_2").BF(snutau, "tau+")
               * decays->at(snutau).BF("~chi0_1", "nu_tau");
      xsecWithError.upper *= pow(totalBR, 2);
      xsecWithError.central *= pow(totalBR, 2);
      xsecWithError.lower *= pow(totalBR, 2);

      if (xsecWithError.central < xsecLimit)
      {
        result += limitLike(xsecWithError.central, xsecLimit, xsecWithError.upper - xsecWithError.central);
      }
      else
      {
        result += limitLike(xsecWithError.central, xsecLimit, xsecWithError.central - xsecWithError.lower);
      }

    }

    void OPAL_Chargino_All_Channels_Conservative_LLike(double& result)
    {
      static const OPALCharginoAllChannelsLimitAt208GeV limitContainer;
#ifdef DUMP_LIMIT_PLOT_DATA
      static bool dumped=false;
      if(!dumped) {
        limitContainer.dumpPlotData(75., 105., 0., 105.,
                                     "lepLimitPlanev2/OPALCharginoAllChannelsLimitAt208GeV.dump");
        dumped=true;
      }
#endif
      using namespace Pipes::OPAL_Chargino_All_Channels_Conservative_LLike;
      const static double tol = runOptions->getValueOrDef<double>(1e-2, "family_mixing_tolerance");
      const static bool pt_error = runOptions->getValueOrDef<bool>(true, "off_diagonal_tolerance_invalidates_point_only");

      using std::pow;
      using std::log;

      const Spectrum *spec = *Dep::MSSM_spectrum;
      const SubSpectrum *mssm = spec->get_HE();
      const DecayTable *decays = &(*Dep::decay_rates);
      const str snue = slhahelp::mass_es_from_gauge_es("~nu_e_L", mssm, tol, LOCAL_INFO, pt_error);
      const str snumu = slhahelp::mass_es_from_gauge_es("~nu_mu_L", mssm, tol, LOCAL_INFO, pt_error);
      const str snutau = slhahelp::mass_es_from_gauge_es("~nu_tau_L", mssm, tol, LOCAL_INFO, pt_error);
      const double mass_neut1 = spec->get(Par::Pole_Mass,1000022, 0);
      const double mass_char1 = spec->get(Par::Pole_Mass,1000024, 0);
      const double mass_char2 = spec->get(Par::Pole_Mass,1000037, 0);
      const double mZ = spec->get(Par::Pole_Mass,23, 0);
      triplet<double> xsecWithError;
      double xsecLimit, totalBR;

      result = 0;
      // Due to the nature of the analysis details of the model independent limit in
      // the paper, the best we can do is to try these processes individually:

      // char1, neut1
      xsecLimit = limitContainer.limitAverage(mass_char1, mass_neut1, mZ);

      xsecWithError = *Dep::LEP208_xsec_chipm_11;
      // Total up all channels which look like W* decays
      totalBR = 0;
      totalBR += decays->at("~chi+_1").BF("~chi0_1", "W+");
      totalBR += decays->at("~chi+_1").BF("~chi0_1", "u", "dbar");
      totalBR += decays->at("~chi+_1").BF("~chi0_1", "c", "sbar");
      totalBR += decays->at("~chi+_1").BF("~chi0_1", "e+", "nu_e");
      totalBR += decays->at("~chi+_1").BF("~chi0_1", "mu+", "nu_mu");
      totalBR += decays->at("~chi+_1").BF("~chi0_1", "tau+", "nu_tau");
      totalBR += decays->at("~chi+_1").BF(snue, "e+")
               * decays->at(snue).BF("~chi0_1", "nu_e");
      totalBR += decays->at("~chi+_1").BF(snumu, "mu+")
               * decays->at(snumu).BF("~chi0_1", "nu_mu");
      totalBR += decays->at("~chi+_1").BF(snutau, "tau+")
               * decays->at(snutau).BF("~chi0_1", "nu_tau");
      xsecWithError.upper *= pow(totalBR, 2);
      xsecWithError.central *= pow(totalBR, 2);
      xsecWithError.lower *= pow(totalBR, 2);

      if (xsecWithError.central < xsecLimit)
      {
        result += limitLike(xsecWithError.central, xsecLimit, xsecWithError.upper - xsecWithError.central);
      }
      else
      {
        result += limitLike(xsecWithError.central, xsecLimit, xsecWithError.central - xsecWithError.lower);
      }

      // char2, neut1
      xsecLimit = limitContainer.limitAverage(mass_char2, mass_neut1, mZ);

      xsecWithError = *Dep::LEP208_xsec_chipm_22;
      // Total up all channels which look like W* decays
      totalBR = 0;
      totalBR += decays->at("~chi+_2").BF("~chi0_1", "W+");
      totalBR += decays->at("~chi+_2").BF("~chi0_1", "u", "dbar");
      totalBR += decays->at("~chi+_2").BF("~chi0_1", "c", "sbar");
      totalBR += decays->at("~chi+_2").BF("~chi0_1", "e+", "nu_e");
      totalBR += decays->at("~chi+_2").BF("~chi0_1", "mu+", "nu_mu");
      totalBR += decays->at("~chi+_2").BF("~chi0_1", "tau+", "nu_tau");
      totalBR += decays->at("~chi+_2").BF(snue, "e+")
               * decays->at(snue).BF("~chi0_1", "nu_e");
      totalBR += decays->at("~chi+_2").BF(snumu, "mu+")
               * decays->at(snumu).BF("~chi0_1", "nu_mu");
      totalBR += decays->at("~chi+_2").BF(snutau, "tau+")
               * decays->at(snutau).BF("~chi0_1", "nu_tau");
      xsecWithError.upper *= pow(totalBR, 2);
      xsecWithError.central *= pow(totalBR, 2);
      xsecWithError.lower *= pow(totalBR, 2);

      if (xsecWithError.central < xsecLimit)
      {
        result += limitLike(xsecWithError.central, xsecLimit, xsecWithError.upper - xsecWithError.central);
      }
      else
      {
        result += limitLike(xsecWithError.central, xsecLimit, xsecWithError.central - xsecWithError.lower);
      }

    }

    void OPAL_Neutralino_Hadronic_Conservative_LLike(double& result)
    {
      static const OPALNeutralinoHadronicLimitAt208GeV limitContainer;
#ifdef DUMP_LIMIT_PLOT_DATA
      static bool dumped=false;
      if(!dumped) {
        limitContainer.dumpPlotData(0., 200., 0., 100.,
                                     "lepLimitPlanev2/OPALNeutralinoHadronicLimitAt208GeV.dump");
        dumped=true;
      }
#endif
      using namespace Pipes::OPAL_Neutralino_Hadronic_Conservative_LLike;
      using std::pow;
      using std::log;

      const Spectrum *spec = *Dep::MSSM_spectrum;
      const DecayTable *decays = &(*Dep::decay_rates);
      const double mass_neut1 = spec->get(Par::Pole_Mass,1000022, 0);
      const double mass_neut2 = spec->get(Par::Pole_Mass,1000023, 0);
      const double mass_neut3 = spec->get(Par::Pole_Mass,1000025, 0);
      const double mass_neut4 = spec->get(Par::Pole_Mass,1000035, 0);
      const double mZ = spec->get(Par::Pole_Mass,23, 0);
      triplet<double> xsecWithError;
      double xsecLimit, totalBR;

      result = 0;
      // Due to the nature of the analysis details of the model independent limit in
      // the paper, the best we can do is to try these processes individually:

      // neut2, neut1
      xsecLimit = limitContainer.limitAverage(mass_neut2, mass_neut1, mZ);

      xsecWithError = *Dep::LEP208_xsec_chi00_12;
      // Total up all channels which look like Z* decays
      totalBR = decays->at("Z0").BF("hadron", "hadron");
      totalBR = decays->at("~chi0_2").BF("~chi0_1", "Z0") * totalBR;
      totalBR += decays->at("~chi0_2").BF("~chi0_1", "ubar", "u");
      totalBR += decays->at("~chi0_2").BF("~chi0_1", "dbar", "d");
      totalBR += decays->at("~chi0_2").BF("~chi0_1", "cbar", "c");
      totalBR += decays->at("~chi0_2").BF("~chi0_1", "sbar", "s");
      totalBR += decays->at("~chi0_2").BF("~chi0_1", "bbar", "b");
      xsecWithError.upper *= totalBR;
      xsecWithError.central *= totalBR;
      xsecWithError.lower *= totalBR;

      if (xsecWithError.central < xsecLimit)
      {
        result += limitLike(xsecWithError.central, xsecLimit, xsecWithError.upper - xsecWithError.central);
      }
      else
      {
        result += limitLike(xsecWithError.central, xsecLimit, xsecWithError.central - xsecWithError.lower);
      }

      // neut3, neut1
      xsecLimit = limitContainer.limitAverage(mass_neut3, mass_neut1, mZ);

      xsecWithError = *Dep::LEP208_xsec_chi00_13;
      // Total up all channels which look like Z* decays
      totalBR = decays->at("Z0").BF("hadron", "hadron");
      totalBR = decays->at("~chi0_3").BF("~chi0_1", "Z0") * totalBR;
      totalBR += decays->at("~chi0_3").BF("~chi0_1", "ubar", "u");
      totalBR += decays->at("~chi0_3").BF("~chi0_1", "dbar", "d");
      totalBR += decays->at("~chi0_3").BF("~chi0_1", "cbar", "c");
      totalBR += decays->at("~chi0_3").BF("~chi0_1", "sbar", "s");
      totalBR += decays->at("~chi0_3").BF("~chi0_1", "bbar", "b");
      xsecWithError.upper *= totalBR;
      xsecWithError.central *= totalBR;
      xsecWithError.lower *= totalBR;

      if (xsecWithError.central < xsecLimit)
      {
        result += limitLike(xsecWithError.central, xsecLimit, xsecWithError.upper - xsecWithError.central);
      }
      else
      {
        result += limitLike(xsecWithError.central, xsecLimit, xsecWithError.central - xsecWithError.lower);
      }

      // neut4, neut1
      xsecLimit = limitContainer.limitAverage(mass_neut4, mass_neut1, mZ);

      xsecWithError = *Dep::LEP208_xsec_chi00_14;
      // Total up all channels which look like Z* decays
      totalBR = decays->at("Z0").BF("hadron", "hadron");
      totalBR = decays->at("~chi0_4").BF("~chi0_1", "Z0") * totalBR;
      totalBR += decays->at("~chi0_4").BF("~chi0_1", "ubar", "u");
      totalBR += decays->at("~chi0_4").BF("~chi0_1", "dbar", "d");
      totalBR += decays->at("~chi0_4").BF("~chi0_1", "cbar", "c");
      totalBR += decays->at("~chi0_4").BF("~chi0_1", "sbar", "s");
      totalBR += decays->at("~chi0_4").BF("~chi0_1", "bbar", "b");
      xsecWithError.upper *= totalBR;
      xsecWithError.central *= totalBR;
      xsecWithError.lower *= totalBR;

      if (xsecWithError.central < xsecLimit)
      {
        result += limitLike(xsecWithError.central, xsecLimit, xsecWithError.upper - xsecWithError.central);
      }
      else
      {
        result += limitLike(xsecWithError.central, xsecLimit, xsecWithError.central - xsecWithError.lower);
      }

    }

    /// @}


    // *** Higgs physics ***

    /// FeynHiggs Higgs production cross-sections
    void FH_HiggsProd(fh_HiggsProd &result)
    {
      using namespace Pipes::FH_HiggsProd;

      Farray<fh_real, 1,52> prodxs;

      fh_HiggsProd HiggsProd;
      int error;
      fh_real sqrts;

      // Tevatron
      sqrts = 2.;
      error = 1;
      BEreq::FHHiggsProd(error, sqrts, prodxs);
      if (error != 0)
      {
        std::ostringstream err;
        err << "BEreq::FHHiggsProd raised error flag for Tevatron: " << error << ".";
        invalid_point().raise(err.str());
      }
      for(int i = 0; i < 52; i++) HiggsProd.prodxs_Tev[i] = prodxs(i+1);
      // LHC7
      sqrts = 7.;
      error = 1;
      BEreq::FHHiggsProd(error, sqrts, prodxs);
      if (error != 0)
      {
        std::ostringstream err;
        err << "BEreq::FHHiggsProd raised error flag for LHC7: " << error << ".";
        invalid_point().raise(err.str());
      }
      for(int i = 0; i < 52; i++) HiggsProd.prodxs_LHC7[i] = prodxs(i+1);
      // LHC8
      sqrts = 8.;
      error = 1;
      BEreq::FHHiggsProd(error, sqrts, prodxs);
      if (error != 0)
      {
        std::ostringstream err;
        err << "BEreq::FHHiggsProd raised error flag for LHC8: " << error << ".";
        invalid_point().raise(err.str());
      }
      for(int i = 0; i < 52; i++) HiggsProd.prodxs_LHC8[i] = prodxs(i+1);

      result = HiggsProd;
    }

    /// SM Higgs only model parameters
    void SMHiggs_ModelParameters(hb_ModelParameters &result)
    {
      using namespace Pipes::SMHiggs_ModelParameters;

      for(int i = 0; i < 3; i++)
      {
        result.Mh[i] = 0.;
        result.deltaMh[i] = 0.;
        result.hGammaTot[i] = 0.;
        result.CP[i] = 0.;
        result.CS_lep_hjZ_ratio[i] = 0.;
        result.CS_lep_bbhj_ratio[i] = 0.;
        result.CS_lep_tautauhj_ratio[i] = 0.;
        for(int j = 0; j < 3; j++) result.CS_lep_hjhi_ratio[i][j] = 0.;
        result.CS_gg_hj_ratio[i] = 0.;
        result.CS_bb_hj_ratio[i] = 0.;
        result.CS_bg_hjb_ratio[i] = 0.;
        result.CS_ud_hjWp_ratio[i] = 0.;
        result.CS_cs_hjWp_ratio[i] = 0.;
        result.CS_ud_hjWm_ratio[i] = 0.;
        result.CS_cs_hjWm_ratio[i] = 0.;
        result.CS_gg_hjZ_ratio[i] = 0.;
        result.CS_dd_hjZ_ratio[i] = 0.;
        result.CS_uu_hjZ_ratio[i] = 0.;
        result.CS_ss_hjZ_ratio[i] = 0.;
        result.CS_cc_hjZ_ratio[i] = 0.;
        result.CS_bb_hjZ_ratio[i] = 0.;
        result.CS_tev_vbf_ratio[i] = 0.;
        result.CS_tev_tthj_ratio[i] = 0.;
        result.CS_lhc7_vbf_ratio[i] = 0.;
        result.CS_lhc7_tthj_ratio[i] = 0.;
        result.CS_lhc8_vbf_ratio[i] = 0.;
        result.CS_lhc8_tthj_ratio[i] = 0.;
        result.BR_hjss[i] = 0.;
        result.BR_hjcc[i] = 0.;
        result.BR_hjbb[i] = 0.;
        result.BR_hjmumu[i] = 0.;
        result.BR_hjtautau[i] = 0.;
        result.BR_hjWW[i] = 0.;
        result.BR_hjZZ[i] = 0.;
        result.BR_hjZga[i] = 0.;
        result.BR_hjgaga[i] = 0.;
        result.BR_hjgg[i] = 0.;
        result.BR_hjinvisible[i] = 0.;
        for(int j = 0; j < 3; j++) result.BR_hjhihi[i][j] = 0.;
      }

      result.MHplus = 0.;
      result.deltaMHplus = 0.;
      result.HpGammaTot = 0.;
      result.CS_lep_HpjHmi_ratio = 0.;
      result.BR_tWpb = 0.;
      result.BR_tHpjb = 0.;
      result.BR_Hpjcs = 0.;
      result.BR_Hpjcb = 0.;
      result.BR_Hptaunu = 0.;

      const Spectrum* fullspectrum = *Dep::SM_spectrum;
      const SubSpectrum* spec = fullspectrum->get_HE();
      const DecayTable::Entry* decays = &(*Dep::Higgs_decay_rates);

      result.Mh[0] = spec->get(Par::Pole_Mass,25,0);

      result.deltaMh[0] = 0.; // Need to get theoretical error on mass
      result.hGammaTot[0] = decays->width_in_GeV;
      result.CP[0] = 1;
      result.CS_lep_hjZ_ratio[0] = 1.;
      result.CS_lep_bbhj_ratio[0] = 1.;
      result.CS_lep_tautauhj_ratio[0] = 1.;
      result.CS_gg_hj_ratio[0] = 1.;
      result.CS_bb_hj_ratio[0] = 1.;
      result.CS_bg_hjb_ratio[0] = 1.;
      result.CS_ud_hjWp_ratio[0] = 1.;
      result.CS_cs_hjWp_ratio[0] = 1.;
      result.CS_ud_hjWm_ratio[0] = 1.;
      result.CS_cs_hjWm_ratio[0] = 1.;
      result.CS_gg_hjZ_ratio[0] = 1.;
      result.CS_dd_hjZ_ratio[0] = 1.;
      result.CS_uu_hjZ_ratio[0] = 1.;
      result.CS_ss_hjZ_ratio[0] = 1.;
      result.CS_cc_hjZ_ratio[0] = 1.;
      result.CS_bb_hjZ_ratio[0] = 1.;
      result.CS_tev_vbf_ratio[0] = 1.;
      result.CS_tev_tthj_ratio[0] = 1.;
      result.CS_lhc7_vbf_ratio[0] = 1.;
      result.CS_lhc7_tthj_ratio[0] = 1.;
      result.CS_lhc8_vbf_ratio[0] = 1.;
      result.CS_lhc8_tthj_ratio[0] = 1.;
      result.BR_hjss[0] = decays->BF("s", "sbar");
      result.BR_hjcc[0] = decays->BF("c", "cbar");
      result.BR_hjbb[0] = decays->BF("b", "bbar");
      result.BR_hjmumu[0] = decays->BF("mu+", "mu-");
      result.BR_hjtautau[0] = decays->BF("tau+", "tau-");
      result.BR_hjWW[0] = decays->BF("W+", "W-");
      result.BR_hjZZ[0] = decays->BF("Z0", "Z0");
      result.BR_hjZga[0] = decays->BF("gamma", "Z0");
      result.BR_hjgaga[0] = decays->BF("gamma", "gamma");
      result.BR_hjgg[0] = decays->BF("g", "g");
    }

    /// MSSM Higgs model parameters
    void MSSMHiggs_ModelParameters(hb_ModelParameters &result)
    {
      using namespace Pipes::MSSMHiggs_ModelParameters;
      #define PDB Models::ParticleDB()

      // unpack FeynHiggs Couplings
      fh_Couplings FH_input = *Dep::Higgs_Couplings;

      std::vector<std::string> sHneut;
      sHneut.push_back("h0_1");
      sHneut.push_back("h0_2");
      sHneut.push_back("A0");

      const Spectrum* fullspectrum = *Dep::MSSM_spectrum;
      const SubSpectrum* spec = fullspectrum->get_HE();
      const DecayTable decaytable = *Dep::decay_rates;

      const DecayTable::Entry* Hneut_decays[3];
      for(int i = 0; i < 3; i++)
      {
        // Higgs masses and errors
        result.Mh[i] = spec->get(Par::Pole_Mass,sHneut[i]);
        result.deltaMh[i] = 0.;
      }

      // invisible LSP?
      double lsp_mass = spec->get(Par::Pole_Mass,"~chi0_1");
      int i_snu = 0;
      for(int i = 1; i <= 3; i++)
      {
        if(spec->get(Par::Pole_Mass,"~nu",i)  < lsp_mass)
        {
          i_snu = i;
          lsp_mass = spec->get(Par::Pole_Mass,"~nu",i);
        }
      }

      bool inv_lsp = true;
      if(spec->get(Par::Pole_Mass,"~chi+",1) < lsp_mass) inv_lsp = false;
      if(spec->get(Par::Pole_Mass,"~g") < lsp_mass) inv_lsp = false;
      if(inv_lsp)
      {
        for(int i = 1; i <= 6; i++)
        {
          if(spec->get(Par::Pole_Mass,"~d",i) < lsp_mass)
          {
            inv_lsp = false;
            break;
          }
          if(spec->get(Par::Pole_Mass,"~u",i) < lsp_mass)
          {
            inv_lsp = false;
            break;
          }
          if(spec->get(Par::Pole_Mass,"~e-",i) < lsp_mass)
          {
            inv_lsp = false;
            break;
          }
        }
      }

      for(int i = 0; i < 3; i++)
      {
        // Branching ratios and total widths
        Hneut_decays[i] = &(decaytable(sHneut[i]));

        result.hGammaTot[i] = Hneut_decays[i]->width_in_GeV;

        result.BR_hjss[i] = Hneut_decays[i]->BF("s", "sbar");
        result.BR_hjcc[i] = Hneut_decays[i]->BF("c", "cbar");
        result.BR_hjbb[i] = Hneut_decays[i]->BF("b", "bbar");
        result.BR_hjmumu[i] = Hneut_decays[i]->BF("mu+", "mu-");
        result.BR_hjtautau[i] = Hneut_decays[i]->BF("tau+", "tau-");
        result.BR_hjWW[i] = Hneut_decays[i]->BF("W+", "W-");
        result.BR_hjZZ[i] = Hneut_decays[i]->BF("Z0", "Z0");
        result.BR_hjZga[i] = Hneut_decays[i]->BF("gamma", "Z0");
        result.BR_hjgaga[i] = Hneut_decays[i]->BF("gamma", "gamma");
        result.BR_hjgg[i] = Hneut_decays[i]->BF("g", "g");
        for(int j = 0; j < 3; j++)
        {
          if(2.*result.Mh[j] < result.Mh[i])
          {
            result.BR_hjhihi[i][j] = Hneut_decays[i]->BF(sHneut[j],sHneut[j]);
          }
          else
          {
            result.BR_hjhihi[i][j] = 0.;
          }
        }
        result.BR_hjinvisible[i] = 0.;
        if(inv_lsp)
        {
          // sneutrino is LSP - need to figure out how to get correct invisible BF...
          if(i_snu > 0)
          {
            result.BR_hjinvisible[i] += Hneut_decays[i]->BF(PDB.long_name("~nu",i_snu),PDB.long_name("~nubar",i_snu));
          }
          else
          {
            result.BR_hjinvisible[i] = Hneut_decays[i]->BF("~chi0_1","~chi0_1");
          }
        }
      }

      result.MHplus = spec->get(Par::Pole_Mass,"H+");
      result.deltaMHplus = 0.;

      const DecayTable::Entry* Hplus_decays = &(decaytable("H+"));
      const DecayTable::Entry* top_decays = &(decaytable("t"));

      result.HpGammaTot = Hplus_decays->width_in_GeV;
      result.BR_tWpb    = top_decays->BF("W+", "b");
      result.BR_tHpjb   = top_decays->has_channel("H+", "b") ? top_decays->BF("H+", "b") : 0.0;
      result.BR_Hpjcs   = Hplus_decays->BF("c", "sbar");
      result.BR_Hpjcb   = Hplus_decays->BF("c", "bbar");
      result.BR_Hptaunu = Hplus_decays->BF("tau+", "nu_tau");

      // check SM partial width h0_1 -> b bbar
      // shouldn't be zero...
      double g2hjbb[3];
      for(int i = 0; i < 3; i++)
      {
        if(FH_input.gammas_sm[H0FF(i,4,3,3)+4] <= 0.)
          g2hjbb[i] = 0.;
        else
          g2hjbb[i] = FH_input.gammas[H0FF(i,4,3,3)+4]/FH_input.gammas_sm[H0FF(i,4,3,3)+4];
      }

      // using partial width ratio approximation for
      // h -> b bbar CS ratios
      for(int i = 0; i < 3; i++)
      {
        result.CS_bg_hjb_ratio[i] = g2hjbb[i];
        result.CS_bb_hj_ratio[i]  = g2hjbb[i];
      }

      // cross-section ratios for b bbar and tau+ tau- final states
      for(int i = 0; i < 3; i++)
      {
        fh_complex c_g2hjbb_L = FH_input.couplings[H0FF(i,4,3,3)];
        fh_complex c_g2hjbb_R = FH_input.couplings[H0FF(i,4,3,3)+Roffset];
        fh_complex c_g2hjbb_SM_L = FH_input.couplings_sm[H0FF(i,4,3,3)];
        fh_complex c_g2hjbb_SM_R = FH_input.couplings_sm[H0FF(i,4,3,3)+RSMoffset];

        fh_complex c_g2hjtautau_L = FH_input.couplings[H0FF(i,2,3,3)];
        fh_complex c_g2hjtautau_R = FH_input.couplings[H0FF(i,2,3,3)+Roffset];
        fh_complex c_g2hjtautau_SM_L = FH_input.couplings_sm[H0FF(i,2,3,3)];
        fh_complex c_g2hjtautau_SM_R = FH_input.couplings_sm[H0FF(i,2,3,3)+RSMoffset];

        double R_g2hjbb_L = sqrt(c_g2hjbb_L.re*c_g2hjbb_L.re+
               c_g2hjbb_L.im*c_g2hjbb_L.im)/
          sqrt(c_g2hjbb_SM_L.re*c_g2hjbb_SM_L.re+
               c_g2hjbb_SM_L.im*c_g2hjbb_SM_L.im);
        double R_g2hjbb_R = sqrt(c_g2hjbb_R.re*c_g2hjbb_R.re+
               c_g2hjbb_R.im*c_g2hjbb_R.im)/
          sqrt(c_g2hjbb_SM_R.re*c_g2hjbb_SM_R.re+
               c_g2hjbb_SM_R.im*c_g2hjbb_SM_R.im);

        double R_g2hjtautau_L = sqrt(c_g2hjtautau_L.re*c_g2hjtautau_L.re+
                   c_g2hjtautau_L.im*c_g2hjtautau_L.im)/
          sqrt(c_g2hjtautau_SM_L.re*c_g2hjtautau_SM_L.re+
               c_g2hjtautau_SM_L.im*c_g2hjtautau_SM_L.im);
        double R_g2hjtautau_R = sqrt(c_g2hjtautau_R.re*c_g2hjtautau_R.re+
                   c_g2hjtautau_R.im*c_g2hjtautau_R.im)/
          sqrt(c_g2hjtautau_SM_R.re*c_g2hjtautau_SM_R.re+
               c_g2hjtautau_SM_R.im*c_g2hjtautau_SM_R.im);

        double g2hjbb_s = (R_g2hjbb_L+R_g2hjbb_R)*(R_g2hjbb_L+R_g2hjbb_R)/4.;
        double g2hjbb_p = (R_g2hjbb_L-R_g2hjbb_R)*(R_g2hjbb_L-R_g2hjbb_R)/4.;
        double g2hjtautau_s = (R_g2hjtautau_L+R_g2hjtautau_R)*(R_g2hjtautau_L+R_g2hjtautau_R)/4.;
        double g2hjtautau_p = (R_g2hjtautau_L-R_g2hjtautau_R)*(R_g2hjtautau_L-R_g2hjtautau_R)/4.;

        // check CP of state
        if(g2hjbb_p < 1e-10)
          result.CP[i] = 1;
        else if(g2hjbb_s < 1e-10)
          result.CP[i] = -1;
        else
          result.CP[i] = 0.;

        result.CS_lep_bbhj_ratio[i]     = g2hjbb_s + g2hjbb_p;
        result.CS_lep_tautauhj_ratio[i] = g2hjtautau_s + g2hjtautau_p;
      }

      // cross-section ratios for di-boson final states
      for(int i = 0; i < 3; i++)
      {
        fh_complex c_gWW = FH_input.couplings[H0VV(i,4)];
        fh_complex c_gWW_SM = FH_input.couplings_sm[H0VV(i,4)];
        fh_complex c_gZZ = FH_input.couplings[H0VV(i,3)];
        fh_complex c_gZZ_SM = FH_input.couplings_sm[H0VV(i,3)];

        double g2hjWW = (c_gWW.re*c_gWW.re+c_gWW.im*c_gWW.im)/
          (c_gWW_SM.re*c_gWW_SM.re+c_gWW_SM.im*c_gWW_SM.im);

        double g2hjZZ = (c_gZZ.re*c_gZZ.re+c_gZZ.im*c_gZZ.im)/
          (c_gZZ_SM.re*c_gZZ_SM.re+c_gZZ_SM.im*c_gZZ_SM.im);

        result.CS_lep_hjZ_ratio[i] = g2hjZZ;

        result.CS_gg_hjZ_ratio[i] = 0.;
        result.CS_dd_hjZ_ratio[i] = g2hjZZ;
        result.CS_uu_hjZ_ratio[i] = g2hjZZ;
        result.CS_ss_hjZ_ratio[i] = g2hjZZ;
        result.CS_cc_hjZ_ratio[i] = g2hjZZ;
        result.CS_bb_hjZ_ratio[i] = g2hjZZ;

        result.CS_ud_hjWp_ratio[i] = g2hjWW;
        result.CS_cs_hjWp_ratio[i] = g2hjWW;
        result.CS_ud_hjWm_ratio[i] = g2hjWW;
        result.CS_cs_hjWm_ratio[i] = g2hjWW;

        result.CS_tev_vbf_ratio[i]   = g2hjWW;
        result.CS_lhc7_vbf_ratio[i]  = g2hjWW;
        result.CS_lhc8_tthj_ratio[i] = g2hjWW;
      }

      // higgs to higgs + V xsection ratios
      // retrive SMInputs dependency
      const SMInputs& sminputs = *Dep::SMINPUTS;

      double norm = sminputs.GF*sqrt(2.)*sminputs.mZ*sminputs.mZ;
      for(int i = 0; i < 3; i++)
      for(int j = 0; j < 3; j++)
      {
        fh_complex c_gHV = FH_input.couplings[H0HV(i,j)];
        double g2HV = c_gHV.re*c_gHV.re+c_gHV.im*c_gHV.im;
        result.CS_lep_hjhi_ratio[i][j] = g2HV/norm;
      }

      // gluon fusion x-section ratio
      for(int i = 0; i < 3; i++)
      {
        if(FH_input.gammas_sm[H0VV(i,5)] <= 0.)
          result.CS_gg_hj_ratio[i] = 0.;
        else
          result.CS_gg_hj_ratio[i] = FH_input.gammas[H0VV(i,5)]/
            FH_input.gammas_sm[H0VV(i,5)];
      }

      // unpack FeynHiggs x-sections
      fh_HiggsProd FH_prod = *Dep::FH_HiggsProd;

      // h t tbar xsection ratios
      for(int i = 0; i < 3; i++)
      {
        result.CS_tev_tthj_ratio[i] = 0.;
        result.CS_lhc7_tthj_ratio[i] = 0.;
        result.CS_lhc8_tthj_ratio[i] = 0.;
        if(FH_prod.prodxs_Tev[i+30] > 0.)
          result.CS_tev_tthj_ratio[i]  = FH_prod.prodxs_Tev[i+27]/FH_prod.prodxs_Tev[i+30];
        if(FH_prod.prodxs_Tev[i+30] > 0.)
          result.CS_lhc7_tthj_ratio[i] = FH_prod.prodxs_LHC7[i+27]/FH_prod.prodxs_LHC7[i+30];
        if(FH_prod.prodxs_Tev[i+30] > 0.)
          result.CS_lhc8_tthj_ratio[i] = FH_prod.prodxs_LHC8[i+27]/FH_prod.prodxs_LHC8[i+30];
      }
      // LEP H+ H- x-section ratio
      result.CS_lep_HpjHmi_ratio = 1.;
    }

    /// Get a LEP chisq from HiggsBounds
    void HB_LEP_lnL(double &result)
    {
      using namespace Pipes::HB_LEP_lnL;

      hb_ModelParameters ModelParam = *Dep::HB_ModelParameters;

      Farray<double, 1,3, 1,3> CS_lep_hjhi_ratio;
      Farray<double, 1,3, 1,3> BR_hjhihi;
      for(int i = 0; i < 3; i++) for(int j = 0; j < 3; j++)
      {
        CS_lep_hjhi_ratio(i+1,j+1) = ModelParam.CS_lep_hjhi_ratio[i][j];
        BR_hjhihi(i+1,j+1) = ModelParam.BR_hjhihi[i][j];
      }

      BEreq::HiggsBounds_neutral_input_part(&ModelParam.Mh[0], &ModelParam.hGammaTot[0], &ModelParam.CP[0],
              &ModelParam.CS_lep_hjZ_ratio[0], &ModelParam.CS_lep_bbhj_ratio[0],
              &ModelParam.CS_lep_tautauhj_ratio[0], CS_lep_hjhi_ratio,
              &ModelParam.CS_gg_hj_ratio[0], &ModelParam.CS_bb_hj_ratio[0],
              &ModelParam.CS_bg_hjb_ratio[0], &ModelParam.CS_ud_hjWp_ratio[0],
              &ModelParam.CS_cs_hjWp_ratio[0], &ModelParam.CS_ud_hjWm_ratio[0],
              &ModelParam.CS_cs_hjWm_ratio[0], &ModelParam.CS_gg_hjZ_ratio[0],
              &ModelParam.CS_dd_hjZ_ratio[0], &ModelParam.CS_uu_hjZ_ratio[0],
              &ModelParam.CS_ss_hjZ_ratio[0], &ModelParam.CS_cc_hjZ_ratio[0],
              &ModelParam.CS_bb_hjZ_ratio[0], &ModelParam.CS_tev_vbf_ratio[0],
              &ModelParam.CS_tev_tthj_ratio[0], &ModelParam.CS_lhc7_vbf_ratio[0],
              &ModelParam.CS_lhc7_tthj_ratio[0], &ModelParam.CS_lhc8_vbf_ratio[0],
              &ModelParam.CS_lhc8_tthj_ratio[0], &ModelParam.BR_hjss[0],
              &ModelParam.BR_hjcc[0], &ModelParam.BR_hjbb[0],
              &ModelParam.BR_hjmumu[0], &ModelParam.BR_hjtautau[0],
              &ModelParam.BR_hjWW[0], &ModelParam.BR_hjZZ[0],
              &ModelParam.BR_hjZga[0], &ModelParam.BR_hjgaga[0],
              &ModelParam.BR_hjgg[0], &ModelParam.BR_hjinvisible[0], BR_hjhihi);

      BEreq::HiggsBounds_charged_input(&ModelParam.MHplus, &ModelParam.HpGammaTot, &ModelParam.CS_lep_HpjHmi_ratio,
               &ModelParam.BR_tWpb, &ModelParam.BR_tHpjb, &ModelParam.BR_Hpjcs,
               &ModelParam.BR_Hpjcb, &ModelParam.BR_Hptaunu);

      BEreq::HiggsBounds_set_mass_uncertainties(&ModelParam.deltaMh[0],&ModelParam.deltaMHplus);

      // run Higgs bounds 'classic'
      double HBresult, obsratio;
      int chan, ncombined;
      BEreq::run_HiggsBounds_classic(HBresult,chan,obsratio,ncombined);

      // extract the LEP chisq
      double chisq_withouttheory,chisq_withtheory;
      int chan2;
      double theor_unc = 1.5; // theory uncertainty
      BEreq::HB_calc_stats(theor_unc,chisq_withouttheory,chisq_withtheory,chan2);

      result = -0.5*chisq_withouttheory;
      //std::cout << "Calculating LEP chisq: " << chisq_withouttheory << " (no theor), " << chisq_withtheory << " (with theor)" << endl;

    }

    /// Get an LHC chisq from HiggsSignals
    void HS_LHC_lnL(double &result)
    {
      using namespace Pipes::HS_LHC_lnL;

      hb_ModelParameters ModelParam = *Dep::HB_ModelParameters;

      Farray<double, 1,3, 1,3> CS_lep_hjhi_ratio;
      Farray<double, 1,3, 1,3> BR_hjhihi;
      for(int i = 0; i < 3; i++) for(int j = 0; j < 3; j++)
      {
        CS_lep_hjhi_ratio(i+1,j+1) = ModelParam.CS_lep_hjhi_ratio[i][j];
        BR_hjhihi(i+1,j+1) = ModelParam.BR_hjhihi[i][j];
      }

      BEreq::HiggsBounds_neutral_input_part_HS(&ModelParam.Mh[0], &ModelParam.hGammaTot[0], &ModelParam.CP[0],
                 &ModelParam.CS_lep_hjZ_ratio[0], &ModelParam.CS_lep_bbhj_ratio[0],
                 &ModelParam.CS_lep_tautauhj_ratio[0], CS_lep_hjhi_ratio,
                 &ModelParam.CS_gg_hj_ratio[0], &ModelParam.CS_bb_hj_ratio[0],
                 &ModelParam.CS_bg_hjb_ratio[0], &ModelParam.CS_ud_hjWp_ratio[0],
                 &ModelParam.CS_cs_hjWp_ratio[0], &ModelParam.CS_ud_hjWm_ratio[0],
                 &ModelParam.CS_cs_hjWm_ratio[0], &ModelParam.CS_gg_hjZ_ratio[0],
                 &ModelParam.CS_dd_hjZ_ratio[0], &ModelParam.CS_uu_hjZ_ratio[0],
                 &ModelParam.CS_ss_hjZ_ratio[0], &ModelParam.CS_cc_hjZ_ratio[0],
                 &ModelParam.CS_bb_hjZ_ratio[0], &ModelParam.CS_tev_vbf_ratio[0],
                 &ModelParam.CS_tev_tthj_ratio[0], &ModelParam.CS_lhc7_vbf_ratio[0],
                 &ModelParam.CS_lhc7_tthj_ratio[0], &ModelParam.CS_lhc8_vbf_ratio[0],
                 &ModelParam.CS_lhc8_tthj_ratio[0], &ModelParam.BR_hjss[0],
                 &ModelParam.BR_hjcc[0], &ModelParam.BR_hjbb[0],
                 &ModelParam.BR_hjmumu[0], &ModelParam.BR_hjtautau[0],
                 &ModelParam.BR_hjWW[0], &ModelParam.BR_hjZZ[0],
                 &ModelParam.BR_hjZga[0], &ModelParam.BR_hjgaga[0],
                 &ModelParam.BR_hjgg[0], &ModelParam.BR_hjinvisible[0], BR_hjhihi);

      BEreq::HiggsBounds_charged_input_HS(&ModelParam.MHplus, &ModelParam.HpGammaTot, &ModelParam.CS_lep_HpjHmi_ratio,
            &ModelParam.BR_tWpb, &ModelParam.BR_tHpjb, &ModelParam.BR_Hpjcs,
            &ModelParam.BR_Hpjcb, &ModelParam.BR_Hptaunu);

      BEreq::HiggsSignals_neutral_input_MassUncertainty(&ModelParam.deltaMh[0]);

      // add uncertainties to cross-sections and branching ratios
      // double dCS[5];
      // double dBR[5];
      // BEreq::setup_rate_uncertainties(dCS,dBR);

      // run HiggsSignals
      int mode = 1; // 1- peak-centered chi2 method (recommended)
      double csqmu, csqmh, csqtot, Pvalue;
      int nobs;
      BEreq::run_HiggsSignals(mode, csqmu, csqmh, csqtot, nobs, Pvalue);


      result = -0.5*csqtot;
      //std::cout << "Calculating LHC chisq: " << csqmu << " (signal strength only), " << csqmh << " (mass only), ";
      //std::cout << csqtot << " (both), Nobs: " << nobs << ", Pvalue: " << Pvalue << endl;

    }


  }
}
#undef DEBUG<|MERGE_RESOLUTION|>--- conflicted
+++ resolved
@@ -1881,11 +1881,7 @@
       {
         result += limitLike(xsecWithError.central, xsecLimit, xsecWithError.central - xsecWithError.lower);
       }
-<<<<<<< HEAD
-
-=======
-      
->>>>>>> fd68f364
+
     }
 
     void ALEPH_Smuon_Conservative_LLike(double& result)
