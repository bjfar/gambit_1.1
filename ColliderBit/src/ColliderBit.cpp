

//   GAMBIT: Global and Modular BSM Inference Tool
//   *********************************************
///  \file
///
///  Functions of ColliderBit_eventLoop. Based
///  heavily on the ExampleBit_A Functions
///
///  *********************************************
///
///  Authors (add name and date if you modify):
///
///  \author Abram Krislock
///          (a.m.b.krislock@fys.uio.no)
///
///  \author Aldo Saavedra
///
///  \author Andy Buckley
///
///  \author Chris Rogan
///          (crogan@cern.ch)
///  \date 2014 Aug
///  \date 2015 May
///
///  \author Pat Scott
///          (p.scott@imperial.ac.uk)
///  \date 2015 Jul
///
///  *********************************************

#include <cmath>
#include <string>
#include <iostream>
#include <fstream>
#include <memory>
#include <numeric>
#include <sstream>
#include <vector>

#include "gambit/Elements/gambit_module_headers.hpp"
#include "gambit/Elements/mssm_slhahelp.hpp"
#include "gambit/ColliderBit/ColliderBit_rollcall.hpp"
#include "gambit/ColliderBit/lep_mssm_xsecs.hpp"
#include "HEPUtils/FastJet.h"

//#define COLLIDERBIT_DEBUG

namespace Gambit
{

  namespace ColliderBit
  {


    /// ********************************************
    /// Non-rollcalled Functions and Local Variables
    /// ********************************************

    /// LEP limit likelihood function
    double limitLike(double x, double x95, double sigma)
    {
      static double p95 = 1.;
      using std::erf;
      using std::sqrt;

      if (p95 < 1.01)
      {
        for (int i=0; i<20000; i++)
        {
          static double step = 0.1;
          if (0.5 * (1 - erf(p95 + step)) > 0.05) p95 += step;
          else step /= 10.;
        }
      }

      double result = 0.5 * (1.0 - erf(p95 + (x - x95) / sigma / sqrt(2.)));

      if (result < 0.0 or Utils::isnan(result))
      {
        cout << "result: " << result << endl;
        cout << "x: " << x << endl;
        cout << "x95: " << x95 << endl;
        cout << "sigma: " << sigma << endl;
        cout << "p95: " << p95 << endl;
        cout << "(x - x95) / sigma / sqrt(2.): " << (x - x95) / sigma / sqrt(2.) << endl;
        cout << "erf(p95 + (x - x95) / sigma / sqrt(2.)): " << erf(p95 + (x - x95) / sigma / sqrt(2.)) << endl;
        ColliderBit_error().raise(LOCAL_INFO, "Suspicious results in limitLike!");
      }

      return (result == 0.0 ? -1e10 : log(result));
    }

    /// LEP limit debugging function
    bool is_xsec_sane(const triplet<double>& xsecWithError)
    {
      double xsec = xsecWithError.central;
      double dxsec_upper = xsecWithError.upper - xsecWithError.central;
      double dxsec_lower = xsecWithError.central - xsecWithError.lower;
      if (xsec < 0.0 or dxsec_upper < 0.0 or dxsec_lower < 0.0
          or Utils::isnan(xsec) or Utils::isnan(dxsec_upper) or Utils::isnan(dxsec_lower))
      {
        cout << "xsec: " << xsec << endl;
        cout << "dxsec_upper: " << dxsec_upper << endl;
        cout << "dxsec_lower: " << dxsec_lower << endl;
        return false;
      }
      return true;
    }

    /// Event labels
    enum specialEvents {BASE_INIT=-1, INIT = -2, START_SUBPROCESS = -3, END_SUBPROCESS = -4, FINALIZE = -5};
    /// Pythia stuff
    std::vector<std::string> pythiaNames, pythiaCommonOptions;
    std::vector<std::string>::const_iterator iter;
    bool eventsGenerated;
    int nEvents, seedBase;
    /// Analysis stuff
    bool useATLAS;
    std::vector<std::string> analysisNamesATLAS;
    HEPUtilsAnalysisContainer globalAnalysesATLAS;
    bool useCMS;
    std::vector<std::string> analysisNamesCMS;
    HEPUtilsAnalysisContainer globalAnalysesCMS;

    /// *************************************************
    /// Rollcalled functions properly hooked up to Gambit
    /// *************************************************
    /// *** Loop Managers ***

    /// @note: Much of the loop below designed for splitting up the subprocesses to be generated.
    /// @note: For our first run, we will just run all SUSY subprocesses.

    void operateLHCLoop()
    {
      using namespace Pipes::operateLHCLoop;
      static std::streambuf *coutbuf = std::cout.rdbuf(); // save cout buffer for running the loop quietly
      int currentEvent;
      nEvents = 0;
      // Pythia random number seed will be set properly during BASE_INIT.
      seedBase = 0; // This just prevents a warning.
      // Set eventsGenerated to true once some events are generated.
      eventsGenerated = false;

      // Do the base-level initialisation
      Loop::executeIteration(BASE_INIT);
      // Retrieve runOptions from the YAML file safely...
      GET_COLLIDER_RUNOPTION(pythiaNames, std::vector<std::string>);
      // @todo Subprocess specific nEvents
      GET_COLLIDER_RUNOPTION(nEvents, int);

      // Nicely ask the entire loop to be quiet
      std::cout.rdbuf(0); 

      // For every collider requested in the yaml file:
      for (iter = pythiaNames.cbegin(); iter != pythiaNames.cend(); ++iter)
      {
        piped_invalid_point.check();
        Loop::reset();
        Loop::executeIteration(INIT);
        currentEvent = 0;
        #pragma omp parallel
        {
          Loop::executeIteration(START_SUBPROCESS);
          // main event loop
          while(currentEvent<nEvents and not *Loop::done) {
            if (!eventsGenerated)
              eventsGenerated = true;
            try {
              Loop::executeIteration(currentEvent);
              currentEvent++;
            } catch (std::domain_error& e) {
              std::cerr<<"\n   Continuing to the next event...\n\n";
            }
          }
          Loop::executeIteration(END_SUBPROCESS);
        }
      }
      // Nicely thank the loop for being quiet, and restore everyone's vocal cords
      std::cout.rdbuf(coutbuf);

      // Check for exceptions 
      piped_invalid_point.check();

      Loop::executeIteration(FINALIZE);
    }



    /// *** Hard Scattering Collider Simulators ***

    void getPythia(Gambit::ColliderBit::SpecializablePythia &result)
    {
      using namespace Pipes::getPythia;

      static std::string pythia_doc_path;
      static std::string default_doc_path;
      static bool pythia_doc_path_needs_setting = true;
      static SLHAstruct slha;
      static SLHAstruct spectrum;

      if (*Loop::iteration == BASE_INIT)
      {
        // Setup the Pythia documentation path
        if (pythia_doc_path_needs_setting)
        {
          default_doc_path = "Backends/installed/Pythia/" + 
                             Backends::backendInfo().default_version("Pythia") +
                             "/share/Pythia8/xmldoc/";
          pythia_doc_path = runOptions->getValueOrDef<std::string>(default_doc_path, "Pythia_doc_path");
          // Print the Pythia banner once.
          result.banner(pythia_doc_path);
          pythia_doc_path_needs_setting = false;
        }

        // SLHAea object constructed from dependencies on the spectrum and decays.
        slha.clear();
        spectrum.clear();
        slha = Dep::decay_rates->getSLHAea();
        if (ModelInUse("MSSM63atQ") or ModelInUse("MSSM63atMGUT"))
        {
          // MSSM-specific
          spectrum = (*Dep::MSSM_spectrum).getSLHAea();
          SLHAea::Block block("MODSEL");
          block.push_back("BLOCK MODSEL              # Model selection");
          SLHAea::Line line;
          line << 1 << 0 << "# General MSSM";
          block.push_back(line);
          slha.insert(slha.begin(), spectrum.begin(), spectrum.end());
          slha.push_front(block);
        }
        else
        {
          ColliderBit_error().raise(LOCAL_INFO, "No spectrum object available for this model.");
        }

        // Pythia random number seed will be this, plus the thread number.
        seedBase = int(Random::draw() * 899990000.);
      }

      if (*Loop::iteration == INIT)
      {
        // Get pythia options
        // If the SpecializablePythia specialization is hard-coded, okay with no options.
        pythiaCommonOptions.clear();
        if (runOptions->hasKey(*iter))
          pythiaCommonOptions = runOptions->getValue<std::vector<std::string>>(*iter);
      }

      else if (*Loop::iteration == START_SUBPROCESS)
      {
        result.clear();
        // variables for xsec veto
        std::stringstream processLevelOutput;
        std::string _junk, readline;
        int code, nxsec;
        double xsec, totalxsec;

        // Each thread gets its own Pythia instance.
        // Thus, the actual Pythia initialization is
        // *after* INIT, within omp parallel.
        std::vector<std::string> pythiaOptions = pythiaCommonOptions;
        // Although we capture all couts, still we tell Pythia to be quiet....
        pythiaOptions.push_back("Print:quiet = on");
        // .... except for showProcesses, which we need for the xsec veto.
        pythiaOptions.push_back("Init:showProcesses = on");
        pythiaOptions.push_back("SLHA:verbose = 0");
        pythiaOptions.push_back("Random:seed = " + std::to_string(seedBase + omp_get_thread_num()));

        result.resetSpecialization(*iter);

        pythiaOptions.push_back("SLHA:file = slhaea");

        try
        {
          result.init(pythia_doc_path, pythiaOptions, &slha, processLevelOutput);
        }
        catch (SpecializablePythia::InitializationError &e)
        {
          pythiaOptions.push_back("Random:seed = " + std::to_string(seedBase + omp_get_thread_num()));
          try
          {
            result.init(pythia_doc_path, pythiaOptions, &slha, processLevelOutput);
          }
          catch (SpecializablePythia::InitializationError &e)
          {
            piped_invalid_point.request("Bad point: Pythia can't initialize");
            Loop::wrapup();
            return;
          }
        }


        // xsec veto
        code = -1;
        nxsec = 0;
        totalxsec = 0.;
        while(true)
        {
          std::getline(processLevelOutput, readline);
          std::istringstream issPtr(readline);
          issPtr.seekg(47, issPtr.beg);
          issPtr >> code;
          if (!issPtr.good() && nxsec > 0) break;
          issPtr >> _junk >> xsec;
          if (issPtr.good()) {
            totalxsec += xsec;
            nxsec++;
          }
        }

        /// @todo Remove the hard-coded 20.7 inverse femtobarns! This needs to be analysis-specific
        if (totalxsec * 1e12 * 20.7 < 1.) Loop::wrapup();

      }
    }


    void getPythiaFileReader(Gambit::ColliderBit::SpecializablePythia &result)
    {
      using namespace Pipes::getPythiaFileReader;

      static std::vector<std::string> filenames;
      static std::string default_doc_path;
      static std::string pythia_doc_path;
      static bool pythia_doc_path_needs_setting = true;
      static unsigned int fileCounter = 0;

      if (*Loop::iteration == BASE_INIT)
      {
        // Setup the Pythia documentation path
        if (pythia_doc_path_needs_setting)
        {
          default_doc_path = "Backends/installed/Pythia/" + 
                             Backends::backendInfo().default_version("Pythia") +
                             "/share/Pythia8/xmldoc/";
          pythia_doc_path = runOptions->getValueOrDef<std::string>(default_doc_path, "Pythia_doc_path");
          // Print the Pythia banner once.
          result.banner(pythia_doc_path);
          pythia_doc_path_needs_setting = false;
        }
        // If there are no debug filenames set, look for them.
        if (filenames.empty())
          filenames = runOptions->getValue<std::vector<str> >("SLHA_filenames");
        if (filenames.size() <= fileCounter) invalid_point().raise("No more SLHA files. My work is done.");

        // Pythia random number seed will be this, plus the thread number.
        seedBase = int(Random::draw() * 899990000.);
      }

      if (*Loop::iteration == INIT)
      {
        // Get pythia options
        // If the SpecializablePythia specialization is hard-coded, okay with no options.
        pythiaCommonOptions.clear();
        if (runOptions->hasKey(*iter))
          pythiaCommonOptions = runOptions->getValue<std::vector<std::string>>(*iter);
      }

      if (*Loop::iteration == START_SUBPROCESS)
      {
        result.clear();
        // variables for xsec veto
        std::stringstream processLevelOutput;
        std::string _junk, readline;
        int code, nxsec;
        double xsec, totalxsec;

        // Each thread gets its own Pythia instance.
        // Thus, the actual Pythia initialization is
        // *after* INIT, within omp parallel.
        std::vector<std::string> pythiaOptions = pythiaCommonOptions;
        // Although we capture all couts, still we tell Pythia to be quiet....
        pythiaOptions.push_back("Print:quiet = on");
        // .... except for showProcesses, which we need for the xsec veto.
        pythiaOptions.push_back("Init:showProcesses = on");
        pythiaOptions.push_back("SLHA:verbose = 0");
        pythiaOptions.push_back("Random:seed = " + std::to_string(seedBase + omp_get_thread_num()));

        result.resetSpecialization(*iter);

        // Run Pythia reading an SLHA file.
        if (omp_get_thread_num() == 0)
          logger() << "Reading SLHA file: " << filenames.at(fileCounter) << EOM;
        pythiaOptions.push_back("SLHA:file = " + filenames.at(fileCounter));
        try
        {
          result.init(pythia_doc_path, pythiaOptions, processLevelOutput);
        }
        catch (SpecializablePythia::InitializationError &e)
        {
          pythiaOptions.push_back("Random:seed = " + std::to_string(seedBase + omp_get_thread_num()));
          try
          {
            result.init(pythia_doc_path, pythiaOptions, processLevelOutput);
          }
          catch (SpecializablePythia::InitializationError &e)
          {
            piped_invalid_point.request("Bad point: Pythia can't initialize");
            Loop::wrapup();
            return;
          }
        }

        // xsec veto
        code = -1;
        nxsec = 0;
        totalxsec = 0.;
        while(true)
        {
          std::getline(processLevelOutput, readline);
          std::istringstream issPtr(readline);
          issPtr.seekg(47, issPtr.beg);
          issPtr >> code;
          if (!issPtr.good() && nxsec > 0) break;
          issPtr >> _junk >> xsec;
          if (issPtr.good()) {
            totalxsec += xsec;
            nxsec++;
          }
        }

        /// @todo Remove the hard-coded 20.7 inverse femtobarns! This needs to be analysis-specific
        if (totalxsec * 1e12 * 20.7 < 1.) Loop::wrapup();

      }

      if (*Loop::iteration == FINALIZE) fileCounter++;

    }


    /// *** Detector Simulators ***

#ifndef EXCLUDE_DELPHES
    void getDelphes(Gambit::ColliderBit::DelphesVanilla &result) {
      using namespace Pipes::getDelphes;
      std::vector<std::string> delphesOptions;
      if (*Loop::iteration == INIT)
      {
        result.clear();
        // Reset Options
        delphesOptions.clear();
        std::string delphesConfigFile;
        GET_COLLIDER_RUNOPTION(delphesConfigFile, std::string);
        delphesOptions.push_back(delphesConfigFile);
        // Setup new Delphes
        result.init(delphesOptions);
      }
    }
#endif // not defined EXCLUDE_DELPHES


    void getBuckFastATLAS(Gambit::ColliderBit::BuckFastSmearATLAS &result)
    {
      using namespace Pipes::getBuckFastATLAS;
      bool partonOnly;
      double antiktR;
      if (*Loop::iteration == INIT and useATLAS)
      {
        result.clear();
        // Setup new BuckFast:
        partonOnly = runOptions->getValueOrDef<bool>(false, "partonOnly");
        antiktR = runOptions->getValueOrDef<double>(0.4, "antiktR");
        result.init(partonOnly, antiktR);
      }
    }


    void getBuckFastCMS(Gambit::ColliderBit::BuckFastSmearCMS &result)
    {
      using namespace Pipes::getBuckFastCMS;
      bool partonOnly;
      double antiktR;
      if (*Loop::iteration == INIT and useCMS)
      {
        result.clear();
        // Setup new BuckFast
        partonOnly = runOptions->getValueOrDef<bool>(false, "partonOnly");
        antiktR = runOptions->getValueOrDef<double>(0.4, "antiktR");
        result.init(partonOnly, antiktR);
      }
    }


    void getBuckFastIdentity(Gambit::ColliderBit::BuckFastIdentity &result)
    {
      using namespace Pipes::getBuckFastIdentity;
      bool partonOnly;
      double antiktR;
      if (*Loop::iteration == INIT)
      {
        result.clear();
        // Setup new BuckFast
        partonOnly = runOptions->getValueOrDef<bool>(false, "partonOnly");
        antiktR = runOptions->getValueOrDef<double>(0.4, "antiktR");
        result.init(partonOnly, antiktR);
      }
    }



    /// *** Initialization for analyses ***

    void getATLASAnalysisContainer(Gambit::ColliderBit::HEPUtilsAnalysisContainer& result) {
      using namespace Pipes::getATLASAnalysisContainer;
      if (*Loop::iteration == BASE_INIT) {
        useATLAS = runOptions->getValueOrDef<bool>(true, "useATLAS");
        if (!useATLAS) return;
        GET_COLLIDER_RUNOPTION(analysisNamesATLAS, std::vector<std::string>);
        globalAnalysesATLAS.clear();
        globalAnalysesATLAS.init(analysisNamesATLAS);
        return;
      }

      if (!useATLAS) return;

      if (*Loop::iteration == START_SUBPROCESS)
      {
        // Each thread gets its own Analysis container.
        // Thus, their initialization is *after* INIT, within omp parallel.
        result.clear();
        result.init(analysisNamesATLAS);
        return;
      }

      if (*Loop::iteration == END_SUBPROCESS && eventsGenerated)
      {
        const double xs_fb = Dep::HardScatteringSim->xsec_pb() * 1000.;
        const double xserr_fb = Dep::HardScatteringSim->xsecErr_pb() * 1000.;
        result.add_xsec(xs_fb, xserr_fb);

        // Combine results from the threads together
        #pragma omp critical (access_globalAnalyses)
        {
          globalAnalysesATLAS.add(result);
          // Use improve_xsec to combine results from the same process type
          globalAnalysesATLAS.improve_xsec(result);
        }
        return;
      }

    }

    void getCMSAnalysisContainer(Gambit::ColliderBit::HEPUtilsAnalysisContainer& result) {
      using namespace Pipes::getCMSAnalysisContainer;
      if (*Loop::iteration == BASE_INIT) {
        useCMS = runOptions->getValueOrDef<bool>(true, "useCMS");
        if (!useCMS) return;
        GET_COLLIDER_RUNOPTION(analysisNamesCMS, std::vector<std::string>);
        globalAnalysesCMS.clear();
        globalAnalysesCMS.init(analysisNamesCMS);
        return;
      }

      if (!useCMS) return;

      if (*Loop::iteration == START_SUBPROCESS)
      {
        // Each thread gets its own Analysis container.
        // Thus, their initialization is *after* INIT, within omp parallel.
        result.clear();
        result.init(analysisNamesCMS);
        return;
      }

      if (*Loop::iteration == END_SUBPROCESS && eventsGenerated)
      {
        const double xs_fb = Dep::HardScatteringSim->xsec_pb() * 1000.;
        const double xserr_fb = Dep::HardScatteringSim->xsecErr_pb() * 1000.;
        result.add_xsec(xs_fb, xserr_fb);

        // Combine results from the threads together
        #pragma omp critical (access_globalAnalyses)
        {
          globalAnalysesCMS.add(result);
          // Use improve_xsec to combine results from the same process type
          globalAnalysesCMS.improve_xsec(result);
        }
        return;
      }

    }


    /// *** Hard Scattering Event Generators ***

    void generatePythia8Event(Pythia8::Event& result)
    {
      using namespace Pipes::generatePythia8Event;
      if (*Loop::iteration <= BASE_INIT) return;
      result.clear();

      /// Get the next event from Pythia8
      try {
        (*Dep::HardScatteringSim).nextEvent(result);
      } catch (SpecializablePythia::EventFailureError &e) {
        piped_invalid_point.request("Bad point: Pythia can't generate events");
        Loop::wrapup();
        return;
      }
    }



    /// *** Standard Event Format Functions ***

#ifndef EXCLUDE_DELPHES
    void reconstructDelphesEvent(HEPUtils::Event& result) {
      using namespace Pipes::reconstructDelphesEvent;
      if (*Loop::iteration <= BASE_INIT) return;
      result.clear();

      #pragma omp critical (Delphes)
      {
        (*Dep::DetectorSim).processEvent(*Dep::HardScatteringEvent, result);
      }
    }
#endif // not defined EXCLUDE_DELPHES

    void smearEventATLAS(HEPUtils::Event& result) {
      using namespace Pipes::smearEventATLAS;
      if (*Loop::iteration <= BASE_INIT or !useATLAS) return;
      result.clear();

      // Get the next event from Pythia8, convert to HEPUtils::Event, and smear it
      try {
        (*Dep::SimpleSmearingSim).processEvent(*Dep::HardScatteringEvent, result);
      } catch (std::domain_error& e) {
#pragma omp critical (event_warning)
        {
          std::cerr<<"\n== ColliderBit Warning ==";
          std::cerr<<"\n   Event problem: "<<e.what();
          std::cerr<<"\n   See ColliderBit log for event details.";
          std::stringstream ss;
          Dep::HardScatteringEvent->list(ss, 1);
          logger() << ss.str() << EOM;
        }
        throw e;
      }
    }

    void smearEventCMS(HEPUtils::Event& result) {
      using namespace Pipes::smearEventCMS;
      if (*Loop::iteration <= BASE_INIT or !useCMS) return;
      result.clear();

      // Get the next event from Pythia8, convert to HEPUtils::Event, and smear it
      try {
        (*Dep::SimpleSmearingSim).processEvent(*Dep::HardScatteringEvent, result);
      } catch (std::domain_error& e) {
#pragma omp critical (event_warning)
        {
          std::cerr<<"\n== ColliderBit Warning ==";
          std::cerr<<"\n   Event problem: "<<e.what();
          std::cerr<<"\n   See ColliderBit log for event details.";
          std::stringstream ss;
          Dep::HardScatteringEvent->list(ss, 1);
          logger() << ss.str() << EOM;
        }
        throw e;
      }
    }


    void copyEvent(HEPUtils::Event& result) {
      using namespace Pipes::copyEvent;
      if (*Loop::iteration <= BASE_INIT) return;
      result.clear();

      // Get the next event from Pythia8 and convert to HEPUtils::Event
      try {
        (*Dep::SimpleSmearingSim).processEvent(*Dep::HardScatteringEvent, result);
      } catch (std::domain_error& e) {
#pragma omp critical (event_warning)
        {
          std::cerr<<"\n== ColliderBit Warning ==";
          std::cerr<<"\n   Event problem: "<<e.what();
          std::cerr<<"\n   See ColliderBit log for event details.";
          std::stringstream ss;
          Dep::HardScatteringEvent->list(ss, 1);
          logger() << ss.str() << EOM;
        }
        throw e;
      }
    }



    /// *** Analysis Accumulators ***

    void runATLASAnalyses(ColliderLogLikes& result)
    {
      using namespace Pipes::runATLASAnalyses;
      if (!useATLAS) return;
      if (*Loop::iteration == FINALIZE && eventsGenerated) {
        // The final iteration: get log likelihoods for the analyses
        result.clear();
        globalAnalysesATLAS.scale();
        for (auto anaPtr = globalAnalysesATLAS.analyses.begin(); anaPtr != globalAnalysesATLAS.analyses.end(); ++anaPtr)
          result.push_back((*anaPtr)->get_results());
        return;
      }

      if (*Loop::iteration <= BASE_INIT) return;

      // Loop over analyses and run them... Managed by HEPUtilsAnalysisContainer
      Dep::ATLASAnalysisContainer->analyze(*Dep::ATLASSmearedEvent);
    }



    void runCMSAnalyses(ColliderLogLikes& result)
    {
      using namespace Pipes::runCMSAnalyses;
      if (!useCMS) return;
      if (*Loop::iteration == FINALIZE && eventsGenerated) {
        // The final iteration: get log likelihoods for the analyses
        result.clear();
        globalAnalysesCMS.scale();
        for (auto anaPtr = globalAnalysesCMS.analyses.begin(); anaPtr != globalAnalysesCMS.analyses.end(); ++anaPtr)
          result.push_back((*anaPtr)->get_results());
        return;
      }

      if (*Loop::iteration <= BASE_INIT) return;

      // Loop over analyses and run them... Managed by HEPUtilsAnalysisContainer
      Dep::CMSAnalysisContainer->analyze(*Dep::CMSSmearedEvent);
    }



    /// Loop over all analyses (and SRs within one analysis) and fill a vector of observed likelihoods
    void calc_LHC_LogLike(double& result) {
      using namespace Pipes::calc_LHC_LogLike;
      /* The use of the following requires ALLOW_MODEL(CMSSM) in the rollcall.
      logger() << "This model:";
      logger() << "\nm0: " << *Param["M0"];
      logger() << "\nm1/2: " << *Param["M12"] << EOM;
      */

      // xsec veto
      if (not eventsGenerated) {
        logger() << "This point was xsec vetoed." << EOM;
        result = 0.;
        return;
      }
      ColliderLogLikes analysisResults;
      if(useATLAS)
        analysisResults.insert(analysisResults.end(),
                Dep::ATLASAnalysisNumbers->begin(), Dep::ATLASAnalysisNumbers->end());
      if(useCMS)
        analysisResults.insert(analysisResults.end(),
                Dep::CMSAnalysisNumbers->begin(), Dep::CMSAnalysisNumbers->end());

      // Loop over analyses and calculate the total observed dll
      double total_dll_obs = 0;
      for (size_t analysis = 0; analysis < analysisResults.size(); ++analysis) {
        // cout << "In analysis loop" << endl;

        // Loop over the signal regions inside the analysis, and work out the total (delta) log likelihood for this analysis
        /// @note In general each analysis could/should work out its own likelihood so they can handle SR combination if possible.
        /// @note For now we just take the result from the SR *expected* to be most constraining, i.e. with highest expected dll
        double bestexp_dll_exp = 0, bestexp_dll_obs = 0;
        for (size_t SR = 0; SR < analysisResults[analysis].size(); ++SR) {
          // cout << "In signal region loop" << endl;
          SignalRegionData srData = analysisResults[analysis][SR];

          // Actual observed number of events
          const int n_obs = (int) round(srData.n_observed);

          // A contribution to the predicted number of events that is known exactly
          // (e.g. from data-driven background estimate)
          const double n_predicted_exact = 0;

          // A contribution to the predicted number of events that is not known exactly
          const double n_predicted_uncertain_b = srData.n_background;
          const double n_predicted_uncertain_sb = srData.n_signal_at_lumi + srData.n_background;

          // Relative error for n_predicted_uncertain
          const double uncertainty_b = srData.background_sys/srData.n_background;
          const double uncertainty_sb = sqrt(srData.background_sys*srData.background_sys + srData.signal_sys*srData.signal_sys) / n_predicted_uncertain_sb;

          const int n_predicted_total_b_int = (int) round(n_predicted_exact + n_predicted_uncertain_b);

          #ifdef COLLIDERBIT_DEBUG
            logger() << endl;
            logger() << "COLLIDER_RESULT " << srData.analysis_name << " " << srData.sr_label << endl;
            logger() << "  NEvents, not scaled to luminosity :" << endl;
            logger() << "    " << srData.n_signal << endl;
            logger() << "  NEvents, scaled  to luminosity :  " << endl;
            logger() << "    " << srData.n_signal_at_lumi << endl;
            logger() << "  NEvents (b [rel err], sb [rel err]):" << endl;
            logger() << "    " << n_predicted_uncertain_b << " [" << uncertainty_b << "] "
                     << n_predicted_uncertain_sb << " [" << uncertainty_sb << "]" << EOM;
          #endif

          double llb_exp = 0, llsb_exp = 0, llb_obs = 0, llsb_obs = 0;
          // Use a log-normal distribution for the nuisance parameter (more correct)
          if (*BEgroup::lnlike_marg_poisson == "lnlike_marg_poisson_lognormal_error") {
            llb_exp = BEreq::lnlike_marg_poisson_lognormal_error(n_predicted_total_b_int, n_predicted_exact, n_predicted_uncertain_b, uncertainty_b);
            llsb_exp = BEreq::lnlike_marg_poisson_lognormal_error(n_predicted_total_b_int, n_predicted_exact, n_predicted_uncertain_sb, uncertainty_sb);
            llb_obs = BEreq::lnlike_marg_poisson_lognormal_error(n_obs, n_predicted_exact, n_predicted_uncertain_b, uncertainty_b);
            llsb_obs = BEreq::lnlike_marg_poisson_lognormal_error(n_obs, n_predicted_exact, n_predicted_uncertain_sb, uncertainty_sb);
          }
          // Use a Gaussian distribution for the nuisance parameter (marginally faster)
          else if (*BEgroup::lnlike_marg_poisson == "lnlike_marg_poisson_gaussian_error") {
            llb_exp = BEreq::lnlike_marg_poisson_gaussian_error(n_predicted_total_b_int, n_predicted_exact, n_predicted_uncertain_b, uncertainty_b);
            llsb_exp = BEreq::lnlike_marg_poisson_gaussian_error(n_predicted_total_b_int, n_predicted_exact, n_predicted_uncertain_sb, uncertainty_sb);
            llb_obs = BEreq::lnlike_marg_poisson_gaussian_error(n_obs, n_predicted_exact, n_predicted_uncertain_b, uncertainty_b);
            llsb_obs = BEreq::lnlike_marg_poisson_gaussian_error(n_obs, n_predicted_exact, n_predicted_uncertain_sb, uncertainty_sb);
          }

          // Calculate the expected dll and set the bestexp values for exp and obs dll if this one is the best so far
          const double dll_exp = llb_exp - llsb_exp; //< note positive dll convention -> more exclusion here
          if (dll_exp > bestexp_dll_exp) {
            bestexp_dll_exp = dll_exp;
            bestexp_dll_obs = llb_obs - llsb_obs;
          }

          // The following was used for some final tests of ColliderBit:
          #ifdef COLLIDERBIT_DEBUG
            logger() << endl;
            logger() << "COLLIDER_RESULT " << srData.analysis_name << " " << srData.sr_label << endl;
            logger() << "  LLikes (b_ex sb_ex b_obs sb_obs):" << endl;
            logger() << "    " << llb_exp << " " << llsb_exp << " "
                     << llb_obs << " " << llsb_obs << endl;
            logger() << "  NEvents, not scaled to luminosity :" << endl;
            logger() << "    " << srData.n_signal << endl;
            logger() << "  NEvents (b [rel err], sb [rel err]):" << endl;
            logger() << "    " << n_predicted_uncertain_b << " [" << uncertainty_b << "] "
                     << n_predicted_uncertain_sb << " [" << uncertainty_sb << "]" << EOM;
          #endif

        } // end SR loop

        // Update the total obs dll
        /// @note For now we assume that the analyses are fully orthogonal, i.e. no possiblity that the same event appears twice -> straight addition
        total_dll_obs += bestexp_dll_obs;

      } // end ana loop

      #ifdef COLLIDERBIT_DEBUG
        std::cout << "COLLIDERBIT LIKELIHOOD " << -total_dll_obs << std::endl;
      #endif
      // Set the single DLL to be returned (with conversion to more negative dll = more exclusion convention)
      result = -total_dll_obs;
    }


    // *** Limits from e+e- colliders ***

    /// ee --> selectron pair production cross-sections at 208 GeV
    /// @{
    void LEP208_SLHA1_convention_xsec_selselbar(triplet<double>& result)
    {
      using namespace Pipes::LEP208_SLHA1_convention_xsec_selselbar;
      const static double tol = runOptions->getValueOrDef<double>(1e-2, "gauge_mixing_tolerance");
      const static bool pt_error = runOptions->getValueOrDef<bool>(true, "gauge_mixing_tolerance_invalidates_point_only");
      get_sigma_ee_ll(result, 208.0, 1, 1, 1, tol, tol, pt_error, pt_error, *Dep::MSSM_spectrum, Dep::Z_decay_rates->width_in_GeV, true);
      if (!is_xsec_sane(result))
        ColliderBit_error().raise(LOCAL_INFO, "Non-physical LEP cross section!");
    }
    void LEP208_SLHA1_convention_xsec_selserbar(triplet<double>& result)
    {
      using namespace Pipes::LEP208_SLHA1_convention_xsec_selserbar;
      const static double tol = runOptions->getValueOrDef<double>(1e-2, "gauge_mixing_tolerance");
      const static bool pt_error = runOptions->getValueOrDef<bool>(true, "gauge_mixing_tolerance_invalidates_point_only");
      get_sigma_ee_ll(result, 208.0, 1, 1, 2, tol, tol, pt_error, pt_error, *Dep::MSSM_spectrum, Dep::Z_decay_rates->width_in_GeV, true);
      if (!is_xsec_sane(result))
        ColliderBit_error().raise(LOCAL_INFO, "Non-physical LEP cross section!");
    }
    void LEP208_SLHA1_convention_xsec_serserbar(triplet<double>& result)
    {
      using namespace Pipes::LEP208_SLHA1_convention_xsec_serserbar;
      const static double tol = runOptions->getValueOrDef<double>(1e-2, "gauge_mixing_tolerance");
      const static bool pt_error = runOptions->getValueOrDef<bool>(true, "gauge_mixing_tolerance_invalidates_point_only");
      get_sigma_ee_ll(result, 208.0, 1, 2, 2, tol, tol, pt_error, pt_error, *Dep::MSSM_spectrum, Dep::Z_decay_rates->width_in_GeV, true);
      if (!is_xsec_sane(result))
        ColliderBit_error().raise(LOCAL_INFO, "Non-physical LEP cross section!");
    }
    void LEP208_SLHA1_convention_xsec_serselbar(triplet<double>& result)
    {
      result = *Pipes::LEP208_SLHA1_convention_xsec_serselbar::Dep::LEP208_xsec_selserbar;
      if (!is_xsec_sane(result))
        ColliderBit_error().raise(LOCAL_INFO, "Non-physical LEP cross section!");
    }
    void LEP208_SLHA1_convention_xsec_se1se1bar(triplet<double>& result)
    {
      using namespace Pipes::LEP208_SLHA1_convention_xsec_se1se1bar;
      const static double gtol = runOptions->getValueOrDef<double>(1e-2, "gauge_mixing_tolerance");
      const static bool gpt_error = runOptions->getValueOrDef<bool>(true, "gauge_mixing_tolerance_invalidates_point_only");
      const static double ftol = runOptions->getValueOrDef<double>(1e-2, "family_mixing_tolerance");
      const static bool fpt_error = runOptions->getValueOrDef<bool>(true, "family_mixing_tolerance_invalidates_point_only");
      get_sigma_ee_ll(result, 208.0, 1, 1, 1, gtol, ftol, gpt_error, fpt_error, *Dep::MSSM_spectrum, Dep::Z_decay_rates->width_in_GeV, false);
      if (!is_xsec_sane(result))
        ColliderBit_error().raise(LOCAL_INFO, "Non-physical LEP cross section!");
    }
    void LEP208_SLHA1_convention_xsec_se1se2bar(triplet<double>& result)
    {
      using namespace Pipes::LEP208_SLHA1_convention_xsec_se1se2bar;
      const static double gtol = runOptions->getValueOrDef<double>(1e-2, "gauge_mixing_tolerance");
      const static bool gpt_error = runOptions->getValueOrDef<bool>(true, "gauge_mixing_tolerance_invalidates_point_only");
      const static double ftol = runOptions->getValueOrDef<double>(1e-2, "family_mixing_tolerance");
      const static bool fpt_error = runOptions->getValueOrDef<bool>(true, "family_mixing_tolerance_invalidates_point_only");
      get_sigma_ee_ll(result, 208.0, 1, 1, 2, gtol, ftol, gpt_error, fpt_error, *Dep::MSSM_spectrum, Dep::Z_decay_rates->width_in_GeV, false);
      if (!is_xsec_sane(result))
        ColliderBit_error().raise(LOCAL_INFO, "Non-physical LEP cross section!");
    }
    void LEP208_SLHA1_convention_xsec_se2se2bar(triplet<double>& result)
    {
      using namespace Pipes::LEP208_SLHA1_convention_xsec_se2se2bar;
      const static double gtol = runOptions->getValueOrDef<double>(1e-2, "gauge_mixing_tolerance");
      const static bool gpt_error = runOptions->getValueOrDef<bool>(true, "gauge_mixing_tolerance_invalidates_point_only");
      const static double ftol = runOptions->getValueOrDef<double>(1e-2, "family_mixing_tolerance");
      const static bool fpt_error = runOptions->getValueOrDef<bool>(true, "family_mixing_tolerance_invalidates_point_only");
      get_sigma_ee_ll(result, 208.0, 1, 2, 2, gtol, ftol, gpt_error, fpt_error, *Dep::MSSM_spectrum, Dep::Z_decay_rates->width_in_GeV, false);
      if (!is_xsec_sane(result))
        ColliderBit_error().raise(LOCAL_INFO, "Non-physical LEP cross section!");
    }
    void LEP208_SLHA1_convention_xsec_se2se1bar(triplet<double>& result)
    {
      result = *Pipes::LEP208_SLHA1_convention_xsec_se2se1bar::Dep::LEP208_xsec_se1se2bar;
      if (!is_xsec_sane(result))
        ColliderBit_error().raise(LOCAL_INFO, "Non-physical LEP cross section!");
    }
    /// @}

    /// ee --> smuon pair production cross-sections at 208 GeV
    /// @{
    void LEP208_SLHA1_convention_xsec_smulsmulbar(triplet<double>& result)
    {
      using namespace Pipes::LEP208_SLHA1_convention_xsec_smulsmulbar;
      const static double tol = runOptions->getValueOrDef<double>(1e-2, "gauge_mixing_tolerance");
      const static bool pt_error = runOptions->getValueOrDef<bool>(true, "gauge_mixing_tolerance_invalidates_point_only");
      get_sigma_ee_ll(result, 208.0, 2, 1, 1, tol, tol, pt_error, pt_error, *Dep::MSSM_spectrum, Dep::Z_decay_rates->width_in_GeV, true);
      if (!is_xsec_sane(result))
        ColliderBit_error().raise(LOCAL_INFO, "Non-physical LEP cross section!");
    }
    void LEP208_SLHA1_convention_xsec_smulsmurbar(triplet<double>& result)
    {
      using namespace Pipes::LEP208_SLHA1_convention_xsec_smulsmurbar;
      const static double tol = runOptions->getValueOrDef<double>(1e-2, "gauge_mixing_tolerance");
      const static bool pt_error = runOptions->getValueOrDef<bool>(true, "gauge_mixing_tolerance_invalidates_point_only");
      get_sigma_ee_ll(result, 208.0, 2, 1, 2, tol, tol, pt_error, pt_error, *Dep::MSSM_spectrum, Dep::Z_decay_rates->width_in_GeV, true);
      if (!is_xsec_sane(result))
        ColliderBit_error().raise(LOCAL_INFO, "Non-physical LEP cross section!");
    }
    void LEP208_SLHA1_convention_xsec_smursmurbar(triplet<double>& result)
    {
      using namespace Pipes::LEP208_SLHA1_convention_xsec_smursmurbar;
      const static double tol = runOptions->getValueOrDef<double>(1e-2, "gauge_mixing_tolerance");
      const static bool pt_error = runOptions->getValueOrDef<bool>(true, "gauge_mixing_tolerance_invalidates_point_only");
      get_sigma_ee_ll(result, 208.0, 2, 2, 2, tol, tol, pt_error, pt_error, *Dep::MSSM_spectrum, Dep::Z_decay_rates->width_in_GeV, true);
      if (!is_xsec_sane(result))
        ColliderBit_error().raise(LOCAL_INFO, "Non-physical LEP cross section!");
    }
    void LEP208_SLHA1_convention_xsec_smursmulbar(triplet<double>& result)
    {
      result = *Pipes::LEP208_SLHA1_convention_xsec_smursmulbar::Dep::LEP208_xsec_smulsmurbar;
      if (!is_xsec_sane(result))
        ColliderBit_error().raise(LOCAL_INFO, "Non-physical LEP cross section!");
    }
    void LEP208_SLHA1_convention_xsec_smu1smu1bar(triplet<double>& result)
    {
      using namespace Pipes::LEP208_SLHA1_convention_xsec_smu1smu1bar;
      const static double gtol = runOptions->getValueOrDef<double>(1e-2, "gauge_mixing_tolerance");
      const static bool gpt_error = runOptions->getValueOrDef<bool>(true, "gauge_mixing_tolerance_invalidates_point_only");
      const static double ftol = runOptions->getValueOrDef<double>(1e-2, "family_mixing_tolerance");
      const static bool fpt_error = runOptions->getValueOrDef<bool>(true, "family_mixing_tolerance_invalidates_point_only");
      get_sigma_ee_ll(result, 208.0, 2, 1, 1, gtol, ftol, gpt_error, fpt_error, *Dep::MSSM_spectrum, Dep::Z_decay_rates->width_in_GeV, false);
      if (!is_xsec_sane(result))
        ColliderBit_error().raise(LOCAL_INFO, "Non-physical LEP cross section!");
    }
    void LEP208_SLHA1_convention_xsec_smu1smu2bar(triplet<double>& result)
    {
      using namespace Pipes::LEP208_SLHA1_convention_xsec_smu1smu2bar;
      const static double gtol = runOptions->getValueOrDef<double>(1e-2, "gauge_mixing_tolerance");
      const static bool gpt_error = runOptions->getValueOrDef<bool>(true, "gauge_mixing_tolerance_invalidates_point_only");
      const static double ftol = runOptions->getValueOrDef<double>(1e-2, "family_mixing_tolerance");
      const static bool fpt_error = runOptions->getValueOrDef<bool>(true, "family_mixing_tolerance_invalidates_point_only");
      get_sigma_ee_ll(result, 208.0, 2, 1, 2, gtol, ftol, gpt_error, fpt_error, *Dep::MSSM_spectrum, Dep::Z_decay_rates->width_in_GeV, false);
      if (!is_xsec_sane(result))
        ColliderBit_error().raise(LOCAL_INFO, "Non-physical LEP cross section!");
    }
    void LEP208_SLHA1_convention_xsec_smu2smu2bar(triplet<double>& result)
    {
      using namespace Pipes::LEP208_SLHA1_convention_xsec_smu2smu2bar;
      const static double gtol = runOptions->getValueOrDef<double>(1e-2, "gauge_mixing_tolerance");
      const static bool gpt_error = runOptions->getValueOrDef<bool>(true, "gauge_mixing_tolerance_invalidates_point_only");
      const static double ftol = runOptions->getValueOrDef<double>(1e-2, "family_mixing_tolerance");
      const static bool fpt_error = runOptions->getValueOrDef<bool>(true, "family_mixing_tolerance_invalidates_point_only");
      get_sigma_ee_ll(result, 208.0, 2, 2, 2, gtol, ftol, gpt_error, fpt_error, *Dep::MSSM_spectrum, Dep::Z_decay_rates->width_in_GeV, false);
      if (!is_xsec_sane(result))
        ColliderBit_error().raise(LOCAL_INFO, "Non-physical LEP cross section!");
    }
    void LEP208_SLHA1_convention_xsec_smu2smu1bar(triplet<double>& result)
    {
      result = *Pipes::LEP208_SLHA1_convention_xsec_smu2smu1bar::Dep::LEP208_xsec_smu1smu2bar;
      if (!is_xsec_sane(result))
        ColliderBit_error().raise(LOCAL_INFO, "Non-physical LEP cross section!");
    }
    /// @}

    /// ee --> stau pair production cross-sections at 208 GeV
    /// @{
    void LEP208_SLHA1_convention_xsec_staulstaulbar(triplet<double>& result)
    {
      using namespace Pipes::LEP208_SLHA1_convention_xsec_staulstaulbar;
      const static double tol = runOptions->getValueOrDef<double>(1e-2, "gauge_mixing_tolerance");
      const static bool pt_error = runOptions->getValueOrDef<bool>(true, "gauge_mixing_tolerance_invalidates_point_only");
      get_sigma_ee_ll(result, 208.0, 3, 1, 1, tol, tol, pt_error, pt_error, *Dep::MSSM_spectrum, Dep::Z_decay_rates->width_in_GeV, true);
      if (!is_xsec_sane(result))
        ColliderBit_error().raise(LOCAL_INFO, "Non-physical LEP cross section!");
    }
    void LEP208_SLHA1_convention_xsec_staulstaurbar(triplet<double>& result)
    {
      using namespace Pipes::LEP208_SLHA1_convention_xsec_staulstaurbar;
      const static double tol = runOptions->getValueOrDef<double>(1e-2, "gauge_mixing_tolerance");
      const static bool pt_error = runOptions->getValueOrDef<bool>(true, "gauge_mixing_tolerance_invalidates_point_only");
      get_sigma_ee_ll(result, 208.0, 3, 1, 2, tol, tol, pt_error, pt_error, *Dep::MSSM_spectrum, Dep::Z_decay_rates->width_in_GeV, true);
      if (!is_xsec_sane(result))
        ColliderBit_error().raise(LOCAL_INFO, "Non-physical LEP cross section!");
    }
    void LEP208_SLHA1_convention_xsec_staurstaurbar(triplet<double>& result)
    {
      using namespace Pipes::LEP208_SLHA1_convention_xsec_staurstaurbar;
      const static double tol = runOptions->getValueOrDef<double>(1e-2, "gauge_mixing_tolerance");
      const static bool pt_error = runOptions->getValueOrDef<bool>(true, "gauge_mixing_tolerance_invalidates_point_only");
      get_sigma_ee_ll(result, 208.0, 3, 2, 2, tol, tol, pt_error, pt_error, *Dep::MSSM_spectrum, Dep::Z_decay_rates->width_in_GeV, true);
      if (!is_xsec_sane(result))
        ColliderBit_error().raise(LOCAL_INFO, "Non-physical LEP cross section!");
    }
    void LEP208_SLHA1_convention_xsec_staurstaulbar(triplet<double>& result)
    {
      result = *Pipes::LEP208_SLHA1_convention_xsec_staurstaulbar::Dep::LEP208_xsec_staulstaurbar;
      if (!is_xsec_sane(result))
        ColliderBit_error().raise(LOCAL_INFO, "Non-physical LEP cross section!");
    }
    void LEP208_SLHA1_convention_xsec_stau1stau1bar(triplet<double>& result)
    {
      using namespace Pipes::LEP208_SLHA1_convention_xsec_stau1stau1bar;
      const static double gtol = runOptions->getValueOrDef<double>(1e-2, "gauge_mixing_tolerance");
      const static bool gpt_error = runOptions->getValueOrDef<bool>(true, "gauge_mixing_tolerance_invalidates_point_only");
      const static double ftol = runOptions->getValueOrDef<double>(1e-2, "family_mixing_tolerance");
      const static bool fpt_error = runOptions->getValueOrDef<bool>(true, "family_mixing_tolerance_invalidates_point_only");
      get_sigma_ee_ll(result, 208.0, 3, 1, 1, gtol, ftol, gpt_error, fpt_error, *Dep::MSSM_spectrum, Dep::Z_decay_rates->width_in_GeV, false);
      if (!is_xsec_sane(result))
        ColliderBit_error().raise(LOCAL_INFO, "Non-physical LEP cross section!");
    }
    void LEP208_SLHA1_convention_xsec_stau1stau2bar(triplet<double>& result)
    {
      using namespace Pipes::LEP208_SLHA1_convention_xsec_stau1stau2bar;
      const static double gtol = runOptions->getValueOrDef<double>(1e-2, "gauge_mixing_tolerance");
      const static bool gpt_error = runOptions->getValueOrDef<bool>(true, "gauge_mixing_tolerance_invalidates_point_only");
      const static double ftol = runOptions->getValueOrDef<double>(1e-2, "family_mixing_tolerance");
      const static bool fpt_error = runOptions->getValueOrDef<bool>(true, "family_mixing_tolerance_invalidates_point_only");
      get_sigma_ee_ll(result, 208.0, 3, 1, 2, gtol, ftol, gpt_error, fpt_error, *Dep::MSSM_spectrum, Dep::Z_decay_rates->width_in_GeV, false);
      if (!is_xsec_sane(result))
        ColliderBit_error().raise(LOCAL_INFO, "Non-physical LEP cross section!");
    }
    void LEP208_SLHA1_convention_xsec_stau2stau2bar(triplet<double>& result)
    {
      using namespace Pipes::LEP208_SLHA1_convention_xsec_stau2stau2bar;
      const static double gtol = runOptions->getValueOrDef<double>(1e-2, "gauge_mixing_tolerance");
      const static bool gpt_error = runOptions->getValueOrDef<bool>(true, "gauge_mixing_tolerance_invalidates_point_only");
      const static double ftol = runOptions->getValueOrDef<double>(1e-2, "family_mixing_tolerance");
      const static bool fpt_error = runOptions->getValueOrDef<bool>(true, "family_mixing_tolerance_invalidates_point_only");
      get_sigma_ee_ll(result, 208.0, 3, 2, 2, gtol, ftol, gpt_error, fpt_error, *Dep::MSSM_spectrum, Dep::Z_decay_rates->width_in_GeV, false);
      if (!is_xsec_sane(result))
        ColliderBit_error().raise(LOCAL_INFO, "Non-physical LEP cross section!");
    }
    void LEP208_SLHA1_convention_xsec_stau2stau1bar(triplet<double>& result)
    {
      result = *Pipes::LEP208_SLHA1_convention_xsec_stau2stau1bar::Dep::LEP208_xsec_stau1stau2bar;
      if (!is_xsec_sane(result))
        ColliderBit_error().raise(LOCAL_INFO, "Non-physical LEP cross section!");
    }
    /// @}


    /// ee --> neutralino pair production cross-sections at 208 GeV
    /// @{
    void LEP208_SLHA1_convention_xsec_chi00_11(triplet<double>& result)
    {
      using namespace Pipes::LEP208_SLHA1_convention_xsec_chi00_11;
      const static double tol = runOptions->getValueOrDef<double>(1e-2, "gauge_mixing_tolerance");
      const static bool pt_error = runOptions->getValueOrDef<bool>(true, "gauge_mixing_tolerance_invalidates_point_only");
      get_sigma_ee_chi00(result, 208.0, 1, 1, tol, pt_error, *Dep::MSSM_spectrum, Dep::Z_decay_rates->width_in_GeV);
      if (!is_xsec_sane(result))
        ColliderBit_error().raise(LOCAL_INFO, "Non-physical LEP cross section!");
    }
    void LEP208_SLHA1_convention_xsec_chi00_12(triplet<double>& result)
    {
      using namespace Pipes::LEP208_SLHA1_convention_xsec_chi00_12;
      const static double tol = runOptions->getValueOrDef<double>(1e-2, "gauge_mixing_tolerance");
      const static bool pt_error = runOptions->getValueOrDef<bool>(true, "gauge_mixing_tolerance_invalidates_point_only");
      get_sigma_ee_chi00(result, 208.0, 1, 2, tol, pt_error, *Dep::MSSM_spectrum, Dep::Z_decay_rates->width_in_GeV);
      if (!is_xsec_sane(result))
        ColliderBit_error().raise(LOCAL_INFO, "Non-physical LEP cross section!");
    }
    void LEP208_SLHA1_convention_xsec_chi00_13(triplet<double>& result)
    {
      using namespace Pipes::LEP208_SLHA1_convention_xsec_chi00_13;
      const static double tol = runOptions->getValueOrDef<double>(1e-2, "gauge_mixing_tolerance");
      const static bool pt_error = runOptions->getValueOrDef<bool>(true, "gauge_mixing_tolerance_invalidates_point_only");
      get_sigma_ee_chi00(result, 208.0, 1, 3, tol, pt_error, *Dep::MSSM_spectrum, Dep::Z_decay_rates->width_in_GeV);
      if (!is_xsec_sane(result))
        ColliderBit_error().raise(LOCAL_INFO, "Non-physical LEP cross section!");
    }
    void LEP208_SLHA1_convention_xsec_chi00_14(triplet<double>& result)
    {
      using namespace Pipes::LEP208_SLHA1_convention_xsec_chi00_14;
      const static double tol = runOptions->getValueOrDef<double>(1e-2, "gauge_mixing_tolerance");
      const static bool pt_error = runOptions->getValueOrDef<bool>(true, "gauge_mixing_tolerance_invalidates_point_only");
      get_sigma_ee_chi00(result, 208.0, 1, 4, tol, pt_error, *Dep::MSSM_spectrum, Dep::Z_decay_rates->width_in_GeV);
      if (!is_xsec_sane(result))
        ColliderBit_error().raise(LOCAL_INFO, "Non-physical LEP cross section!");
    }
    void LEP208_SLHA1_convention_xsec_chi00_22(triplet<double>& result)
    {
      using namespace Pipes::LEP208_SLHA1_convention_xsec_chi00_22;
      const static double tol = runOptions->getValueOrDef<double>(1e-2, "gauge_mixing_tolerance");
      const static bool pt_error = runOptions->getValueOrDef<bool>(true, "gauge_mixing_tolerance_invalidates_point_only");
      get_sigma_ee_chi00(result, 208.0, 2, 2, tol, pt_error, *Dep::MSSM_spectrum, Dep::Z_decay_rates->width_in_GeV);
      if (!is_xsec_sane(result))
        ColliderBit_error().raise(LOCAL_INFO, "Non-physical LEP cross section!");
    }
    void LEP208_SLHA1_convention_xsec_chi00_23(triplet<double>& result)
    {
      using namespace Pipes::LEP208_SLHA1_convention_xsec_chi00_23;
      const static double tol = runOptions->getValueOrDef<double>(1e-2, "gauge_mixing_tolerance");
      const static bool pt_error = runOptions->getValueOrDef<bool>(true, "gauge_mixing_tolerance_invalidates_point_only");
      get_sigma_ee_chi00(result, 208.0, 2, 3, tol, pt_error, *Dep::MSSM_spectrum, Dep::Z_decay_rates->width_in_GeV);
      if (!is_xsec_sane(result))
        ColliderBit_error().raise(LOCAL_INFO, "Non-physical LEP cross section!");
    }
    void LEP208_SLHA1_convention_xsec_chi00_24(triplet<double>& result)
    {
      using namespace Pipes::LEP208_SLHA1_convention_xsec_chi00_24;
      const static double tol = runOptions->getValueOrDef<double>(1e-2, "gauge_mixing_tolerance");
      const static bool pt_error = runOptions->getValueOrDef<bool>(true, "gauge_mixing_tolerance_invalidates_point_only");
      get_sigma_ee_chi00(result, 208.0, 2, 4, tol, pt_error, *Dep::MSSM_spectrum, Dep::Z_decay_rates->width_in_GeV);
      if (!is_xsec_sane(result))
        ColliderBit_error().raise(LOCAL_INFO, "Non-physical LEP cross section!");
    }
    void LEP208_SLHA1_convention_xsec_chi00_33(triplet<double>& result)
    {
      using namespace Pipes::LEP208_SLHA1_convention_xsec_chi00_33;
      const static double tol = runOptions->getValueOrDef<double>(1e-2, "gauge_mixing_tolerance");
      const static bool pt_error = runOptions->getValueOrDef<bool>(true, "gauge_mixing_tolerance_invalidates_point_only");
      get_sigma_ee_chi00(result, 208.0, 3, 3, tol, pt_error, *Dep::MSSM_spectrum, Dep::Z_decay_rates->width_in_GeV);
      if (!is_xsec_sane(result))
        ColliderBit_error().raise(LOCAL_INFO, "Non-physical LEP cross section!");
    }
    void LEP208_SLHA1_convention_xsec_chi00_34(triplet<double>& result)
    {
      using namespace Pipes::LEP208_SLHA1_convention_xsec_chi00_34;
      const static double tol = runOptions->getValueOrDef<double>(1e-2, "gauge_mixing_tolerance");
      const static bool pt_error = runOptions->getValueOrDef<bool>(true, "gauge_mixing_tolerance_invalidates_point_only");
      get_sigma_ee_chi00(result, 208.0, 3, 4, tol, pt_error, *Dep::MSSM_spectrum, Dep::Z_decay_rates->width_in_GeV);
      if (!is_xsec_sane(result))
        ColliderBit_error().raise(LOCAL_INFO, "Non-physical LEP cross section!");
    }
    void LEP208_SLHA1_convention_xsec_chi00_44(triplet<double>& result)
    {
      using namespace Pipes::LEP208_SLHA1_convention_xsec_chi00_44;
      const static double tol = runOptions->getValueOrDef<double>(1e-2, "gauge_mixing_tolerance");
      const static bool pt_error = runOptions->getValueOrDef<bool>(true, "gauge_mixing_tolerance_invalidates_point_only");
      get_sigma_ee_chi00(result, 208.0, 4, 4, tol, pt_error, *Dep::MSSM_spectrum, Dep::Z_decay_rates->width_in_GeV);
      if (!is_xsec_sane(result))
        ColliderBit_error().raise(LOCAL_INFO, "Non-physical LEP cross section!");
    }
    /// @}


    /// ee --> chargino pair production cross-sections at 208 GeV
    /// @{
    void LEP208_SLHA1_convention_xsec_chipm_11(triplet<double>& result)
    {
      using namespace Pipes::LEP208_SLHA1_convention_xsec_chipm_11;
      const static double tol = runOptions->getValueOrDef<double>(1e-2, "gauge_mixing_tolerance");
      const static bool pt_error = runOptions->getValueOrDef<bool>(true, "gauge_mixing_tolerance_invalidates_point_only");
      get_sigma_ee_chipm(result, 208.0, 1, 1, tol, pt_error, *Dep::MSSM_spectrum, Dep::Z_decay_rates->width_in_GeV);
      if (!is_xsec_sane(result))
        ColliderBit_error().raise(LOCAL_INFO, "Non-physical LEP cross section!");
    }
    void LEP208_SLHA1_convention_xsec_chipm_12(triplet<double>& result)
    {
      using namespace Pipes::LEP208_SLHA1_convention_xsec_chipm_12;
      const static double tol = runOptions->getValueOrDef<double>(1e-2, "gauge_mixing_tolerance");
      const static bool pt_error = runOptions->getValueOrDef<bool>(true, "gauge_mixing_tolerance_invalidates_point_only");
      get_sigma_ee_chipm(result, 208.0, 1, 2, tol, pt_error, *Dep::MSSM_spectrum, Dep::Z_decay_rates->width_in_GeV);
      if (!is_xsec_sane(result))
        ColliderBit_error().raise(LOCAL_INFO, "Non-physical LEP cross section!");
    }
    void LEP208_SLHA1_convention_xsec_chipm_22(triplet<double>& result)
    {
      using namespace Pipes::LEP208_SLHA1_convention_xsec_chipm_22;
      const static double tol = runOptions->getValueOrDef<double>(1e-2, "gauge_mixing_tolerance");
      const static bool pt_error = runOptions->getValueOrDef<bool>(true, "gauge_mixing_tolerance_invalidates_point_only");
      get_sigma_ee_chipm(result, 208.0, 2, 2, tol, pt_error, *Dep::MSSM_spectrum, Dep::Z_decay_rates->width_in_GeV);
      if (!is_xsec_sane(result))
        ColliderBit_error().raise(LOCAL_INFO, "Non-physical LEP cross section!");
    }
    void LEP208_SLHA1_convention_xsec_chipm_21(triplet<double>& result)
    {
      result = *Pipes::LEP208_SLHA1_convention_xsec_chipm_21::Dep::LEP208_xsec_chipm_12;
      if (!is_xsec_sane(result))
        ColliderBit_error().raise(LOCAL_INFO, "Non-physical LEP cross section!");
    }
    /// @}


    /// ee --> selectron pair production cross-sections at 205 GeV
    /// @{
    void LEP205_SLHA1_convention_xsec_selselbar(triplet<double>& result)
    {
      using namespace Pipes::LEP205_SLHA1_convention_xsec_selselbar;
      const static double tol = runOptions->getValueOrDef<double>(1e-2, "gauge_mixing_tolerance");
      const static bool pt_error = runOptions->getValueOrDef<bool>(true, "gauge_mixing_tolerance_invalidates_point_only");
      get_sigma_ee_ll(result, 205.0, 1, 1, 1, tol, tol, pt_error, pt_error, *Dep::MSSM_spectrum, Dep::Z_decay_rates->width_in_GeV, true);
      if (!is_xsec_sane(result))
        ColliderBit_error().raise(LOCAL_INFO, "Non-physical LEP cross section!");
    }
    void LEP205_SLHA1_convention_xsec_selserbar(triplet<double>& result)
    {
      using namespace Pipes::LEP205_SLHA1_convention_xsec_selserbar;
      const static double tol = runOptions->getValueOrDef<double>(1e-2, "gauge_mixing_tolerance");
      const static bool pt_error = runOptions->getValueOrDef<bool>(true, "gauge_mixing_tolerance_invalidates_point_only");
      get_sigma_ee_ll(result, 205.0, 1, 1, 2, tol, tol, pt_error, pt_error, *Dep::MSSM_spectrum, Dep::Z_decay_rates->width_in_GeV, true);
      if (!is_xsec_sane(result))
        ColliderBit_error().raise(LOCAL_INFO, "Non-physical LEP cross section!");
    }
    void LEP205_SLHA1_convention_xsec_serserbar(triplet<double>& result)
    {
      using namespace Pipes::LEP205_SLHA1_convention_xsec_serserbar;
      const static double tol = runOptions->getValueOrDef<double>(1e-2, "gauge_mixing_tolerance");
      const static bool pt_error = runOptions->getValueOrDef<bool>(true, "gauge_mixing_tolerance_invalidates_point_only");
      get_sigma_ee_ll(result, 205.0, 1, 2, 2, tol, tol, pt_error, pt_error, *Dep::MSSM_spectrum, Dep::Z_decay_rates->width_in_GeV, true);
      if (!is_xsec_sane(result))
        ColliderBit_error().raise(LOCAL_INFO, "Non-physical LEP cross section!");
    }
    void LEP205_SLHA1_convention_xsec_serselbar(triplet<double>& result)
    {
      result = *Pipes::LEP205_SLHA1_convention_xsec_serselbar::Dep::LEP205_xsec_selserbar;
      if (!is_xsec_sane(result))
        ColliderBit_error().raise(LOCAL_INFO, "Non-physical LEP cross section!");
    }
    void LEP205_SLHA1_convention_xsec_se1se1bar(triplet<double>& result)
    {
      using namespace Pipes::LEP205_SLHA1_convention_xsec_se1se1bar;
      const static double gtol = runOptions->getValueOrDef<double>(1e-2, "gauge_mixing_tolerance");
      const static bool gpt_error = runOptions->getValueOrDef<bool>(true, "gauge_mixing_tolerance_invalidates_point_only");
      const static double ftol = runOptions->getValueOrDef<double>(1e-2, "family_mixing_tolerance");
      const static bool fpt_error = runOptions->getValueOrDef<bool>(true, "family_mixing_tolerance_invalidates_point_only");
      get_sigma_ee_ll(result, 205.0, 1, 1, 1, gtol, ftol, gpt_error, fpt_error, *Dep::MSSM_spectrum, Dep::Z_decay_rates->width_in_GeV, false);
      if (!is_xsec_sane(result))
        ColliderBit_error().raise(LOCAL_INFO, "Non-physical LEP cross section!");
    }
    void LEP205_SLHA1_convention_xsec_se1se2bar(triplet<double>& result)
    {
      using namespace Pipes::LEP205_SLHA1_convention_xsec_se1se2bar;
      const static double gtol = runOptions->getValueOrDef<double>(1e-2, "gauge_mixing_tolerance");
      const static bool gpt_error = runOptions->getValueOrDef<bool>(true, "gauge_mixing_tolerance_invalidates_point_only");
      const static double ftol = runOptions->getValueOrDef<double>(1e-2, "family_mixing_tolerance");
      const static bool fpt_error = runOptions->getValueOrDef<bool>(true, "family_mixing_tolerance_invalidates_point_only");
      get_sigma_ee_ll(result, 205.0, 1, 1, 2, gtol, ftol, gpt_error, fpt_error, *Dep::MSSM_spectrum, Dep::Z_decay_rates->width_in_GeV, false);
      if (!is_xsec_sane(result))
        ColliderBit_error().raise(LOCAL_INFO, "Non-physical LEP cross section!");
    }
    void LEP205_SLHA1_convention_xsec_se2se2bar(triplet<double>& result)
    {
      using namespace Pipes::LEP205_SLHA1_convention_xsec_se2se2bar;
      const static double gtol = runOptions->getValueOrDef<double>(1e-2, "gauge_mixing_tolerance");
      const static bool gpt_error = runOptions->getValueOrDef<bool>(true, "gauge_mixing_tolerance_invalidates_point_only");
      const static double ftol = runOptions->getValueOrDef<double>(1e-2, "family_mixing_tolerance");
      const static bool fpt_error = runOptions->getValueOrDef<bool>(true, "family_mixing_tolerance_invalidates_point_only");
      get_sigma_ee_ll(result, 205.0, 1, 2, 2, gtol, ftol, gpt_error, fpt_error, *Dep::MSSM_spectrum, Dep::Z_decay_rates->width_in_GeV, false);
      if (!is_xsec_sane(result))
        ColliderBit_error().raise(LOCAL_INFO, "Non-physical LEP cross section!");
    }
    void LEP205_SLHA1_convention_xsec_se2se1bar(triplet<double>& result)
    {
      result = *Pipes::LEP205_SLHA1_convention_xsec_se2se1bar::Dep::LEP205_xsec_se1se2bar;
      if (!is_xsec_sane(result))
        ColliderBit_error().raise(LOCAL_INFO, "Non-physical LEP cross section!");
    }
    /// @}

    /// ee --> smuon pair production cross-sections at 205 GeV
    /// @{
    void LEP205_SLHA1_convention_xsec_smulsmulbar(triplet<double>& result)
    {
      using namespace Pipes::LEP205_SLHA1_convention_xsec_smulsmulbar;
      const static double tol = runOptions->getValueOrDef<double>(1e-2, "gauge_mixing_tolerance");
      const static bool pt_error = runOptions->getValueOrDef<bool>(true, "gauge_mixing_tolerance_invalidates_point_only");
      get_sigma_ee_ll(result, 205.0, 2, 1, 1, tol, tol, pt_error, pt_error, *Dep::MSSM_spectrum, Dep::Z_decay_rates->width_in_GeV, true);
      if (!is_xsec_sane(result))
        ColliderBit_error().raise(LOCAL_INFO, "Non-physical LEP cross section!");
    }
    void LEP205_SLHA1_convention_xsec_smulsmurbar(triplet<double>& result)
    {
      using namespace Pipes::LEP205_SLHA1_convention_xsec_smulsmurbar;
      const static double tol = runOptions->getValueOrDef<double>(1e-2, "gauge_mixing_tolerance");
      const static bool pt_error = runOptions->getValueOrDef<bool>(true, "gauge_mixing_tolerance_invalidates_point_only");
      get_sigma_ee_ll(result, 205.0, 2, 1, 2, tol, tol, pt_error, pt_error, *Dep::MSSM_spectrum, Dep::Z_decay_rates->width_in_GeV, true);
      if (!is_xsec_sane(result))
        ColliderBit_error().raise(LOCAL_INFO, "Non-physical LEP cross section!");
    }
    void LEP205_SLHA1_convention_xsec_smursmurbar(triplet<double>& result)
    {
      using namespace Pipes::LEP205_SLHA1_convention_xsec_smursmurbar;
      const static double tol = runOptions->getValueOrDef<double>(1e-2, "gauge_mixing_tolerance");
      const static bool pt_error = runOptions->getValueOrDef<bool>(true, "gauge_mixing_tolerance_invalidates_point_only");
      get_sigma_ee_ll(result, 205.0, 2, 2, 2, tol, tol, pt_error, pt_error, *Dep::MSSM_spectrum, Dep::Z_decay_rates->width_in_GeV, true);
      if (!is_xsec_sane(result))
        ColliderBit_error().raise(LOCAL_INFO, "Non-physical LEP cross section!");
    }
    void LEP205_SLHA1_convention_xsec_smursmulbar(triplet<double>& result)
    {
      result = *Pipes::LEP205_SLHA1_convention_xsec_smursmulbar::Dep::LEP205_xsec_smulsmurbar;
      if (!is_xsec_sane(result))
        ColliderBit_error().raise(LOCAL_INFO, "Non-physical LEP cross section!");
    }
    void LEP205_SLHA1_convention_xsec_smu1smu1bar(triplet<double>& result)
    {
      using namespace Pipes::LEP205_SLHA1_convention_xsec_smu1smu1bar;
      const static double gtol = runOptions->getValueOrDef<double>(1e-2, "gauge_mixing_tolerance");
      const static bool gpt_error = runOptions->getValueOrDef<bool>(true, "gauge_mixing_tolerance_invalidates_point_only");
      const static double ftol = runOptions->getValueOrDef<double>(1e-2, "family_mixing_tolerance");
      const static bool fpt_error = runOptions->getValueOrDef<bool>(true, "family_mixing_tolerance_invalidates_point_only");
      get_sigma_ee_ll(result, 205.0, 2, 1, 1, gtol, ftol, gpt_error, fpt_error, *Dep::MSSM_spectrum, Dep::Z_decay_rates->width_in_GeV, false);
      if (!is_xsec_sane(result))
        ColliderBit_error().raise(LOCAL_INFO, "Non-physical LEP cross section!");
    }
    void LEP205_SLHA1_convention_xsec_smu1smu2bar(triplet<double>& result)
    {
      using namespace Pipes::LEP205_SLHA1_convention_xsec_smu1smu2bar;
      const static double gtol = runOptions->getValueOrDef<double>(1e-2, "gauge_mixing_tolerance");
      const static bool gpt_error = runOptions->getValueOrDef<bool>(true, "gauge_mixing_tolerance_invalidates_point_only");
      const static double ftol = runOptions->getValueOrDef<double>(1e-2, "family_mixing_tolerance");
      const static bool fpt_error = runOptions->getValueOrDef<bool>(true, "family_mixing_tolerance_invalidates_point_only");
      get_sigma_ee_ll(result, 205.0, 2, 1, 2, gtol, ftol, gpt_error, fpt_error, *Dep::MSSM_spectrum, Dep::Z_decay_rates->width_in_GeV, false);
      if (!is_xsec_sane(result))
        ColliderBit_error().raise(LOCAL_INFO, "Non-physical LEP cross section!");
    }
    void LEP205_SLHA1_convention_xsec_smu2smu2bar(triplet<double>& result)
    {
      using namespace Pipes::LEP205_SLHA1_convention_xsec_smu2smu2bar;
      const static double gtol = runOptions->getValueOrDef<double>(1e-2, "gauge_mixing_tolerance");
      const static bool gpt_error = runOptions->getValueOrDef<bool>(true, "gauge_mixing_tolerance_invalidates_point_only");
      const static double ftol = runOptions->getValueOrDef<double>(1e-2, "family_mixing_tolerance");
      const static bool fpt_error = runOptions->getValueOrDef<bool>(true, "family_mixing_tolerance_invalidates_point_only");
      get_sigma_ee_ll(result, 205.0, 2, 2, 2, gtol, ftol, gpt_error, fpt_error, *Dep::MSSM_spectrum, Dep::Z_decay_rates->width_in_GeV, false);
      if (!is_xsec_sane(result))
        ColliderBit_error().raise(LOCAL_INFO, "Non-physical LEP cross section!");
    }
    void LEP205_SLHA1_convention_xsec_smu2smu1bar(triplet<double>& result)
    {
      result = *Pipes::LEP205_SLHA1_convention_xsec_smu2smu1bar::Dep::LEP205_xsec_smu1smu2bar;
      if (!is_xsec_sane(result))
        ColliderBit_error().raise(LOCAL_INFO, "Non-physical LEP cross section!");
    }
    /// @}

    /// ee --> stau pair production cross-sections at 205 GeV
    /// @{
    void LEP205_SLHA1_convention_xsec_staulstaulbar(triplet<double>& result)
    {
      using namespace Pipes::LEP205_SLHA1_convention_xsec_staulstaulbar;
      const static double tol = runOptions->getValueOrDef<double>(1e-2, "gauge_mixing_tolerance");
      const static bool pt_error = runOptions->getValueOrDef<bool>(true, "gauge_mixing_tolerance_invalidates_point_only");
      get_sigma_ee_ll(result, 205.0, 3, 1, 1, tol, tol, pt_error, pt_error, *Dep::MSSM_spectrum, Dep::Z_decay_rates->width_in_GeV, true);
      if (!is_xsec_sane(result))
        ColliderBit_error().raise(LOCAL_INFO, "Non-physical LEP cross section!");
    }
    void LEP205_SLHA1_convention_xsec_staulstaurbar(triplet<double>& result)
    {
      using namespace Pipes::LEP205_SLHA1_convention_xsec_staulstaurbar;
      const static double tol = runOptions->getValueOrDef<double>(1e-2, "gauge_mixing_tolerance");
      const static bool pt_error = runOptions->getValueOrDef<bool>(true, "gauge_mixing_tolerance_invalidates_point_only");
      get_sigma_ee_ll(result, 205.0, 3, 1, 2, tol, tol, pt_error, pt_error, *Dep::MSSM_spectrum, Dep::Z_decay_rates->width_in_GeV, true);
      if (!is_xsec_sane(result))
        ColliderBit_error().raise(LOCAL_INFO, "Non-physical LEP cross section!");
    }
    void LEP205_SLHA1_convention_xsec_staurstaurbar(triplet<double>& result)
    {
      using namespace Pipes::LEP205_SLHA1_convention_xsec_staurstaurbar;
      const static double tol = runOptions->getValueOrDef<double>(1e-2, "gauge_mixing_tolerance");
      const static bool pt_error = runOptions->getValueOrDef<bool>(true, "gauge_mixing_tolerance_invalidates_point_only");
      get_sigma_ee_ll(result, 205.0, 3, 2, 2, tol, tol, pt_error, pt_error, *Dep::MSSM_spectrum, Dep::Z_decay_rates->width_in_GeV, true);
      if (!is_xsec_sane(result))
        ColliderBit_error().raise(LOCAL_INFO, "Non-physical LEP cross section!");
    }
    void LEP205_SLHA1_convention_xsec_staurstaulbar(triplet<double>& result)
    {
      result = *Pipes::LEP205_SLHA1_convention_xsec_staurstaulbar::Dep::LEP205_xsec_staulstaurbar;
      if (!is_xsec_sane(result))
        ColliderBit_error().raise(LOCAL_INFO, "Non-physical LEP cross section!");
    }
    void LEP205_SLHA1_convention_xsec_stau1stau1bar(triplet<double>& result)
    {
      using namespace Pipes::LEP205_SLHA1_convention_xsec_stau1stau1bar;
      const static double gtol = runOptions->getValueOrDef<double>(1e-2, "gauge_mixing_tolerance");
      const static bool gpt_error = runOptions->getValueOrDef<bool>(true, "gauge_mixing_tolerance_invalidates_point_only");
      const static double ftol = runOptions->getValueOrDef<double>(1e-2, "family_mixing_tolerance");
      const static bool fpt_error = runOptions->getValueOrDef<bool>(true, "family_mixing_tolerance_invalidates_point_only");
      get_sigma_ee_ll(result, 205.0, 3, 1, 1, gtol, ftol, gpt_error, fpt_error, *Dep::MSSM_spectrum, Dep::Z_decay_rates->width_in_GeV, false);
      if (!is_xsec_sane(result))
        ColliderBit_error().raise(LOCAL_INFO, "Non-physical LEP cross section!");
    }
    void LEP205_SLHA1_convention_xsec_stau1stau2bar(triplet<double>& result)
    {
      using namespace Pipes::LEP205_SLHA1_convention_xsec_stau1stau2bar;
      const static double gtol = runOptions->getValueOrDef<double>(1e-2, "gauge_mixing_tolerance");
      const static bool gpt_error = runOptions->getValueOrDef<bool>(true, "gauge_mixing_tolerance_invalidates_point_only");
      const static double ftol = runOptions->getValueOrDef<double>(1e-2, "family_mixing_tolerance");
      const static bool fpt_error = runOptions->getValueOrDef<bool>(true, "family_mixing_tolerance_invalidates_point_only");
      get_sigma_ee_ll(result, 205.0, 3, 1, 2, gtol, ftol, gpt_error, fpt_error, *Dep::MSSM_spectrum, Dep::Z_decay_rates->width_in_GeV, false);
      if (!is_xsec_sane(result))
        ColliderBit_error().raise(LOCAL_INFO, "Non-physical LEP cross section!");
    }
    void LEP205_SLHA1_convention_xsec_stau2stau2bar(triplet<double>& result)
    {
      using namespace Pipes::LEP205_SLHA1_convention_xsec_stau2stau2bar;
      const static double gtol = runOptions->getValueOrDef<double>(1e-2, "gauge_mixing_tolerance");
      const static bool gpt_error = runOptions->getValueOrDef<bool>(true, "gauge_mixing_tolerance_invalidates_point_only");
      const static double ftol = runOptions->getValueOrDef<double>(1e-2, "family_mixing_tolerance");
      const static bool fpt_error = runOptions->getValueOrDef<bool>(true, "family_mixing_tolerance_invalidates_point_only");
      get_sigma_ee_ll(result, 205.0, 3, 2, 2, gtol, ftol, gpt_error, fpt_error, *Dep::MSSM_spectrum, Dep::Z_decay_rates->width_in_GeV, false);
      if (!is_xsec_sane(result))
        ColliderBit_error().raise(LOCAL_INFO, "Non-physical LEP cross section!");
    }
    void LEP205_SLHA1_convention_xsec_stau2stau1bar(triplet<double>& result)
    {
      result = *Pipes::LEP205_SLHA1_convention_xsec_stau2stau1bar::Dep::LEP205_xsec_stau1stau2bar;
      if (!is_xsec_sane(result))
        ColliderBit_error().raise(LOCAL_INFO, "Non-physical LEP cross section!");
    }
    /// @}


    /// ee --> neutralino pair production cross-sections at 205 GeV
    /// @{
    void LEP205_SLHA1_convention_xsec_chi00_11(triplet<double>& result)
    {
      using namespace Pipes::LEP205_SLHA1_convention_xsec_chi00_11;
      const static double tol = runOptions->getValueOrDef<double>(1e-2, "gauge_mixing_tolerance");
      const static bool pt_error = runOptions->getValueOrDef<bool>(true, "gauge_mixing_tolerance_invalidates_point_only");
      get_sigma_ee_chi00(result, 205.0, 1, 1, tol, pt_error, *Dep::MSSM_spectrum, Dep::Z_decay_rates->width_in_GeV);
      if (!is_xsec_sane(result))
        ColliderBit_error().raise(LOCAL_INFO, "Non-physical LEP cross section!");
    }
    void LEP205_SLHA1_convention_xsec_chi00_12(triplet<double>& result)
    {
      using namespace Pipes::LEP205_SLHA1_convention_xsec_chi00_12;
      const static double tol = runOptions->getValueOrDef<double>(1e-2, "gauge_mixing_tolerance");
      const static bool pt_error = runOptions->getValueOrDef<bool>(true, "gauge_mixing_tolerance_invalidates_point_only");
      get_sigma_ee_chi00(result, 205.0, 1, 2, tol, pt_error, *Dep::MSSM_spectrum, Dep::Z_decay_rates->width_in_GeV);
      if (!is_xsec_sane(result))
        ColliderBit_error().raise(LOCAL_INFO, "Non-physical LEP cross section!");
    }
    void LEP205_SLHA1_convention_xsec_chi00_13(triplet<double>& result)
    {
      using namespace Pipes::LEP205_SLHA1_convention_xsec_chi00_13;
      const static double tol = runOptions->getValueOrDef<double>(1e-2, "gauge_mixing_tolerance");
      const static bool pt_error = runOptions->getValueOrDef<bool>(true, "gauge_mixing_tolerance_invalidates_point_only");
      get_sigma_ee_chi00(result, 205.0, 1, 3, tol, pt_error, *Dep::MSSM_spectrum, Dep::Z_decay_rates->width_in_GeV);
      if (!is_xsec_sane(result))
        ColliderBit_error().raise(LOCAL_INFO, "Non-physical LEP cross section!");
    }
    void LEP205_SLHA1_convention_xsec_chi00_14(triplet<double>& result)
    {
      using namespace Pipes::LEP205_SLHA1_convention_xsec_chi00_14;
      const static double tol = runOptions->getValueOrDef<double>(1e-2, "gauge_mixing_tolerance");
      const static bool pt_error = runOptions->getValueOrDef<bool>(true, "gauge_mixing_tolerance_invalidates_point_only");
      get_sigma_ee_chi00(result, 205.0, 1, 4, tol, pt_error, *Dep::MSSM_spectrum, Dep::Z_decay_rates->width_in_GeV);
      if (!is_xsec_sane(result))
        ColliderBit_error().raise(LOCAL_INFO, "Non-physical LEP cross section!");
    }
    void LEP205_SLHA1_convention_xsec_chi00_22(triplet<double>& result)
    {
      using namespace Pipes::LEP205_SLHA1_convention_xsec_chi00_22;
      const static double tol = runOptions->getValueOrDef<double>(1e-2, "gauge_mixing_tolerance");
      const static bool pt_error = runOptions->getValueOrDef<bool>(true, "gauge_mixing_tolerance_invalidates_point_only");
      get_sigma_ee_chi00(result, 205.0, 2, 2, tol, pt_error, *Dep::MSSM_spectrum, Dep::Z_decay_rates->width_in_GeV);
      if (!is_xsec_sane(result))
        ColliderBit_error().raise(LOCAL_INFO, "Non-physical LEP cross section!");
    }
    void LEP205_SLHA1_convention_xsec_chi00_23(triplet<double>& result)
    {
      using namespace Pipes::LEP205_SLHA1_convention_xsec_chi00_23;
      const static double tol = runOptions->getValueOrDef<double>(1e-2, "gauge_mixing_tolerance");
      const static bool pt_error = runOptions->getValueOrDef<bool>(true, "gauge_mixing_tolerance_invalidates_point_only");
      get_sigma_ee_chi00(result, 205.0, 2, 3, tol, pt_error, *Dep::MSSM_spectrum, Dep::Z_decay_rates->width_in_GeV);
      if (!is_xsec_sane(result))
        ColliderBit_error().raise(LOCAL_INFO, "Non-physical LEP cross section!");
    }
    void LEP205_SLHA1_convention_xsec_chi00_24(triplet<double>& result)
    {
      using namespace Pipes::LEP205_SLHA1_convention_xsec_chi00_24;
      const static double tol = runOptions->getValueOrDef<double>(1e-2, "gauge_mixing_tolerance");
      const static bool pt_error = runOptions->getValueOrDef<bool>(true, "gauge_mixing_tolerance_invalidates_point_only");
      get_sigma_ee_chi00(result, 205.0, 2, 4, tol, pt_error, *Dep::MSSM_spectrum, Dep::Z_decay_rates->width_in_GeV);
      if (!is_xsec_sane(result))
        ColliderBit_error().raise(LOCAL_INFO, "Non-physical LEP cross section!");
    }
    void LEP205_SLHA1_convention_xsec_chi00_33(triplet<double>& result)
    {
      using namespace Pipes::LEP205_SLHA1_convention_xsec_chi00_33;
      const static double tol = runOptions->getValueOrDef<double>(1e-2, "gauge_mixing_tolerance");
      const static bool pt_error = runOptions->getValueOrDef<bool>(true, "gauge_mixing_tolerance_invalidates_point_only");
      get_sigma_ee_chi00(result, 205.0, 3, 3, tol, pt_error, *Dep::MSSM_spectrum, Dep::Z_decay_rates->width_in_GeV);
      if (!is_xsec_sane(result))
        ColliderBit_error().raise(LOCAL_INFO, "Non-physical LEP cross section!");
    }
    void LEP205_SLHA1_convention_xsec_chi00_34(triplet<double>& result)
    {
      using namespace Pipes::LEP205_SLHA1_convention_xsec_chi00_34;
      const static double tol = runOptions->getValueOrDef<double>(1e-2, "gauge_mixing_tolerance");
      const static bool pt_error = runOptions->getValueOrDef<bool>(true, "gauge_mixing_tolerance_invalidates_point_only");
      get_sigma_ee_chi00(result, 205.0, 3, 4, tol, pt_error, *Dep::MSSM_spectrum, Dep::Z_decay_rates->width_in_GeV);
      if (!is_xsec_sane(result))
        ColliderBit_error().raise(LOCAL_INFO, "Non-physical LEP cross section!");
    }
    void LEP205_SLHA1_convention_xsec_chi00_44(triplet<double>& result)
    {
      using namespace Pipes::LEP205_SLHA1_convention_xsec_chi00_44;
      const static double tol = runOptions->getValueOrDef<double>(1e-2, "gauge_mixing_tolerance");
      const static bool pt_error = runOptions->getValueOrDef<bool>(true, "gauge_mixing_tolerance_invalidates_point_only");
      get_sigma_ee_chi00(result, 205.0, 4, 4, tol, pt_error, *Dep::MSSM_spectrum, Dep::Z_decay_rates->width_in_GeV);
      if (!is_xsec_sane(result))
        ColliderBit_error().raise(LOCAL_INFO, "Non-physical LEP cross section!");
    }
    /// @}


    /// ee --> chargino pair production cross-sections at 205 GeV
    /// @{
    void LEP205_SLHA1_convention_xsec_chipm_11(triplet<double>& result)
    {
      using namespace Pipes::LEP205_SLHA1_convention_xsec_chipm_11;
      const static double tol = runOptions->getValueOrDef<double>(1e-2, "gauge_mixing_tolerance");
      const static bool pt_error = runOptions->getValueOrDef<bool>(true, "gauge_mixing_tolerance_invalidates_point_only");
      get_sigma_ee_chipm(result, 205.0, 1, 1, tol, pt_error, *Dep::MSSM_spectrum, Dep::Z_decay_rates->width_in_GeV);
      if (!is_xsec_sane(result))
        ColliderBit_error().raise(LOCAL_INFO, "Non-physical LEP cross section!");
    }
    void LEP205_SLHA1_convention_xsec_chipm_12(triplet<double>& result)
    {
      using namespace Pipes::LEP205_SLHA1_convention_xsec_chipm_12;
      const static double tol = runOptions->getValueOrDef<double>(1e-2, "gauge_mixing_tolerance");
      const static bool pt_error = runOptions->getValueOrDef<bool>(true, "gauge_mixing_tolerance_invalidates_point_only");
      get_sigma_ee_chipm(result, 205.0, 1, 2, tol, pt_error, *Dep::MSSM_spectrum, Dep::Z_decay_rates->width_in_GeV);
      if (!is_xsec_sane(result))
        ColliderBit_error().raise(LOCAL_INFO, "Non-physical LEP cross section!");
    }
    void LEP205_SLHA1_convention_xsec_chipm_22(triplet<double>& result)
    {
      using namespace Pipes::LEP205_SLHA1_convention_xsec_chipm_22;
      const static double tol = runOptions->getValueOrDef<double>(1e-2, "gauge_mixing_tolerance");
      const static bool pt_error = runOptions->getValueOrDef<bool>(true, "gauge_mixing_tolerance_invalidates_point_only");
      get_sigma_ee_chipm(result, 205.0, 2, 2, tol, pt_error, *Dep::MSSM_spectrum, Dep::Z_decay_rates->width_in_GeV);
      if (!is_xsec_sane(result))
        ColliderBit_error().raise(LOCAL_INFO, "Non-physical LEP cross section!");
    }
    void LEP205_SLHA1_convention_xsec_chipm_21(triplet<double>& result)
    {
      result = *Pipes::LEP205_SLHA1_convention_xsec_chipm_21::Dep::LEP205_xsec_chipm_12;
      if (!is_xsec_sane(result))
        ColliderBit_error().raise(LOCAL_INFO, "Non-physical LEP cross section!");
    }

    /// ee --> selectron pair production cross-sections at 188.6 GeV
    /// @{
    void LEP188_SLHA1_convention_xsec_selselbar(triplet<double>& result)
    {
      using namespace Pipes::LEP188_SLHA1_convention_xsec_selselbar;
      const static double tol = runOptions->getValueOrDef<double>(1e-2, "gauge_mixing_tolerance");
      const static bool pt_error = runOptions->getValueOrDef<bool>(true, "gauge_mixing_tolerance_invalidates_point_only");
      get_sigma_ee_ll(result, 188.6, 1, 1, 1, tol, tol, pt_error, pt_error, *Dep::MSSM_spectrum, Dep::Z_decay_rates->width_in_GeV, true);
      if (!is_xsec_sane(result))
        ColliderBit_error().raise(LOCAL_INFO, "Non-physical LEP cross section!");
    }
    void LEP188_SLHA1_convention_xsec_selserbar(triplet<double>& result)
    {
      using namespace Pipes::LEP188_SLHA1_convention_xsec_selserbar;
      const static double tol = runOptions->getValueOrDef<double>(1e-2, "gauge_mixing_tolerance");
      const static bool pt_error = runOptions->getValueOrDef<bool>(true, "gauge_mixing_tolerance_invalidates_point_only");
      get_sigma_ee_ll(result, 188.6, 1, 1, 2, tol, tol, pt_error, pt_error, *Dep::MSSM_spectrum, Dep::Z_decay_rates->width_in_GeV, true);
      if (!is_xsec_sane(result))
        ColliderBit_error().raise(LOCAL_INFO, "Non-physical LEP cross section!");
    }
    void LEP188_SLHA1_convention_xsec_serserbar(triplet<double>& result)
    {
      using namespace Pipes::LEP188_SLHA1_convention_xsec_serserbar;
      const static double tol = runOptions->getValueOrDef<double>(1e-2, "gauge_mixing_tolerance");
      const static bool pt_error = runOptions->getValueOrDef<bool>(true, "gauge_mixing_tolerance_invalidates_point_only");
      get_sigma_ee_ll(result, 188.6, 1, 2, 2, tol, tol, pt_error, pt_error, *Dep::MSSM_spectrum, Dep::Z_decay_rates->width_in_GeV, true);
      if (!is_xsec_sane(result))
        ColliderBit_error().raise(LOCAL_INFO, "Non-physical LEP cross section!");
    }
    void LEP188_SLHA1_convention_xsec_serselbar(triplet<double>& result)
    {
      result = *Pipes::LEP188_SLHA1_convention_xsec_serselbar::Dep::LEP188_xsec_selserbar;
      if (!is_xsec_sane(result))
        ColliderBit_error().raise(LOCAL_INFO, "Non-physical LEP cross section!");
    }
    void LEP188_SLHA1_convention_xsec_se1se1bar(triplet<double>& result)
    {
      using namespace Pipes::LEP188_SLHA1_convention_xsec_se1se1bar;
      const static double gtol = runOptions->getValueOrDef<double>(1e-2, "gauge_mixing_tolerance");
      const static bool gpt_error = runOptions->getValueOrDef<bool>(true, "gauge_mixing_tolerance_invalidates_point_only");
      const static double ftol = runOptions->getValueOrDef<double>(1e-2, "family_mixing_tolerance");
      const static bool fpt_error = runOptions->getValueOrDef<bool>(true, "family_mixing_tolerance_invalidates_point_only");
      get_sigma_ee_ll(result, 188.6, 1, 1, 1, gtol, ftol, gpt_error, fpt_error, *Dep::MSSM_spectrum, Dep::Z_decay_rates->width_in_GeV, false);
      if (!is_xsec_sane(result))
        ColliderBit_error().raise(LOCAL_INFO, "Non-physical LEP cross section!");
    }
    void LEP188_SLHA1_convention_xsec_se1se2bar(triplet<double>& result)
    {
      using namespace Pipes::LEP188_SLHA1_convention_xsec_se1se2bar;
      const static double gtol = runOptions->getValueOrDef<double>(1e-2, "gauge_mixing_tolerance");
      const static bool gpt_error = runOptions->getValueOrDef<bool>(true, "gauge_mixing_tolerance_invalidates_point_only");
      const static double ftol = runOptions->getValueOrDef<double>(1e-2, "family_mixing_tolerance");
      const static bool fpt_error = runOptions->getValueOrDef<bool>(true, "family_mixing_tolerance_invalidates_point_only");
      get_sigma_ee_ll(result, 188.6, 1, 1, 2, gtol, ftol, gpt_error, fpt_error, *Dep::MSSM_spectrum, Dep::Z_decay_rates->width_in_GeV, false);
      if (!is_xsec_sane(result))
        ColliderBit_error().raise(LOCAL_INFO, "Non-physical LEP cross section!");
    }
    void LEP188_SLHA1_convention_xsec_se2se2bar(triplet<double>& result)
    {
      using namespace Pipes::LEP188_SLHA1_convention_xsec_se2se2bar;
      const static double gtol = runOptions->getValueOrDef<double>(1e-2, "gauge_mixing_tolerance");
      const static bool gpt_error = runOptions->getValueOrDef<bool>(true, "gauge_mixing_tolerance_invalidates_point_only");
      const static double ftol = runOptions->getValueOrDef<double>(1e-2, "family_mixing_tolerance");
      const static bool fpt_error = runOptions->getValueOrDef<bool>(true, "family_mixing_tolerance_invalidates_point_only");
      get_sigma_ee_ll(result, 188.6, 1, 2, 2, gtol, ftol, gpt_error, fpt_error, *Dep::MSSM_spectrum, Dep::Z_decay_rates->width_in_GeV, false);
      if (!is_xsec_sane(result))
        ColliderBit_error().raise(LOCAL_INFO, "Non-physical LEP cross section!");
    }
    void LEP188_SLHA1_convention_xsec_se2se1bar(triplet<double>& result)
    {
      result = *Pipes::LEP188_SLHA1_convention_xsec_se2se1bar::Dep::LEP188_xsec_se1se2bar;
      if (!is_xsec_sane(result))
        ColliderBit_error().raise(LOCAL_INFO, "Non-physical LEP cross section!");
    }
    /// @}

    /// ee --> smuon pair production cross-sections at 188.6 GeV
    /// @{
    void LEP188_SLHA1_convention_xsec_smulsmulbar(triplet<double>& result)
    {
      using namespace Pipes::LEP188_SLHA1_convention_xsec_smulsmulbar;
      const static double tol = runOptions->getValueOrDef<double>(1e-2, "gauge_mixing_tolerance");
      const static bool pt_error = runOptions->getValueOrDef<bool>(true, "gauge_mixing_tolerance_invalidates_point_only");
      get_sigma_ee_ll(result, 188.6, 2, 1, 1, tol, tol, pt_error, pt_error, *Dep::MSSM_spectrum, Dep::Z_decay_rates->width_in_GeV, true);
      if (!is_xsec_sane(result))
        ColliderBit_error().raise(LOCAL_INFO, "Non-physical LEP cross section!");
    }
    void LEP188_SLHA1_convention_xsec_smulsmurbar(triplet<double>& result)
    {
      using namespace Pipes::LEP188_SLHA1_convention_xsec_smulsmurbar;
      const static double tol = runOptions->getValueOrDef<double>(1e-2, "gauge_mixing_tolerance");
      const static bool pt_error = runOptions->getValueOrDef<bool>(true, "gauge_mixing_tolerance_invalidates_point_only");
      get_sigma_ee_ll(result, 188.6, 2, 1, 2, tol, tol, pt_error, pt_error, *Dep::MSSM_spectrum, Dep::Z_decay_rates->width_in_GeV, true);
      if (!is_xsec_sane(result))
        ColliderBit_error().raise(LOCAL_INFO, "Non-physical LEP cross section!");
    }
    void LEP188_SLHA1_convention_xsec_smursmurbar(triplet<double>& result)
    {
      using namespace Pipes::LEP188_SLHA1_convention_xsec_smursmurbar;
      const static double tol = runOptions->getValueOrDef<double>(1e-2, "gauge_mixing_tolerance");
      const static bool pt_error = runOptions->getValueOrDef<bool>(true, "gauge_mixing_tolerance_invalidates_point_only");
      get_sigma_ee_ll(result, 188.6, 2, 2, 2, tol, tol, pt_error, pt_error, *Dep::MSSM_spectrum, Dep::Z_decay_rates->width_in_GeV, true);
      if (!is_xsec_sane(result))
        ColliderBit_error().raise(LOCAL_INFO, "Non-physical LEP cross section!");
    }
    void LEP188_SLHA1_convention_xsec_smursmulbar(triplet<double>& result)
    {
      result = *Pipes::LEP188_SLHA1_convention_xsec_smursmulbar::Dep::LEP188_xsec_smulsmurbar;
      if (!is_xsec_sane(result))
        ColliderBit_error().raise(LOCAL_INFO, "Non-physical LEP cross section!");
    }
    void LEP188_SLHA1_convention_xsec_smu1smu1bar(triplet<double>& result)
    {
      using namespace Pipes::LEP188_SLHA1_convention_xsec_smu1smu1bar;
      const static double gtol = runOptions->getValueOrDef<double>(1e-2, "gauge_mixing_tolerance");
      const static bool gpt_error = runOptions->getValueOrDef<bool>(true, "gauge_mixing_tolerance_invalidates_point_only");
      const static double ftol = runOptions->getValueOrDef<double>(1e-2, "family_mixing_tolerance");
      const static bool fpt_error = runOptions->getValueOrDef<bool>(true, "family_mixing_tolerance_invalidates_point_only");
      get_sigma_ee_ll(result, 188.6, 2, 1, 1, gtol, ftol, gpt_error, fpt_error, *Dep::MSSM_spectrum, Dep::Z_decay_rates->width_in_GeV, false);
      if (!is_xsec_sane(result))
        ColliderBit_error().raise(LOCAL_INFO, "Non-physical LEP cross section!");
    }
    void LEP188_SLHA1_convention_xsec_smu1smu2bar(triplet<double>& result)
    {
      using namespace Pipes::LEP188_SLHA1_convention_xsec_smu1smu2bar;
      const static double gtol = runOptions->getValueOrDef<double>(1e-2, "gauge_mixing_tolerance");
      const static bool gpt_error = runOptions->getValueOrDef<bool>(true, "gauge_mixing_tolerance_invalidates_point_only");
      const static double ftol = runOptions->getValueOrDef<double>(1e-2, "family_mixing_tolerance");
      const static bool fpt_error = runOptions->getValueOrDef<bool>(true, "family_mixing_tolerance_invalidates_point_only");
      get_sigma_ee_ll(result, 188.6, 2, 1, 2, gtol, ftol, gpt_error, fpt_error, *Dep::MSSM_spectrum, Dep::Z_decay_rates->width_in_GeV, false);
      if (!is_xsec_sane(result))
        ColliderBit_error().raise(LOCAL_INFO, "Non-physical LEP cross section!");
    }
    void LEP188_SLHA1_convention_xsec_smu2smu2bar(triplet<double>& result)
    {
      using namespace Pipes::LEP188_SLHA1_convention_xsec_smu2smu2bar;
      const static double gtol = runOptions->getValueOrDef<double>(1e-2, "gauge_mixing_tolerance");
      const static bool gpt_error = runOptions->getValueOrDef<bool>(true, "gauge_mixing_tolerance_invalidates_point_only");
      const static double ftol = runOptions->getValueOrDef<double>(1e-2, "family_mixing_tolerance");
      const static bool fpt_error = runOptions->getValueOrDef<bool>(true, "family_mixing_tolerance_invalidates_point_only");
      get_sigma_ee_ll(result, 188.6, 2, 2, 2, gtol, ftol, gpt_error, fpt_error, *Dep::MSSM_spectrum, Dep::Z_decay_rates->width_in_GeV, false);
      if (!is_xsec_sane(result))
        ColliderBit_error().raise(LOCAL_INFO, "Non-physical LEP cross section!");
    }
    void LEP188_SLHA1_convention_xsec_smu2smu1bar(triplet<double>& result)
    {
      result = *Pipes::LEP188_SLHA1_convention_xsec_smu2smu1bar::Dep::LEP188_xsec_smu1smu2bar;
      if (!is_xsec_sane(result))
        ColliderBit_error().raise(LOCAL_INFO, "Non-physical LEP cross section!");
    }
    /// @}

    /// ee --> stau pair production cross-sections at 188.6 GeV
    /// @{
    void LEP188_SLHA1_convention_xsec_staulstaulbar(triplet<double>& result)
    {
      using namespace Pipes::LEP188_SLHA1_convention_xsec_staulstaulbar;
      const static double tol = runOptions->getValueOrDef<double>(1e-2, "gauge_mixing_tolerance");
      const static bool pt_error = runOptions->getValueOrDef<bool>(true, "gauge_mixing_tolerance_invalidates_point_only");
      get_sigma_ee_ll(result, 188.6, 3, 1, 1, tol, tol, pt_error, pt_error, *Dep::MSSM_spectrum, Dep::Z_decay_rates->width_in_GeV, true);
      if (!is_xsec_sane(result))
        ColliderBit_error().raise(LOCAL_INFO, "Non-physical LEP cross section!");
    }
    void LEP188_SLHA1_convention_xsec_staulstaurbar(triplet<double>& result)
    {
      using namespace Pipes::LEP188_SLHA1_convention_xsec_staulstaurbar;
      const static double tol = runOptions->getValueOrDef<double>(1e-2, "gauge_mixing_tolerance");
      const static bool pt_error = runOptions->getValueOrDef<bool>(true, "gauge_mixing_tolerance_invalidates_point_only");
      get_sigma_ee_ll(result, 188.6, 3, 1, 2, tol, tol, pt_error, pt_error, *Dep::MSSM_spectrum, Dep::Z_decay_rates->width_in_GeV, true);
      if (!is_xsec_sane(result))
        ColliderBit_error().raise(LOCAL_INFO, "Non-physical LEP cross section!");
    }
    void LEP188_SLHA1_convention_xsec_staurstaurbar(triplet<double>& result)
    {
      using namespace Pipes::LEP188_SLHA1_convention_xsec_staurstaurbar;
      const static double tol = runOptions->getValueOrDef<double>(1e-2, "gauge_mixing_tolerance");
      const static bool pt_error = runOptions->getValueOrDef<bool>(true, "gauge_mixing_tolerance_invalidates_point_only");
      get_sigma_ee_ll(result, 188.6, 3, 2, 2, tol, tol, pt_error, pt_error, *Dep::MSSM_spectrum, Dep::Z_decay_rates->width_in_GeV, true);
      if (!is_xsec_sane(result))
        ColliderBit_error().raise(LOCAL_INFO, "Non-physical LEP cross section!");
    }
    void LEP188_SLHA1_convention_xsec_staurstaulbar(triplet<double>& result)
    {
      result = *Pipes::LEP188_SLHA1_convention_xsec_staurstaulbar::Dep::LEP188_xsec_staulstaurbar;
      if (!is_xsec_sane(result))
        ColliderBit_error().raise(LOCAL_INFO, "Non-physical LEP cross section!");
    }
    void LEP188_SLHA1_convention_xsec_stau1stau1bar(triplet<double>& result)
    {
      using namespace Pipes::LEP188_SLHA1_convention_xsec_stau1stau1bar;
      const static double gtol = runOptions->getValueOrDef<double>(1e-2, "gauge_mixing_tolerance");
      const static bool gpt_error = runOptions->getValueOrDef<bool>(true, "gauge_mixing_tolerance_invalidates_point_only");
      const static double ftol = runOptions->getValueOrDef<double>(1e-2, "family_mixing_tolerance");
      const static bool fpt_error = runOptions->getValueOrDef<bool>(true, "family_mixing_tolerance_invalidates_point_only");
      get_sigma_ee_ll(result, 188.6, 3, 1, 1, gtol, ftol, gpt_error, fpt_error, *Dep::MSSM_spectrum, Dep::Z_decay_rates->width_in_GeV, false);
      if (!is_xsec_sane(result))
        ColliderBit_error().raise(LOCAL_INFO, "Non-physical LEP cross section!");
    }
    void LEP188_SLHA1_convention_xsec_stau1stau2bar(triplet<double>& result)
    {
      using namespace Pipes::LEP188_SLHA1_convention_xsec_stau1stau2bar;
      const static double gtol = runOptions->getValueOrDef<double>(1e-2, "gauge_mixing_tolerance");
      const static bool gpt_error = runOptions->getValueOrDef<bool>(true, "gauge_mixing_tolerance_invalidates_point_only");
      const static double ftol = runOptions->getValueOrDef<double>(1e-2, "family_mixing_tolerance");
      const static bool fpt_error = runOptions->getValueOrDef<bool>(true, "family_mixing_tolerance_invalidates_point_only");
      get_sigma_ee_ll(result, 188.6, 3, 1, 2, gtol, ftol, gpt_error, fpt_error, *Dep::MSSM_spectrum, Dep::Z_decay_rates->width_in_GeV, false);
      if (!is_xsec_sane(result))
        ColliderBit_error().raise(LOCAL_INFO, "Non-physical LEP cross section!");
    }
    void LEP188_SLHA1_convention_xsec_stau2stau2bar(triplet<double>& result)
    {
      using namespace Pipes::LEP188_SLHA1_convention_xsec_stau2stau2bar;
      const static double gtol = runOptions->getValueOrDef<double>(1e-2, "gauge_mixing_tolerance");
      const static bool gpt_error = runOptions->getValueOrDef<bool>(true, "gauge_mixing_tolerance_invalidates_point_only");
      const static double ftol = runOptions->getValueOrDef<double>(1e-2, "family_mixing_tolerance");
      const static bool fpt_error = runOptions->getValueOrDef<bool>(true, "family_mixing_tolerance_invalidates_point_only");
      get_sigma_ee_ll(result, 188.6, 3, 2, 2, gtol, ftol, gpt_error, fpt_error, *Dep::MSSM_spectrum, Dep::Z_decay_rates->width_in_GeV, false);
      if (!is_xsec_sane(result))
        ColliderBit_error().raise(LOCAL_INFO, "Non-physical LEP cross section!");
    }
    void LEP188_SLHA1_convention_xsec_stau2stau1bar(triplet<double>& result)
    {
      result = *Pipes::LEP188_SLHA1_convention_xsec_stau2stau1bar::Dep::LEP188_xsec_stau1stau2bar;
      if (!is_xsec_sane(result))
        ColliderBit_error().raise(LOCAL_INFO, "Non-physical LEP cross section!");
    }
    /// @}


    /// ee --> neutralino pair production cross-sections at 188.6 GeV
    /// @{
    void LEP188_SLHA1_convention_xsec_chi00_11(triplet<double>& result)
    {
      using namespace Pipes::LEP188_SLHA1_convention_xsec_chi00_11;
      const static double tol = runOptions->getValueOrDef<double>(1e-2, "gauge_mixing_tolerance");
      const static bool pt_error = runOptions->getValueOrDef<bool>(true, "gauge_mixing_tolerance_invalidates_point_only");
      get_sigma_ee_chi00(result, 188.6, 1, 1, tol, pt_error, *Dep::MSSM_spectrum, Dep::Z_decay_rates->width_in_GeV);
      if (!is_xsec_sane(result))
        ColliderBit_error().raise(LOCAL_INFO, "Non-physical LEP cross section!");
    }
    void LEP188_SLHA1_convention_xsec_chi00_12(triplet<double>& result)
    {
      using namespace Pipes::LEP188_SLHA1_convention_xsec_chi00_12;
      const static double tol = runOptions->getValueOrDef<double>(1e-2, "gauge_mixing_tolerance");
      const static bool pt_error = runOptions->getValueOrDef<bool>(true, "gauge_mixing_tolerance_invalidates_point_only");
      get_sigma_ee_chi00(result, 188.6, 1, 2, tol, pt_error, *Dep::MSSM_spectrum, Dep::Z_decay_rates->width_in_GeV);
      if (!is_xsec_sane(result))
        ColliderBit_error().raise(LOCAL_INFO, "Non-physical LEP cross section!");
    }
    void LEP188_SLHA1_convention_xsec_chi00_13(triplet<double>& result)
    {
      using namespace Pipes::LEP188_SLHA1_convention_xsec_chi00_13;
      const static double tol = runOptions->getValueOrDef<double>(1e-2, "gauge_mixing_tolerance");
      const static bool pt_error = runOptions->getValueOrDef<bool>(true, "gauge_mixing_tolerance_invalidates_point_only");
      get_sigma_ee_chi00(result, 188.6, 1, 3, tol, pt_error, *Dep::MSSM_spectrum, Dep::Z_decay_rates->width_in_GeV);
      if (!is_xsec_sane(result))
        ColliderBit_error().raise(LOCAL_INFO, "Non-physical LEP cross section!");
    }
    void LEP188_SLHA1_convention_xsec_chi00_14(triplet<double>& result)
    {
      using namespace Pipes::LEP188_SLHA1_convention_xsec_chi00_14;
      const static double tol = runOptions->getValueOrDef<double>(1e-2, "gauge_mixing_tolerance");
      const static bool pt_error = runOptions->getValueOrDef<bool>(true, "gauge_mixing_tolerance_invalidates_point_only");
      get_sigma_ee_chi00(result, 188.6, 1, 4, tol, pt_error, *Dep::MSSM_spectrum, Dep::Z_decay_rates->width_in_GeV);
      if (!is_xsec_sane(result))
        ColliderBit_error().raise(LOCAL_INFO, "Non-physical LEP cross section!");
    }
    void LEP188_SLHA1_convention_xsec_chi00_22(triplet<double>& result)
    {
      using namespace Pipes::LEP188_SLHA1_convention_xsec_chi00_22;
      const static double tol = runOptions->getValueOrDef<double>(1e-2, "gauge_mixing_tolerance");
      const static bool pt_error = runOptions->getValueOrDef<bool>(true, "gauge_mixing_tolerance_invalidates_point_only");
      get_sigma_ee_chi00(result, 188.6, 2, 2, tol, pt_error, *Dep::MSSM_spectrum, Dep::Z_decay_rates->width_in_GeV);
      if (!is_xsec_sane(result))
        ColliderBit_error().raise(LOCAL_INFO, "Non-physical LEP cross section!");
    }
    void LEP188_SLHA1_convention_xsec_chi00_23(triplet<double>& result)
    {
      using namespace Pipes::LEP188_SLHA1_convention_xsec_chi00_23;
      const static double tol = runOptions->getValueOrDef<double>(1e-2, "gauge_mixing_tolerance");
      const static bool pt_error = runOptions->getValueOrDef<bool>(true, "gauge_mixing_tolerance_invalidates_point_only");
      get_sigma_ee_chi00(result, 188.6, 2, 3, tol, pt_error, *Dep::MSSM_spectrum, Dep::Z_decay_rates->width_in_GeV);
      if (!is_xsec_sane(result))
        ColliderBit_error().raise(LOCAL_INFO, "Non-physical LEP cross section!");
    }
    void LEP188_SLHA1_convention_xsec_chi00_24(triplet<double>& result)
    {
      using namespace Pipes::LEP188_SLHA1_convention_xsec_chi00_24;
      const static double tol = runOptions->getValueOrDef<double>(1e-2, "gauge_mixing_tolerance");
      const static bool pt_error = runOptions->getValueOrDef<bool>(true, "gauge_mixing_tolerance_invalidates_point_only");
      get_sigma_ee_chi00(result, 188.6, 2, 4, tol, pt_error, *Dep::MSSM_spectrum, Dep::Z_decay_rates->width_in_GeV);
      if (!is_xsec_sane(result))
        ColliderBit_error().raise(LOCAL_INFO, "Non-physical LEP cross section!");
    }
    void LEP188_SLHA1_convention_xsec_chi00_33(triplet<double>& result)
    {
      using namespace Pipes::LEP188_SLHA1_convention_xsec_chi00_33;
      const static double tol = runOptions->getValueOrDef<double>(1e-2, "gauge_mixing_tolerance");
      const static bool pt_error = runOptions->getValueOrDef<bool>(true, "gauge_mixing_tolerance_invalidates_point_only");
      get_sigma_ee_chi00(result, 188.6, 3, 3, tol, pt_error, *Dep::MSSM_spectrum, Dep::Z_decay_rates->width_in_GeV);
      if (!is_xsec_sane(result))
        ColliderBit_error().raise(LOCAL_INFO, "Non-physical LEP cross section!");
    }
    void LEP188_SLHA1_convention_xsec_chi00_34(triplet<double>& result)
    {
      using namespace Pipes::LEP188_SLHA1_convention_xsec_chi00_34;
      const static double tol = runOptions->getValueOrDef<double>(1e-2, "gauge_mixing_tolerance");
      const static bool pt_error = runOptions->getValueOrDef<bool>(true, "gauge_mixing_tolerance_invalidates_point_only");
      get_sigma_ee_chi00(result, 188.6, 3, 4, tol, pt_error, *Dep::MSSM_spectrum, Dep::Z_decay_rates->width_in_GeV);
      if (!is_xsec_sane(result))
        ColliderBit_error().raise(LOCAL_INFO, "Non-physical LEP cross section!");
    }
    void LEP188_SLHA1_convention_xsec_chi00_44(triplet<double>& result)
    {
      using namespace Pipes::LEP188_SLHA1_convention_xsec_chi00_44;
      const static double tol = runOptions->getValueOrDef<double>(1e-2, "gauge_mixing_tolerance");
      const static bool pt_error = runOptions->getValueOrDef<bool>(true, "gauge_mixing_tolerance_invalidates_point_only");
      get_sigma_ee_chi00(result, 188.6, 4, 4, tol, pt_error, *Dep::MSSM_spectrum, Dep::Z_decay_rates->width_in_GeV);
      if (!is_xsec_sane(result))
        ColliderBit_error().raise(LOCAL_INFO, "Non-physical LEP cross section!");
    }
    /// @}


    /// ee --> chargino pair production cross-sections at 188.6 GeV
    /// @{
    void LEP188_SLHA1_convention_xsec_chipm_11(triplet<double>& result)
    {
      using namespace Pipes::LEP188_SLHA1_convention_xsec_chipm_11;
      const static double tol = runOptions->getValueOrDef<double>(1e-2, "gauge_mixing_tolerance");
      const static bool pt_error = runOptions->getValueOrDef<bool>(true, "gauge_mixing_tolerance_invalidates_point_only");
      get_sigma_ee_chipm(result, 188.6, 1, 1, tol, pt_error, *Dep::MSSM_spectrum, Dep::Z_decay_rates->width_in_GeV);
      if (!is_xsec_sane(result))
        ColliderBit_error().raise(LOCAL_INFO, "Non-physical LEP cross section!");
    }
    void LEP188_SLHA1_convention_xsec_chipm_12(triplet<double>& result)
    {
      using namespace Pipes::LEP188_SLHA1_convention_xsec_chipm_12;
      const static double tol = runOptions->getValueOrDef<double>(1e-2, "gauge_mixing_tolerance");
      const static bool pt_error = runOptions->getValueOrDef<bool>(true, "gauge_mixing_tolerance_invalidates_point_only");
      get_sigma_ee_chipm(result, 188.6, 1, 2, tol, pt_error, *Dep::MSSM_spectrum, Dep::Z_decay_rates->width_in_GeV);
      if (!is_xsec_sane(result))
        ColliderBit_error().raise(LOCAL_INFO, "Non-physical LEP cross section!");
    }
    void LEP188_SLHA1_convention_xsec_chipm_22(triplet<double>& result)
    {
      using namespace Pipes::LEP188_SLHA1_convention_xsec_chipm_22;
      const static double tol = runOptions->getValueOrDef<double>(1e-2, "gauge_mixing_tolerance");
      const static bool pt_error = runOptions->getValueOrDef<bool>(true, "gauge_mixing_tolerance_invalidates_point_only");
      get_sigma_ee_chipm(result, 188.6, 2, 2, tol, pt_error, *Dep::MSSM_spectrum, Dep::Z_decay_rates->width_in_GeV);
      if (!is_xsec_sane(result))
        ColliderBit_error().raise(LOCAL_INFO, "Non-physical LEP cross section!");
    }
    void LEP188_SLHA1_convention_xsec_chipm_21(triplet<double>& result)
    {
      result = *Pipes::LEP188_SLHA1_convention_xsec_chipm_21::Dep::LEP188_xsec_chipm_12;
      if (!is_xsec_sane(result))
        ColliderBit_error().raise(LOCAL_INFO, "Non-physical LEP cross section!");
    }
    /// @}


    /// LEP Slepton Log-Likelihoods
    /// @{
    void ALEPH_Selectron_Conservative_LLike(double& result)
    {
      static const ALEPHSelectronLimitAt208GeV limitContainer;
#ifdef COLLIDERBIT_DEBUG
      static bool dumped=false;
      if(!dumped) {
        limitContainer.dumpPlotData(45., 115., 0., 100.,
                                     "lepLimitPlanev2/ALEPHSelectronLimitAt208GeV.dump");
        dumped=true;
      }
#endif
      using namespace Pipes::ALEPH_Selectron_Conservative_LLike;
      using std::pow;
      using std::log;

      const Spectrum& spec = *Dep::MSSM_spectrum;

      double max_mixing;
      const SubSpectrum& mssm = spec.get_HE();
      str sel_string = slhahelp::mass_es_from_gauge_es("~e_L", max_mixing, mssm);
      str ser_string = slhahelp::mass_es_from_gauge_es("~e_R", max_mixing, mssm);
      const double mass_seL=spec.get(Par::Pole_Mass,sel_string);
      const double mass_neut1 = spec.get(Par::Pole_Mass,1000022, 0);
      const double mass_seR = spec.get(Par::Pole_Mass,ser_string);
      const double mZ = spec.get(Par::Pole_Mass,23, 0);
      triplet<double> xsecWithError;
      double xsecLimit;

      result = 0;
      // Due to the nature of the analysis details of the model independent limit in
      // the paper, the best we can do is to try these two processes individually:

      // se_L, se_L
      xsecLimit = limitContainer.limitAverage(mass_seL, mass_neut1, mZ);
      xsecWithError = *Dep::LEP208_xsec_selselbar;
      xsecWithError.upper *= pow(Dep::selectron_l_decay_rates->BF("~chi0_1", "e-"), 2);
      xsecWithError.central *= pow(Dep::selectron_l_decay_rates->BF("~chi0_1", "e-"), 2);
      xsecWithError.lower *= pow(Dep::selectron_l_decay_rates->BF("~chi0_1", "e-"), 2);

      if (xsecWithError.central < xsecLimit)
      {
        result += limitLike(xsecWithError.central, xsecLimit, xsecWithError.upper - xsecWithError.central);
      }
      else
      {
        result += limitLike(xsecWithError.central, xsecLimit, xsecWithError.central - xsecWithError.lower);
      }

      // se_R, se_R
      xsecLimit = limitContainer.limitAverage(mass_seR, mass_neut1, mZ);

      xsecWithError = *Dep::LEP208_xsec_serserbar;
      xsecWithError.upper *= pow(Dep::selectron_r_decay_rates->BF("~chi0_1", "e-"), 2);
      xsecWithError.central *= pow(Dep::selectron_r_decay_rates->BF("~chi0_1", "e-"), 2);
      xsecWithError.lower *= pow(Dep::selectron_r_decay_rates->BF("~chi0_1", "e-"), 2);

      if (xsecWithError.central < xsecLimit)
      {
        result += limitLike(xsecWithError.central, xsecLimit, xsecWithError.upper - xsecWithError.central);
      }
      else
      {
        result += limitLike(xsecWithError.central, xsecLimit, xsecWithError.central - xsecWithError.lower);
      }

    }

    void ALEPH_Smuon_Conservative_LLike(double& result)
    {
      static const ALEPHSmuonLimitAt208GeV limitContainer;
#ifdef COLLIDERBIT_DEBUG
      static bool dumped=false;
      if(!dumped) {
        limitContainer.dumpPlotData(45., 115., 0., 100.,
                                     "lepLimitPlanev2/ALEPHSmuonLimitAt208GeV.dump");
        dumped=true;
      }
#endif
      using namespace Pipes::ALEPH_Smuon_Conservative_LLike;
      using std::pow;
      using std::log;

      const Spectrum& spec = *Dep::MSSM_spectrum;

      double max_mixing;
      const SubSpectrum& mssm = spec.get_HE();
      str smul_string = slhahelp::mass_es_from_gauge_es("~mu_L", max_mixing, mssm);
      str smur_string = slhahelp::mass_es_from_gauge_es("~mu_R", max_mixing, mssm);
      const double mass_smuL=spec.get(Par::Pole_Mass,smul_string);
      const double mass_neut1 = spec.get(Par::Pole_Mass,1000022, 0);
      const double mass_smuR = spec.get(Par::Pole_Mass,smur_string);
      const double mZ = spec.get(Par::Pole_Mass,23, 0);
      triplet<double> xsecWithError;
      double xsecLimit;

      result = 0;
      // Due to the nature of the analysis details of the model independent limit in
      // the paper, the best we can do is to try these two processes individually:

      // smu_L, smu_L
      xsecLimit = limitContainer.limitAverage(mass_smuL, mass_neut1, mZ);
      xsecWithError = *Dep::LEP208_xsec_smulsmulbar;
      xsecWithError.upper *= pow(Dep::smuon_l_decay_rates->BF("~chi0_1", "mu-"), 2);
      xsecWithError.central *= pow(Dep::smuon_l_decay_rates->BF("~chi0_1", "mu-"), 2);
      xsecWithError.lower *= pow(Dep::smuon_l_decay_rates->BF("~chi0_1", "mu-"), 2);

      if (xsecWithError.central < xsecLimit)
      {
        result += limitLike(xsecWithError.central, xsecLimit, xsecWithError.upper - xsecWithError.central);
      }
      else
      {
        result += limitLike(xsecWithError.central, xsecLimit, xsecWithError.central - xsecWithError.lower);
      }

      // smu_R, smu_R
      xsecLimit = limitContainer.limitAverage(mass_smuR, mass_neut1, mZ);

      xsecWithError = *Dep::LEP208_xsec_smursmurbar;
      xsecWithError.upper *= pow(Dep::smuon_r_decay_rates->BF("~chi0_1", "mu-"), 2);
      xsecWithError.central *= pow(Dep::smuon_r_decay_rates->BF("~chi0_1", "mu-"), 2);
      xsecWithError.lower *= pow(Dep::smuon_r_decay_rates->BF("~chi0_1", "mu-"), 2);

      if (xsecWithError.central < xsecLimit)
      {
        result += limitLike(xsecWithError.central, xsecLimit, xsecWithError.upper - xsecWithError.central);
      }
      else
      {
        result += limitLike(xsecWithError.central, xsecLimit, xsecWithError.central - xsecWithError.lower);
      }

    }

    void ALEPH_Stau_Conservative_LLike(double& result)
    {
      static const ALEPHStauLimitAt208GeV limitContainer;
#ifdef COLLIDERBIT_DEBUG
      static bool dumped=false;
      if(!dumped) {
        limitContainer.dumpPlotData(45., 115., 0., 100.,
                                     "lepLimitPlanev2/ALEPHStauLimitAt208GeV.dump");
        dumped=true;
      }
#endif
      using namespace Pipes::ALEPH_Stau_Conservative_LLike;
      using std::pow;
      using std::log;

      const Spectrum& spec = *Dep::MSSM_spectrum;
      const SubSpectrum& mssm = spec.get_HE();
      const static double tol = runOptions->getValueOrDef<double>(1e-5, "family_mixing_tolerance");
      const static bool pterror = runOptions->getValueOrDef<bool>(false, "family_mixing_tolerance_invalidates_point_only");
      str stau1_string = slhahelp::mass_es_closest_to_family("~tau_1", mssm,tol,LOCAL_INFO,pterror);
      str stau2_string = slhahelp::mass_es_closest_to_family("~tau_2", mssm,tol,LOCAL_INFO,pterror);
      const double mass_stau1=spec.get(Par::Pole_Mass,stau1_string);
      const double mass_neut1 = spec.get(Par::Pole_Mass,1000022, 0);
      const double mass_stau2 = spec.get(Par::Pole_Mass,stau2_string);
      const double mZ = spec.get(Par::Pole_Mass,23, 0);
      triplet<double> xsecWithError;
      double xsecLimit;

      result = 0;
      // Due to the nature of the analysis details of the model independent limit in
      // the paper, the best we can do is to try these two processes individually:

      // stau_1, stau_1
      xsecLimit = limitContainer.limitAverage(mass_stau1, mass_neut1, mZ);

      xsecWithError = *Dep::LEP208_xsec_stau1stau1bar;
      xsecWithError.upper *= pow(Dep::stau_1_decay_rates->BF("~chi0_1", "tau-"), 2);
      xsecWithError.central *= pow(Dep::stau_1_decay_rates->BF("~chi0_1", "tau-"), 2);
      xsecWithError.lower *= pow(Dep::stau_1_decay_rates->BF("~chi0_1", "tau-"), 2);

      if (xsecWithError.central < xsecLimit)
      {
        result += limitLike(xsecWithError.central, xsecLimit, xsecWithError.upper - xsecWithError.central);
      }
      else
      {
        result += limitLike(xsecWithError.central, xsecLimit, xsecWithError.central - xsecWithError.lower);
      }

      // stau_2, stau_2
      xsecLimit = limitContainer.limitAverage(mass_stau2, mass_neut1, mZ);

      xsecWithError = *Dep::LEP208_xsec_stau2stau2bar;
      xsecWithError.upper *= pow(Dep::stau_2_decay_rates->BF("~chi0_1", "tau-"), 2);
      xsecWithError.central *= pow(Dep::stau_2_decay_rates->BF("~chi0_1", "tau-"), 2);
      xsecWithError.lower *= pow(Dep::stau_2_decay_rates->BF("~chi0_1", "tau-"), 2);

      if (xsecWithError.central < xsecLimit)
      {
        result += limitLike(xsecWithError.central, xsecLimit, xsecWithError.upper - xsecWithError.central);
      }
      else
      {
        result += limitLike(xsecWithError.central, xsecLimit, xsecWithError.central - xsecWithError.lower);
      }

    }

    void L3_Selectron_Conservative_LLike(double& result)
    {
      static const L3SelectronLimitAt205GeV limitContainer;
#ifdef COLLIDERBIT_DEBUG
      static bool dumped=false;
      if(!dumped) {
        limitContainer.dumpPlotData(45., 115., 0., 100.,
                                     "lepLimitPlanev2/L3SelectronLimitAt205GeV.dump");
        dumped=true;
      }
#endif
      using namespace Pipes::L3_Selectron_Conservative_LLike;
      using std::pow;
      using std::log;

      const Spectrum& spec = *Dep::MSSM_spectrum;

      double max_mixing;
      const SubSpectrum& mssm = spec.get_HE();
      str sel_string = slhahelp::mass_es_from_gauge_es("~e_L", max_mixing, mssm);
      str ser_string = slhahelp::mass_es_from_gauge_es("~e_R", max_mixing, mssm);
      const double mass_seL=spec.get(Par::Pole_Mass,sel_string);
      const double mass_neut1 = spec.get(Par::Pole_Mass,1000022, 0);
      const double mass_seR = spec.get(Par::Pole_Mass,ser_string);
      const double mZ = spec.get(Par::Pole_Mass,23, 0);
      triplet<double> xsecWithError;
      double xsecLimit;

      result = 0;
      // Due to the nature of the analysis details of the model independent limit in
      // the paper, the best we can do is to try these two processes individually:

      // se_L, se_L
      xsecLimit = limitContainer.limitAverage(mass_seL, mass_neut1, mZ);

      xsecWithError = *Dep::LEP205_xsec_selselbar;
      xsecWithError.upper *= pow(Dep::selectron_l_decay_rates->BF("~chi0_1", "e-"), 2);
      xsecWithError.central *= pow(Dep::selectron_l_decay_rates->BF("~chi0_1", "e-"), 2);
      xsecWithError.lower *= pow(Dep::selectron_l_decay_rates->BF("~chi0_1", "e-"), 2);

      if (xsecWithError.central < xsecLimit)
      {
        result += limitLike(xsecWithError.central, xsecLimit, xsecWithError.upper - xsecWithError.central);
      }
      else
      {
        result += limitLike(xsecWithError.central, xsecLimit, xsecWithError.central - xsecWithError.lower);
      }

      // se_R, se_R
      xsecLimit = limitContainer.limitAverage(mass_seR, mass_neut1, mZ);

      xsecWithError = *Dep::LEP205_xsec_serserbar;
      xsecWithError.upper *= pow(Dep::selectron_r_decay_rates->BF("~chi0_1", "e-"), 2);
      xsecWithError.central *= pow(Dep::selectron_r_decay_rates->BF("~chi0_1", "e-"), 2);
      xsecWithError.lower *= pow(Dep::selectron_r_decay_rates->BF("~chi0_1", "e-"), 2);

      if (xsecWithError.central < xsecLimit)
      {
        result += limitLike(xsecWithError.central, xsecLimit, xsecWithError.upper - xsecWithError.central);
      }
      else
      {
        result += limitLike(xsecWithError.central, xsecLimit, xsecWithError.central - xsecWithError.lower);
      }

    }

    void L3_Smuon_Conservative_LLike(double& result)
    {
      static const L3SmuonLimitAt205GeV limitContainer;
#ifdef COLLIDERBIT_DEBUG
      static bool dumped=false;
      if(!dumped) {
        limitContainer.dumpPlotData(45., 115., 0., 100.,
                                     "lepLimitPlanev2/L3SmuonLimitAt205GeV.dump");
        dumped=true;
      }
#endif
      using namespace Pipes::L3_Smuon_Conservative_LLike;
      using std::pow;
      using std::log;

      const Spectrum& spec = *Dep::MSSM_spectrum;
      double max_mixing;
      const SubSpectrum& mssm = spec.get_HE();
      str smul_string = slhahelp::mass_es_from_gauge_es("~mu_L", max_mixing, mssm);
      str smur_string = slhahelp::mass_es_from_gauge_es("~mu_R", max_mixing, mssm);
      const double mass_smuL=spec.get(Par::Pole_Mass,smul_string);
      const double mass_neut1 = spec.get(Par::Pole_Mass,1000022, 0);
      const double mass_smuR = spec.get(Par::Pole_Mass,smur_string);
      const double mZ = spec.get(Par::Pole_Mass,23, 0);
      triplet<double> xsecWithError;
      double xsecLimit;

      result = 0;
      // Due to the nature of the analysis details of the model independent limit in
      // the paper, the best we can do is to try these two processes individually:

      // smu_L, smu_L
      xsecLimit = limitContainer.limitAverage(mass_smuL, mass_neut1, mZ);

      xsecWithError = *Dep::LEP205_xsec_smulsmulbar;
      xsecWithError.upper *= pow(Dep::smuon_l_decay_rates->BF("~chi0_1", "mu-"), 2);
      xsecWithError.central *= pow(Dep::smuon_l_decay_rates->BF("~chi0_1", "mu-"), 2);
      xsecWithError.lower *= pow(Dep::smuon_l_decay_rates->BF("~chi0_1", "mu-"), 2);

      if (xsecWithError.central < xsecLimit)
      {
        result += limitLike(xsecWithError.central, xsecLimit, xsecWithError.upper - xsecWithError.central);
      }
      else
      {
        result += limitLike(xsecWithError.central, xsecLimit, xsecWithError.central - xsecWithError.lower);
      }

      // smu_R, smu_R
      xsecLimit = limitContainer.limitAverage(mass_smuR, mass_neut1, mZ);

      xsecWithError = *Dep::LEP205_xsec_smursmurbar;
      xsecWithError.upper *= pow(Dep::smuon_r_decay_rates->BF("~chi0_1", "mu-"), 2);
      xsecWithError.central *= pow(Dep::smuon_r_decay_rates->BF("~chi0_1", "mu-"), 2);
      xsecWithError.lower *= pow(Dep::smuon_r_decay_rates->BF("~chi0_1", "mu-"), 2);

      if (xsecWithError.central < xsecLimit)
      {
        result += limitLike(xsecWithError.central, xsecLimit, xsecWithError.upper - xsecWithError.central);
      }
      else
      {
        result += limitLike(xsecWithError.central, xsecLimit, xsecWithError.central - xsecWithError.lower);
      }

    }

    void L3_Stau_Conservative_LLike(double& result)
    {
      static const L3StauLimitAt205GeV limitContainer;
#ifdef COLLIDERBIT_DEBUG
      static bool dumped=false;
      if(!dumped) {
        limitContainer.dumpPlotData(45., 115., 0., 100.,
                                     "lepLimitPlanev2/L3StauLimitAt205GeV.dump");
        dumped=true;
      }
#endif
      using namespace Pipes::L3_Stau_Conservative_LLike;
      using std::pow;
      using std::log;

      const Spectrum& spec = *Dep::MSSM_spectrum;
      const SubSpectrum& mssm = spec.get_HE();
      const static double tol = runOptions->getValueOrDef<double>(1e-5, "family_mixing_tolerance");
      const static bool pterror = runOptions->getValueOrDef<bool>(false, "family_mixing_tolerance_invalidates_point_only");
      str stau1_string = slhahelp::mass_es_closest_to_family("~tau_1", mssm,tol,LOCAL_INFO,pterror);
      str stau2_string = slhahelp::mass_es_closest_to_family("~tau_2", mssm,tol,LOCAL_INFO,pterror);
      const double mass_stau1=spec.get(Par::Pole_Mass,stau1_string);
      const double mass_neut1 = spec.get(Par::Pole_Mass,1000022, 0);
      const double mass_stau2 = spec.get(Par::Pole_Mass,stau2_string);
      const double mZ = spec.get(Par::Pole_Mass,23, 0);
      triplet<double> xsecWithError;
      double xsecLimit;

      result = 0;
      // Due to the nature of the analysis details of the model independent limit in
      // the paper, the best we can do is to try these two processes individually:

      // stau_1, stau_1
      xsecLimit = limitContainer.limitAverage(mass_stau1, mass_neut1, mZ);

      xsecWithError = *Dep::LEP205_xsec_stau1stau1bar;
      xsecWithError.upper *= pow(Dep::stau_1_decay_rates->BF("~chi0_1", "tau-"), 2);
      xsecWithError.central *= pow(Dep::stau_1_decay_rates->BF("~chi0_1", "tau-"), 2);
      xsecWithError.lower *= pow(Dep::stau_1_decay_rates->BF("~chi0_1", "tau-"), 2);

      if (xsecWithError.central < xsecLimit)
      {
        result += limitLike(xsecWithError.central, xsecLimit, xsecWithError.upper - xsecWithError.central);
      }
      else
      {
        result += limitLike(xsecWithError.central, xsecLimit, xsecWithError.central - xsecWithError.lower);
      }

      // stau_2, stau_2
      xsecLimit = limitContainer.limitAverage(mass_stau2, mass_neut1, mZ);

      xsecWithError = *Dep::LEP205_xsec_stau2stau2bar;
      xsecWithError.upper *= pow(Dep::stau_2_decay_rates->BF("~chi0_1", "tau-"), 2);
      xsecWithError.central *= pow(Dep::stau_2_decay_rates->BF("~chi0_1", "tau-"), 2);
      xsecWithError.lower *= pow(Dep::stau_2_decay_rates->BF("~chi0_1", "tau-"), 2);

      if (xsecWithError.central < xsecLimit)
      {
        result += limitLike(xsecWithError.central, xsecLimit, xsecWithError.upper - xsecWithError.central);
      }
      else
      {
        result += limitLike(xsecWithError.central, xsecLimit, xsecWithError.central - xsecWithError.lower);
      }

    }
    /// @}

    /// LEP Gaugino Log-Likelihoods
    /// @{
    void L3_Neutralino_All_Channels_Conservative_LLike(double& result)
    {
      static const L3NeutralinoAllChannelsLimitAt188pt6GeV limitContainer;
#ifdef COLLIDERBIT_DEBUG
      static bool dumped=false;
      if(!dumped) {
        limitContainer.dumpPlotData(0., 200., 0., 100.,
                                     "lepLimitPlanev2/L3NeutralinoAllChannelsLimitAt188pt6GeV.dump");
        dumped=true;
      }
#endif
      using namespace Pipes::L3_Neutralino_All_Channels_Conservative_LLike;
      using std::pow;
      using std::log;

      const Spectrum& spec = *Dep::MSSM_spectrum;
      const DecayTable *decays = &(*Dep::decay_rates);
      const double mass_neut1 = spec.get(Par::Pole_Mass,1000022, 0);
      const double mass_neut2 = spec.get(Par::Pole_Mass,1000023, 0);
      const double mass_neut3 = spec.get(Par::Pole_Mass,1000025, 0);
      const double mass_neut4 = spec.get(Par::Pole_Mass,1000035, 0);
      const double mZ = spec.get(Par::Pole_Mass,23, 0);
      triplet<double> xsecWithError;
      double xsecLimit, totalBR;

      result = 0;
      // Due to the nature of the analysis details of the model independent limit in
      // the paper, the best we can do is to try these processes individually:

      // neut2, neut1
      xsecLimit = limitContainer.limitAverage(mass_neut2, mass_neut1, mZ);

      xsecWithError = *Dep::LEP188_xsec_chi00_12;
      // Total up all channels which look like Z* decays
      totalBR = 0;
      totalBR += decays->at("~chi0_2").BF("~chi0_1", "Z0");
      totalBR += decays->at("~chi0_2").BF("~chi0_1", "ubar", "u");
      totalBR += decays->at("~chi0_2").BF("~chi0_1", "dbar", "d");
      totalBR += decays->at("~chi0_2").BF("~chi0_1", "cbar", "c");
      totalBR += decays->at("~chi0_2").BF("~chi0_1", "sbar", "s");
      totalBR += decays->at("~chi0_2").BF("~chi0_1", "bbar", "b");
      totalBR += decays->at("~chi0_2").BF("~chi0_1", "e+", "e-");
      totalBR += decays->at("~chi0_2").BF("~chi0_1", "mu+", "mu-");
      totalBR += decays->at("~chi0_2").BF("~chi0_1", "tau+", "tau-");
      totalBR += decays->at("~chi0_2").BF("~chi0_1", "nubar_e", "nu_e");
      totalBR += decays->at("~chi0_2").BF("~chi0_1", "nubar_mu", "nu_mu");
      totalBR += decays->at("~chi0_2").BF("~chi0_1", "nubar_tau", "nu_tau");
      xsecWithError.upper *= totalBR;
      xsecWithError.central *= totalBR;
      xsecWithError.lower *= totalBR;

      if (xsecWithError.central < xsecLimit)
      {
        result += limitLike(xsecWithError.central, xsecLimit, xsecWithError.upper - xsecWithError.central);
      }
      else
      {
        result += limitLike(xsecWithError.central, xsecLimit, xsecWithError.central - xsecWithError.lower);
      }

      // neut3, neut1
      xsecLimit = limitContainer.limitAverage(mass_neut3, mass_neut1, mZ);

      xsecWithError = *Dep::LEP188_xsec_chi00_13;
      // Total up all channels which look like Z* decays
      totalBR = 0;
      totalBR += decays->at("~chi0_3").BF("~chi0_1", "Z0");
      totalBR += decays->at("~chi0_3").BF("~chi0_1", "ubar", "u");
      totalBR += decays->at("~chi0_3").BF("~chi0_1", "dbar", "d");
      totalBR += decays->at("~chi0_3").BF("~chi0_1", "cbar", "c");
      totalBR += decays->at("~chi0_3").BF("~chi0_1", "sbar", "s");
      totalBR += decays->at("~chi0_3").BF("~chi0_1", "bbar", "b");
      totalBR += decays->at("~chi0_3").BF("~chi0_1", "e+", "e-");
      totalBR += decays->at("~chi0_3").BF("~chi0_1", "mu+", "mu-");
      totalBR += decays->at("~chi0_3").BF("~chi0_1", "tau+", "tau-");
      totalBR += decays->at("~chi0_3").BF("~chi0_1", "nubar_e", "nu_e");
      totalBR += decays->at("~chi0_3").BF("~chi0_1", "nubar_mu", "nu_mu");
      totalBR += decays->at("~chi0_3").BF("~chi0_1", "nubar_tau", "nu_tau");
      xsecWithError.upper *= totalBR;
      xsecWithError.central *= totalBR;
      xsecWithError.lower *= totalBR;

      if (xsecWithError.central < xsecLimit)
      {
        result += limitLike(xsecWithError.central, xsecLimit, xsecWithError.upper - xsecWithError.central);
      }
      else
      {
        result += limitLike(xsecWithError.central, xsecLimit, xsecWithError.central - xsecWithError.lower);
      }

      // neut4, neut1
      xsecLimit = limitContainer.limitAverage(mass_neut4, mass_neut1, mZ);

      xsecWithError = *Dep::LEP188_xsec_chi00_14;
      // Total up all channels which look like Z* decays
      totalBR = 0;
      totalBR += decays->at("~chi0_4").BF("~chi0_1", "Z0");
      totalBR += decays->at("~chi0_4").BF("~chi0_1", "ubar", "u");
      totalBR += decays->at("~chi0_4").BF("~chi0_1", "dbar", "d");
      totalBR += decays->at("~chi0_4").BF("~chi0_1", "cbar", "c");
      totalBR += decays->at("~chi0_4").BF("~chi0_1", "sbar", "s");
      totalBR += decays->at("~chi0_4").BF("~chi0_1", "bbar", "b");
      totalBR += decays->at("~chi0_4").BF("~chi0_1", "e+", "e-");
      totalBR += decays->at("~chi0_4").BF("~chi0_1", "mu+", "mu-");
      totalBR += decays->at("~chi0_4").BF("~chi0_1", "tau+", "tau-");
      totalBR += decays->at("~chi0_4").BF("~chi0_1", "nubar_e", "nu_e");
      totalBR += decays->at("~chi0_4").BF("~chi0_1", "nubar_mu", "nu_mu");
      totalBR += decays->at("~chi0_4").BF("~chi0_1", "nubar_tau", "nu_tau");
      xsecWithError.upper *= totalBR;
      xsecWithError.central *= totalBR;
      xsecWithError.lower *= totalBR;

      if (xsecWithError.central < xsecLimit)
      {
        result += limitLike(xsecWithError.central, xsecLimit, xsecWithError.upper - xsecWithError.central);
      }
      else
      {
        result += limitLike(xsecWithError.central, xsecLimit, xsecWithError.central - xsecWithError.lower);
      }

    }

    void L3_Neutralino_Leptonic_Conservative_LLike(double& result)
    {
      static const L3NeutralinoLeptonicLimitAt188pt6GeV limitContainer;
#ifdef COLLIDERBIT_DEBUG
      static bool dumped=false;
      if(!dumped) {
        limitContainer.dumpPlotData(0., 200., 0., 100.,
                                     "lepLimitPlanev2/L3NeutralinoLeptonicLimitAt188pt6GeV.dump");
        dumped=true;
      }
#endif
      using namespace Pipes::L3_Neutralino_Leptonic_Conservative_LLike;
      using std::pow;
      using std::log;

      const Spectrum& spec = *Dep::MSSM_spectrum;
      const DecayTable *decays = &(*Dep::decay_rates);
      const double mass_neut1 = spec.get(Par::Pole_Mass,1000022, 0);
      const double mass_neut2 = spec.get(Par::Pole_Mass,1000023, 0);
      const double mass_neut3 = spec.get(Par::Pole_Mass,1000025, 0);
      const double mass_neut4 = spec.get(Par::Pole_Mass,1000035, 0);
      const double mZ = spec.get(Par::Pole_Mass,23, 0);
      triplet<double> xsecWithError;
      double xsecLimit, totalBR;

      result = 0;
      // Due to the nature of the analysis details of the model independent limit in
      // the paper, the best we can do is to try these processes individually:

      // neut2, neut1
      xsecLimit = limitContainer.limitAverage(mass_neut2, mass_neut1, mZ);

      xsecWithError = *Dep::LEP188_xsec_chi00_12;
      // Total up all channels which look like leptonic Z* decays
      // Total up the leptonic Z decays first...
      totalBR = 0;
      totalBR += decays->at("Z0").BF("e+", "e-");
      totalBR += decays->at("Z0").BF("mu+", "mu-");
      totalBR += decays->at("Z0").BF("tau+", "tau-");
      totalBR = decays->at("~chi0_2").BF("~chi0_1", "Z0") * totalBR;

      totalBR += decays->at("~chi0_2").BF("~chi0_1", "e+", "e-");
      totalBR += decays->at("~chi0_2").BF("~chi0_1", "mu+", "mu-");
      totalBR += decays->at("~chi0_2").BF("~chi0_1", "tau+", "tau-");
      xsecWithError.upper *= totalBR;
      xsecWithError.central *= totalBR;
      xsecWithError.lower *= totalBR;

      if (xsecWithError.central < xsecLimit)
      {
        result += limitLike(xsecWithError.central, xsecLimit, xsecWithError.upper - xsecWithError.central);
      }
      else
      {
        result += limitLike(xsecWithError.central, xsecLimit, xsecWithError.central - xsecWithError.lower);
      }

      // neut3, neut1
      xsecLimit = limitContainer.limitAverage(mass_neut3, mass_neut1, mZ);

      xsecWithError = *Dep::LEP188_xsec_chi00_13;
      // Total up all channels which look like leptonic Z* decays
      // Total up the leptonic Z decays first...
      totalBR = 0;
      totalBR += decays->at("Z0").BF("e+", "e-");
      totalBR += decays->at("Z0").BF("mu+", "mu-");
      totalBR += decays->at("Z0").BF("tau+", "tau-");
      totalBR = decays->at("~chi0_3").BF("~chi0_1", "Z0") * totalBR;

      totalBR += decays->at("~chi0_3").BF("~chi0_1", "e+", "e-");
      totalBR += decays->at("~chi0_3").BF("~chi0_1", "mu+", "mu-");
      totalBR += decays->at("~chi0_3").BF("~chi0_1", "tau+", "tau-");
      xsecWithError.upper *= totalBR;
      xsecWithError.central *= totalBR;
      xsecWithError.lower *= totalBR;

      if (xsecWithError.central < xsecLimit)
      {
        result += limitLike(xsecWithError.central, xsecLimit, xsecWithError.upper - xsecWithError.central);
      }
      else
      {
        result += limitLike(xsecWithError.central, xsecLimit, xsecWithError.central - xsecWithError.lower);
      }

      // neut4, neut1
      xsecLimit = limitContainer.limitAverage(mass_neut4, mass_neut1, mZ);

      xsecWithError = *Dep::LEP188_xsec_chi00_14;
      // Total up all channels which look like leptonic Z* decays
      // Total up the leptonic Z decays first...
      totalBR = 0;
      totalBR += decays->at("Z0").BF("e+", "e-");
      totalBR += decays->at("Z0").BF("mu+", "mu-");
      totalBR += decays->at("Z0").BF("tau+", "tau-");
      totalBR = decays->at("~chi0_4").BF("~chi0_1", "Z0") * totalBR;

      totalBR += decays->at("~chi0_4").BF("~chi0_1", "e+", "e-");
      totalBR += decays->at("~chi0_4").BF("~chi0_1", "mu+", "mu-");
      totalBR += decays->at("~chi0_4").BF("~chi0_1", "tau+", "tau-");
      xsecWithError.upper *= totalBR;
      xsecWithError.central *= totalBR;
      xsecWithError.lower *= totalBR;

      if (xsecWithError.central < xsecLimit)
      {
        result += limitLike(xsecWithError.central, xsecLimit, xsecWithError.upper - xsecWithError.central);
      }
      else
      {
        result += limitLike(xsecWithError.central, xsecLimit, xsecWithError.central - xsecWithError.lower);
      }

    }

    void L3_Chargino_All_Channels_Conservative_LLike(double& result)
    {
      static const L3CharginoAllChannelsLimitAt188pt6GeV limitContainer;
#ifdef COLLIDERBIT_DEBUG
      static bool dumped=false;
      if(!dumped) {
        limitContainer.dumpPlotData(45., 100., 0., 100.,
                                     "lepLimitPlanev2/L3CharginoAllChannelsLimitAt188pt6GeV.dump");
        dumped=true;
      }
#endif
      using namespace Pipes::L3_Chargino_All_Channels_Conservative_LLike;
      using std::pow;
      using std::log;

      const Spectrum& spec = *Dep::MSSM_spectrum;
      const DecayTable *decays = &(*Dep::decay_rates);
      const double mass_neut1 = spec.get(Par::Pole_Mass,1000022, 0);
      const double mass_char1 = spec.get(Par::Pole_Mass,1000024, 0);
      const double mass_char2 = spec.get(Par::Pole_Mass,1000037, 0);
      const double mZ = spec.get(Par::Pole_Mass,23, 0);
      triplet<double> xsecWithError;
      double xsecLimit, totalBR;

      result = 0;
      // Due to the nature of the analysis details of the model independent limit in
      // the paper, the best we can do is to try these processes individually:

      // char1, neut1
      xsecLimit = limitContainer.limitAverage(mass_char1, mass_neut1, mZ);

      xsecWithError = *Dep::LEP188_xsec_chipm_11;
      // Total up all channels which look like W* decays
      totalBR = 0;
      totalBR += decays->at("~chi+_1").BF("~chi0_1", "W+");
      totalBR += decays->at("~chi+_1").BF("~chi0_1", "u", "dbar");
      totalBR += decays->at("~chi+_1").BF("~chi0_1", "c", "sbar");
      totalBR += decays->at("~chi+_1").BF("~chi0_1", "e+", "nu_e");
      totalBR += decays->at("~chi+_1").BF("~chi0_1", "mu+", "nu_mu");
      totalBR += decays->at("~chi+_1").BF("~chi0_1", "tau+", "nu_tau");
      xsecWithError.upper *= pow(totalBR, 2);
      xsecWithError.central *= pow(totalBR, 2);
      xsecWithError.lower *= pow(totalBR, 2);

      if (xsecWithError.central < xsecLimit)
      {
        result += limitLike(xsecWithError.central, xsecLimit, xsecWithError.upper - xsecWithError.central);
      }
      else
      {
        result += limitLike(xsecWithError.central, xsecLimit, xsecWithError.central - xsecWithError.lower);
      }

      // char2, neut1
      xsecLimit = limitContainer.limitAverage(mass_char2, mass_neut1, mZ);

      xsecWithError = *Dep::LEP188_xsec_chipm_22;
      // Total up all channels which look like W* decays
      totalBR = 0;
      totalBR += decays->at("~chi+_2").BF("~chi0_1", "W+");
      totalBR += decays->at("~chi+_2").BF("~chi0_1", "u", "dbar");
      totalBR += decays->at("~chi+_2").BF("~chi0_1", "c", "sbar");
      totalBR += decays->at("~chi+_2").BF("~chi0_1", "e+", "nu_e");
      totalBR += decays->at("~chi+_2").BF("~chi0_1", "mu+", "nu_mu");
      totalBR += decays->at("~chi+_2").BF("~chi0_1", "tau+", "nu_tau");
      xsecWithError.upper *= pow(totalBR, 2);
      xsecWithError.central *= pow(totalBR, 2);
      xsecWithError.lower *= pow(totalBR, 2);

      if (xsecWithError.central < xsecLimit)
      {
        result += limitLike(xsecWithError.central, xsecLimit, xsecWithError.upper - xsecWithError.central);
      }
      else
      {
        result += limitLike(xsecWithError.central, xsecLimit, xsecWithError.central - xsecWithError.lower);
      }

    }

    void L3_Chargino_Leptonic_Conservative_LLike(double& result)
    {
      static const L3CharginoLeptonicLimitAt188pt6GeV limitContainer;
#ifdef COLLIDERBIT_DEBUG
      static bool dumped=false;
      if(!dumped) {
        limitContainer.dumpPlotData(45., 100., 0., 100.,
                                     "lepLimitPlanev2/L3CharginoLeptonicLimitAt188pt6GeV.dump");
        dumped=true;
      }
#endif
      using namespace Pipes::L3_Chargino_Leptonic_Conservative_LLike;
      using std::pow;
      using std::log;

      const Spectrum& spec = *Dep::MSSM_spectrum;
      const DecayTable *decays = &(*Dep::decay_rates);
      const double mass_neut1 = spec.get(Par::Pole_Mass,1000022, 0);
      const double mass_char1 = spec.get(Par::Pole_Mass,1000024, 0);
      const double mass_char2 = spec.get(Par::Pole_Mass,1000037, 0);
      const double mZ = spec.get(Par::Pole_Mass,23, 0);
      triplet<double> xsecWithError;
      double xsecLimit, totalBR;

      result = 0;
      // Due to the nature of the analysis details of the model independent limit in
      // the paper, the best we can do is to try these processes individually:

      // char1, neut1
      xsecLimit = limitContainer.limitAverage(mass_char1, mass_neut1, mZ);

      xsecWithError = *Dep::LEP188_xsec_chipm_11;
      // Total up all channels which look like leptonic W* decays
      // Total up the leptonic W decays first...
      totalBR = 0;
      totalBR += decays->at("W+").BF("e+", "nu_e");
      totalBR += decays->at("W+").BF("mu+", "nu_mu");
      totalBR += decays->at("W+").BF("tau+", "nu_tau");
      totalBR = decays->at("~chi+_1").BF("~chi0_1", "W+") * totalBR;

      totalBR += decays->at("~chi+_1").BF("~chi0_1", "e+", "nu_e");
      totalBR += decays->at("~chi+_1").BF("~chi0_1", "mu+", "nu_mu");
      totalBR += decays->at("~chi+_1").BF("~chi0_1", "tau+", "nu_tau");
      xsecWithError.upper *= pow(totalBR, 2);
      xsecWithError.central *= pow(totalBR, 2);
      xsecWithError.lower *= pow(totalBR, 2);

      if (xsecWithError.central < xsecLimit)
      {
        result += limitLike(xsecWithError.central, xsecLimit, xsecWithError.upper - xsecWithError.central);
      }
      else
      {
        result += limitLike(xsecWithError.central, xsecLimit, xsecWithError.central - xsecWithError.lower);
      }

      // char2, neut1
      xsecLimit = limitContainer.limitAverage(mass_char2, mass_neut1, mZ);

      xsecWithError = *Dep::LEP188_xsec_chipm_22;
      // Total up all channels which look like leptonic W* decays
      // Total up the leptonic W decays first...
      totalBR = 0;
      totalBR += decays->at("W+").BF("e+", "nu_e");
      totalBR += decays->at("W+").BF("mu+", "nu_mu");
      totalBR += decays->at("W+").BF("tau+", "nu_tau");
      totalBR = decays->at("~chi+_2").BF("~chi0_1", "W+") * totalBR;

      totalBR += decays->at("~chi+_2").BF("~chi0_1", "e+", "nu_e");
      totalBR += decays->at("~chi+_2").BF("~chi0_1", "mu+", "nu_mu");
      totalBR += decays->at("~chi+_2").BF("~chi0_1", "tau+", "nu_tau");
      xsecWithError.upper *= pow(totalBR, 2);
      xsecWithError.central *= pow(totalBR, 2);
      xsecWithError.lower *= pow(totalBR, 2);

      if (xsecWithError.central < xsecLimit)
      {
        result += limitLike(xsecWithError.central, xsecLimit, xsecWithError.upper - xsecWithError.central);
      }
      else
      {
        result += limitLike(xsecWithError.central, xsecLimit, xsecWithError.central - xsecWithError.lower);
      }

    }

    void OPAL_Chargino_Hadronic_Conservative_LLike(double& result)
    {
      static const OPALCharginoHadronicLimitAt208GeV limitContainer;
#ifdef COLLIDERBIT_DEBUG
      static bool dumped=false;
      if(!dumped) {
        limitContainer.dumpPlotData(75., 105., 0., 105.,
                                     "lepLimitPlanev2/OPALCharginoHadronicLimitAt208GeV.dump");
        dumped=true;
      }
#endif
      using namespace Pipes::OPAL_Chargino_Hadronic_Conservative_LLike;
      using std::pow;
      using std::log;

      const Spectrum& spec = *Dep::MSSM_spectrum;
      const DecayTable *decays = &(*Dep::decay_rates);
      const double mass_neut1 = spec.get(Par::Pole_Mass,1000022, 0);
      const double mass_char1 = spec.get(Par::Pole_Mass,1000024, 0);
      const double mass_char2 = spec.get(Par::Pole_Mass,1000037, 0);
      const double mZ = spec.get(Par::Pole_Mass,23, 0);
      triplet<double> xsecWithError;
      double xsecLimit, totalBR;

      result = 0;
      // Due to the nature of the analysis details of the model independent limit in
      // the paper, the best we can do is to try these processes individually:

      // char1, neut1
      xsecLimit = limitContainer.limitAverage(mass_char1, mass_neut1, mZ);

      xsecWithError = *Dep::LEP208_xsec_chipm_11;
      // Total up all channels which look like hadronic W* decays
      // Total up the hadronic W decays first...
      totalBR = decays->at("W+").BF("hadron", "hadron");
      totalBR = decays->at("~chi+_1").BF("~chi0_1", "W+") * totalBR;

      totalBR += decays->at("~chi+_1").BF("~chi0_1", "u", "dbar");
      totalBR += decays->at("~chi+_1").BF("~chi0_1", "c", "sbar");
      xsecWithError.upper *= pow(totalBR, 2);
      xsecWithError.central *= pow(totalBR, 2);
      xsecWithError.lower *= pow(totalBR, 2);

      if (xsecWithError.central < xsecLimit)
      {
        result += limitLike(xsecWithError.central, xsecLimit, xsecWithError.upper - xsecWithError.central);
      }
      else
      {
        result += limitLike(xsecWithError.central, xsecLimit, xsecWithError.central - xsecWithError.lower);
      }

      // char2, neut1
      xsecLimit = limitContainer.limitAverage(mass_char2, mass_neut1, mZ);

      xsecWithError = *Dep::LEP208_xsec_chipm_22;
      // Total up all channels which look like hadronic W* decays
      // Total up the hadronic W decays first...
      totalBR = decays->at("W+").BF("hadron", "hadron");
      totalBR = decays->at("~chi+_2").BF("~chi0_1", "W+") * totalBR;

      totalBR += decays->at("~chi+_2").BF("~chi0_1", "u", "dbar");
      totalBR += decays->at("~chi+_2").BF("~chi0_1", "c", "sbar");
      xsecWithError.upper *= pow(totalBR, 2);
      xsecWithError.central *= pow(totalBR, 2);
      xsecWithError.lower *= pow(totalBR, 2);

      if (xsecWithError.central < xsecLimit)
      {
        result += limitLike(xsecWithError.central, xsecLimit, xsecWithError.upper - xsecWithError.central);
      }
      else
      {
        result += limitLike(xsecWithError.central, xsecLimit, xsecWithError.central - xsecWithError.lower);
      }

    }

    void OPAL_Chargino_SemiLeptonic_Conservative_LLike(double& result)
    {
      static const OPALCharginoSemiLeptonicLimitAt208GeV limitContainer;
#ifdef COLLIDERBIT_DEBUG
      static bool dumped=false;
      if(!dumped) {
        limitContainer.dumpPlotData(75., 105., 0., 105.,
                                     "lepLimitPlanev2/OPALCharginoSemiLeptonicLimitAt208GeV.dump");
        dumped=true;
      }
#endif
      using namespace Pipes::OPAL_Chargino_SemiLeptonic_Conservative_LLike;
      const static double tol = runOptions->getValueOrDef<double>(1e-2, "gauge_mixing_tolerance");
      const static bool pt_error = runOptions->getValueOrDef<bool>(true, "gauge_mixing_tolerance_invalidates_point_only");

      using std::pow;
      using std::log;

      const Spectrum& spec = *Dep::MSSM_spectrum;
      const SubSpectrum& mssm = spec.get_HE();
      const DecayTable *decays = &(*Dep::decay_rates);
      const str snue = slhahelp::mass_es_from_gauge_es("~nu_e_L", mssm, tol, LOCAL_INFO, pt_error);
      const str snumu = slhahelp::mass_es_from_gauge_es("~nu_mu_L", mssm, tol, LOCAL_INFO, pt_error);
      const str snutau = slhahelp::mass_es_from_gauge_es("~nu_tau_L", mssm, tol, LOCAL_INFO, pt_error);
      const double mass_neut1 = spec.get(Par::Pole_Mass,1000022, 0);
      const double mass_char1 = spec.get(Par::Pole_Mass,1000024, 0);
      const double mass_char2 = spec.get(Par::Pole_Mass,1000037, 0);
      const double mZ = spec.get(Par::Pole_Mass,23, 0);
      triplet<double> xsecWithError;
      double xsecLimit, totalBR;

      result = 0;
      // Due to the nature of the analysis details of the model independent limit in
      // the paper, the best we can do is to try these processes individually:

      // char1, neut1
      xsecLimit = limitContainer.limitAverage(mass_char1, mass_neut1, mZ);

      xsecWithError = *Dep::LEP208_xsec_chipm_11;
      // Total up all channels which look like leptonic W* decays
      // Total up the leptonic W decays first...
      totalBR = 0;
      totalBR += decays->at("W+").BF("e+", "nu_e");
      totalBR += decays->at("W+").BF("mu+", "nu_mu");
      totalBR += decays->at("W+").BF("tau+", "nu_tau");
      totalBR = decays->at("~chi+_1").BF("~chi0_1", "W+") * totalBR;

      totalBR += decays->at("~chi+_1").BF("~chi0_1", "e+", "nu_e");
      totalBR += decays->at("~chi+_1").BF("~chi0_1", "mu+", "nu_mu");
      totalBR += decays->at("~chi+_1").BF("~chi0_1", "tau+", "nu_tau");
      totalBR += decays->at("~chi+_1").BF(snue, "e+")
               * decays->at(snue).BF("~chi0_1", "nu_e");
      totalBR += decays->at("~chi+_1").BF(snumu, "mu+")
               * decays->at(snumu).BF("~chi0_1", "nu_mu");
      totalBR += decays->at("~chi+_1").BF(snutau, "tau+")
               * decays->at(snutau).BF("~chi0_1", "nu_tau");
      xsecWithError.upper *= totalBR;
      xsecWithError.central *= totalBR;
      xsecWithError.lower *= totalBR;

      // ALSO, total up all channels which look like hadronic W* decays
      // Total up the hadronic W decays first...
      totalBR = decays->at("W+").BF("hadron", "hadron");
      totalBR = decays->at("~chi+_1").BF("~chi0_1", "W+") * totalBR;

      totalBR += decays->at("~chi+_1").BF("~chi0_1", "u", "dbar");
      totalBR += decays->at("~chi+_1").BF("~chi0_1", "c", "sbar");
      xsecWithError.upper *= totalBR;
      xsecWithError.central *= totalBR;
      xsecWithError.lower *= totalBR;

      if (xsecWithError.central < xsecLimit)
      {
        result += limitLike(xsecWithError.central, xsecLimit, xsecWithError.upper - xsecWithError.central);
      }
      else
      {
        result += limitLike(xsecWithError.central, xsecLimit, xsecWithError.central - xsecWithError.lower);
      }

      // char2, neut1
      xsecLimit = limitContainer.limitAverage(mass_char2, mass_neut1, mZ);

      xsecWithError = *Dep::LEP208_xsec_chipm_22;
      // Total up all channels which look like leptonic W* decays
      // Total up the leptonic W decays first...
      totalBR = 0;
      totalBR += decays->at("W+").BF("e+", "nu_e");
      totalBR += decays->at("W+").BF("mu+", "nu_mu");
      totalBR += decays->at("W+").BF("tau+", "nu_tau");
      totalBR = decays->at("~chi+_2").BF("~chi0_1", "W+") * totalBR;

      totalBR += decays->at("~chi+_2").BF("~chi0_1", "e+", "nu_e");
      totalBR += decays->at("~chi+_2").BF("~chi0_1", "mu+", "nu_mu");
      totalBR += decays->at("~chi+_2").BF("~chi0_1", "tau+", "nu_tau");
      totalBR += decays->at("~chi+_2").BF(snue, "e+")
               * decays->at(snue).BF("~chi0_1", "nu_e");
      totalBR += decays->at("~chi+_2").BF(snumu, "mu+")
               * decays->at(snumu).BF("~chi0_1", "nu_mu");
      totalBR += decays->at("~chi+_2").BF(snutau, "tau+")
               * decays->at(snutau).BF("~chi0_1", "nu_tau");
      xsecWithError.upper *= totalBR;
      xsecWithError.central *= totalBR;
      xsecWithError.lower *= totalBR;

      // ALSO, total up all channels which look like hadronic W* decays
      // Total up the hadronic W decays first...
      totalBR = decays->at("W+").BF("hadron", "hadron");
      totalBR = decays->at("~chi+_2").BF("~chi0_1", "W+") * totalBR;

      totalBR += decays->at("~chi+_2").BF("~chi0_1", "u", "dbar");
      totalBR += decays->at("~chi+_2").BF("~chi0_1", "c", "sbar");
      xsecWithError.upper *= totalBR;
      xsecWithError.central *= totalBR;
      xsecWithError.lower *= totalBR;

      if (xsecWithError.central < xsecLimit)
      {
        result += limitLike(xsecWithError.central, xsecLimit, xsecWithError.upper - xsecWithError.central);
      }
      else
      {
        result += limitLike(xsecWithError.central, xsecLimit, xsecWithError.central - xsecWithError.lower);
      }

    }

    void OPAL_Chargino_Leptonic_Conservative_LLike(double& result)
    {
      static const OPALCharginoLeptonicLimitAt208GeV limitContainer;
#ifdef COLLIDERBIT_DEBUG
      static bool dumped=false;
      if(!dumped) {
        limitContainer.dumpPlotData(75., 105., 0., 105.,
                                     "lepLimitPlanev2/OPALCharginoLeptonicLimitAt208GeV.dump");
        dumped=true;
      }
#endif
      using namespace Pipes::OPAL_Chargino_Leptonic_Conservative_LLike;
      const static double tol = runOptions->getValueOrDef<double>(1e-2, "gauge_mixing_tolerance");
      const static bool pt_error = runOptions->getValueOrDef<bool>(true, "gauge_mixing_tolerance_invalidates_point_only");

      using std::pow;
      using std::log;

      const Spectrum& spec = *Dep::MSSM_spectrum;
      const SubSpectrum& mssm = spec.get_HE();
      const DecayTable *decays = &(*Dep::decay_rates);
      const str snue = slhahelp::mass_es_from_gauge_es("~nu_e_L", mssm, tol, LOCAL_INFO, pt_error);
      const str snumu = slhahelp::mass_es_from_gauge_es("~nu_mu_L", mssm, tol, LOCAL_INFO, pt_error);
      const str snutau = slhahelp::mass_es_from_gauge_es("~nu_tau_L", mssm, tol, LOCAL_INFO, pt_error);
      const double mass_neut1 = spec.get(Par::Pole_Mass,1000022, 0);
      const double mass_char1 = spec.get(Par::Pole_Mass,1000024, 0);
      const double mass_char2 = spec.get(Par::Pole_Mass,1000037, 0);
      const double mZ = spec.get(Par::Pole_Mass,23, 0);
      triplet<double> xsecWithError;
      double xsecLimit, totalBR;

      result = 0;
      // Due to the nature of the analysis details of the model independent limit in
      // the paper, the best we can do is to try these processes individually:

      // char1, neut1
      xsecLimit = limitContainer.limitAverage(mass_char1, mass_neut1, mZ);

      xsecWithError = *Dep::LEP208_xsec_chipm_11;
      // Total up all channels which look like leptonic W* decays
      // Total up the leptonic W decays first...
      totalBR = 0;
      totalBR += decays->at("W+").BF("e+", "nu_e");
      totalBR += decays->at("W+").BF("mu+", "nu_mu");
      totalBR += decays->at("W+").BF("tau+", "nu_tau");
      totalBR = decays->at("~chi+_1").BF("~chi0_1", "W+") * totalBR;

      totalBR += decays->at("~chi+_1").BF("~chi0_1", "e+", "nu_e");
      totalBR += decays->at("~chi+_1").BF("~chi0_1", "mu+", "nu_mu");
      totalBR += decays->at("~chi+_1").BF("~chi0_1", "tau+", "nu_tau");
      totalBR += decays->at("~chi+_1").BF(snue, "e+")
               * decays->at(snue).BF("~chi0_1", "nu_e");
      totalBR += decays->at("~chi+_1").BF(snumu, "mu+")
               * decays->at(snumu).BF("~chi0_1", "nu_mu");
      totalBR += decays->at("~chi+_1").BF(snutau, "tau+")
               * decays->at(snutau).BF("~chi0_1", "nu_tau");
      xsecWithError.upper *= pow(totalBR, 2);
      xsecWithError.central *= pow(totalBR, 2);
      xsecWithError.lower *= pow(totalBR, 2);

      if (xsecWithError.central < xsecLimit)
      {
        result += limitLike(xsecWithError.central, xsecLimit, xsecWithError.upper - xsecWithError.central);
      }
      else
      {
        result += limitLike(xsecWithError.central, xsecLimit, xsecWithError.central - xsecWithError.lower);
      }

      // char2, neut1
      xsecLimit = limitContainer.limitAverage(mass_char2, mass_neut1, mZ);

      xsecWithError = *Dep::LEP208_xsec_chipm_22;
      // Total up all channels which look like leptonic W* decays
      // Total up the leptonic W decays first...
      totalBR = 0;
      totalBR += decays->at("W+").BF("e+", "nu_e");
      totalBR += decays->at("W+").BF("mu+", "nu_mu");
      totalBR += decays->at("W+").BF("tau+", "nu_tau");
      totalBR = decays->at("~chi+_2").BF("~chi0_1", "W+") * totalBR;

      totalBR += decays->at("~chi+_2").BF("~chi0_1", "e+", "nu_e");
      totalBR += decays->at("~chi+_2").BF("~chi0_1", "mu+", "nu_mu");
      totalBR += decays->at("~chi+_2").BF("~chi0_1", "tau+", "nu_tau");
      totalBR += decays->at("~chi+_2").BF(snue, "e+")
               * decays->at(snue).BF("~chi0_1", "nu_e");
      totalBR += decays->at("~chi+_2").BF(snumu, "mu+")
               * decays->at(snumu).BF("~chi0_1", "nu_mu");
      totalBR += decays->at("~chi+_2").BF(snutau, "tau+")
               * decays->at(snutau).BF("~chi0_1", "nu_tau");
      xsecWithError.upper *= pow(totalBR, 2);
      xsecWithError.central *= pow(totalBR, 2);
      xsecWithError.lower *= pow(totalBR, 2);

      if (xsecWithError.central < xsecLimit)
      {
        result += limitLike(xsecWithError.central, xsecLimit, xsecWithError.upper - xsecWithError.central);
      }
      else
      {
        result += limitLike(xsecWithError.central, xsecLimit, xsecWithError.central - xsecWithError.lower);
      }

    }

    void OPAL_Chargino_All_Channels_Conservative_LLike(double& result)
    {
      static const OPALCharginoAllChannelsLimitAt208GeV limitContainer;
#ifdef COLLIDERBIT_DEBUG
      static bool dumped=false;
      if(!dumped) {
        limitContainer.dumpPlotData(75., 105., 0., 105.,
                                     "lepLimitPlanev2/OPALCharginoAllChannelsLimitAt208GeV.dump");
        dumped=true;
      }
#endif
      using namespace Pipes::OPAL_Chargino_All_Channels_Conservative_LLike;
      const static double tol = runOptions->getValueOrDef<double>(1e-2, "gauge_mixing_tolerance");
      const static bool pt_error = runOptions->getValueOrDef<bool>(true, "gauge_mixing_tolerance_invalidates_point_only");

      using std::pow;
      using std::log;

      const Spectrum& spec = *Dep::MSSM_spectrum;
      const SubSpectrum& mssm = spec.get_HE();
      const DecayTable *decays = &(*Dep::decay_rates);
      const str snue = slhahelp::mass_es_from_gauge_es("~nu_e_L", mssm, tol, LOCAL_INFO, pt_error);
      const str snumu = slhahelp::mass_es_from_gauge_es("~nu_mu_L", mssm, tol, LOCAL_INFO, pt_error);
      const str snutau = slhahelp::mass_es_from_gauge_es("~nu_tau_L", mssm, tol, LOCAL_INFO, pt_error);
      const double mass_neut1 = spec.get(Par::Pole_Mass,1000022, 0);
      const double mass_char1 = spec.get(Par::Pole_Mass,1000024, 0);
      const double mass_char2 = spec.get(Par::Pole_Mass,1000037, 0);
      const double mZ = spec.get(Par::Pole_Mass,23, 0);
      triplet<double> xsecWithError;
      double xsecLimit, totalBR;

      result = 0;
      // Due to the nature of the analysis details of the model independent limit in
      // the paper, the best we can do is to try these processes individually:

      // char1, neut1
      xsecLimit = limitContainer.limitAverage(mass_char1, mass_neut1, mZ);

      xsecWithError = *Dep::LEP208_xsec_chipm_11;
      // Total up all channels which look like W* decays
      totalBR = 0;
      totalBR += decays->at("~chi+_1").BF("~chi0_1", "W+");
      totalBR += decays->at("~chi+_1").BF("~chi0_1", "u", "dbar");
      totalBR += decays->at("~chi+_1").BF("~chi0_1", "c", "sbar");
      totalBR += decays->at("~chi+_1").BF("~chi0_1", "e+", "nu_e");
      totalBR += decays->at("~chi+_1").BF("~chi0_1", "mu+", "nu_mu");
      totalBR += decays->at("~chi+_1").BF("~chi0_1", "tau+", "nu_tau");
      totalBR += decays->at("~chi+_1").BF(snue, "e+")
               * decays->at(snue).BF("~chi0_1", "nu_e");
      totalBR += decays->at("~chi+_1").BF(snumu, "mu+")
               * decays->at(snumu).BF("~chi0_1", "nu_mu");
      totalBR += decays->at("~chi+_1").BF(snutau, "tau+")
               * decays->at(snutau).BF("~chi0_1", "nu_tau");
      xsecWithError.upper *= pow(totalBR, 2);
      xsecWithError.central *= pow(totalBR, 2);
      xsecWithError.lower *= pow(totalBR, 2);

      if (xsecWithError.central < xsecLimit)
      {
        result += limitLike(xsecWithError.central, xsecLimit, xsecWithError.upper - xsecWithError.central);
      }
      else
      {
        result += limitLike(xsecWithError.central, xsecLimit, xsecWithError.central - xsecWithError.lower);
      }

      // char2, neut1
      xsecLimit = limitContainer.limitAverage(mass_char2, mass_neut1, mZ);

      xsecWithError = *Dep::LEP208_xsec_chipm_22;
      // Total up all channels which look like W* decays
      totalBR = 0;
      totalBR += decays->at("~chi+_2").BF("~chi0_1", "W+");
      totalBR += decays->at("~chi+_2").BF("~chi0_1", "u", "dbar");
      totalBR += decays->at("~chi+_2").BF("~chi0_1", "c", "sbar");
      totalBR += decays->at("~chi+_2").BF("~chi0_1", "e+", "nu_e");
      totalBR += decays->at("~chi+_2").BF("~chi0_1", "mu+", "nu_mu");
      totalBR += decays->at("~chi+_2").BF("~chi0_1", "tau+", "nu_tau");
      totalBR += decays->at("~chi+_2").BF(snue, "e+")
               * decays->at(snue).BF("~chi0_1", "nu_e");
      totalBR += decays->at("~chi+_2").BF(snumu, "mu+")
               * decays->at(snumu).BF("~chi0_1", "nu_mu");
      totalBR += decays->at("~chi+_2").BF(snutau, "tau+")
               * decays->at(snutau).BF("~chi0_1", "nu_tau");
      xsecWithError.upper *= pow(totalBR, 2);
      xsecWithError.central *= pow(totalBR, 2);
      xsecWithError.lower *= pow(totalBR, 2);

      if (xsecWithError.central < xsecLimit)
      {
        result += limitLike(xsecWithError.central, xsecLimit, xsecWithError.upper - xsecWithError.central);
      }
      else
      {
        result += limitLike(xsecWithError.central, xsecLimit, xsecWithError.central - xsecWithError.lower);
      }

    }

    void OPAL_Neutralino_Hadronic_Conservative_LLike(double& result)
    {
      static const OPALNeutralinoHadronicLimitAt208GeV limitContainer;
#ifdef COLLIDERBIT_DEBUG
      static bool dumped=false;
      if(!dumped) {
        limitContainer.dumpPlotData(0., 200., 0., 100.,
                                     "lepLimitPlanev2/OPALNeutralinoHadronicLimitAt208GeV.dump");
        dumped=true;
      }
#endif
      using namespace Pipes::OPAL_Neutralino_Hadronic_Conservative_LLike;
      using std::pow;
      using std::log;

      const Spectrum& spec = *Dep::MSSM_spectrum;
      const DecayTable *decays = &(*Dep::decay_rates);
      const double mass_neut1 = spec.get(Par::Pole_Mass,1000022, 0);
      const double mass_neut2 = spec.get(Par::Pole_Mass,1000023, 0);
      const double mass_neut3 = spec.get(Par::Pole_Mass,1000025, 0);
      const double mass_neut4 = spec.get(Par::Pole_Mass,1000035, 0);
      const double mZ = spec.get(Par::Pole_Mass,23, 0);
      triplet<double> xsecWithError;
      double xsecLimit, totalBR;

      result = 0;
      // Due to the nature of the analysis details of the model independent limit in
      // the paper, the best we can do is to try these processes individually:

      // neut2, neut1
      xsecLimit = limitContainer.limitAverage(mass_neut2, mass_neut1, mZ);

      xsecWithError = *Dep::LEP208_xsec_chi00_12;
      // Total up all channels which look like Z* decays
      totalBR = decays->at("Z0").BF("hadron", "hadron");
      totalBR = decays->at("~chi0_2").BF("~chi0_1", "Z0") * totalBR;
      totalBR += decays->at("~chi0_2").BF("~chi0_1", "ubar", "u");
      totalBR += decays->at("~chi0_2").BF("~chi0_1", "dbar", "d");
      totalBR += decays->at("~chi0_2").BF("~chi0_1", "cbar", "c");
      totalBR += decays->at("~chi0_2").BF("~chi0_1", "sbar", "s");
      totalBR += decays->at("~chi0_2").BF("~chi0_1", "bbar", "b");
      xsecWithError.upper *= totalBR;
      xsecWithError.central *= totalBR;
      xsecWithError.lower *= totalBR;

      if (xsecWithError.central < xsecLimit)
      {
        result += limitLike(xsecWithError.central, xsecLimit, xsecWithError.upper - xsecWithError.central);
      }
      else
      {
        result += limitLike(xsecWithError.central, xsecLimit, xsecWithError.central - xsecWithError.lower);
      }

      // neut3, neut1
      xsecLimit = limitContainer.limitAverage(mass_neut3, mass_neut1, mZ);

      xsecWithError = *Dep::LEP208_xsec_chi00_13;
      // Total up all channels which look like Z* decays
      totalBR = decays->at("Z0").BF("hadron", "hadron");
      totalBR = decays->at("~chi0_3").BF("~chi0_1", "Z0") * totalBR;
      totalBR += decays->at("~chi0_3").BF("~chi0_1", "ubar", "u");
      totalBR += decays->at("~chi0_3").BF("~chi0_1", "dbar", "d");
      totalBR += decays->at("~chi0_3").BF("~chi0_1", "cbar", "c");
      totalBR += decays->at("~chi0_3").BF("~chi0_1", "sbar", "s");
      totalBR += decays->at("~chi0_3").BF("~chi0_1", "bbar", "b");
      xsecWithError.upper *= totalBR;
      xsecWithError.central *= totalBR;
      xsecWithError.lower *= totalBR;

      if (xsecWithError.central < xsecLimit)
      {
        result += limitLike(xsecWithError.central, xsecLimit, xsecWithError.upper - xsecWithError.central);
      }
      else
      {
        result += limitLike(xsecWithError.central, xsecLimit, xsecWithError.central - xsecWithError.lower);
      }

      // neut4, neut1
      xsecLimit = limitContainer.limitAverage(mass_neut4, mass_neut1, mZ);

      xsecWithError = *Dep::LEP208_xsec_chi00_14;
      // Total up all channels which look like Z* decays
      totalBR = decays->at("Z0").BF("hadron", "hadron");
      totalBR = decays->at("~chi0_4").BF("~chi0_1", "Z0") * totalBR;
      totalBR += decays->at("~chi0_4").BF("~chi0_1", "ubar", "u");
      totalBR += decays->at("~chi0_4").BF("~chi0_1", "dbar", "d");
      totalBR += decays->at("~chi0_4").BF("~chi0_1", "cbar", "c");
      totalBR += decays->at("~chi0_4").BF("~chi0_1", "sbar", "s");
      totalBR += decays->at("~chi0_4").BF("~chi0_1", "bbar", "b");
      xsecWithError.upper *= totalBR;
      xsecWithError.central *= totalBR;
      xsecWithError.lower *= totalBR;

      if (xsecWithError.central < xsecLimit)
      {
        result += limitLike(xsecWithError.central, xsecLimit, xsecWithError.upper - xsecWithError.central);
      }
      else
      {
        result += limitLike(xsecWithError.central, xsecLimit, xsecWithError.central - xsecWithError.lower);
      }

    }

    /// @}


    // *** Higgs physics ***

    /// FeynHiggs Higgs production cross-sections
    void FH_HiggsProd(fh_HiggsProd &result)
    {
      using namespace Pipes::FH_HiggsProd;

      Farray<fh_real, 1,52> prodxs;

      fh_HiggsProd HiggsProd;
      int error;
      fh_real sqrts;

      // Tevatron
      sqrts = 2.;
      error = 1;
      BEreq::FHHiggsProd(error, sqrts, prodxs);
      if (error != 0)
      {
        std::ostringstream err;
        err << "BEreq::FHHiggsProd raised error flag for Tevatron: " << error << ".";
        invalid_point().raise(err.str());
      }
      for(int i = 0; i < 52; i++) HiggsProd.prodxs_Tev[i] = prodxs(i+1);
      // LHC7
      sqrts = 7.;
      error = 1;
      BEreq::FHHiggsProd(error, sqrts, prodxs);
      if (error != 0)
      {
        std::ostringstream err;
        err << "BEreq::FHHiggsProd raised error flag for LHC7: " << error << ".";
        invalid_point().raise(err.str());
      }
      for(int i = 0; i < 52; i++) HiggsProd.prodxs_LHC7[i] = prodxs(i+1);
      // LHC8
      sqrts = 8.;
      error = 1;
      BEreq::FHHiggsProd(error, sqrts, prodxs);
      if (error != 0)
      {
        std::ostringstream err;
        err << "BEreq::FHHiggsProd raised error flag for LHC8: " << error << ".";
        invalid_point().raise(err.str());
      }
      for(int i = 0; i < 52; i++) HiggsProd.prodxs_LHC8[i] = prodxs(i+1);

      result = HiggsProd;
    }

    /// Local function returning a HiggsBounds/Signals ModelParameters object for SM-like Higgs.
    void set_SMHiggs_ModelParameters(const Spectrum& fullspectrum, const DecayTable::Entry* decays, hb_ModelParameters &result)
    {
      const SubSpectrum& spec = fullspectrum.get_HE();

      for(int i = 0; i < 3; i++)
      {
        result.Mh[i] = 0.;
        result.deltaMh[i] = 0.;
        result.hGammaTot[i] = 0.;
        result.CP[i] = 0.;
        result.CS_lep_hjZ_ratio[i] = 0.;
        result.CS_lep_bbhj_ratio[i] = 0.;
        result.CS_lep_tautauhj_ratio[i] = 0.;
        for(int j = 0; j < 3; j++) result.CS_lep_hjhi_ratio[i][j] = 0.;
        result.CS_gg_hj_ratio[i] = 0.;
        result.CS_bb_hj_ratio[i] = 0.;
        result.CS_bg_hjb_ratio[i] = 0.;
        result.CS_ud_hjWp_ratio[i] = 0.;
        result.CS_cs_hjWp_ratio[i] = 0.;
        result.CS_ud_hjWm_ratio[i] = 0.;
        result.CS_cs_hjWm_ratio[i] = 0.;
        result.CS_gg_hjZ_ratio[i] = 0.;
        result.CS_dd_hjZ_ratio[i] = 0.;
        result.CS_uu_hjZ_ratio[i] = 0.;
        result.CS_ss_hjZ_ratio[i] = 0.;
        result.CS_cc_hjZ_ratio[i] = 0.;
        result.CS_bb_hjZ_ratio[i] = 0.;
        result.CS_tev_vbf_ratio[i] = 0.;
        result.CS_tev_tthj_ratio[i] = 0.;
        result.CS_lhc7_vbf_ratio[i] = 0.;
        result.CS_lhc7_tthj_ratio[i] = 0.;
        result.CS_lhc8_vbf_ratio[i] = 0.;
        result.CS_lhc8_tthj_ratio[i] = 0.;
        result.BR_hjss[i] = 0.;
        result.BR_hjcc[i] = 0.;
        result.BR_hjbb[i] = 0.;
        result.BR_hjmumu[i] = 0.;
        result.BR_hjtautau[i] = 0.;
        result.BR_hjWW[i] = 0.;
        result.BR_hjZZ[i] = 0.;
        result.BR_hjZga[i] = 0.;
        result.BR_hjgaga[i] = 0.;
        result.BR_hjgg[i] = 0.;
        result.BR_hjinvisible[i] = 0.;
        for(int j = 0; j < 3; j++) result.BR_hjhihi[i][j] = 0.;
      }

      result.MHplus[0] = 0.;
      result.deltaMHplus[0] = 0.;
      result.HpGammaTot[0] = 0.;
      result.CS_lep_HpjHmi_ratio[0] = 0.;
      result.BR_tWpb = 0.;
      result.BR_tHpjb[0] = 0.;
      result.BR_Hpjcs[0] = 0.;
      result.BR_Hpjcb[0] = 0.;
      result.BR_Hptaunu[0] = 0.;
<<<<<<< HEAD
      result.Mh[0] = spec.get(Par::Pole_Mass,25,0);
      try
=======
      result.Mh[0] = spec->get(Par::Pole_Mass,25,0);
      bool has_high_err = spec->has(Par::Pole_Mass_1srd_high, 25, 0);
      bool has_low_err = spec->has(Par::Pole_Mass_1srd_low, 25, 0);
      if (has_high_err and has_low_err) 
>>>>>>> 5d1f6c66
      {
        double upper = spec.get(Par::Pole_Mass_1srd_high, 25, 0);
        double lower = spec.get(Par::Pole_Mass_1srd_low, 25, 0);
        result.deltaMh[0] = std::max(upper,lower);
      }
      else
      {
        result.deltaMh[0] = 0.;
      }
      result.hGammaTot[0] = decays->width_in_GeV;
      result.CP[0] = 1;
      result.CS_lep_hjZ_ratio[0] = 1.;
      result.CS_lep_bbhj_ratio[0] = 1.;
      result.CS_lep_tautauhj_ratio[0] = 1.;
      result.CS_gg_hj_ratio[0] = 1.;
      result.CS_bb_hj_ratio[0] = 1.;
      result.CS_bg_hjb_ratio[0] = 1.;
      result.CS_ud_hjWp_ratio[0] = 1.;
      result.CS_cs_hjWp_ratio[0] = 1.;
      result.CS_ud_hjWm_ratio[0] = 1.;
      result.CS_cs_hjWm_ratio[0] = 1.;
      result.CS_gg_hjZ_ratio[0] = 1.;
      result.CS_dd_hjZ_ratio[0] = 1.;
      result.CS_uu_hjZ_ratio[0] = 1.;
      result.CS_ss_hjZ_ratio[0] = 1.;
      result.CS_cc_hjZ_ratio[0] = 1.;
      result.CS_bb_hjZ_ratio[0] = 1.;
      result.CS_tev_vbf_ratio[0] = 1.;
      result.CS_tev_tthj_ratio[0] = 1.;
      result.CS_lhc7_vbf_ratio[0] = 1.;
      result.CS_lhc7_tthj_ratio[0] = 1.;
      result.CS_lhc8_vbf_ratio[0] = 1.;
      result.CS_lhc8_tthj_ratio[0] = 1.;
      result.BR_hjss[0] = decays->BF("s", "sbar");
      result.BR_hjcc[0] = decays->BF("c", "cbar");
      result.BR_hjbb[0] = decays->BF("b", "bbar");
      result.BR_hjmumu[0] = decays->BF("mu+", "mu-");
      result.BR_hjtautau[0] = decays->BF("tau+", "tau-");
      result.BR_hjWW[0] = decays->BF("W+", "W-");
      result.BR_hjZZ[0] = decays->BF("Z0", "Z0");
      result.BR_hjZga[0] = decays->BF("gamma", "Z0");
      result.BR_hjgaga[0] = decays->BF("gamma", "gamma");
      result.BR_hjgg[0] = decays->BF("g", "g");
    }

    /// SM Higgs model parameters for HiggsBounds/Signals
    void SMHiggs_ModelParameters(hb_ModelParameters &result)
    {
      using namespace Pipes::SMHiggs_ModelParameters;
      const Spectrum& fullspectrum = *Dep::SM_spectrum;
      const DecayTable::Entry* decays = &(*Dep::Higgs_decay_rates);
      set_SMHiggs_ModelParameters(fullspectrum,decays,result);
    }

    /// SM-like Higgs model parameters for HiggsBounds/Signals
    void SMlikeHiggs_ModelParameters(hb_ModelParameters &result)
    {
      using namespace Pipes::SMlikeHiggs_ModelParameters;
      const Spectrum* fullspectrum;
      if (ModelInUse("SingletDM") or ModelInUse("SingletDMZ3")){ fullspectrum = &(*Dep::SingletDM_spectrum); }
      else if (false) { /* fullspectrum = <blah> */ } // Placeholder clause; expand each time new model dependency added.
      else 
      { 
        ColliderBit_error().raise(LOCAL_INFO, "Bug! You have not finished writing this module function to work with all the models that it is declared to work with!");
      }
      const DecayTable::Entry* decays = &(*Dep::Higgs_decay_rates);
      set_SMHiggs_ModelParameters(*fullspectrum,decays,result);
    }

    /// MSSM Higgs model parameters
    void MSSMHiggs_ModelParameters(hb_ModelParameters &result)
    {
      using namespace Pipes::MSSMHiggs_ModelParameters;
      #define PDB Models::ParticleDB()

      // unpack FeynHiggs Couplings
      fh_Couplings FH_input = *Dep::Higgs_Couplings;

      std::vector<std::string> sHneut;
      sHneut.push_back("h0_1");
      sHneut.push_back("h0_2");
      sHneut.push_back("A0");

      const Spectrum& fullspectrum = *Dep::MSSM_spectrum;
      const SubSpectrum& spec = fullspectrum.get_HE();
      const DecayTable decaytable = *Dep::decay_rates;

      const DecayTable::Entry* Hneut_decays[3];
      for(int i = 0; i < 3; i++)
      {
        // Higgs masses and errors
        result.Mh[i] = spec.get(Par::Pole_Mass,sHneut[i]);
        double upper = spec.get(Par::Pole_Mass_1srd_high,sHneut[i]);
        double lower = spec.get(Par::Pole_Mass_1srd_low,sHneut[i]);
        result.deltaMh[i] = std::max(upper,lower);
      }

      // invisible LSP?
      double lsp_mass = spec.get(Par::Pole_Mass,"~chi0_1");
      int i_snu = 0;
      for(int i = 1; i <= 3; i++)
      {
        if(spec.get(Par::Pole_Mass,"~nu",i)  < lsp_mass)
        {
          i_snu = i;
          lsp_mass = spec.get(Par::Pole_Mass,"~nu",i);
        }
      }

      bool inv_lsp = true;
      if(spec.get(Par::Pole_Mass,"~chi+",1) < lsp_mass) inv_lsp = false;
      if(spec.get(Par::Pole_Mass,"~g") < lsp_mass) inv_lsp = false;
      if(inv_lsp)
      {
        for(int i = 1; i <= 6; i++)
        {
          if(spec.get(Par::Pole_Mass,"~d",i) < lsp_mass)
          {
            inv_lsp = false;
            break;
          }
          if(spec.get(Par::Pole_Mass,"~u",i) < lsp_mass)
          {
            inv_lsp = false;
            break;
          }
          if(spec.get(Par::Pole_Mass,"~e-",i) < lsp_mass)
          {
            inv_lsp = false;
            break;
          }
        }
      }

      for(int i = 0; i < 3; i++)
      {
        // Branching ratios and total widths
        Hneut_decays[i] = &(decaytable(sHneut[i]));

        result.hGammaTot[i] = Hneut_decays[i]->width_in_GeV;

        result.BR_hjss[i] = Hneut_decays[i]->BF("s", "sbar");
        result.BR_hjcc[i] = Hneut_decays[i]->BF("c", "cbar");
        result.BR_hjbb[i] = Hneut_decays[i]->BF("b", "bbar");
        result.BR_hjmumu[i] = Hneut_decays[i]->BF("mu+", "mu-");
        result.BR_hjtautau[i] = Hneut_decays[i]->BF("tau+", "tau-");
        result.BR_hjWW[i] = Hneut_decays[i]->BF("W+", "W-");
        result.BR_hjZZ[i] = Hneut_decays[i]->BF("Z0", "Z0");
        result.BR_hjZga[i] = Hneut_decays[i]->BF("gamma", "Z0");
        result.BR_hjgaga[i] = Hneut_decays[i]->BF("gamma", "gamma");
        result.BR_hjgg[i] = Hneut_decays[i]->BF("g", "g");
        for(int j = 0; j < 3; j++)
        {
          if(2.*result.Mh[j] < result.Mh[i])
          {
            result.BR_hjhihi[i][j] = Hneut_decays[i]->BF(sHneut[j],sHneut[j]);
          }
          else
          {
            result.BR_hjhihi[i][j] = 0.;
          }
        }
        result.BR_hjinvisible[i] = 0.;
        if(inv_lsp)
        {
          // sneutrino is LSP - need to figure out how to get correct invisible BF...
          if(i_snu > 0)
          {
            result.BR_hjinvisible[i] += Hneut_decays[i]->BF(PDB.long_name("~nu",i_snu),PDB.long_name("~nubar",i_snu));
          }
          else
          {
            result.BR_hjinvisible[i] = Hneut_decays[i]->BF("~chi0_1","~chi0_1");
          }
        }
      }

      result.MHplus[0] = spec.get(Par::Pole_Mass,"H+");
      double upper = spec.get(Par::Pole_Mass_1srd_high,"H+");
      double lower = spec.get(Par::Pole_Mass_1srd_low,"H+");
      result.deltaMHplus[0] = std::max(upper,lower);

      const DecayTable::Entry* Hplus_decays = &(decaytable("H+"));
      const DecayTable::Entry* top_decays = &(decaytable("t"));

      result.HpGammaTot[0] = Hplus_decays->width_in_GeV;
      result.BR_tWpb       = top_decays->BF("W+", "b");
      result.BR_tHpjb[0]   = top_decays->has_channel("H+", "b") ? top_decays->BF("H+", "b") : 0.0;
      result.BR_Hpjcs[0]   = Hplus_decays->BF("c", "sbar");
      result.BR_Hpjcb[0]   = Hplus_decays->BF("c", "bbar");
      result.BR_Hptaunu[0] = Hplus_decays->BF("tau+", "nu_tau");

      // check SM partial width h0_1 -> b bbar
      // shouldn't be zero...
      double g2hjbb[3];
      for(int i = 0; i < 3; i++)
      {
        if(FH_input.gammas_sm[H0FF(i,4,3,3)+4] <= 0.)
          g2hjbb[i] = 0.;
        else
          g2hjbb[i] = FH_input.gammas[H0FF(i,4,3,3)+4]/FH_input.gammas_sm[H0FF(i,4,3,3)+4];
      }

      // using partial width ratio approximation for
      // h -> b bbar CS ratios
      for(int i = 0; i < 3; i++)
      {
        result.CS_bg_hjb_ratio[i] = g2hjbb[i];
        result.CS_bb_hj_ratio[i]  = g2hjbb[i];
      }

      // cross-section ratios for b bbar and tau+ tau- final states
      for(int i = 0; i < 3; i++)
      {
        fh_complex c_g2hjbb_L = FH_input.couplings[H0FF(i,4,3,3)];
        fh_complex c_g2hjbb_R = FH_input.couplings[H0FF(i,4,3,3)+Roffset];
        fh_complex c_g2hjbb_SM_L = FH_input.couplings_sm[H0FF(i,4,3,3)];
        fh_complex c_g2hjbb_SM_R = FH_input.couplings_sm[H0FF(i,4,3,3)+RSMoffset];

        fh_complex c_g2hjtautau_L = FH_input.couplings[H0FF(i,2,3,3)];
        fh_complex c_g2hjtautau_R = FH_input.couplings[H0FF(i,2,3,3)+Roffset];
        fh_complex c_g2hjtautau_SM_L = FH_input.couplings_sm[H0FF(i,2,3,3)];
        fh_complex c_g2hjtautau_SM_R = FH_input.couplings_sm[H0FF(i,2,3,3)+RSMoffset];

        double R_g2hjbb_L = sqrt(c_g2hjbb_L.re*c_g2hjbb_L.re+
               c_g2hjbb_L.im*c_g2hjbb_L.im)/
          sqrt(c_g2hjbb_SM_L.re*c_g2hjbb_SM_L.re+
               c_g2hjbb_SM_L.im*c_g2hjbb_SM_L.im);
        double R_g2hjbb_R = sqrt(c_g2hjbb_R.re*c_g2hjbb_R.re+
               c_g2hjbb_R.im*c_g2hjbb_R.im)/
          sqrt(c_g2hjbb_SM_R.re*c_g2hjbb_SM_R.re+
               c_g2hjbb_SM_R.im*c_g2hjbb_SM_R.im);

        double R_g2hjtautau_L = sqrt(c_g2hjtautau_L.re*c_g2hjtautau_L.re+
                   c_g2hjtautau_L.im*c_g2hjtautau_L.im)/
          sqrt(c_g2hjtautau_SM_L.re*c_g2hjtautau_SM_L.re+
               c_g2hjtautau_SM_L.im*c_g2hjtautau_SM_L.im);
        double R_g2hjtautau_R = sqrt(c_g2hjtautau_R.re*c_g2hjtautau_R.re+
                   c_g2hjtautau_R.im*c_g2hjtautau_R.im)/
          sqrt(c_g2hjtautau_SM_R.re*c_g2hjtautau_SM_R.re+
               c_g2hjtautau_SM_R.im*c_g2hjtautau_SM_R.im);

        double g2hjbb_s = (R_g2hjbb_L+R_g2hjbb_R)*(R_g2hjbb_L+R_g2hjbb_R)/4.;
        double g2hjbb_p = (R_g2hjbb_L-R_g2hjbb_R)*(R_g2hjbb_L-R_g2hjbb_R)/4.;
        double g2hjtautau_s = (R_g2hjtautau_L+R_g2hjtautau_R)*(R_g2hjtautau_L+R_g2hjtautau_R)/4.;
        double g2hjtautau_p = (R_g2hjtautau_L-R_g2hjtautau_R)*(R_g2hjtautau_L-R_g2hjtautau_R)/4.;

        // check CP of state
        if(g2hjbb_p < 1e-10)
          result.CP[i] = 1;
        else if(g2hjbb_s < 1e-10)
          result.CP[i] = -1;
        else
          result.CP[i] = 0.;

        result.CS_lep_bbhj_ratio[i]     = g2hjbb_s + g2hjbb_p;
        result.CS_lep_tautauhj_ratio[i] = g2hjtautau_s + g2hjtautau_p;
      }

      // cross-section ratios for di-boson final states
      for(int i = 0; i < 3; i++)
      {
        fh_complex c_gWW = FH_input.couplings[H0VV(i,4)];
        fh_complex c_gWW_SM = FH_input.couplings_sm[H0VV(i,4)];
        fh_complex c_gZZ = FH_input.couplings[H0VV(i,3)];
        fh_complex c_gZZ_SM = FH_input.couplings_sm[H0VV(i,3)];

        double g2hjWW = (c_gWW.re*c_gWW.re+c_gWW.im*c_gWW.im)/
          (c_gWW_SM.re*c_gWW_SM.re+c_gWW_SM.im*c_gWW_SM.im);

        double g2hjZZ = (c_gZZ.re*c_gZZ.re+c_gZZ.im*c_gZZ.im)/
          (c_gZZ_SM.re*c_gZZ_SM.re+c_gZZ_SM.im*c_gZZ_SM.im);

        result.CS_lep_hjZ_ratio[i] = g2hjZZ;

        result.CS_gg_hjZ_ratio[i] = 0.;
        result.CS_dd_hjZ_ratio[i] = g2hjZZ;
        result.CS_uu_hjZ_ratio[i] = g2hjZZ;
        result.CS_ss_hjZ_ratio[i] = g2hjZZ;
        result.CS_cc_hjZ_ratio[i] = g2hjZZ;
        result.CS_bb_hjZ_ratio[i] = g2hjZZ;

        result.CS_ud_hjWp_ratio[i] = g2hjWW;
        result.CS_cs_hjWp_ratio[i] = g2hjWW;
        result.CS_ud_hjWm_ratio[i] = g2hjWW;
        result.CS_cs_hjWm_ratio[i] = g2hjWW;

        result.CS_tev_vbf_ratio[i]  = g2hjWW;
        result.CS_lhc7_vbf_ratio[i] = g2hjWW;
        result.CS_lhc8_vbf_ratio[i] = g2hjWW;
      }

      // higgs to higgs + V xsection ratios
      // retrive SMINPUTS dependency
      const SMInputs& sminputs = *Dep::SMINPUTS;

      double norm = sminputs.GF*sqrt(2.)*sminputs.mZ*sminputs.mZ;
      for(int i = 0; i < 3; i++)
      for(int j = 0; j < 3; j++)
      {
        fh_complex c_gHV = FH_input.couplings[H0HV(i,j)];
        double g2HV = c_gHV.re*c_gHV.re+c_gHV.im*c_gHV.im;
        result.CS_lep_hjhi_ratio[i][j] = g2HV/norm;
      }

      // gluon fusion x-section ratio
      for(int i = 0; i < 3; i++)
      {
        if(FH_input.gammas_sm[H0VV(i,5)] <= 0.)
          result.CS_gg_hj_ratio[i] = 0.;
        else
          result.CS_gg_hj_ratio[i] = FH_input.gammas[H0VV(i,5)]/
            FH_input.gammas_sm[H0VV(i,5)];
      }

      // unpack FeynHiggs x-sections
      fh_HiggsProd FH_prod = *Dep::FH_HiggsProd;

      // h t tbar xsection ratios
      for(int i = 0; i < 3; i++)
      {
        result.CS_tev_tthj_ratio[i] = 0.;
        result.CS_lhc7_tthj_ratio[i] = 0.;
        result.CS_lhc8_tthj_ratio[i] = 0.;
        if(FH_prod.prodxs_Tev[i+30] > 0.)
          result.CS_tev_tthj_ratio[i]  = FH_prod.prodxs_Tev[i+27]/FH_prod.prodxs_Tev[i+30];
        if(FH_prod.prodxs_Tev[i+30] > 0.)
          result.CS_lhc7_tthj_ratio[i] = FH_prod.prodxs_LHC7[i+27]/FH_prod.prodxs_LHC7[i+30];
        if(FH_prod.prodxs_Tev[i+30] > 0.)
          result.CS_lhc8_tthj_ratio[i] = FH_prod.prodxs_LHC8[i+27]/FH_prod.prodxs_LHC8[i+30];
      }
      // LEP H+ H- x-section ratio
      result.CS_lep_HpjHmi_ratio[0] = 1.;
    }

    /// Get a LEP chisq from HiggsBounds
    void calc_HB_LEP_LogLike(double &result)
    {
      using namespace Pipes::calc_HB_LEP_LogLike;

      hb_ModelParameters ModelParam = *Dep::HB_ModelParameters;

      Farray<double, 1,3, 1,3> CS_lep_hjhi_ratio;
      Farray<double, 1,3, 1,3> BR_hjhihi;
      for(int i = 0; i < 3; i++) for(int j = 0; j < 3; j++)
      {
        CS_lep_hjhi_ratio(i+1,j+1) = ModelParam.CS_lep_hjhi_ratio[i][j];
        BR_hjhihi(i+1,j+1) = ModelParam.BR_hjhihi[i][j];
      }

      BEreq::HiggsBounds_neutral_input_part(&ModelParam.Mh[0], &ModelParam.hGammaTot[0], &ModelParam.CP[0],
              &ModelParam.CS_lep_hjZ_ratio[0], &ModelParam.CS_lep_bbhj_ratio[0],
              &ModelParam.CS_lep_tautauhj_ratio[0], CS_lep_hjhi_ratio,
              &ModelParam.CS_gg_hj_ratio[0], &ModelParam.CS_bb_hj_ratio[0],
              &ModelParam.CS_bg_hjb_ratio[0], &ModelParam.CS_ud_hjWp_ratio[0],
              &ModelParam.CS_cs_hjWp_ratio[0], &ModelParam.CS_ud_hjWm_ratio[0],
              &ModelParam.CS_cs_hjWm_ratio[0], &ModelParam.CS_gg_hjZ_ratio[0],
              &ModelParam.CS_dd_hjZ_ratio[0], &ModelParam.CS_uu_hjZ_ratio[0],
              &ModelParam.CS_ss_hjZ_ratio[0], &ModelParam.CS_cc_hjZ_ratio[0],
              &ModelParam.CS_bb_hjZ_ratio[0], &ModelParam.CS_tev_vbf_ratio[0],
              &ModelParam.CS_tev_tthj_ratio[0], &ModelParam.CS_lhc7_vbf_ratio[0],
              &ModelParam.CS_lhc7_tthj_ratio[0], &ModelParam.CS_lhc8_vbf_ratio[0],
              &ModelParam.CS_lhc8_tthj_ratio[0], &ModelParam.BR_hjss[0],
              &ModelParam.BR_hjcc[0], &ModelParam.BR_hjbb[0],
              &ModelParam.BR_hjmumu[0], &ModelParam.BR_hjtautau[0],
              &ModelParam.BR_hjWW[0], &ModelParam.BR_hjZZ[0],
              &ModelParam.BR_hjZga[0], &ModelParam.BR_hjgaga[0],
              &ModelParam.BR_hjgg[0], &ModelParam.BR_hjinvisible[0], BR_hjhihi);

      BEreq::HiggsBounds_charged_input(&ModelParam.MHplus[0], &ModelParam.HpGammaTot[0], &ModelParam.CS_lep_HpjHmi_ratio[0],
               &ModelParam.BR_tWpb, &ModelParam.BR_tHpjb[0], &ModelParam.BR_Hpjcs[0],
               &ModelParam.BR_Hpjcb[0], &ModelParam.BR_Hptaunu[0]);

      BEreq::HiggsBounds_set_mass_uncertainties(&ModelParam.deltaMh[0],&ModelParam.deltaMHplus[0]);

      // run Higgs bounds 'classic'
      double obsratio;
      int HBresult, chan, ncombined;
      BEreq::run_HiggsBounds_classic(HBresult,chan,obsratio,ncombined);

      // extract the LEP chisq
      double chisq_withouttheory,chisq_withtheory;
      int chan2;
      double theor_unc = 1.5; // theory uncertainty
      BEreq::HB_calc_stats(theor_unc,chisq_withouttheory,chisq_withtheory,chan2);

      result = -0.5*chisq_withouttheory;
      //std::cout << "Calculating LEP chisq: " << chisq_withouttheory << " (no theor), " << chisq_withtheory << " (with theor)" << endl;

    }

    /// Get an LHC chisq from HiggsSignals
    void calc_HS_LHC_LogLike(double &result)
    {
      using namespace Pipes::calc_HS_LHC_LogLike;

      hb_ModelParameters ModelParam = *Dep::HB_ModelParameters;

      Farray<double, 1,3, 1,3> CS_lep_hjhi_ratio;
      Farray<double, 1,3, 1,3> BR_hjhihi;
      for(int i = 0; i < 3; i++) for(int j = 0; j < 3; j++)
      {
        CS_lep_hjhi_ratio(i+1,j+1) = ModelParam.CS_lep_hjhi_ratio[i][j];
        BR_hjhihi(i+1,j+1) = ModelParam.BR_hjhihi[i][j];
      }

      BEreq::HiggsBounds_neutral_input_part_HS(&ModelParam.Mh[0], &ModelParam.hGammaTot[0], &ModelParam.CP[0],
                 &ModelParam.CS_lep_hjZ_ratio[0], &ModelParam.CS_lep_bbhj_ratio[0],
                 &ModelParam.CS_lep_tautauhj_ratio[0], CS_lep_hjhi_ratio,
                 &ModelParam.CS_gg_hj_ratio[0], &ModelParam.CS_bb_hj_ratio[0],
                 &ModelParam.CS_bg_hjb_ratio[0], &ModelParam.CS_ud_hjWp_ratio[0],
                 &ModelParam.CS_cs_hjWp_ratio[0], &ModelParam.CS_ud_hjWm_ratio[0],
                 &ModelParam.CS_cs_hjWm_ratio[0], &ModelParam.CS_gg_hjZ_ratio[0],
                 &ModelParam.CS_dd_hjZ_ratio[0], &ModelParam.CS_uu_hjZ_ratio[0],
                 &ModelParam.CS_ss_hjZ_ratio[0], &ModelParam.CS_cc_hjZ_ratio[0],
                 &ModelParam.CS_bb_hjZ_ratio[0], &ModelParam.CS_tev_vbf_ratio[0],
                 &ModelParam.CS_tev_tthj_ratio[0], &ModelParam.CS_lhc7_vbf_ratio[0],
                 &ModelParam.CS_lhc7_tthj_ratio[0], &ModelParam.CS_lhc8_vbf_ratio[0],
                 &ModelParam.CS_lhc8_tthj_ratio[0], &ModelParam.BR_hjss[0],
                 &ModelParam.BR_hjcc[0], &ModelParam.BR_hjbb[0],
                 &ModelParam.BR_hjmumu[0], &ModelParam.BR_hjtautau[0],
                 &ModelParam.BR_hjWW[0], &ModelParam.BR_hjZZ[0],
                 &ModelParam.BR_hjZga[0], &ModelParam.BR_hjgaga[0],
                 &ModelParam.BR_hjgg[0], &ModelParam.BR_hjinvisible[0], BR_hjhihi);

      BEreq::HiggsBounds_charged_input_HS(&ModelParam.MHplus[0], &ModelParam.HpGammaTot[0], &ModelParam.CS_lep_HpjHmi_ratio[0],
            &ModelParam.BR_tWpb, &ModelParam.BR_tHpjb[0], &ModelParam.BR_Hpjcs[0],
            &ModelParam.BR_Hpjcb[0], &ModelParam.BR_Hptaunu[0]);

      BEreq::HiggsSignals_neutral_input_MassUncertainty(&ModelParam.deltaMh[0]);

      // add uncertainties to cross-sections and branching ratios
      // double dCS[5] = {0.,0.,0.,0.,0.};
      // double dBR[5] = {0.,0.,0.,0.,0.};
      // BEreq::setup_rate_uncertainties(dCS,dBR);

      // run HiggsSignals
      int mode = 1; // 1- peak-centered chi2 method (recommended)
      double csqmu, csqmh, csqtot, Pvalue;
      int nobs;
      BEreq::run_HiggsSignals(mode, csqmu, csqmh, csqtot, nobs, Pvalue);

      result = -0.5*csqtot;
      //std::cout << "Calculating LHC chisq: " << csqmu << " (signal strength only), " << csqmh << " (mass only), ";
      //std::cout << csqtot << " (both), Nobs: " << nobs << ", Pvalue: " << Pvalue << endl;

    }


  }
}<|MERGE_RESOLUTION|>--- conflicted
+++ resolved
@@ -3375,15 +3375,10 @@
       result.BR_Hpjcs[0] = 0.;
       result.BR_Hpjcb[0] = 0.;
       result.BR_Hptaunu[0] = 0.;
-<<<<<<< HEAD
       result.Mh[0] = spec.get(Par::Pole_Mass,25,0);
-      try
-=======
-      result.Mh[0] = spec->get(Par::Pole_Mass,25,0);
-      bool has_high_err = spec->has(Par::Pole_Mass_1srd_high, 25, 0);
-      bool has_low_err = spec->has(Par::Pole_Mass_1srd_low, 25, 0);
+      bool has_high_err = spec.has(Par::Pole_Mass_1srd_high, 25, 0);
+      bool has_low_err = spec.has(Par::Pole_Mass_1srd_low, 25, 0);
       if (has_high_err and has_low_err) 
->>>>>>> 5d1f6c66
       {
         double upper = spec.get(Par::Pole_Mass_1srd_high, 25, 0);
         double lower = spec.get(Par::Pole_Mass_1srd_low, 25, 0);
