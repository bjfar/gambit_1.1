--- conflicted
+++ resolved
@@ -2361,11 +2361,7 @@
       using std::log;
 
       const Spectrum& spec = *Dep::MSSM_spectrum;
-<<<<<<< HEAD
-      const DecayTable *decays = &(*Dep::decay_rates);
-=======
       const DecayTable& decays = *Dep::decay_rates;
->>>>>>> 7e8851e4
       const double mass_neut1 = spec.get(Par::Pole_Mass,1000022, 0);
       const double mass_neut2 = spec.get(Par::Pole_Mass,1000023, 0);
       const double mass_neut3 = spec.get(Par::Pole_Mass,1000025, 0);
@@ -2489,11 +2485,7 @@
       using std::log;
 
       const Spectrum& spec = *Dep::MSSM_spectrum;
-<<<<<<< HEAD
-      const DecayTable *decays = &(*Dep::decay_rates);
-=======
       const DecayTable& decays = *Dep::decay_rates;
->>>>>>> 7e8851e4
       const double mass_neut1 = spec.get(Par::Pole_Mass,1000022, 0);
       const double mass_neut2 = spec.get(Par::Pole_Mass,1000023, 0);
       const double mass_neut3 = spec.get(Par::Pole_Mass,1000025, 0);
@@ -2608,11 +2600,7 @@
       using std::log;
 
       const Spectrum& spec = *Dep::MSSM_spectrum;
-<<<<<<< HEAD
-      const DecayTable *decays = &(*Dep::decay_rates);
-=======
       const DecayTable& decays = *Dep::decay_rates;
->>>>>>> 7e8851e4
       const double mass_neut1 = spec.get(Par::Pole_Mass,1000022, 0);
       const double mass_char1 = spec.get(Par::Pole_Mass,1000024, 0);
       const double mass_char2 = spec.get(Par::Pole_Mass,1000037, 0);
@@ -2692,11 +2680,7 @@
       using std::log;
 
       const Spectrum& spec = *Dep::MSSM_spectrum;
-<<<<<<< HEAD
-      const DecayTable *decays = &(*Dep::decay_rates);
-=======
       const DecayTable& decays = *Dep::decay_rates;
->>>>>>> 7e8851e4
       const double mass_neut1 = spec.get(Par::Pole_Mass,1000022, 0);
       const double mass_char1 = spec.get(Par::Pole_Mass,1000024, 0);
       const double mass_char2 = spec.get(Par::Pole_Mass,1000037, 0);
@@ -2782,11 +2766,7 @@
       using std::log;
 
       const Spectrum& spec = *Dep::MSSM_spectrum;
-<<<<<<< HEAD
-      const DecayTable *decays = &(*Dep::decay_rates);
-=======
       const DecayTable& decays = *Dep::decay_rates;
->>>>>>> 7e8851e4
       const double mass_neut1 = spec.get(Par::Pole_Mass,1000022, 0);
       const double mass_char1 = spec.get(Par::Pole_Mass,1000024, 0);
       const double mass_char2 = spec.get(Par::Pole_Mass,1000037, 0);
@@ -2868,11 +2848,7 @@
 
       const Spectrum& spec = *Dep::MSSM_spectrum;
       const SubSpectrum& mssm = spec.get_HE();
-<<<<<<< HEAD
-      const DecayTable *decays = &(*Dep::decay_rates);
-=======
       const DecayTable& decays = *Dep::decay_rates;
->>>>>>> 7e8851e4
       const str snue = slhahelp::mass_es_from_gauge_es("~nu_e_L", mssm, tol, LOCAL_INFO, pt_error);
       const str snumu = slhahelp::mass_es_from_gauge_es("~nu_mu_L", mssm, tol, LOCAL_INFO, pt_error);
       const str snutau = slhahelp::mass_es_from_gauge_es("~nu_tau_L", mssm, tol, LOCAL_INFO, pt_error);
@@ -2999,11 +2975,7 @@
 
       const Spectrum& spec = *Dep::MSSM_spectrum;
       const SubSpectrum& mssm = spec.get_HE();
-<<<<<<< HEAD
-      const DecayTable *decays = &(*Dep::decay_rates);
-=======
       const DecayTable& decays = *Dep::decay_rates;
->>>>>>> 7e8851e4
       const str snue = slhahelp::mass_es_from_gauge_es("~nu_e_L", mssm, tol, LOCAL_INFO, pt_error);
       const str snumu = slhahelp::mass_es_from_gauge_es("~nu_mu_L", mssm, tol, LOCAL_INFO, pt_error);
       const str snutau = slhahelp::mass_es_from_gauge_es("~nu_tau_L", mssm, tol, LOCAL_INFO, pt_error);
@@ -3108,11 +3080,7 @@
 
       const Spectrum& spec = *Dep::MSSM_spectrum;
       const SubSpectrum& mssm = spec.get_HE();
-<<<<<<< HEAD
-      const DecayTable *decays = &(*Dep::decay_rates);
-=======
       const DecayTable& decays = *Dep::decay_rates;
->>>>>>> 7e8851e4
       const str snue = slhahelp::mass_es_from_gauge_es("~nu_e_L", mssm, tol, LOCAL_INFO, pt_error);
       const str snumu = slhahelp::mass_es_from_gauge_es("~nu_mu_L", mssm, tol, LOCAL_INFO, pt_error);
       const str snutau = slhahelp::mass_es_from_gauge_es("~nu_tau_L", mssm, tol, LOCAL_INFO, pt_error);
@@ -3207,11 +3175,7 @@
       using std::log;
 
       const Spectrum& spec = *Dep::MSSM_spectrum;
-<<<<<<< HEAD
-      const DecayTable *decays = &(*Dep::decay_rates);
-=======
       const DecayTable& decays = *Dep::decay_rates;
->>>>>>> 7e8851e4
       const double mass_neut1 = spec.get(Par::Pole_Mass,1000022, 0);
       const double mass_neut2 = spec.get(Par::Pole_Mass,1000023, 0);
       const double mass_neut3 = spec.get(Par::Pole_Mass,1000025, 0);
@@ -3355,11 +3319,7 @@
     }
 
     /// Local function returning a HiggsBounds/Signals ModelParameters object for SM-like Higgs.
-<<<<<<< HEAD
-    void set_SMHiggs_ModelParameters(const Spectrum& fullspectrum, const DecayTable::Entry* decays, hb_ModelParameters &result)
-=======
     void set_SMHiggs_ModelParameters(const Spectrum& fullspectrum, const DecayTable::Entry& decays, hb_ModelParameters &result)
->>>>>>> 7e8851e4
     {
       const SubSpectrum& spec = fullspectrum.get_HE();
 
@@ -3416,10 +3376,6 @@
       result.BR_Hpjcb[0] = 0.;
       result.BR_Hptaunu[0] = 0.;
       result.Mh[0] = spec.get(Par::Pole_Mass,25,0);
-<<<<<<< HEAD
-=======
-      result.Mh[0] = spec.get(Par::Pole_Mass,25,0);
->>>>>>> 7e8851e4
       bool has_high_err = spec.has(Par::Pole_Mass_1srd_high, 25, 0);
       bool has_low_err = spec.has(Par::Pole_Mass_1srd_low, 25, 0);
       if (has_high_err and has_low_err) 
@@ -3473,11 +3429,7 @@
     {
       using namespace Pipes::SMHiggs_ModelParameters;
       const Spectrum& fullspectrum = *Dep::SM_spectrum;
-<<<<<<< HEAD
-      const DecayTable::Entry* decays = &(*Dep::Higgs_decay_rates);
-=======
       const DecayTable::Entry& decays = *Dep::Higgs_decay_rates;
->>>>>>> 7e8851e4
       set_SMHiggs_ModelParameters(fullspectrum,decays,result);
     }
 
@@ -3492,11 +3444,7 @@
       { 
         ColliderBit_error().raise(LOCAL_INFO, "Bug! You have not finished writing this module function to work with all the models that it is declared to work with!");
       }
-<<<<<<< HEAD
-      const DecayTable::Entry* decays = &(*Dep::Higgs_decay_rates);
-=======
       const DecayTable::Entry& decays = *Dep::Higgs_decay_rates;
->>>>>>> 7e8851e4
       set_SMHiggs_ModelParameters(*fullspectrum,decays,result);
     }
 
