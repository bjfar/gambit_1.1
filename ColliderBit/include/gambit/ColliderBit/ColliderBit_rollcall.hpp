--- conflicted
+++ resolved
@@ -430,14 +430,9 @@
 
 
   // Dummy observable that creates a dependency on TestModel1D, which is used to satisfy the normal
-<<<<<<< HEAD
-  // GAMBIT model requrements in a minimal way. This is useful in the case where we just want to run
-  // ColliderBit on a single point with a custom Pythia version, using Pythia's SLHA interface.
-=======
   // GAMBIT model requrements in a minimal way. This is useful in the case where we just want to test
   // ColliderBit on a single point with Pythia's SLHA interface, but not use the ColliderBit standalone
   // interface.
->>>>>>> 86e73478
   #define CAPABILITY DummyColliderObservable
   START_CAPABILITY
     #define FUNCTION getDummyColliderObservable
