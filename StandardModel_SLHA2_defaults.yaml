# Defaults for StandardModel_SLHA2 parameters.
# These are ALL FIXED
# To vary, say, mTop, or just use different fixed values, you should create a
# new version of this file.

###
# import this file into a Parameters node named:
# StandardModel_SLHA2:
#
# Values from PDG 2014
#  * from http://pdg.lbl.gov/2014/reviews/rpp2014-rev-standard-model.pdf
# ** from http://pdg.lbl.gov/2014/reviews/rpp2014-rev-phys-constants.pdf
#  § from http://pdg.lbl.gov/2014/tables/rpp2014-sum-leptons.pdf
#  @ from http://pdg.lbl.gov/2014/tables/rpp2014-sum-quarks.pdf 
#    (for reference: http://pdg.lbl.gov/2014/reviews/rpp2014-rev-quark-masses.pdf)
#  $ from http://arxiv.org/abs/1403.4427
#  ! from http://pdg.lbl.gov/2014/listings/rpp2014-list-z-boson.pdf
#  & from http://pdg.lbl.gov/2014/listings/rpp2014-list-b-quark.pdf
#  % from http://pdg.lbl.gov/2014/listings/rpp2014-list-c-quark.pdf
#  ^ from http://pdg.lbl.gov/2014/reviews/rpp2014-rev-qcd.pdf
# If more than one source listed, values are equal in both sources.
# Values in GeV where units apply.

# SLHA1
alphainv:  1.27940010E+02 # alpha^{-1}(mZ)^MSbar *
GF      :  1.16637870E-05 # G_Fermi **
alphaS  :  1.18500000E-01 # alpha_s(mZ)^MSbar ^
<<<<<<< HEAD
mZ      :  9.118760000E+01 # mZ(pole) !
=======
mZ      :  9.11876000E+01 # mZ(pole) !   
>>>>>>> f77e044e
mBmB    :  4.18000000E+00 # mb(mb)^MSbar &
mT      :  1.73340000E+02 # mtop(pole) $
mTau    :  1.77682000E+00 # mtau(pole) §
mNu3    :               0 # mnu3(pole)
# SLHA2
mE      :  5.10998928E-04 # melectron(pole) § **
mNu1    :               0 # mnu1(pole)
mMu     :  1.05658372E-01 # mmuon(pole) §
mNu2    :               0 # mnu2(pole)
mD      :  4.80000000E-03 # md(2 GeV)^MSbar @
mU      :  2.30000000E-03 # mu(2 GeV)^MSbar @
mS      :  9.50000000E-02 # ms(2 GeV)^MSbar @
mCmC    :  1.27500000E+00 # mc(mc)^MSbar %

# CKM
# Wolfenstein parameterisation (matches SLHA2 VCKMIN block)
# from http://pdg.lbl.gov/2014/reviews/rpp2014-rev-ckm-matrix.pdf
CKM_lambda  :  0.22537
CKM_A       :  0.814
CKM_rhobar  :  0.117
CKM_etabar  :  0.353

# PMNS
# from     http://pdg.lbl.gov/2014/tables/rpp2014-sum-leptons.pdf
# see also http://pdg.lbl.gov/2014/reviews/rpp2014-rev-neutrino-mixing.pdf
# Note: angles given as x = sin^2(2*theta), so I have converted them as:
# theta = 0.5*arcsin(sqrt(x))
# CP-violating phases not measured, so I set them to zero. 
theta12 :  0.58376 # solar angle
theta23 :  0.76958 # atmospheric mixing angle
theta13 :  0.15495 #                                    
delta13 :  0       # Dirac CP-violating phase
alpha1  :  0       # first Majorana CP-violating phase
alpha2  :  0       # second CP-violating Majorana phase
 <|MERGE_RESOLUTION|>--- conflicted
+++ resolved
@@ -25,11 +25,7 @@
 alphainv:  1.27940010E+02 # alpha^{-1}(mZ)^MSbar *
 GF      :  1.16637870E-05 # G_Fermi **
 alphaS  :  1.18500000E-01 # alpha_s(mZ)^MSbar ^
-<<<<<<< HEAD
-mZ      :  9.118760000E+01 # mZ(pole) !
-=======
-mZ      :  9.11876000E+01 # mZ(pole) !   
->>>>>>> f77e044e
+mZ      :  9.11876000E+01 # mZ(pole) !
 mBmB    :  4.18000000E+00 # mb(mb)^MSbar &
 mT      :  1.73340000E+02 # mtop(pole) $
 mTau    :  1.77682000E+00 # mtau(pole) §
