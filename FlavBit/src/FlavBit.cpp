//   GAMBIT: Global and Modular BSM Inference Tool
//   *********************************************
///  \file
///
///  Functions of module FlavBit
///
///  *********************************************
///
///  Authors (add name and date if you modify):
///
///  \author Nazila Mahmoudi
///  \date 2013 Oct
///  \date 2014
///  \date 2015 Feb
///  \date 2016 Jul
///
///  \author Marcin Chrzaszcz
///  \date 2015 May
///  \date 2015 July
///  \date 2015 August
///  \date 2016 July
///  \date 2016 August
///
///  \author Anders Kvellestad
///          (anders.kvellestad@fys.uio.no)
///  \date 2013 Nov
///
///  \author Pat Scott
///          p.scott@imperial.ac.uk
///  \date 2015 May, June
///  \date 2016 Aug
///
///  *********************************************

#include <string>
#include <iostream>
#include <fstream>
#include <map>

#include "gambit/Elements/gambit_module_headers.hpp"
#include "gambit/FlavBit/FlavBit_rollcall.hpp"
#include "gambit/FlavBit/FlavBit_types.hpp"
#include "gambit/Elements/spectrum.hpp"
#include "gambit/FlavBit/flav_obs.hpp"
#include "gambit/cmake/cmake_variables.hpp"

#include "gambit/Utils/statistics.hpp"


#include <boost/numeric/ublas/matrix.hpp>
#include <boost/numeric/ublas/triangular.hpp>
#include <boost/numeric/ublas/lu.hpp>
#include <boost/numeric/ublas/io.hpp>

//#define FLAVBIT_DEBUG
//#define FLAVBIT_DEBUG_LL

#define Nobs_BKll 2
#define Nobs_BKsll 30
#define Nobs_Bsphill 6


namespace Gambit
{

  namespace FlavBit
  {

    using namespace std;
    namespace ublas = boost::numeric::ublas;

    // **************************************************
    /// Non-rollcalled helper functions unknown to GAMBIT
    // **************************************************

    const bool flav_debug =
    #ifdef FLAVBIT_DEBUG
      true;
    #else
      false;
    #endif

    const bool flav_debug_LL =
    #ifdef FLAVBIT_DEBUG_LL
      true;
    #else
      false;
    #endif


    template<class T>
    bool InvertMatrix (const ublas::matrix<T>& input, ublas::matrix<T>& inverse)
    {
      using namespace boost::numeric::ublas;
      typedef permutation_matrix<std::size_t> pmatrix;
      // create a working copy of the input
      matrix<T> A(input);
      // create a permutation matrix for the LU-factorization
      pmatrix pm(A.size1());

      // perform LU-factorization
      int res = lu_factorize(A,pm);
      if( res != 0 ) return false;

      // create identity matrix of "inverse"
      inverse.assign(ublas::identity_matrix<T>(A.size1()));

      // backsubstitute to get the inverse
      lu_substitute(A, pm, inverse);

      return true;
    }


    // *************************************************
    /// Rollcalled functions properly hooked up to Gambit
    // *************************************************

    void SI_fill(struct parameters &result)
    {
      namespace myPipe = Pipes::SI_fill;
      using namespace myPipe;
      using namespace std;

      // Obtain SLHAea object from spectrum
<<<<<<< HEAD
      SLHAstruct spectrum = (*Dep::MSSM_spectrum).getSLHAea();
=======
      SLHAstruct spectrum = Dep::MSSM_spectrum->getSLHAea();
>>>>>>> a6636980
      // Add the MODSEL block if it is not provided by the spectrum object.
      SLHAea_add(spectrum,"MODSEL",1, 0, "General MSSM", false);

      BEreq::Init_param(&result);

      int ie,je;

      if(!spectrum["MODSEL"].empty())
      {
        if(spectrum["MODSEL"][1].is_data_line()) result.model=SLHAea::to<int>(spectrum["MODSEL"][1][1]);
        if(spectrum["MODSEL"][3].is_data_line()) result.NMSSM=SLHAea::to<int>(spectrum["MODSEL"][3][1]);
        if(spectrum["MODSEL"][4].is_data_line()) result.RV=SLHAea::to<int>(spectrum["MODSEL"][4][1]);
        if(spectrum["MODSEL"][5].is_data_line()) result.CPV=SLHAea::to<int>(spectrum["MODSEL"][5][1]);
        if(spectrum["MODSEL"][6].is_data_line()) result.FV=SLHAea::to<int>(spectrum["MODSEL"][6][1]);
        if(spectrum["MODSEL"][12].is_data_line()) result.Q=SLHAea::to<double>(spectrum["MODSEL"][12][1]);
      }

      if(result.NMSSM != 0) result.model=result.NMSSM;
      if(result.RV != 0) result.model=-2;
      if(result.CPV != 0) result.model=-2;

      if(!spectrum["SMINPUTS"].empty())
      {
        if(spectrum["SMINPUTS"][1].is_data_line()) result.inv_alpha_em=SLHAea::to<double>(spectrum["SMINPUTS"][1][1]);
        if(spectrum["SMINPUTS"][2].is_data_line()) result.Gfermi=SLHAea::to<double>(spectrum["SMINPUTS"][2][1]);
        if(spectrum["SMINPUTS"][3].is_data_line()) result.alphas_MZ=SLHAea::to<double>(spectrum["SMINPUTS"][3][1]);
        if(spectrum["SMINPUTS"][4].is_data_line()) result.mass_Z=SLHAea::to<double>(spectrum["SMINPUTS"][4][1]);
        if(spectrum["SMINPUTS"][5].is_data_line()) result.mass_b=SLHAea::to<double>(spectrum["SMINPUTS"][5][1]);
        if(spectrum["SMINPUTS"][6].is_data_line()) result.mass_top_pole=SLHAea::to<double>(spectrum["SMINPUTS"][6][1]);
        if(spectrum["SMINPUTS"][7].is_data_line()) result.mass_tau=SLHAea::to<double>(spectrum["SMINPUTS"][7][1]);
        if(spectrum["SMINPUTS"][8].is_data_line()) result.mass_nutau2=SLHAea::to<double>(spectrum["SMINPUTS"][8][1]);
        if(spectrum["SMINPUTS"][11].is_data_line()) result.mass_e2=SLHAea::to<double>(spectrum["SMINPUTS"][11][1]);
        if(spectrum["SMINPUTS"][12].is_data_line()) result.mass_nue2=SLHAea::to<double>(spectrum["SMINPUTS"][12][1]);
        if(spectrum["SMINPUTS"][13].is_data_line()) result.mass_mu2=SLHAea::to<double>(spectrum["SMINPUTS"][13][1]);
        if(spectrum["SMINPUTS"][14].is_data_line()) result.mass_numu2=SLHAea::to<double>(spectrum["SMINPUTS"][14][1]);
        if(spectrum["SMINPUTS"][21].is_data_line()) result.mass_d2=SLHAea::to<double>(spectrum["SMINPUTS"][21][1]);
        if(spectrum["SMINPUTS"][22].is_data_line()) result.mass_u2=SLHAea::to<double>(spectrum["SMINPUTS"][22][1]);
        if(spectrum["SMINPUTS"][23].is_data_line()) result.mass_s2=SLHAea::to<double>(spectrum["SMINPUTS"][23][1]);
        if(spectrum["SMINPUTS"][24].is_data_line()) result.mass_c2=SLHAea::to<double>(spectrum["SMINPUTS"][24][1]);
      }

      if(!spectrum["VCKMIN"].empty())
      {
        if(spectrum["VCKMIN"][1].is_data_line()) result.CKM_lambda=SLHAea::to<double>(spectrum["VCKMIN"][1][1]);
        if(spectrum["VCKMIN"][2].is_data_line()) result.CKM_A=SLHAea::to<double>(spectrum["VCKMIN"][2][1]);
        if(spectrum["VCKMIN"][3].is_data_line()) result.CKM_rhobar=SLHAea::to<double>(spectrum["VCKMIN"][3][1]);
        if(spectrum["VCKMIN"][4].is_data_line()) result.CKM_etabar=SLHAea::to<double>(spectrum["VCKMIN"][4][1]);
      }

      if(!spectrum["UPMNSIN"].empty())
      {
        if(spectrum["UPMNSIN"][1].is_data_line()) result.PMNS_theta12=SLHAea::to<double>(spectrum["UPMNSIN"][1][1]);
        if(spectrum["UPMNSIN"][2].is_data_line()) result.PMNS_theta23=SLHAea::to<double>(spectrum["UPMNSIN"][2][1]);
        if(spectrum["UPMNSIN"][3].is_data_line()) result.PMNS_theta13=SLHAea::to<double>(spectrum["UPMNSIN"][3][1]);
        if(spectrum["UPMNSIN"][4].is_data_line()) result.PMNS_delta13=SLHAea::to<double>(spectrum["UPMNSIN"][4][1]);
        if(spectrum["UPMNSIN"][5].is_data_line()) result.PMNS_alpha1=SLHAea::to<double>(spectrum["UPMNSIN"][5][1]);
        if(spectrum["UPMNSIN"][6].is_data_line()) result.PMNS_alpha2=SLHAea::to<double>(spectrum["UPMNSIN"][6][1]);
      }

      if(!spectrum["MINPAR"].empty())
      {
        switch(result.model)
        {
          case 1:
          {
            if(spectrum["MINPAR"][1].is_data_line()) result.m0=SLHAea::to<double>(spectrum["MINPAR"][1][1]);
            if(spectrum["MINPAR"][2].is_data_line()) result.m12=SLHAea::to<double>(spectrum["MINPAR"][2][1]);
            if(spectrum["MINPAR"][3].is_data_line()) result.tan_beta=SLHAea::to<double>(spectrum["MINPAR"][3][1]);
            if(spectrum["MINPAR"][4].is_data_line()) result.sign_mu=SLHAea::to<double>(spectrum["MINPAR"][4][1]);
            if(spectrum["MINPAR"][5].is_data_line()) result.A0=SLHAea::to<double>(spectrum["MINPAR"][5][1]);
          }
          case 2:
          {
            if(spectrum["MINPAR"][1].is_data_line()) result.Lambda=SLHAea::to<double>(spectrum["MINPAR"][1][1]);
            if(spectrum["MINPAR"][2].is_data_line()) result.Mmess=SLHAea::to<double>(spectrum["MINPAR"][2][1]);
            if(spectrum["MINPAR"][3].is_data_line()) result.tan_beta=SLHAea::to<double>(spectrum["MINPAR"][3][1]);
            if(spectrum["MINPAR"][4].is_data_line()) result.sign_mu=SLHAea::to<double>(spectrum["MINPAR"][4][1]);
            if(spectrum["MINPAR"][5].is_data_line()) result.N5=SLHAea::to<double>(spectrum["MINPAR"][5][1]);
            if(spectrum["MINPAR"][6].is_data_line()) result.cgrav=SLHAea::to<double>(spectrum["MINPAR"][6][1]);
          }
          case 3:
          {
            if(spectrum["MINPAR"][1].is_data_line()) result.m32=SLHAea::to<double>(spectrum["MINPAR"][1][1]);
            if(spectrum["MINPAR"][2].is_data_line()) result.m0=SLHAea::to<double>(spectrum["MINPAR"][2][1]);
            if(spectrum["MINPAR"][3].is_data_line()) result.tan_beta=SLHAea::to<double>(spectrum["MINPAR"][3][1]);
            if(spectrum["MINPAR"][4].is_data_line()) result.sign_mu=SLHAea::to<double>(spectrum["MINPAR"][4][1]);
          }
          default:
          {
            if(spectrum["MINPAR"][3].is_data_line()) result.tan_beta=SLHAea::to<double>(spectrum["MINPAR"][3][1]);
          }
        }
      }

      if(!spectrum["EXTPAR"].empty())
      {
        if(spectrum["EXTPAR"][0].is_data_line()) result.Min=SLHAea::to<double>(spectrum["EXTPAR"][0][1]);
        if(spectrum["EXTPAR"][1].is_data_line()) result.M1_Min=SLHAea::to<double>(spectrum["EXTPAR"][1][1]);
        if(spectrum["EXTPAR"][2].is_data_line()) result.M2_Min=SLHAea::to<double>(spectrum["EXTPAR"][2][1]);
        if(spectrum["EXTPAR"][3].is_data_line()) result.M3_Min=SLHAea::to<double>(spectrum["EXTPAR"][3][1]);
        if(spectrum["EXTPAR"][11].is_data_line()) result.At_Min=SLHAea::to<double>(spectrum["EXTPAR"][11][1]);
        if(spectrum["EXTPAR"][12].is_data_line()) result.Ab_Min=SLHAea::to<double>(spectrum["EXTPAR"][12][1]);
        if(spectrum["EXTPAR"][13].is_data_line()) result.Atau_Min=SLHAea::to<double>(spectrum["EXTPAR"][13][1]);
        if(spectrum["EXTPAR"][21].is_data_line()) result.M2H1_Min=SLHAea::to<double>(spectrum["EXTPAR"][21][1]);
        if(spectrum["EXTPAR"][22].is_data_line()) result.M2H2_Min=SLHAea::to<double>(spectrum["EXTPAR"][22][1]);
        if(spectrum["EXTPAR"][23].is_data_line()) result.mu_Min=SLHAea::to<double>(spectrum["EXTPAR"][23][1]);
        if(spectrum["EXTPAR"][24].is_data_line()) result.M2A_Min=SLHAea::to<double>(spectrum["EXTPAR"][24][1]);
        if(spectrum["EXTPAR"][25].is_data_line()) result.tb_Min=SLHAea::to<double>(spectrum["EXTPAR"][25][1]);
        if(spectrum["EXTPAR"][26].is_data_line()) result.mA_Min=SLHAea::to<double>(spectrum["EXTPAR"][26][1]);
        if(spectrum["EXTPAR"][31].is_data_line()) result.MeL_Min=SLHAea::to<double>(spectrum["EXTPAR"][31][1]);
        if(spectrum["EXTPAR"][32].is_data_line()) result.MmuL_Min=SLHAea::to<double>(spectrum["EXTPAR"][32][1]);
        if(spectrum["EXTPAR"][33].is_data_line()) result.MtauL_Min=SLHAea::to<double>(spectrum["EXTPAR"][33][1]);
        if(spectrum["EXTPAR"][34].is_data_line()) result.MeR_Min=SLHAea::to<double>(spectrum["EXTPAR"][34][1]);
        if(spectrum["EXTPAR"][35].is_data_line()) result.MmuR_Min=SLHAea::to<double>(spectrum["EXTPAR"][35][1]);
        if(spectrum["EXTPAR"][36].is_data_line()) result.MtauR_Min=SLHAea::to<double>(spectrum["EXTPAR"][36][1]);
        if(spectrum["EXTPAR"][41].is_data_line()) result.MqL1_Min=SLHAea::to<double>(spectrum["EXTPAR"][41][1]);
        if(spectrum["EXTPAR"][42].is_data_line()) result.MqL2_Min=SLHAea::to<double>(spectrum["EXTPAR"][42][1]);
        if(spectrum["EXTPAR"][43].is_data_line()) result.MqL3_Min=SLHAea::to<double>(spectrum["EXTPAR"][43][1]);
        if(spectrum["EXTPAR"][44].is_data_line()) result.MuR_Min=SLHAea::to<double>(spectrum["EXTPAR"][44][1]);
        if(spectrum["EXTPAR"][45].is_data_line()) result.McR_Min=SLHAea::to<double>(spectrum["EXTPAR"][45][1]);
        if(spectrum["EXTPAR"][46].is_data_line()) result.MtR_Min=SLHAea::to<double>(spectrum["EXTPAR"][46][1]);
        if(spectrum["EXTPAR"][47].is_data_line()) result.MdR_Min=SLHAea::to<double>(spectrum["EXTPAR"][47][1]);
        if(spectrum["EXTPAR"][48].is_data_line()) result.MsR_Min=SLHAea::to<double>(spectrum["EXTPAR"][48][1]);
        if(spectrum["EXTPAR"][49].is_data_line()) result.MbR_Min=SLHAea::to<double>(spectrum["EXTPAR"][49][1]);
        if(spectrum["EXTPAR"][51].is_data_line()) result.N51=SLHAea::to<double>(spectrum["EXTPAR"][51][1]);
        if(spectrum["EXTPAR"][52].is_data_line()) result.N52=SLHAea::to<double>(spectrum["EXTPAR"][52][1]);
        if(spectrum["EXTPAR"][53].is_data_line()) result.N53=SLHAea::to<double>(spectrum["EXTPAR"][53][1]);
        if(spectrum["EXTPAR"][61].is_data_line()) result.lambdaNMSSM_Min=SLHAea::to<double>(spectrum["EXTPAR"][61][1]);
        if(spectrum["EXTPAR"][62].is_data_line()) result.kappaNMSSM_Min=SLHAea::to<double>(spectrum["EXTPAR"][62][1]);
        if(spectrum["EXTPAR"][63].is_data_line()) result.AlambdaNMSSM_Min=SLHAea::to<double>(spectrum["EXTPAR"][63][1]);
        if(spectrum["EXTPAR"][64].is_data_line()) result.AkappaNMSSM_Min=SLHAea::to<double>(spectrum["EXTPAR"][64][1]);
        if(spectrum["EXTPAR"][65].is_data_line()) result.lambdaSNMSSM_Min=SLHAea::to<double>(spectrum["EXTPAR"][65][1]);
        if(spectrum["EXTPAR"][66].is_data_line()) result.xiFNMSSM_Min=SLHAea::to<double>(spectrum["EXTPAR"][66][1]);
        if(spectrum["EXTPAR"][67].is_data_line()) result.xiSNMSSM_Min=SLHAea::to<double>(spectrum["EXTPAR"][67][1]);
        if(spectrum["EXTPAR"][68].is_data_line()) result.mupNMSSM_Min=SLHAea::to<double>(spectrum["EXTPAR"][68][1]);
        if(spectrum["EXTPAR"][69].is_data_line()) result.mSp2NMSSM_Min=SLHAea::to<double>(spectrum["EXTPAR"][69][1]);
        if(spectrum["EXTPAR"][70].is_data_line()) result.mS2NMSSM_Min=SLHAea::to<double>(spectrum["EXTPAR"][70][1]);
      }

      if(!spectrum["MASS"].empty())
      {
        if(spectrum["MASS"][1].is_data_line()) result.mass_d=SLHAea::to<double>(spectrum["MASS"][1][1]);
        if(spectrum["MASS"][2].is_data_line()) result.mass_u=SLHAea::to<double>(spectrum["MASS"][2][1]);
        if(spectrum["MASS"][3].is_data_line()) result.mass_s=SLHAea::to<double>(spectrum["MASS"][3][1]);
        if(spectrum["MASS"][4].is_data_line()) result.mass_c=SLHAea::to<double>(spectrum["MASS"][4][1]);
        if(spectrum["MASS"][6].is_data_line()) result.mass_t=SLHAea::to<double>(spectrum["MASS"][6][1]);
        if(spectrum["MASS"][11].is_data_line()) result.mass_e=SLHAea::to<double>(spectrum["MASS"][11][1]);
        if(spectrum["MASS"][12].is_data_line()) result.mass_nue=SLHAea::to<double>(spectrum["MASS"][12][1]);
        if(spectrum["MASS"][13].is_data_line()) result.mass_mu=SLHAea::to<double>(spectrum["MASS"][13][1]);
        if(spectrum["MASS"][14].is_data_line()) result.mass_num=SLHAea::to<double>(spectrum["MASS"][14][1]);
        if(spectrum["MASS"][15].is_data_line()) result.mass_tau=SLHAea::to<double>(spectrum["MASS"][15][1]);
        if(spectrum["MASS"][16].is_data_line()) result.mass_nut=SLHAea::to<double>(spectrum["MASS"][16][1]);
        if(spectrum["MASS"][21].is_data_line()) result.mass_gluon=SLHAea::to<double>(spectrum["MASS"][21][1]);
        if(spectrum["MASS"][22].is_data_line()) result.mass_photon=SLHAea::to<double>(spectrum["MASS"][22][1]);
        if(spectrum["MASS"][23].is_data_line()) result.mass_Z0=SLHAea::to<double>(spectrum["MASS"][23][1]);
        if(spectrum["MASS"][24].is_data_line()) result.mass_W=SLHAea::to<double>(spectrum["MASS"][24][1]);
        if(spectrum["MASS"][25].is_data_line()) result.mass_h0=SLHAea::to<double>(spectrum["MASS"][25][1]);
        if(spectrum["MASS"][35].is_data_line()) result.mass_H0=SLHAea::to<double>(spectrum["MASS"][35][1]);
        if(spectrum["MASS"][36].is_data_line()) result.mass_A0=SLHAea::to<double>(spectrum["MASS"][36][1]);
        if(spectrum["MASS"][37].is_data_line()) result.mass_H=SLHAea::to<double>(spectrum["MASS"][37][1]);
        if(spectrum["MASS"][39].is_data_line()) result.mass_graviton=SLHAea::to<double>(spectrum["MASS"][39][1]);
        if(spectrum["MASS"][45].is_data_line()) result.mass_H03=SLHAea::to<double>(spectrum["MASS"][45][1]);
        if(spectrum["MASS"][46].is_data_line()) result.mass_A02=SLHAea::to<double>(spectrum["MASS"][46][1]);
        if(spectrum["MASS"][1000001].is_data_line()) result.mass_dnl=SLHAea::to<double>(spectrum["MASS"][1000001][1]);
        if(spectrum["MASS"][1000002].is_data_line()) result.mass_upl=SLHAea::to<double>(spectrum["MASS"][1000002][1]);
        if(spectrum["MASS"][1000003].is_data_line()) result.mass_stl=SLHAea::to<double>(spectrum["MASS"][1000003][1]);
        if(spectrum["MASS"][1000004].is_data_line()) result.mass_chl=SLHAea::to<double>(spectrum["MASS"][1000004][1]);
        if(spectrum["MASS"][1000005].is_data_line()) result.mass_b1=SLHAea::to<double>(spectrum["MASS"][1000005][1]);
        if(spectrum["MASS"][1000006].is_data_line()) result.mass_t1=SLHAea::to<double>(spectrum["MASS"][1000006][1]);
        if(spectrum["MASS"][1000011].is_data_line()) result.mass_el=SLHAea::to<double>(spectrum["MASS"][1000011][1]);
        if(spectrum["MASS"][1000012].is_data_line()) result.mass_nuel=SLHAea::to<double>(spectrum["MASS"][1000012][1]);
        if(spectrum["MASS"][1000013].is_data_line()) result.mass_mul=SLHAea::to<double>(spectrum["MASS"][1000013][1]);
        if(spectrum["MASS"][1000014].is_data_line()) result.mass_numl=SLHAea::to<double>(spectrum["MASS"][1000014][1]);
        if(spectrum["MASS"][1000015].is_data_line()) result.mass_tau1=SLHAea::to<double>(spectrum["MASS"][1000015][1]);
        if(spectrum["MASS"][1000016].is_data_line()) result.mass_nutl=SLHAea::to<double>(spectrum["MASS"][1000016][1]);
        if(spectrum["MASS"][1000021].is_data_line()) result.mass_gluino=SLHAea::to<double>(spectrum["MASS"][1000021][1]);
        if(spectrum["MASS"][1000022].is_data_line()) result.mass_neut[1]=SLHAea::to<double>(spectrum["MASS"][1000022][1]);
        if(spectrum["MASS"][1000023].is_data_line()) result.mass_neut[2]=SLHAea::to<double>(spectrum["MASS"][1000023][1]);
        if(spectrum["MASS"][1000024].is_data_line()) result.mass_cha1=SLHAea::to<double>(spectrum["MASS"][1000024][1]);
        if(spectrum["MASS"][1000025].is_data_line()) result.mass_neut[3]=SLHAea::to<double>(spectrum["MASS"][1000025][1]);
        if(spectrum["MASS"][1000035].is_data_line()) result.mass_neut[4]=SLHAea::to<double>(spectrum["MASS"][1000035][1]);
        if(spectrum["MASS"][1000037].is_data_line()) result.mass_cha2=SLHAea::to<double>(spectrum["MASS"][1000037][1]);
        if(spectrum["MASS"][1000039].is_data_line()) result.mass_gravitino=SLHAea::to<double>(spectrum["MASS"][1000039][1]);
        if(spectrum["MASS"][1000045].is_data_line()) result.mass_neut[5]=SLHAea::to<double>(spectrum["MASS"][1000045][1]);
        if(spectrum["MASS"][2000001].is_data_line()) result.mass_dnr=SLHAea::to<double>(spectrum["MASS"][2000001][1]);
        if(spectrum["MASS"][2000002].is_data_line()) result.mass_upr=SLHAea::to<double>(spectrum["MASS"][2000002][1]);
        if(spectrum["MASS"][2000003].is_data_line()) result.mass_str=SLHAea::to<double>(spectrum["MASS"][2000003][1]);
        if(spectrum["MASS"][2000004].is_data_line()) result.mass_chr=SLHAea::to<double>(spectrum["MASS"][2000004][1]);
        if(spectrum["MASS"][2000005].is_data_line()) result.mass_b2=SLHAea::to<double>(spectrum["MASS"][2000005][1]);
        if(spectrum["MASS"][2000006].is_data_line()) result.mass_t2=SLHAea::to<double>(spectrum["MASS"][2000006][1]);
        if(spectrum["MASS"][2000011].is_data_line()) result.mass_er=SLHAea::to<double>(spectrum["MASS"][2000011][1]);
        if(spectrum["MASS"][2000012].is_data_line()) result.mass_nuer=SLHAea::to<double>(spectrum["MASS"][2000012][1]);
        if(spectrum["MASS"][2000013].is_data_line()) result.mass_mur=SLHAea::to<double>(spectrum["MASS"][2000013][1]);
        if(spectrum["MASS"][2000014].is_data_line()) result.mass_numr=SLHAea::to<double>(spectrum["MASS"][2000014][1]);
        if(spectrum["MASS"][2000015].is_data_line()) result.mass_tau2=SLHAea::to<double>(spectrum["MASS"][2000015][1]);
        if(spectrum["MASS"][2000016].is_data_line()) result.mass_nutr=SLHAea::to<double>(spectrum["MASS"][2000016][1]);
      }

      if(!spectrum["ALPHA"].empty()) if(spectrum["ALPHA"].back().is_data_line()) result.alpha=SLHAea::to<double>(spectrum["ALPHA"].back().at(0));

      if(!spectrum["STOPMIX"].empty()) for(ie=1;ie<=2;ie++) for(je=1;je<=2;je++)
             if(spectrum["STOPMIX"][max(ie,je)].is_data_line()) result.stop_mix[ie][je]=SLHAea::to<double>(spectrum["STOPMIX"].at(ie,je)[2]);
      if(!spectrum["SBOTMIX"].empty()) for(ie=1;ie<=2;ie++) for(je=1;je<=2;je++)
             if(spectrum["SBOTMIX"][max(ie,je)].is_data_line()) result.sbot_mix[ie][je]=SLHAea::to<double>(spectrum["SBOTMIX"].at(ie,je)[2]);
      if(!spectrum["STAUMIX"].empty()) for(ie=1;ie<=2;ie++) for(je=1;je<=2;je++)
             if(spectrum["STAUMIX"][max(ie,je)].is_data_line()) result.stau_mix[ie][je]=SLHAea::to<double>(spectrum["STAUMIX"].at(ie,je)[2]);
      if(!spectrum["NMIX"].empty()) for(ie=1;ie<=4;ie++) for(je=1;je<=4;je++)
             if(spectrum["NMIX"][max(ie,je)].is_data_line()) result.neut_mix[ie][je]=SLHAea::to<double>(spectrum["NMIX"].at(ie,je)[2]);
      if(!spectrum["NMNMIX"].empty()) for(ie=1;ie<=5;ie++) for(je=1;je<=5;je++)
             if(spectrum["NMNMIX"][max(ie,je)].is_data_line()) result.neut_mix[ie][je]=SLHAea::to<double>(spectrum["NMNMIX"].at(ie,je)[2]);
      if(!spectrum["UMIX"].empty()) for(ie=1;ie<=2;ie++) for(je=1;je<=2;je++)
             if(spectrum["UMIX"][max(ie,je)].is_data_line()) result.charg_Umix[ie][je]=SLHAea::to<double>(spectrum["UMIX"].at(ie,je)[2]);
      if(!spectrum["VMIX"].empty()) for(ie=1;ie<=2;ie++) for(je=1;je<=2;je++)
             if(spectrum["VMIX"][max(ie,je)].is_data_line()) result.charg_Vmix[ie][je]=SLHAea::to<double>(spectrum["VMIX"].at(ie,je)[2]);

      if(!spectrum["GAUGE"].empty())
      {
        if(spectrum["GAUGE"][1].is_data_line()) result.gp_Q=SLHAea::to<double>(spectrum["GAUGE"][1][1]);
        if(spectrum["GAUGE"][2].is_data_line()) result.g2_Q=SLHAea::to<double>(spectrum["GAUGE"][2][1]);
        if(spectrum["GAUGE"][3].is_data_line()) result.g3_Q=SLHAea::to<double>(spectrum["GAUGE"][3][1]);
      }

      if(!spectrum["YU"].empty()) for(ie=1;ie<=3;ie++) if(spectrum["YU"][ie].is_data_line()) result.yut[ie]=SLHAea::to<double>(spectrum["YU"].at(ie,ie)[2]);
      if(!spectrum["YD"].empty()) for(ie=1;ie<=3;ie++) if(spectrum["YD"][ie].is_data_line()) result.yub[ie]=SLHAea::to<double>(spectrum["YD"].at(ie,ie)[2]);
      if(!spectrum["YE"].empty()) for(ie=1;ie<=3;ie++) if(spectrum["YE"][ie].is_data_line()) result.yutau[ie]=SLHAea::to<double>(spectrum["YE"].at(ie,ie)[2]);

      if(!spectrum["HMIX"].empty())
      {
        if(spectrum["HMIX"][1].is_data_line()) result.mu_Q=SLHAea::to<double>(spectrum["HMIX"][1][1]);
        if(spectrum["HMIX"][2].is_data_line()) result.tanb_GUT=SLHAea::to<double>(spectrum["HMIX"][2][1]);
        if(spectrum["HMIX"][3].is_data_line()) result.Higgs_VEV=SLHAea::to<double>(spectrum["HMIX"][3][1]);
        if(spectrum["HMIX"][4].is_data_line()) result.mA2_Q=SLHAea::to<double>(spectrum["HMIX"][4][1]);
      }

      if(!spectrum["NMHMIX"].empty()) for(ie=1;ie<=3;ie++) for(je=1;je<=3;je++)
             if(spectrum["NMHMIX"][max(ie,je)].is_data_line()) result.H0_mix[ie][je]=SLHAea::to<double>(spectrum["NMHMIX"].at(ie,je)[2]);

      if(!spectrum["NMAMIX"].empty()) for(ie=1;ie<=2;ie++) for(je=1;je<=2;je++)
             if(spectrum["NMAMIX"][max(ie,je)].is_data_line()) result.A0_mix[ie][je]=SLHAea::to<double>(spectrum["NMAMIX"].at(ie,je)[2]);

      if(!spectrum["MSOFT"].empty())
      {
        if(!spectrum["MSOFT"].front().empty()) result.MSOFT_Q=SLHAea::to<double>(spectrum["MSOFT"].front().at(3));
        if(spectrum["MSOFT"][1].is_data_line()) result.M1_Q=SLHAea::to<double>(spectrum["MSOFT"][1][1]);
        if(spectrum["MSOFT"][2].is_data_line()) result.M2_Q=SLHAea::to<double>(spectrum["MSOFT"][2][1]);
        if(spectrum["MSOFT"][3].is_data_line()) result.M3_Q=SLHAea::to<double>(spectrum["MSOFT"][3][1]);
        if(spectrum["MSOFT"][21].is_data_line()) result.M2H1_Q=SLHAea::to<double>(spectrum["MSOFT"][21][1]);
        if(spectrum["MSOFT"][22].is_data_line()) result.M2H2_Q=SLHAea::to<double>(spectrum["MSOFT"][22][1]);
        if(spectrum["MSOFT"][31].is_data_line()) result.MeL_Q=SLHAea::to<double>(spectrum["MSOFT"][31][1]);
        if(spectrum["MSOFT"][32].is_data_line()) result.MmuL_Q=SLHAea::to<double>(spectrum["MSOFT"][32][1]);
        if(spectrum["MSOFT"][33].is_data_line()) result.MtauL_Q=SLHAea::to<double>(spectrum["MSOFT"][33][1]);
        if(spectrum["MSOFT"][34].is_data_line()) result.MeR_Q=SLHAea::to<double>(spectrum["MSOFT"][34][1]);
        if(spectrum["MSOFT"][35].is_data_line()) result.MmuR_Q=SLHAea::to<double>(spectrum["MSOFT"][35][1]);
        if(spectrum["MSOFT"][36].is_data_line()) result.MtauR_Q=SLHAea::to<double>(spectrum["MSOFT"][36][1]);
        if(spectrum["MSOFT"][41].is_data_line()) result.MqL1_Q=SLHAea::to<double>(spectrum["MSOFT"][41][1]);
        if(spectrum["MSOFT"][42].is_data_line()) result.MqL2_Q=SLHAea::to<double>(spectrum["MSOFT"][42][1]);
        if(spectrum["MSOFT"][43].is_data_line()) result.MqL3_Q=SLHAea::to<double>(spectrum["MSOFT"][43][1]);
        if(spectrum["MSOFT"][44].is_data_line()) result.MuR_Q=SLHAea::to<double>(spectrum["MSOFT"][44][1]);
        if(spectrum["MSOFT"][45].is_data_line()) result.McR_Q=SLHAea::to<double>(spectrum["MSOFT"][45][1]);
        if(spectrum["MSOFT"][46].is_data_line()) result.MtR_Q=SLHAea::to<double>(spectrum["MSOFT"][46][1]);
        if(spectrum["MSOFT"][47].is_data_line()) result.MdR_Q=SLHAea::to<double>(spectrum["MSOFT"][47][1]);
        if(spectrum["MSOFT"][48].is_data_line()) result.MsR_Q=SLHAea::to<double>(spectrum["MSOFT"][48][1]);
        if(spectrum["MSOFT"][49].is_data_line()) result.MbR_Q=SLHAea::to<double>(spectrum["MSOFT"][49][1]);
      }

      if(!spectrum["AU"].empty())
      {
        if(spectrum["AU"][1].is_data_line()) result.A_u=SLHAea::to<double>(spectrum["AU"].at(1,1)[2]);
        if(spectrum["AU"][2].is_data_line()) result.A_c=SLHAea::to<double>(spectrum["AU"].at(2,2)[2]);
        if(spectrum["AU"][3].is_data_line()) result.A_t=SLHAea::to<double>(spectrum["AU"].at(3,3)[2]);
      }

      if(!spectrum["AD"].empty())
      {
        if(spectrum["AD"][1].is_data_line()) result.A_d=SLHAea::to<double>(spectrum["AD"].at(1,1)[2]);
        if(spectrum["AD"][2].is_data_line()) result.A_s=SLHAea::to<double>(spectrum["AD"].at(2,2)[2]);
        if(spectrum["AD"][3].is_data_line()) result.A_b=SLHAea::to<double>(spectrum["AD"].at(3,3)[2]);
      }

      if(!spectrum["AE"].empty())
      {
        if(spectrum["AE"][1].is_data_line()) result.A_e=SLHAea::to<double>(spectrum["AE"].at(1,1)[2]);
        if(spectrum["AE"][2].is_data_line()) result.A_mu=SLHAea::to<double>(spectrum["AE"].at(2,2)[2]);
        if(spectrum["AE"][3].is_data_line()) result.A_tau=SLHAea::to<double>(spectrum["AE"].at(3,3)[2]);
      }

      if(!spectrum["NMSSMRUN"].empty())
      {
        if(spectrum["NMSSMRUN"][1].is_data_line()) result.lambdaNMSSM=SLHAea::to<double>(spectrum["NMSSMRUN"][1][1]);
        if(spectrum["NMSSMRUN"][2].is_data_line()) result.kappaNMSSM=SLHAea::to<double>(spectrum["NMSSMRUN"][2][1]);
        if(spectrum["NMSSMRUN"][3].is_data_line()) result.AlambdaNMSSM=SLHAea::to<double>(spectrum["NMSSMRUN"][3][1]);
        if(spectrum["NMSSMRUN"][4].is_data_line()) result.AkappaNMSSM=SLHAea::to<double>(spectrum["NMSSMRUN"][4][1]);
        if(spectrum["NMSSMRUN"][5].is_data_line()) result.lambdaSNMSSM=SLHAea::to<double>(spectrum["NMSSMRUN"][5][1]);
        if(spectrum["NMSSMRUN"][6].is_data_line()) result.xiFNMSSM=SLHAea::to<double>(spectrum["NMSSMRUN"][6][1]);
        if(spectrum["NMSSMRUN"][7].is_data_line()) result.xiSNMSSM=SLHAea::to<double>(spectrum["NMSSMRUN"][7][1]);
        if(spectrum["NMSSMRUN"][8].is_data_line()) result.mupNMSSM=SLHAea::to<double>(spectrum["NMSSMRUN"][8][1]);
        if(spectrum["NMSSMRUN"][9].is_data_line()) result.mSp2NMSSM=SLHAea::to<double>(spectrum["NMSSMRUN"][9][1]);
        if(spectrum["NMSSMRUN"][10].is_data_line()) result.mS2NMSSM=SLHAea::to<double>(spectrum["NMSSMRUN"][10][1]);
      }

      if(!spectrum["USQMIX"].empty()) for(ie=1;ie<=6;ie++) for(je=1;je<=6;je++)
             if(spectrum["USQMIX"][max(ie,je)].is_data_line()) result.sU_mix[ie][je]=SLHAea::to<double>(spectrum["USQMIX"].at(ie,je)[2]);
      if(!spectrum["DSQMIX"].empty()) for(ie=1;ie<=6;ie++) for(je=1;je<=6;je++)
             if(spectrum["DSQMIX"][max(ie,je)].is_data_line()) result.sD_mix[ie][je]=SLHAea::to<double>(spectrum["DSQMIX"].at(ie,je)[2]);
      if(!spectrum["SELMIX"].empty()) for(ie=1;ie<=6;ie++) for(je=1;je<=6;je++)
             if(spectrum["SELMIX"][max(ie,je)].is_data_line()) result.sE_mix[ie][je]=SLHAea::to<double>(spectrum["SELMIX"].at(ie,je)[2]);
      if(!spectrum["SNUMIX"].empty()) for(ie=1;ie<=3;ie++) for(je=1;je<=3;je++)
             if(spectrum["SNUMIX"][max(ie,je)].is_data_line()) result.sNU_mix[ie][je]=SLHAea::to<double>(spectrum["SNUMIX"].at(ie,je)[2]);

      if(!spectrum["MSQ2"].empty()) for(ie=1;ie<=3;ie++) for(je=1;je<=3;je++)
             if(spectrum["MSQ2"][max(ie,je)].is_data_line()) result.sCKM_msq2[ie][je]=SLHAea::to<double>(spectrum["MSQ2"].at(ie,je)[2]);
      if(!spectrum["MSL2"].empty()) for(ie=1;ie<=3;ie++) for(je=1;je<=3;je++)
             if(spectrum["MSL2"][max(ie,je)].is_data_line()) result.sCKM_msl2[ie][je]=SLHAea::to<double>(spectrum["MSL2"].at(ie,je)[2]);
      if(!spectrum["MSD2"].empty()) for(ie=1;ie<=3;ie++) for(je=1;je<=3;je++)
             if(spectrum["MSD2"][max(ie,je)].is_data_line()) result.sCKM_msd2[ie][je]=SLHAea::to<double>(spectrum["MSD2"].at(ie,je)[2]);
      if(!spectrum["MSU2"].empty()) for(ie=1;ie<=3;ie++) for(je=1;je<=3;je++)
             if(spectrum["MSU2"][max(ie,je)].is_data_line()) result.sCKM_msu2[ie][je]=SLHAea::to<double>(spectrum["MSU2"].at(ie,je)[2]);
      if(!spectrum["MSE2"].empty()) for(ie=1;ie<=3;ie++) for(je=1;je<=3;je++)
             if(spectrum["MSE2"][max(ie,je)].is_data_line()) result.sCKM_mse2[ie][je]=SLHAea::to<double>(spectrum["MSE2"].at(ie,je)[2]);

      if(!spectrum["IMVCKM"].empty()) for(ie=1;ie<=3;ie++) for(je=1;je<=3;je++)
             if(spectrum["IMVCKM"][max(ie,je)].is_data_line()) result.IMCKM[ie][je]=SLHAea::to<double>(spectrum["IMVCKM"].at(ie,je)[2]);
      if(!spectrum["IMVCKM"].empty()) for(ie=1;ie<=3;ie++) for(je=1;je<=3;je++)
             if(spectrum["IMVCKM"][max(ie,je)].is_data_line()) result.IMCKM[ie][je]=SLHAea::to<double>(spectrum["IMVCKM"].at(ie,je)[2]);

      if(!spectrum["UPMNS"].empty()) for(ie=1;ie<=3;ie++) for(je=1;je<=3;je++)
             if(spectrum["UPMNS"][max(ie,je)].is_data_line()) result.PMNS_U[ie][je]=SLHAea::to<double>(spectrum["UPMNS"].at(ie,je)[2]);

      if(!spectrum["TU"].empty()) for(ie=1;ie<=3;ie++) for(je=1;je<=3;je++)
             if(spectrum["TU"][max(ie,je)].is_data_line()) result.TU[ie][je]=SLHAea::to<double>(spectrum["TU"].at(ie,je)[2]);
      if(!spectrum["TD"].empty()) for(ie=1;ie<=3;ie++) for(je=1;je<=3;je++)
             if(spectrum["TD"][max(ie,je)].is_data_line()) result.TD[ie][je]=SLHAea::to<double>(spectrum["TD"].at(ie,je)[2]);
      if(!spectrum["TE"].empty()) for(ie=1;ie<=3;ie++) for(je=1;je<=3;je++)
             if(spectrum["TE"][max(ie,je)].is_data_line()) result.TE[ie][je]=SLHAea::to<double>(spectrum["TE"].at(ie,je)[2]);

      BEreq::slha_adjust(&result);
      if(flav_debug) cout<<"Finished SI_fill"<<endl;
    }

    // *************************************************
    /// Calculating Br in b-> s gamma decays
    // *************************************************

    void SI_bsgamma(double &result)
    {
      using namespace Pipes::SI_bsgamma;
      if(flav_debug)  cout<<"Starting SI_bsgamma"<<endl;

      struct parameters param = *Dep::SuperIso_modelinfo;

      if(param.model<0) result=0.;
      double E_cut=1.6;
      result=BEreq::SI_bsgamma_CONV(&param, byVal(E_cut));

      if(flav_debug)  printf("BR(b->s gamma)=%.3e\n",result);
      if(flav_debug)  cout<<"Finished SI_bsgamma"<<endl;
    }

    // *************************************************
    /// Calculating Br in Bs->mumu decays for the untaged case
    // *************************************************

    void SI_Bsmumu_untag(double &result)
    {
      using namespace Pipes::SI_Bsmumu_untag;

      if(flav_debug)  cout<<"Starting SI_Bsmumu_untag"<<endl;

      struct parameters param = *Dep::SuperIso_modelinfo;
      int flav=2;

      if(param.model<0)
      {
        result=0.;
      }
      else
      {
        result=BEreq::SI_Bsll_untag_CONV(&param, byVal(flav));
      }
    
      if(flav_debug) printf("BR(Bs->mumu)_untag=%.3e\n",result);
      if(flav_debug)  cout<<"Finished SI_Bsmumu_untag"<<endl;
    }

    // *************************************************
    /// Calculating Br in Bs->ee decays for the untaged case
    // *************************************************

    void SI_Bsee_untag(double &result)
    {
      using namespace Pipes::SI_Bsee_untag;

      if(flav_debug)  cout<<"Starting SI_Bsee_untag"<<endl;

      struct parameters param = *Dep::SuperIso_modelinfo;
      int flav=1;

      if(param.model<0)
      {
        result=0.;
      }
      else
      {
        result=BEreq::SI_Bsll_untag_CONV(&param, byVal(flav));
      }

      if(flav_debug) printf("BR(Bs->ee)_untag=%.3e\n",result);
      if(flav_debug)  cout<<"Finished SI_Bsee_untag"<<endl;
    }

    // *************************************************
    /// Calculating Br in B0->mumu decays
    // *************************************************

    void SI_Bdmumu(double &result)
    {
      using namespace Pipes::SI_Bdmumu;

      if(flav_debug)  cout<<"Starting SI_Bdmumu"<<endl;

      struct parameters param = *Dep::SuperIso_modelinfo;

      int flav=2;
      if(param.model<0)
      {
        result=0.;
      }
      else
      {
        result=BEreq::SI_Bdll_CONV(&param, byVal(flav));
      }

      if(flav_debug) printf("BR(Bd->mumu)=%.3e\n",result);
      if(flav_debug)  cout<<"Finished SI_Bdmumu"<<endl;
    }


    // *************************************************
    /// Calculating Br in B->tau nu_tau decays
    // *************************************************

    void SI_Btaunu(double &result)
    {
      using namespace Pipes::SI_Btaunu;

      if(flav_debug)  cout<<"Starting SI_Btaunu"<<endl;

      struct parameters param = *Dep::SuperIso_modelinfo;

      if(param.model<0) result=0.;
      else result = BEreq::Btaunu(&param);

      if(flav_debug) printf("BR(B->tau nu)=%.3e\n",result);
      if(flav_debug)  cout<<"Finished SI_Btaunu"<<endl;
    }


    // *************************************************
    /// Calculating  B->tau nu_tau / B-> D e nu_e decays
    // *************************************************

    void SI_RD(double &result)
    {
      using namespace Pipes::SI_RD;

      if(flav_debug)  cout<<"Starting SI_BDtaunu_BDenu"<<endl;

       struct parameters param = *Dep::SuperIso_modelinfo;

      if(param.model<0) result=0.;
      else result = BEreq::BDtaunu_BDenu(&param);

      if(flav_debug) printf("BR(B->D tau nu)/BR(B->D e nu)=%.3e\n",result);
      if(flav_debug)  cout<<"Finished SI_BDtaunu_BDenu"<<endl;
    }

    // *************************************************
    /// Calculating B->K mu nu / B-> pi mu nu
    // *************************************************

    void SI_Kmunu_pimunu(double &result)
    {
      using namespace Pipes::SI_Kmunu_pimunu;

      if(flav_debug)  cout<<"Starting SI_Kmunu_pimunu"<<endl;

      struct parameters param = *Dep::SuperIso_modelinfo;

      if(param.model<0) result=0.;
      else result = BEreq::Kmunu_pimunu(&param);

      if(flav_debug) printf("BR(K->mu nu)/BR(pi->mu nu)=%.3e\n",result);
      if(flav_debug)  cout<<"Finished SI_Kmunu_pimunu"<<endl;
    }

    // *************************************************

    void SI_Rmu23(double &result)
    {
      using namespace Pipes::SI_Rmu23;

      if(flav_debug)  cout<<"Starting SI_Rmu23"<<endl;

      struct parameters param = *Dep::SuperIso_modelinfo;

      if(param.model<0) result=0.;
      else result = BEreq::Rmu23(&param);

      if(flav_debug) printf("Rmu23=%.3e\n",result);
      if(flav_debug)  cout<<"Finished SI_Rmu23"<<endl;
    }

    // *************************************************
    /// Calculating Br B->D* tau nu
    // *************************************************

    void SI_Dstaunu(double &result)
    {
      using namespace Pipes::SI_Dstaunu;

      if(flav_debug)  cout<<"Starting SI_Dstaunu"<<endl;

      struct parameters param = *Dep::SuperIso_modelinfo;

      if(param.model<0) result=0.;
      else result = BEreq::Dstaunu(&param);

      if(flav_debug) printf("BR(Ds->tau nu)=%.3e\n",result);
      if(flav_debug)  cout<<"Finished SI_Dstaunu"<<endl;
    }

    // *************************************************
    /// Calculating Br B->Ds mu nu
    // *************************************************

    void SI_Dsmunu(double &result)
    {
      using namespace Pipes::SI_Dsmunu;

      if(flav_debug)  cout<<"Starting SI_Dsmunu"<<endl;

      struct parameters param = *Dep::SuperIso_modelinfo;

      if(param.model<0) result=0.;
      else result = BEreq::Dsmunu(&param);

      if(flav_debug) printf("BR(Ds->mu nu)=%.3e\n",result);
      if(flav_debug)  cout<<"Finished SI_Dsmunu"<<endl;
    }

    // *************************************************
    /// Calculating Br B -> D mu nu
    // *************************************************

    void SI_Dmunu(double &result)
    {
      using namespace Pipes::SI_Dmunu;

      if(flav_debug)  cout<<"Starting SI_Dmunu"<<endl;

      struct parameters param = *Dep::SuperIso_modelinfo;

      if(param.model<0) result=0.;
      else result = BEreq::Dmunu(&param);

      if(flav_debug) printf("BR(D->mu nu)=%.3e\n",result);
      if(flav_debug)  cout<<"Finished SI_Dmunu"<<endl;
    }


    // *************************************************
    /// Calculating Br B -> D tau nu
    // *************************************************

    void SI_BDtaunu(double &result)
    {
      using namespace Pipes::SI_BDtaunu;

      if(flav_debug)  cout<<"Starting SI_BDtaunu"<<endl;

      struct parameters param = *Dep::SuperIso_modelinfo;

      if(param.model<0)
      {
        result=0.;
      }
      else
      {
        double q2_min_tau_D  = 3.16; // 1.776**2
        double q2_max_tau_D  = 11.6;   // (5.28-1.869)**2
        int gen_tau_D        = 3;
        int charge_tau_D     = 0;// D* is the charged version
        double obs_tau_D[3];
        result=BEreq::BRBDlnu(byVal(gen_tau_D), byVal( charge_tau_D), byVal(q2_min_tau_D), byVal(q2_max_tau_D), obs_tau_D, &param);
      }

      if(flav_debug) printf("BR(B-> D tau nu )=%.3e\n",result);
      if(flav_debug)  cout<<"Finished SI_BDtaunu"<<endl;
    }

    
    // *************************************************
    /// Calculating Br B -> D tau nu
    // *************************************************

    void SI_BDmunu(double &result)
    {
      using namespace Pipes::SI_BDmunu;

      if(flav_debug)  cout<<"Starting SI_BDmunu"<<endl;

      struct parameters param = *Dep::SuperIso_modelinfo;

      if(param.model<0)
      {
        result=0.;
      }
      else
      {
        double q2_min_mu_D=  0.012; // 0.105*0.105
        double q2_max_mu_D=  11.6;   // (5.28-1.869)**2
        int gen_mu_D        =2;
        int charge_mu_D     =0;// D* is the charged version
        double obs_mu_D[3];
        result= BEreq::BRBDlnu(byVal(gen_mu_D), byVal( charge_mu_D), byVal(q2_min_mu_D), byVal(q2_max_mu_D), obs_mu_D, &param);
      }

      if(flav_debug) printf("BR(B->D mu nu)=%.3e\n",result);
      if(flav_debug)  cout<<"Finished SI_BDmunu"<<endl;
    }


    void SI_BDstartaunu(double &result)
    {
      using namespace Pipes::SI_BDstartaunu;

      if(flav_debug)  cout<<"Starting SI_BDstartaunu"<<endl;

      struct parameters param = *Dep::SuperIso_modelinfo;

      if(param.model<0)
      {
        result=0.;
      }
      else
      {
        double q2_min_tau_Dstar = 3.16; // 1.776**2
        double q2_max_tau_Dstar = 10.67;   //(5.279-2.01027)*(5.279-2.01027);
        int gen_tau_Dstar        =3;
        int charge_tau_Dstar     =1;// D* is the charged version
        double obs_tau_Dstar[3];
        result= BEreq::BRBDstarlnu(byVal(gen_tau_Dstar),  byVal( charge_tau_Dstar), byVal(q2_min_tau_Dstar), byVal(q2_max_tau_Dstar), obs_tau_Dstar, &param);
      }

      if(flav_debug) printf("BR(B->Dstar tau nu)=%.3e\n",result);
      if(flav_debug)  cout<<"Finished SI_BDstartaunu"<<endl;
    }


    void SI_BDstarmunu(double &result)
    {
      using namespace Pipes::SI_BDstarmunu;

      if(flav_debug)  cout<<"Starting SI_BDstarmunu"<<endl;

      struct parameters param = *Dep::SuperIso_modelinfo;

      if(param.model<0)
      {
        result=0.;
      }
      else
      {
        double q2_min_mu_Dstar = 0.012; // 0.105*0.105
        double q2_max_mu_Dstar = 10.67;   //(5.279-2.01027)*(5.279-2.01027);
        int gen_mu_Dstar        =2;
        int charge_mu_Dstar     =1;// D* is the charged version
        double obs_mu_Dstar[3];
        result=BEreq::BRBDstarlnu(byVal(gen_mu_Dstar),  byVal( charge_mu_Dstar), byVal(q2_min_mu_Dstar), byVal(q2_max_mu_Dstar), obs_mu_Dstar, &param);
      }

      if(flav_debug) printf("BR(B->Dstar mu nu)=%.3e\n",result);
      if(flav_debug)  cout<<"Finished SI_BDstarmunu"<<endl;
    }



    // *************************************************

    void SI_delta0(double &result)
    {
      using namespace Pipes::SI_delta0;

      if(flav_debug)  cout<<"Starting SI_delta0"<<endl;

      struct parameters param = *Dep::SuperIso_modelinfo;

      if(param.model<0)
      {
        result=0.;
      }
      else
      {
        double mu_W=2.*param.mass_W;
        double mu_b=param.mass_b_1S/2.;

        double lambda_h=0.5;
        double mu_spec=sqrt(lambda_h*param.mass_b);

        double C0w[11],C1w[11],C2w[11],C0b[11],C1b[11],C0spec[11],C1spec[11],Cpb[11];
        std::complex<double> CQpb[3];

        BEreq::CW_calculator(2,byVal(C0w),byVal(C1w),byVal(C2w),byVal(mu_W),&param);
        BEreq::C_calculator_base2(byVal(C0w),byVal(C1w),byVal(mu_W),byVal(C0b),byVal(C1b),byVal(mu_b),&param);
        BEreq::C_calculator_base2(byVal(C0w),byVal(C1w),byVal(mu_W),byVal(C0spec),byVal(C1spec),byVal(mu_spec),&param);
        BEreq::Cprime_calculator(2,byVal(Cpb),byVal(CQpb),byVal(mu_W),byVal(mu_b),&param);
        result = BEreq::delta0(byVal(C0b),byVal(C0spec),byVal(C1b),byVal(C1spec),byVal(Cpb),&param,byVal(mu_b),byVal(mu_spec),byVal(lambda_h));
      }

      if(flav_debug) printf("Delta0(B->K* gamma)=%.3e\n",result);
      if(flav_debug)  cout<<"Finished SI_delta0"<<endl;
    }

    // *************************************************

    void SI_BRBXsmumu_lowq2(double &result)
    {
      using namespace Pipes::SI_BRBXsmumu_lowq2;

      if(flav_debug)  cout<<"Starting SI_BRBXsmumu_lowq2"<<endl;

      struct parameters param = *Dep::SuperIso_modelinfo;

      if(param.model<0)
      {
        result=0.;
      }
      else
      {
        double mu_W=120.;
        double mu_b=5.;

        double C0w[11],C1w[11],C2w[11],C0b[11],C1b[11],C2b[11],Cpb[11];
        std::complex<double> CQ0b[3],CQ1b[3],CQpb[3];

        BEreq::CW_calculator(2,byVal(C0w),byVal(C1w),byVal(C2w),byVal(mu_W),&param);
        BEreq::C_calculator_base1(byVal(C0w),byVal(C1w),byVal(C2w),byVal(mu_W),byVal(C0b),byVal(C1b),byVal(C2b),byVal(mu_b),&param);
        BEreq::CQ_calculator(2,byVal(CQ0b),byVal(CQ1b),byVal(mu_W),byVal(mu_b),&param);
        BEreq::Cprime_calculator(2,byVal(Cpb),byVal(CQpb),byVal(mu_W),byVal(mu_b),&param);
        result = BEreq::BRBXsll_lowq2(2,byVal(C0b),byVal(C1b),byVal(C2b),byVal(CQ0b),byVal(CQ1b),byVal(Cpb),byVal(CQpb),&param,byVal(mu_b));
      }

      if(flav_debug) printf("BR(B->Xs mu mu)_lowq2=%.3e\n",result);
      if(flav_debug)  cout<<"Finished SI_BRBXsmumu_lowq2"<<endl;
    }

    // *************************************************

    void SI_BRBXsmumu_highq2(double &result)
    {
      using namespace Pipes::SI_BRBXsmumu_highq2;

      if(flav_debug)  cout<<"Starting SI_BRBXsmumu_highq2"<<endl;

      struct parameters param = *Dep::SuperIso_modelinfo;

      if(param.model<0)
      {
        result=0.;
      }
      else
      {
        double mu_W=120.;
        double mu_b=5.;

        double C0w[11],C1w[11],C2w[11],C0b[11],C1b[11],C2b[11],Cpb[11];
        std::complex<double> CQ0b[3],CQ1b[3],CQpb[3];

        BEreq::CW_calculator(2,byVal(C0w),byVal(C1w),byVal(C2w),byVal(mu_W),&param);
        BEreq::C_calculator_base1(byVal(C0w),byVal(C1w),byVal(C2w),byVal(mu_W),byVal(C0b),byVal(C1b),byVal(C2b),byVal(mu_b),&param);
        BEreq::CQ_calculator(2,byVal(CQ0b),byVal(CQ1b),byVal(mu_W),byVal(mu_b),&param);
        BEreq::Cprime_calculator(2,byVal(Cpb),byVal(CQpb),byVal(mu_W),byVal(mu_b),&param);
        result = BEreq::BRBXsll_highq2(2,byVal(C0b),byVal(C1b),byVal(C2b),byVal(CQ0b),byVal(CQ1b),byVal(Cpb),byVal(CQpb),&param,byVal(mu_b));
      }

      if(flav_debug) printf("BR(B->Xs mu mu)_highq2=%.3e\n",result);
      if(flav_debug)  cout<<"Finished SI_BRBXsmumu_highq2"<<endl;
    }

    // *************************************************

    void SI_A_BXsmumu_lowq2(double &result)
    {
      using namespace Pipes::SI_A_BXsmumu_lowq2;

      if(flav_debug)  cout<<"Starting SI_A_BXsmumu_lowq2"<<endl;

      struct parameters param = *Dep::SuperIso_modelinfo;

      if(param.model<0)
      {
        result=0.;
      }
      else
      {
        double mu_W=120.;
        double mu_b=5.;

        double C0w[11],C1w[11],C2w[11],C0b[11],C1b[11],C2b[11],Cpb[11];
        std::complex<double> CQ0b[3],CQ1b[3],CQpb[3];

        BEreq::CW_calculator(2,byVal(C0w),byVal(C1w),byVal(C2w),byVal(mu_W),&param);
        BEreq::C_calculator_base1(byVal(C0w),byVal(C1w),byVal(C2w),byVal(mu_W),byVal(C0b),byVal(C1b),byVal(C2b),byVal(mu_b),&param);
        BEreq::CQ_calculator(2,byVal(CQ0b),byVal(CQ1b),byVal(mu_W),byVal(mu_b),&param);
        BEreq::Cprime_calculator(2,byVal(Cpb),byVal(CQpb),byVal(mu_W),byVal(mu_b),&param);
        result = BEreq::A_BXsll_lowq2(2,byVal(C0b),byVal(C1b),byVal(C2b),byVal(CQ0b),byVal(CQ1b),byVal(Cpb),byVal(CQpb),&param,byVal(mu_b));
      }

      if(flav_debug) printf("AFB(B->Xs mu mu)_lowq2=%.3e\n",result);
      if(flav_debug)  cout<<"Finished SI_A_BXsmumu_lowq2"<<endl;
    }

    // *************************************************

    void SI_A_BXsmumu_highq2(double &result)
    {
      using namespace Pipes::SI_A_BXsmumu_highq2;

      if(flav_debug)  cout<<"Starting SI_A_BXsmumu_highq2"<<endl;

      struct parameters param = *Dep::SuperIso_modelinfo;

      if(param.model<0)
      {
        result=0.;
      }
      else
      {
        double mu_W=120.;
        double mu_b=5.;

        double C0w[11],C1w[11],C2w[11],C0b[11],C1b[11],C2b[11],Cpb[11];
        std::complex<double> CQ0b[3],CQ1b[3],CQpb[3];

        BEreq::CW_calculator(2,byVal(C0w),byVal(C1w),byVal(C2w),byVal(mu_W),&param);
        BEreq::C_calculator_base1(byVal(C0w),byVal(C1w),byVal(C2w),byVal(mu_W),byVal(C0b),byVal(C1b),byVal(C2b),byVal(mu_b),&param);
        BEreq::CQ_calculator(2,byVal(CQ0b),byVal(CQ1b),byVal(mu_W),byVal(mu_b),&param);
        BEreq::Cprime_calculator(2,byVal(Cpb),byVal(CQpb),byVal(mu_W),byVal(mu_b),&param);
        result = BEreq::A_BXsll_highq2(2,byVal(C0b),byVal(C1b),byVal(C2b),byVal(CQ0b),byVal(CQ1b),byVal(Cpb),byVal(CQpb),&param,byVal(mu_b));
      }

      if(flav_debug) printf("AFB(B->Xs mu mu)_highq2=%.3e\n",result);
      if(flav_debug)  cout<<"Finished SI_A_BXsmumu_highq2"<<endl;
    }

    // *************************************************

    void SI_A_BXsmumu_zero(double &result)
    {
      using namespace Pipes::SI_A_BXsmumu_zero;

      if(flav_debug)  cout<<"Starting SI_A_BXsmumu_zero"<<endl;

      struct parameters param = *Dep::SuperIso_modelinfo;

      if(param.model<0)
      {
        result=0.;
      }
      else
      {
        double mu_W=120.;
        double mu_b=5.;

        double C0w[11],C1w[11],C2w[11],C0b[11],C1b[11],C2b[11],Cpb[11];
        std::complex<double> CQ0b[3],CQ1b[3],CQpb[3];

        BEreq::CW_calculator(2,byVal(C0w),byVal(C1w),byVal(C2w),byVal(mu_W),&param);
        BEreq::C_calculator_base1(byVal(C0w),byVal(C1w),byVal(C2w),byVal(mu_W),byVal(C0b),byVal(C1b),byVal(C2b),byVal(mu_b),&param);
        BEreq::CQ_calculator(2,byVal(CQ0b),byVal(CQ1b),byVal(mu_W),byVal(mu_b),&param);
        BEreq::Cprime_calculator(2,byVal(Cpb),byVal(CQpb),byVal(mu_W),byVal(mu_b),&param);
        result = BEreq::A_BXsll_zero(2,byVal(C0b),byVal(C1b),byVal(C2b),byVal(CQ0b),byVal(CQ1b),byVal(Cpb),byVal(CQpb),&param,byVal(mu_b));
      }

      if(flav_debug) printf("AFB(B->Xs mu mu)_zero=%.3e\n",result);
      if(flav_debug)  cout<<"Finished SI_A_BXsmumu_zero"<<endl;
    }

    // *************************************************

    void SI_BRBXstautau_highq2(double &result)
    {
      using namespace Pipes::SI_BRBXstautau_highq2;

      if(flav_debug)  cout<<"Starting SI_BRBXstautau_highq2"<<endl;

      struct parameters param = *Dep::SuperIso_modelinfo;

      if(param.model<0)
      {
        result=0.;
      }
      else
      {
        double mu_W=120.;
        double mu_b=5.;

        double C0w[11],C1w[11],C2w[11],C0b[11],C1b[11],C2b[11],Cpb[11];
        std::complex<double> CQ0b[3],CQ1b[3],CQpb[3];

        BEreq::CW_calculator(3,byVal(C0w),byVal(C1w),byVal(C2w),byVal(mu_W),&param);
        BEreq::C_calculator_base1(byVal(C0w),byVal(C1w),byVal(C2w),byVal(mu_W),byVal(C0b),byVal(C1b),byVal(C2b),byVal(mu_b),&param);
        BEreq::CQ_calculator(3,byVal(CQ0b),byVal(CQ1b),byVal(mu_W),byVal(mu_b),&param);
        BEreq::Cprime_calculator(3,byVal(Cpb),byVal(CQpb),byVal(mu_W),byVal(mu_b),&param);
        result = BEreq::BRBXsll_highq2(3,byVal(C0b),byVal(C1b),byVal(C2b),byVal(CQ0b),byVal(CQ1b),byVal(Cpb),byVal(CQpb),&param,byVal(mu_b));
      }

      if(flav_debug) printf("BR(B->Xs tau tau)_highq2=%.3e\n",result);
      if(flav_debug)  cout<<"Finished SI_BRBXstautau_highq2"<<endl;
    }

    // *************************************************

    void SI_A_BXstautau_highq2(double &result)
    {
      using namespace Pipes::SI_A_BXstautau_highq2;

      if(flav_debug)  cout<<"Starting SI_A_BXstautau_highq2"<<endl;

      struct parameters param = *Dep::SuperIso_modelinfo;

      if(param.model<0)
      {
        result=0.;
      }
      else
      {
        double mu_W=120.;
        double mu_b=5.;

        double C0w[11],C1w[11],C2w[11],C0b[11],C1b[11],C2b[11],Cpb[11];
        std::complex<double> CQ0b[3],CQ1b[3],CQpb[3];

        BEreq::CW_calculator(3,byVal(C0w),byVal(C1w),byVal(C2w),byVal(mu_W),&param);
        BEreq::C_calculator_base1(byVal(C0w),byVal(C1w),byVal(C2w),byVal(mu_W),byVal(C0b),byVal(C1b),byVal(C2b),byVal(mu_b),&param);
        BEreq::CQ_calculator(3,byVal(CQ0b),byVal(CQ1b),byVal(mu_W),byVal(mu_b),&param);
        BEreq::Cprime_calculator(3,byVal(Cpb),byVal(CQpb),byVal(mu_W),byVal(mu_b),&param);
        result = BEreq::A_BXsll_highq2(3,byVal(C0b),byVal(C1b),byVal(C2b),byVal(CQ0b),byVal(CQ1b),byVal(Cpb),byVal(CQpb),&param,byVal(mu_b));
      }

      if(flav_debug) printf("AFB(B->Xs tau tau)_highq2=%.3e\n",result);
      if(flav_debug)  cout<<"Finished SI_A_BXstautau_highq2"<<endl;
    }

    // *************************************************
    /// Calculating B-> K* mu mu observables in 1.1-2.5 GeV
    // *************************************************

    void SI_BRBKstarmumu_11_25( Flav_KstarMuMu_obs &result)
    {

      using namespace Pipes::SI_BRBKstarmumu_11_25;

      if(flav_debug)  cout<<"Starting SI_BRBKstarmumu_11_25"<<endl;

      struct parameters param = *Dep::SuperIso_modelinfo;

      double q2min=1.1;
      double q2max=2.5;
      result=BEreq::SI_BRBKstarmumu_CONV(&param, byVal(q2min), byVal(q2max) );

      if(flav_debug)  cout<<"Finished SI_BRBKstarmumu_11_25"<<endl;

    }
    // *************************************************
    /// Calculating B-> K* mu mu observables in 2.5-4.0 GeV
    // *************************************************

    void SI_BRBKstarmumu_25_40( Flav_KstarMuMu_obs &result)
    {
      using namespace Pipes::SI_BRBKstarmumu_25_40;

      if(flav_debug)  cout<<"Starting SI_BRBKstarmumu_25_40"<<endl;

      struct parameters param = *Dep::SuperIso_modelinfo;

      double q2min=2.5;
      double q2max=4.0;
      result=BEreq::SI_BRBKstarmumu_CONV(&param, byVal(q2min), byVal(q2max) );

      if(flav_debug)  cout<<"Finished SI_BRBKstarmumu_25_40"<<endl;
    }

    // *************************************************
    /// Calculating B-> K* mu mu observables in 4.0-6.0 GeV
    // *************************************************

    void SI_BRBKstarmumu_40_60( Flav_KstarMuMu_obs &result)
    {
      using namespace Pipes::SI_BRBKstarmumu_40_60;

      if(flav_debug)  cout<<"Starting SI_BRBKstarmumu_25_40"<<endl;

      struct parameters param = *Dep::SuperIso_modelinfo;

      double q2min=4.0;
      double q2max=6.0;
      result=BEreq::SI_BRBKstarmumu_CONV(&param, byVal(q2min), byVal(q2max) );

      if(flav_debug)  cout<<"Finished SI_BRBKstarmumu_25_40"<<endl;

    }

    // *************************************************
    /// Calculating B-> K* mu mu observables in 6.0-8.0 GeV
    // *************************************************

    void SI_BRBKstarmumu_60_80( Flav_KstarMuMu_obs &result)
    {
      using namespace Pipes::SI_BRBKstarmumu_60_80;

      if(flav_debug)  cout<<"Starting SI_BRBKstarmumu_60_80"<<endl;

      struct parameters param = *Dep::SuperIso_modelinfo;

      double q2min=6.0;
      double q2max=8.0;
      result=BEreq::SI_BRBKstarmumu_CONV(&param, byVal(q2min), byVal(q2max) );
      if(flav_debug)  cout<<"Finished SI_BRBKstarmumu_60_80"<<endl;
    }

    // *************************************************
    /// Calculating B-> K* mu mu observables in 15.0-17.0 GeV
    // *************************************************

    void SI_BRBKstarmumu_15_17( Flav_KstarMuMu_obs &result)
    {
      using namespace Pipes::SI_BRBKstarmumu_15_17;

      if(flav_debug) cout<<"Starting SI_BRBKstarmumu_15_17 "<<endl;

      struct parameters param = *Dep::SuperIso_modelinfo;

      double q2min=15.0;
      double q2max=17.0;
      result=BEreq::SI_BRBKstarmumu_CONV(&param, byVal(q2min), byVal(q2max) );

      if(flav_debug) cout<<"Finished SI_BRBKstarmumu_15_17 "<<endl;

    }

    // *************************************************
    /// Calculating B-> K* mu mu observables in 17.0-19.0 GeV
    // *************************************************

    void SI_BRBKstarmumu_17_19( Flav_KstarMuMu_obs &result)
    {
      using namespace Pipes::SI_BRBKstarmumu_17_19;

      if(flav_debug) cout<<"Starting SI_BRBKstarmumu_17_19 "<<endl;

      struct parameters param = *Dep::SuperIso_modelinfo;

      double q2min=17.0;
      double q2max=19.0;
      result=BEreq::SI_BRBKstarmumu_CONV(&param, byVal(q2min), byVal(q2max) );

      if(flav_debug) cout<<"Finished SI_BRBKstarmumu_17_19 "<<endl;

    }



    // *************************************************
    /// Calculating Cp assymetries in B-> K* mu mu
    // *************************************************

    void SI_AI_BKstarmumu(double &result)
    {
      using namespace Pipes::SI_AI_BKstarmumu;

      if(flav_debug)  cout<<"Starting SI_AI_BKstarmumu"<<endl;

      struct parameters param = *Dep::SuperIso_modelinfo;

      if(param.model<0)
      {
        result=0.;
      }
      else
      {
        double C0b[11],C1b[11],C2b[11],C0w[11],C1w[11],C2w[11];
    
        double mu_W=2.*param.mass_W;
        double mu_b=param.mass_b_pole;
    
        BEreq::CW_calculator(2,byVal(C0w),byVal(C1w),byVal(C2w),byVal(mu_W),&param);
        BEreq::C_calculator_base1(byVal(C0w),byVal(C1w),byVal(C2w),byVal(mu_W),byVal(C0b),byVal(C1b),byVal(C2b),byVal(mu_b),&param);
        result = BEreq::AI_BKstarmumu(1.,6.,byVal(C0b),byVal(C1b),byVal(C2b),&param,byVal(mu_b));
      }

      if(flav_debug) printf("A_I(B->K* mu mu)_lowq2=%.3e\n",result);
      if(flav_debug)  cout<<"Finished SI_AI_BKstarmumu"<<endl;
    }

    // *************************************************

    void SI_AI_BKstarmumu_zero(double &result)
    {
      using namespace Pipes::SI_AI_BKstarmumu_zero;

      if(flav_debug)  cout<<"Starting SI_AI_BKstarmumu_zero"<<endl;

      struct parameters param = *Dep::SuperIso_modelinfo;

      if(param.model<0)
      {
        result=0.;
      }
      else
      {
        double C0b[11],C1b[11],C2b[11],C0w[11],C1w[11],C2w[11];

        double mu_W=2.*param.mass_W;
        double mu_b=param.mass_b_pole;
    
        BEreq::CW_calculator(2,byVal(C0w),byVal(C1w),byVal(C2w),byVal(mu_W),&param);
        BEreq::C_calculator_base1(byVal(C0w),byVal(C1w),byVal(C2w),byVal(mu_W),byVal(C0b),byVal(C1b),byVal(C2b),byVal(mu_b),&param);
        result = BEreq::AI_BKstarmumu_zero(byVal(C0b),byVal(C1b),byVal(C2b),&param,byVal(mu_b));
      }

      if(flav_debug) printf("A_I(B->K* mu mu)_zero=%.3e\n",result);
      if(flav_debug)  cout<<"Finished SI_AI_BKstarmumu_zero"<<endl;
    }

    // *************************************************

    void FH_FlavorObs(fh_FlavorObs &result)
    {
      using namespace Pipes::FH_FlavorObs;

      if(flav_debug)  cout<<"Starting FH_FlavorObs"<<endl;

      fh_real bsgMSSM;     // B -> Xs gamma in MSSM
      fh_real bsgSM;       // B -> Xs gamma in SM
      fh_real deltaMsMSSM; // delta Ms in MSSM
      fh_real deltaMsSM;   // delta Ms in SM
      fh_real bsmumuMSSM;  // Bs -> mu mu in MSSM
      fh_real bsmumuSM;    // Bs -> mu mu in SM

      int error = 1;
      BEreq::FHFlavour(error, bsgMSSM, bsgSM,
           deltaMsMSSM, deltaMsSM,
           bsmumuMSSM, bsmumuSM);

      fh_FlavorObs FlavorObs;
      FlavorObs.Bsg_MSSM = bsgMSSM;
      FlavorObs.Bsg_SM = bsgSM;
      FlavorObs.deltaMs_MSSM = deltaMsMSSM;
      FlavorObs.deltaMs_SM = deltaMsSM;
      FlavorObs.Bsmumu_MSSM = bsmumuMSSM;
      FlavorObs.Bsmumu_SM = bsmumuSM;

      result = FlavorObs;
      if(flav_debug) cout<<"Finished FH_FlavorObs"<<endl;
    }


    // *************************************************
    /// reading measurements for b->sll
    // *************************************************

    void b2sll_measurements(Flav_measurement_assym &measurement_assym)
    {
      using namespace Pipes::b2sll_measurements;

      if(flav_debug)  cout<<"Starting b2sll_measurements function"<<endl;

      Flav_reader red(GAMBIT_DIR  "/FlavBit/data");
      red.debug_mode(flav_debug);
      if(flav_debug)  cout<<"init Flav Reader the B2sll "<<endl;
      vector<string> observablesn = {"FL", "AFB", "S3", "S4", "S5", "S7", "S8", "S9"};
      vector<string> observablesq = {"1.1-2.5", "2.5-4", "4-6", "6-8", "15-17", "17-19"};
      vector<string> observables;
      for(unsigned i=0;i<observablesq.size();++i)
      {
        for(unsigned j=0;j<observablesn.size();++j)
        {
	        observables.push_back(observablesn[j]+"_B0Kstar0mumu_"+observablesq[i]);
        }
      }

      for(unsigned i=0;i<observables.size();++i)
      {
        red.read_yaml_mesurement("flav_data.yaml", observables[i]);
      }

      red.create_global_corr();
      //cov matirces

      boost::numeric::ublas::matrix<double> M_cov=red.get_cov();

      boost::numeric::ublas::matrix<double> M_exp=red.get_exp_value();

      // we assert if the exrimental size and the observables are differnt size
      assert(! ( M_exp.size1() != observables.size()  ));

      Flav_KstarMuMu_obs obs_out_11_25= *Dep::BRBKstarmumu_11_25;
      Flav_KstarMuMu_obs obs_out_25_40= *Dep::BRBKstarmumu_25_40;
      Flav_KstarMuMu_obs obs_out_40_60= *Dep::BRBKstarmumu_40_60;
      Flav_KstarMuMu_obs obs_out_60_80= *Dep::BRBKstarmumu_60_80;
      Flav_KstarMuMu_obs obs_out_15_17= *Dep::BRBKstarmumu_15_17;
      Flav_KstarMuMu_obs obs_out_17_19= *Dep::BRBKstarmumu_17_19;

      Kstarmumu_theory_errr th_reader;
      boost::numeric::ublas::matrix<double> M_cov_th = th_reader.get_cov_theory(observables);  //(M_exp.size1(),M_exp.size2());
      boost::numeric::ublas::matrix<double> M_th(M_cov_th.size1(),1);
      M_th(0,0)=obs_out_11_25.FL;
      M_th(1,0)=obs_out_11_25.AFB;
      M_th(2,0)=obs_out_11_25.S3;
      M_th(3,0)=obs_out_11_25.S4;
      M_th(4,0)=obs_out_11_25.S5;
      M_th(5,0)=obs_out_11_25.S7;
      M_th(6,0)=obs_out_11_25.S8;
      M_th(7,0)=obs_out_11_25.S9;

      M_th(8,0)=obs_out_25_40.FL;
      M_th(9,0)=obs_out_25_40.AFB;
      M_th(10,0)=obs_out_25_40.S3;
      M_th(11,0)=obs_out_25_40.S4;
      M_th(12,0)=obs_out_25_40.S5;
      M_th(13,0)=obs_out_25_40.S7;
      M_th(14,0)=obs_out_25_40.S8;
      M_th(15,0)=obs_out_25_40.S9;

      M_th(16,0)=obs_out_40_60.FL;
      M_th(17,0)=obs_out_40_60.AFB;
      M_th(18,0)=obs_out_40_60.S3;
      M_th(19,0)=obs_out_40_60.S4;
      M_th(20,0)=obs_out_40_60.S5;
      M_th(21,0)=obs_out_40_60.S7;
      M_th(22,0)=obs_out_40_60.S8;
      M_th(23,0)=obs_out_40_60.S9;

      M_th(24,0)=obs_out_60_80.FL;
      M_th(25,0)=obs_out_60_80.AFB;
      M_th(26,0)=obs_out_60_80.S3;
      M_th(27,0)=obs_out_60_80.S4;
      M_th(28,0)=obs_out_60_80.S5;
      M_th(29,0)=obs_out_60_80.S7;
      M_th(30,0)=obs_out_60_80.S8;
      M_th(31,0)=obs_out_60_80.S9;

      M_th(32,0)=obs_out_15_17.FL;
      M_th(33,0)=obs_out_15_17.AFB;
      M_th(34,0)=obs_out_15_17.S3;
      M_th(35,0)=obs_out_15_17.S4;
      M_th(36,0)=obs_out_15_17.S5;
      M_th(37,0)=obs_out_15_17.S7;
      M_th(38,0)=obs_out_15_17.S8;
      M_th(39,0)=obs_out_15_17.S9;

      M_th(40,0)=obs_out_17_19.FL;
      M_th(41,0)=obs_out_17_19.AFB;
      M_th(42,0)=obs_out_17_19.S3;
      M_th(43,0)=obs_out_17_19.S4;
      M_th(44,0)=obs_out_17_19.S5;
      M_th(45,0)=obs_out_17_19.S7;
      M_th(46,0)=obs_out_17_19.S8;
      M_th(47,0)=obs_out_17_19.S9;

      measurement_assym.LL_name="b2ll_likelihood";

      measurement_assym.value_exp=M_exp;
      measurement_assym.cov_exp=M_cov;

      measurement_assym.value_th=M_th;
      measurement_assym.cov_th=M_cov_th;

      int n_experiments=M_cov_th.size1();
      vector<double> diff;
      for(int i=0;i<n_experiments;++i)
      {
        diff.push_back(M_exp(i,0)-M_th(i,0));
      }

      measurement_assym.diff=diff;
      measurement_assym.dim=n_experiments;

      if(flav_debug)  cout<<"Finished b2sll_measurements function"<<endl;
    }

    // *************************************************
    /// likelihood for b->sll
    // *************************************************


    void b2sll_likelihood(double &result)
    {
      using namespace Pipes::b2sll_likelihood;

      if(flav_debug)  cout<<"Starting b2sll_likelihood"<<endl;

      // Get experimental measurements
      Flav_measurement_assym measurement_assym=*Dep::b2sll_M;

      // Get experimental covariance
      boost::numeric::ublas::matrix<double> cov=measurement_assym.cov_exp;

      // Add theory covariance
      cov+=measurement_assym.cov_th;

      //calculating a diff
      vector<double> diff;
      diff=measurement_assym.diff;

      boost::numeric::ublas::matrix<double> cov_inv(measurement_assym.dim, measurement_assym.dim);
      InvertMatrix(cov, cov_inv);

      double Chi2=0;

      for(int i=0; i < measurement_assym.dim; ++i)
      {
        for(int j=0; j<measurement_assym.dim; ++j)
        {
          Chi2+= diff[i] * cov_inv(i,j)*diff[j];
        }
      }

      Chi2=Chi2/measurement_assym.dim;
      result=-0.5*Chi2;

      if(flav_debug)  cout<<"Finished b2sll_likelihood"<<endl;
      if(flav_debug_LL) cout<<"Likelihood result b2sll_likelihood : "<< result<<endl;

    }

    // *************************************************
    /// measurement for b->s gamma
    // *************************************************
    void b2sgamma_likelihood(double &result)
    {
      using namespace Pipes::b2sgamma_likelihood;
      if(flav_debug)  cout<<"Starting b2sgamma_measurements"<<endl;

      double theory_prediction= *Dep::bsgamma;

      Flav_reader red(GAMBIT_DIR  "/FlavBit/data");
      red.debug_mode(flav_debug);

      if(flav_debug) cout<<"Inited Flav reader"<<endl;
      red.read_yaml_mesurement("flav_data.yaml", "BR_b2sgamma");

      red.create_global_corr(); // here we have a single mesurement ;) so let's be sneaky:
      boost::numeric::ublas::matrix<double> M_exp=red.get_exp_value();
      boost::numeric::ublas::matrix<double> M_cov=red.get_cov();
      boost::numeric::ublas::matrix<double> th_err=red.get_th_err();

      double exp_meas=M_exp(0,0);

      double exp_b2sgamma_err=M_cov(0,0);
      double theory_b2sgamma_err=th_err(0,0)*theory_prediction;

      result = Stats::gaussian_loglikelihood(theory_prediction, exp_meas,  theory_b2sgamma_err, exp_b2sgamma_err);

    }

    // *************************************************
    /// measurement for b->mumu
    // *************************************************
    void b2ll_measurements(Flav_measurement_assym &measurement_assym)
    {
      using namespace Pipes::b2ll_measurements;

      if(flav_debug)  cout<<"Starting b2ll_measurements"<<endl;

      // experimental measurement
      //Bsmumu

      Flav_reader red(GAMBIT_DIR  "/FlavBit/data");
      red.debug_mode(flav_debug);

      if(flav_debug) cout<<"Initiated Flav reader"<<endl;
      red.read_yaml_mesurement("flav_data.yaml", "BR_Bs2mumu");
      red.read_yaml_mesurement("flav_data.yaml", "BR_B02mumu");
      if (flav_debug) cout<<"Finish reading b->mumu"<<endl;

      red.create_global_corr();

      boost::numeric::ublas::matrix<double> th_err = red.get_th_err();

      double theory_bs2mumu=*Dep::Bsmumu_untag;
      double theory_bd2mumu=*Dep::Bdmumu;

      // Naliza doesn't provide the errors, need to take them from paper
      double theory_bs2mumu_error=theory_bs2mumu*th_err(0,0);
      double theory_bd2mumu_error=theory_bd2mumu*th_err(1,0);

      // we have everything, correlation

      boost::numeric::ublas::matrix<double> M_cov_th(2,2);
      M_cov_th(0,0)=theory_bs2mumu_error*theory_bs2mumu_error;
      M_cov_th(0,1)=0.;
      M_cov_th(1,0)=0.;
      M_cov_th(1,1)=theory_bd2mumu_error*theory_bd2mumu_error;

      boost::numeric::ublas::matrix<double> M_th(2,1);

      M_th(0,0)=theory_bs2mumu;
      M_th(1,0)=theory_bd2mumu;

      // #########################

      boost::numeric::ublas::matrix<double> M_cov=red.get_cov();
      boost::numeric::ublas::matrix<double> M_exp=red.get_exp_value();

      measurement_assym.LL_name="b2ll_likelihood";

      measurement_assym.value_exp=M_exp;
      measurement_assym.cov_exp=M_cov;

      measurement_assym.value_th=M_th;
      measurement_assym.cov_th=M_cov_th;

      vector<double> diff;

      for(int i=0;i<2;++i)
      {
        diff.push_back(M_exp(i,0)-M_th(i,0));
      }
      measurement_assym.diff=diff;
      measurement_assym.dim=2;

      if(flav_debug)  cout<<"Finished b2ll_measurements"<<endl;

    }

    // *************************************************
    /// likelihood for b->mumu
    // *************************************************


    void b2ll_likelihood(double &result)
    {
      using namespace Pipes::b2ll_likelihood;

      if(flav_debug)  cout<<"Starting b2ll_likelihood"<<endl;
      result=0.;
      if(flav_debug_LL) cout<<"Likelihood before b2ll_likelihood: "<< result<<endl;

      Flav_measurement_assym measurement_assym = *Dep::b2ll_M;

      boost::numeric::ublas::matrix<double> cov=measurement_assym.cov_exp;

      // adding theory and experimenta covariance
      cov+=measurement_assym.cov_th;

      //calculating a diff
      vector<double> diff;
      diff=measurement_assym.diff;

      boost::numeric::ublas::matrix<double> cov_inv(measurement_assym.dim, measurement_assym.dim);
      InvertMatrix(cov, cov_inv);

      // calculating the chi2
      double Chi2=0;

      for(int i=0; i < measurement_assym.dim; ++i)
      {
        for(int j=0; j<measurement_assym.dim; ++j)
        {
          Chi2+= diff[i] * cov_inv(i,j)*diff[j];
        }
      }

      Chi2=Chi2/measurement_assym.dim;
      result=-0.5*Chi2;

      if(flav_debug)  cout<<"Finished b2ll_likelihood"<<endl;
      if(flav_debug_LL) cout<<"Likelihood result b2ll_likelihood : "<< result<<endl;

    }

    // *************************************************
    /// measurement Semileptonic B decays
    // *************************************************

    void SL_measurements(Flav_measurement_assym &measurement_assym)
    {
      using namespace Pipes::SL_measurements;

      if(flav_debug)  cout<<"Starting SL_measurements"<<endl;

      int n_experiments=8;
      // experimental measurement

      Flav_reader red(GAMBIT_DIR  "/FlavBit/data");
      red.debug_mode(flav_debug);

      if(flav_debug)   cout<<"inited falv reader"<<endl;
      // B-> tau nu
      red.read_yaml_mesurement("flav_data.yaml", "BR_Btaunu");
      // B-> D tau nu
      red.read_yaml_mesurement("flav_data.yaml", "BR_BDtaunu");
      // B-> D* tau nu
      red.read_yaml_mesurement("flav_data.yaml", "BR_BDstartaunu");
      // B-> D mu nu
      red.read_yaml_mesurement("flav_data.yaml", "BR_BDmunu");
      // B-> D* mu nu
      red.read_yaml_mesurement("flav_data.yaml", "BR_BDstarmunu");
      // Ds-> tau nu
      red.read_yaml_mesurement("flav_data.yaml", "BR_Dstaunu");
      // Ds -> mu nu
      red.read_yaml_mesurement("flav_data.yaml", "BR_Dsmunu");
      // D -> mu nu
      red.read_yaml_mesurement("flav_data.yaml", "BR_Dmunu");

      red.create_global_corr();

      // the R(D) is calculated assuming isosping symmetry

      // B-> tau nu SI
      double theory_Btaunu=*Dep::Btaunu;
      // Ds-> tau nu
      double theory_Dstaunu=*Dep::Dstaunu;
      // Ds -> mu nu
      double theory_Dsmunu=*Dep::Dsmunu;
      // D -> mu nu
      double theory_Dmunu=*Dep::Dmunu;
      // B-> D tau nu
      double theory_BDtaunu=*Dep::BDtaunu;
      // B-> D* tau nu 
      double theory_BDstartaunu=*Dep::BDstartaunu; 
      // B-> D mu nu
      double theory_BDmunu=*Dep::BDmunu;
      // B-> D* mu nu
      double theory_BDstarmunu=*Dep::BDstarmunu;

      // theory results;
      boost::numeric::ublas::matrix<double> th_err=red.get_th_err();

      boost::numeric::ublas::matrix<double> M_th(n_experiments,1);
      M_th(0,0)=theory_Btaunu;
      M_th(1,0)=theory_BDtaunu;
      M_th(2,0)=theory_BDstartaunu;
      M_th(3,0)=theory_BDmunu;
      M_th(4,0)=theory_BDstarmunu;
      M_th(5,0)=theory_Dstaunu;
      M_th(6,0)=theory_Dsmunu;
      M_th(7,0)=theory_Dmunu;

      // hardoceded errors :( move it to include later


      double theory_Btaunu_error=th_err(0,0);
      double theory_BDtaunu_error=th_err(1,0);
      double theory_BDstartaunu_error=th_err(2,0);
      double theory_BDmunu_error=th_err(3,0);
      double theory_BDstarmunu_error=th_err(4,0);

      double theory_Dstaunu_error=th_err(5,0);
      double theory_Dsmunu_error=th_err(6,0);
      double theory_Dmunu_error=th_err(7,0);


      // theory cov:

      boost::numeric::ublas::matrix<double> M_cov_th(n_experiments,n_experiments);
      for(int i=0;i<n_experiments;++i)
      {
        for(int j=0;j<n_experiments;++j)
          {
            M_cov_th(i,j)=0.;
          }
      }

      M_cov_th(0,0)=theory_Btaunu_error*theory_Btaunu_error;
      M_cov_th(1,1)=theory_BDtaunu_error*theory_BDtaunu_error;
      M_cov_th(2,2)=theory_BDstartaunu_error*theory_BDstartaunu_error;
      M_cov_th(3,3)=theory_BDmunu_error*theory_BDmunu_error;
      M_cov_th(4,4)=theory_BDstarmunu_error*theory_BDstarmunu_error;
      M_cov_th(5,5)=theory_Dstaunu_error*theory_Dstaunu_error;
      M_cov_th(6,6)=theory_Dsmunu_error*theory_Dsmunu_error;
      M_cov_th(7,7)=theory_Dmunu_error*theory_Dmunu_error;

      // theory error done

      boost::numeric::ublas::matrix<double> M_cov=red.get_cov();

      boost::numeric::ublas::matrix<double> M_exp=red.get_exp_value();

      //#######################################################################
      measurement_assym.LL_name="SL_likelihood";

      measurement_assym.value_exp=M_exp;
      measurement_assym.cov_exp=M_cov;

      measurement_assym.value_th=M_th;
      measurement_assym.cov_th=M_cov_th;

      vector<double> diff;

      for(int i=0;i<n_experiments;++i)
      {
        diff.push_back(M_exp(i,0)-M_th(i,0));
      }
      measurement_assym.diff=diff;
      measurement_assym.dim=n_experiments;

      if(flav_debug)  cout<<"Finished SL_measurements"<<endl;

    }

    // *************************************************
    /// likelihood for  Semileptonic B decays
    // *************************************************

    void SL_likelihood(double &result)
    {
      using namespace Pipes::SL_likelihood;

      if(flav_debug)  cout<<"Starting SL_likelihood"<<endl;

      result=0.;
      if(flav_debug_LL) cout<<"Likelihood before SL_likelihood  : "<< result<<endl;

      Flav_measurement_assym measurement_assym = *Dep::SL_M;
      //SL_measurements(measurement_assym);
      // calculating the chi2:
      boost::numeric::ublas::matrix<double> cov=measurement_assym.cov_exp;

      // adding theory and experimenta covariance
      cov+=measurement_assym.cov_th;

      //calculating a diff
      vector<double> diff;
      diff=measurement_assym.diff;

      boost::numeric::ublas::matrix<double> cov_inv(measurement_assym.dim, measurement_assym.dim);
      InvertMatrix(cov, cov_inv);

      double Chi2=0;
      for(int i=0; i < measurement_assym.dim; ++i)
      {
        for(int j=0; j<measurement_assym.dim; ++j)
        {
          Chi2+= diff[i] * cov_inv(i,j)*diff[j];
        }
      }

      Chi2=Chi2/measurement_assym.dim;
      result=-0.5*Chi2;

      if(flav_debug)  cout<<"Finished SL_likelihood"<<endl;

      if(flav_debug_LL) cout<<"Likelihood result SL_likelihood  : "<< result<<endl;

    }


  }

}<|MERGE_RESOLUTION|>--- conflicted
+++ resolved
@@ -123,11 +123,7 @@
       using namespace std;
 
       // Obtain SLHAea object from spectrum
-<<<<<<< HEAD
-      SLHAstruct spectrum = (*Dep::MSSM_spectrum).getSLHAea();
-=======
       SLHAstruct spectrum = Dep::MSSM_spectrum->getSLHAea();
->>>>>>> a6636980
       // Add the MODSEL block if it is not provided by the spectrum object.
       SLHAea_add(spectrum,"MODSEL",1, 0, "General MSSM", false);
 
