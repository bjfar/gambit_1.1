//   GAMBIT: Global and Modular BSM Inference Tool
//   *********************************************
///  \file
///
///  Functions of module FlavBit
///
///  Put your functions in files like this
///  if you wish to add observables or likelihoods
///  to this module.
///
///  *********************************************
///
///  Authors (add name and date if you modify):
///
///  \author Nazila Mahmoudi
///  \date 2013 Oct
///  \date 2014
///  \date 2015 Feb
///
///  \author Marcin Chrzaszcz
///  \date 2015 May
///  \date 2015 July
///  \date 2015 August
///
///  \author Anders Kvellestad
///          (anders.kvellestad@fys.uio.no)
///  \date 2013 Nov
///
///  \author Pat Scott
///          p.scott@imperial.ac.uk
///  \date 2015 May, June
///
///  *********************************************

#include <string>
#include <iostream>
#include <fstream>
#include <map>

#include "gambit/Elements/gambit_module_headers.hpp"
#include "gambit/FlavBit/FlavBit_rollcall.hpp"
#include "gambit/FlavBit/FlavBit_types.hpp"
#include "gambit/Elements/spectrum.hpp"
#include "gambit/FlavBit/flav_obs.hpp"
#include "gambit/cmake/cmake_variables.hpp"

#include <boost/numeric/ublas/matrix.hpp>
#include <boost/numeric/ublas/triangular.hpp>
#include <boost/numeric/ublas/lu.hpp>
#include <boost/numeric/ublas/io.hpp>

//#define FLAVBIT_DEBUG

#define Nobs_BKsll 21


namespace Gambit
{

  namespace FlavBit
  {

    using namespace std;
    namespace ublas = boost::numeric::ublas;

    // **************************************************
    /// Non-rollcalled helper functions unknown to GAMBIT
    // **************************************************

    template<class T>
    bool InvertMatrix (const ublas::matrix<T>& input, ublas::matrix<T>& inverse) {
      using namespace boost::numeric::ublas;
      typedef permutation_matrix<std::size_t> pmatrix;
      // create a working copy of the input
      matrix<T> A(input);
      // create a permutation matrix for the LU-factorization
      pmatrix pm(A.size1());

      // perform LU-factorization
      int res = lu_factorize(A,pm);
      if( res != 0 ) return false;

      // create identity matrix of "inverse"
      inverse.assign(ublas::identity_matrix<T>(A.size1()));

      // backsubstitute to get the inverse
      lu_substitute(A, pm, inverse);

      return true;
    }


    // *************************************************
    /// Rollcalled functions properly hooked up to Gambit
    // *************************************************

    void SI_FlavBit_fill(struct parameters &result)
    {
      namespace myPipe = Pipes::SI_FlavBit_fill;
      using namespace myPipe;
      using namespace std;

      // Obtain SLHAea object from spectrum
      SLHAstruct spectrum = (*Dep::MSSM_spectrum)->getSLHAea();
      // Add the MODSEL block if it is not provided by the spectrum object.
      SLHAea_add(spectrum,"MODSEL",1, 0, "General MSSM", false);


      BEreq::Init_param(&result);

      int ie,je;

      if(!spectrum["MODSEL"].empty())
      {
        if(spectrum["MODSEL"][1].is_data_line()) result.model=SLHAea::to<int>(spectrum["MODSEL"][1][1]);
        if(spectrum["MODSEL"][3].is_data_line()) result.NMSSM=SLHAea::to<int>(spectrum["MODSEL"][3][1]);
        if(spectrum["MODSEL"][4].is_data_line()) result.RV=SLHAea::to<int>(spectrum["MODSEL"][4][1]);
        if(spectrum["MODSEL"][5].is_data_line()) result.CPV=SLHAea::to<int>(spectrum["MODSEL"][5][1]);
        if(spectrum["MODSEL"][6].is_data_line()) result.FV=SLHAea::to<int>(spectrum["MODSEL"][6][1]);
        if(spectrum["MODSEL"][12].is_data_line()) result.Q=SLHAea::to<double>(spectrum["MODSEL"][12][1]);
      }

      if(result.NMSSM != 0) result.model=result.NMSSM;
      if(result.RV != 0) result.model=-2;
      if(result.CPV != 0) result.model=-2;

      if(!spectrum["SMINPUTS"].empty())
      {
        if(spectrum["SMINPUTS"][1].is_data_line()) result.inv_alpha_em=SLHAea::to<double>(spectrum["SMINPUTS"][1][1]);
        if(spectrum["SMINPUTS"][2].is_data_line()) result.Gfermi=SLHAea::to<double>(spectrum["SMINPUTS"][2][1]);
        if(spectrum["SMINPUTS"][3].is_data_line()) result.alphas_MZ=SLHAea::to<double>(spectrum["SMINPUTS"][3][1]);
        if(spectrum["SMINPUTS"][4].is_data_line()) result.mass_Z=SLHAea::to<double>(spectrum["SMINPUTS"][4][1]);
        if(spectrum["SMINPUTS"][5].is_data_line()) result.mass_b=SLHAea::to<double>(spectrum["SMINPUTS"][5][1]);
        if(spectrum["SMINPUTS"][6].is_data_line()) result.mass_top_pole=SLHAea::to<double>(spectrum["SMINPUTS"][6][1]);
        if(spectrum["SMINPUTS"][7].is_data_line()) result.mass_tau=SLHAea::to<double>(spectrum["SMINPUTS"][7][1]);
        if(spectrum["SMINPUTS"][8].is_data_line()) result.mass_nutau2=SLHAea::to<double>(spectrum["SMINPUTS"][8][1]);
        if(spectrum["SMINPUTS"][11].is_data_line()) result.mass_e2=SLHAea::to<double>(spectrum["SMINPUTS"][11][1]);
        if(spectrum["SMINPUTS"][12].is_data_line()) result.mass_nue2=SLHAea::to<double>(spectrum["SMINPUTS"][12][1]);
        if(spectrum["SMINPUTS"][13].is_data_line()) result.mass_mu2=SLHAea::to<double>(spectrum["SMINPUTS"][13][1]);
        if(spectrum["SMINPUTS"][14].is_data_line()) result.mass_numu2=SLHAea::to<double>(spectrum["SMINPUTS"][14][1]);
        if(spectrum["SMINPUTS"][21].is_data_line()) result.mass_d2=SLHAea::to<double>(spectrum["SMINPUTS"][21][1]);
        if(spectrum["SMINPUTS"][22].is_data_line()) result.mass_u2=SLHAea::to<double>(spectrum["SMINPUTS"][22][1]);
        if(spectrum["SMINPUTS"][23].is_data_line()) result.mass_s2=SLHAea::to<double>(spectrum["SMINPUTS"][23][1]);
        if(spectrum["SMINPUTS"][24].is_data_line()) result.mass_c2=SLHAea::to<double>(spectrum["SMINPUTS"][24][1]);
      }

      if(!spectrum["VCKMIN"].empty())
      {
        if(spectrum["VCKMIN"][1].is_data_line()) result.CKM_lambda=SLHAea::to<double>(spectrum["VCKMIN"][1][1]);
        if(spectrum["VCKMIN"][2].is_data_line()) result.CKM_A=SLHAea::to<double>(spectrum["VCKMIN"][2][1]);
        if(spectrum["VCKMIN"][3].is_data_line()) result.CKM_rhobar=SLHAea::to<double>(spectrum["VCKMIN"][3][1]);
        if(spectrum["VCKMIN"][4].is_data_line()) result.CKM_etabar=SLHAea::to<double>(spectrum["VCKMIN"][4][1]);
      }

      if(!spectrum["UPMNSIN"].empty())
      {
        if(spectrum["UPMNSIN"][1].is_data_line()) result.PMNS_theta12=SLHAea::to<double>(spectrum["UPMNSIN"][1][1]);
        if(spectrum["UPMNSIN"][2].is_data_line()) result.PMNS_theta23=SLHAea::to<double>(spectrum["UPMNSIN"][2][1]);
        if(spectrum["UPMNSIN"][3].is_data_line()) result.PMNS_theta13=SLHAea::to<double>(spectrum["UPMNSIN"][3][1]);
        if(spectrum["UPMNSIN"][4].is_data_line()) result.PMNS_delta13=SLHAea::to<double>(spectrum["UPMNSIN"][4][1]);
        if(spectrum["UPMNSIN"][5].is_data_line()) result.PMNS_alpha1=SLHAea::to<double>(spectrum["UPMNSIN"][5][1]);
        if(spectrum["UPMNSIN"][6].is_data_line()) result.PMNS_alpha2=SLHAea::to<double>(spectrum["UPMNSIN"][6][1]);
      }

      if(!spectrum["MINPAR"].empty())
      {
        switch(result.model)
        {
          case 1:
          {
            if(spectrum["MINPAR"][1].is_data_line()) result.m0=SLHAea::to<double>(spectrum["MINPAR"][1][1]);
            if(spectrum["MINPAR"][2].is_data_line()) result.m12=SLHAea::to<double>(spectrum["MINPAR"][2][1]);
            if(spectrum["MINPAR"][3].is_data_line()) result.tan_beta=SLHAea::to<double>(spectrum["MINPAR"][3][1]);
            if(spectrum["MINPAR"][4].is_data_line()) result.sign_mu=SLHAea::to<double>(spectrum["MINPAR"][4][1]);
            if(spectrum["MINPAR"][5].is_data_line()) result.A0=SLHAea::to<double>(spectrum["MINPAR"][5][1]);
          }
          case 2:
          {
            if(spectrum["MINPAR"][1].is_data_line()) result.Lambda=SLHAea::to<double>(spectrum["MINPAR"][1][1]);
            if(spectrum["MINPAR"][2].is_data_line()) result.Mmess=SLHAea::to<double>(spectrum["MINPAR"][2][1]);
            if(spectrum["MINPAR"][3].is_data_line()) result.tan_beta=SLHAea::to<double>(spectrum["MINPAR"][3][1]);
            if(spectrum["MINPAR"][4].is_data_line()) result.sign_mu=SLHAea::to<double>(spectrum["MINPAR"][4][1]);
            if(spectrum["MINPAR"][5].is_data_line()) result.N5=SLHAea::to<double>(spectrum["MINPAR"][5][1]);
            if(spectrum["MINPAR"][6].is_data_line()) result.cgrav=SLHAea::to<double>(spectrum["MINPAR"][6][1]);
          }
          case 3:
          {
            if(spectrum["MINPAR"][1].is_data_line()) result.m32=SLHAea::to<double>(spectrum["MINPAR"][1][1]);
            if(spectrum["MINPAR"][2].is_data_line()) result.m0=SLHAea::to<double>(spectrum["MINPAR"][2][1]);
            if(spectrum["MINPAR"][3].is_data_line()) result.tan_beta=SLHAea::to<double>(spectrum["MINPAR"][3][1]);
            if(spectrum["MINPAR"][4].is_data_line()) result.sign_mu=SLHAea::to<double>(spectrum["MINPAR"][4][1]);
          }
          default:
          {
            if(spectrum["MINPAR"][3].is_data_line()) result.tan_beta=SLHAea::to<double>(spectrum["MINPAR"][3][1]);
          }
        }
      }

      if(!spectrum["EXTPAR"].empty())
      {
        if(spectrum["EXTPAR"][0].is_data_line()) result.Min=SLHAea::to<double>(spectrum["EXTPAR"][0][1]);
        if(spectrum["EXTPAR"][1].is_data_line()) result.M1_Min=SLHAea::to<double>(spectrum["EXTPAR"][1][1]);
        if(spectrum["EXTPAR"][2].is_data_line()) result.M2_Min=SLHAea::to<double>(spectrum["EXTPAR"][2][1]);
        if(spectrum["EXTPAR"][3].is_data_line()) result.M3_Min=SLHAea::to<double>(spectrum["EXTPAR"][3][1]);
        if(spectrum["EXTPAR"][11].is_data_line()) result.At_Min=SLHAea::to<double>(spectrum["EXTPAR"][11][1]);
        if(spectrum["EXTPAR"][12].is_data_line()) result.Ab_Min=SLHAea::to<double>(spectrum["EXTPAR"][12][1]);
        if(spectrum["EXTPAR"][13].is_data_line()) result.Atau_Min=SLHAea::to<double>(spectrum["EXTPAR"][13][1]);
        if(spectrum["EXTPAR"][21].is_data_line()) result.M2H1_Min=SLHAea::to<double>(spectrum["EXTPAR"][21][1]);
        if(spectrum["EXTPAR"][22].is_data_line()) result.M2H2_Min=SLHAea::to<double>(spectrum["EXTPAR"][22][1]);
        if(spectrum["EXTPAR"][23].is_data_line()) result.mu_Min=SLHAea::to<double>(spectrum["EXTPAR"][23][1]);
        if(spectrum["EXTPAR"][24].is_data_line()) result.M2A_Min=SLHAea::to<double>(spectrum["EXTPAR"][24][1]);
        if(spectrum["EXTPAR"][25].is_data_line()) result.tb_Min=SLHAea::to<double>(spectrum["EXTPAR"][25][1]);
        if(spectrum["EXTPAR"][26].is_data_line()) result.mA_Min=SLHAea::to<double>(spectrum["EXTPAR"][26][1]);
        if(spectrum["EXTPAR"][31].is_data_line()) result.MeL_Min=SLHAea::to<double>(spectrum["EXTPAR"][31][1]);
        if(spectrum["EXTPAR"][32].is_data_line()) result.MmuL_Min=SLHAea::to<double>(spectrum["EXTPAR"][32][1]);
        if(spectrum["EXTPAR"][33].is_data_line()) result.MtauL_Min=SLHAea::to<double>(spectrum["EXTPAR"][33][1]);
        if(spectrum["EXTPAR"][34].is_data_line()) result.MeR_Min=SLHAea::to<double>(spectrum["EXTPAR"][34][1]);
        if(spectrum["EXTPAR"][35].is_data_line()) result.MmuR_Min=SLHAea::to<double>(spectrum["EXTPAR"][35][1]);
        if(spectrum["EXTPAR"][36].is_data_line()) result.MtauR_Min=SLHAea::to<double>(spectrum["EXTPAR"][36][1]);
        if(spectrum["EXTPAR"][41].is_data_line()) result.MqL1_Min=SLHAea::to<double>(spectrum["EXTPAR"][41][1]);
        if(spectrum["EXTPAR"][42].is_data_line()) result.MqL2_Min=SLHAea::to<double>(spectrum["EXTPAR"][42][1]);
        if(spectrum["EXTPAR"][43].is_data_line()) result.MqL3_Min=SLHAea::to<double>(spectrum["EXTPAR"][43][1]);
        if(spectrum["EXTPAR"][44].is_data_line()) result.MuR_Min=SLHAea::to<double>(spectrum["EXTPAR"][44][1]);
        if(spectrum["EXTPAR"][45].is_data_line()) result.McR_Min=SLHAea::to<double>(spectrum["EXTPAR"][45][1]);
        if(spectrum["EXTPAR"][46].is_data_line()) result.MtR_Min=SLHAea::to<double>(spectrum["EXTPAR"][46][1]);
        if(spectrum["EXTPAR"][47].is_data_line()) result.MdR_Min=SLHAea::to<double>(spectrum["EXTPAR"][47][1]);
        if(spectrum["EXTPAR"][48].is_data_line()) result.MsR_Min=SLHAea::to<double>(spectrum["EXTPAR"][48][1]);
        if(spectrum["EXTPAR"][49].is_data_line()) result.MbR_Min=SLHAea::to<double>(spectrum["EXTPAR"][49][1]);
        if(spectrum["EXTPAR"][51].is_data_line()) result.N51=SLHAea::to<double>(spectrum["EXTPAR"][51][1]);
        if(spectrum["EXTPAR"][52].is_data_line()) result.N52=SLHAea::to<double>(spectrum["EXTPAR"][52][1]);
        if(spectrum["EXTPAR"][53].is_data_line()) result.N53=SLHAea::to<double>(spectrum["EXTPAR"][53][1]);
        if(spectrum["EXTPAR"][61].is_data_line()) result.lambdaNMSSM_Min=SLHAea::to<double>(spectrum["EXTPAR"][61][1]);
        if(spectrum["EXTPAR"][62].is_data_line()) result.kappaNMSSM_Min=SLHAea::to<double>(spectrum["EXTPAR"][62][1]);
        if(spectrum["EXTPAR"][63].is_data_line()) result.AlambdaNMSSM_Min=SLHAea::to<double>(spectrum["EXTPAR"][63][1]);
        if(spectrum["EXTPAR"][64].is_data_line()) result.AkappaNMSSM_Min=SLHAea::to<double>(spectrum["EXTPAR"][64][1]);
        if(spectrum["EXTPAR"][65].is_data_line()) result.lambdaSNMSSM_Min=SLHAea::to<double>(spectrum["EXTPAR"][65][1]);
        if(spectrum["EXTPAR"][66].is_data_line()) result.xiFNMSSM_Min=SLHAea::to<double>(spectrum["EXTPAR"][66][1]);
        if(spectrum["EXTPAR"][67].is_data_line()) result.xiSNMSSM_Min=SLHAea::to<double>(spectrum["EXTPAR"][67][1]);
        if(spectrum["EXTPAR"][68].is_data_line()) result.mupNMSSM_Min=SLHAea::to<double>(spectrum["EXTPAR"][68][1]);
        if(spectrum["EXTPAR"][69].is_data_line()) result.mSp2NMSSM_Min=SLHAea::to<double>(spectrum["EXTPAR"][69][1]);
        if(spectrum["EXTPAR"][70].is_data_line()) result.mS2NMSSM_Min=SLHAea::to<double>(spectrum["EXTPAR"][70][1]);
      }

      if(!spectrum["MASS"].empty())
      {
        if(spectrum["MASS"][1].is_data_line()) result.mass_d=SLHAea::to<double>(spectrum["MASS"][1][1]);
        if(spectrum["MASS"][2].is_data_line()) result.mass_u=SLHAea::to<double>(spectrum["MASS"][2][1]);
        if(spectrum["MASS"][3].is_data_line()) result.mass_s=SLHAea::to<double>(spectrum["MASS"][3][1]);
        if(spectrum["MASS"][4].is_data_line()) result.mass_c=SLHAea::to<double>(spectrum["MASS"][4][1]);
        if(spectrum["MASS"][6].is_data_line()) result.mass_top=SLHAea::to<double>(spectrum["MASS"][6][1]);
        if(spectrum["MASS"][11].is_data_line()) result.mass_e=SLHAea::to<double>(spectrum["MASS"][11][1]);
        if(spectrum["MASS"][12].is_data_line()) result.mass_nue=SLHAea::to<double>(spectrum["MASS"][12][1]);
        if(spectrum["MASS"][13].is_data_line()) result.mass_mu=SLHAea::to<double>(spectrum["MASS"][13][1]);
        if(spectrum["MASS"][14].is_data_line()) result.mass_num=SLHAea::to<double>(spectrum["MASS"][14][1]);
        if(spectrum["MASS"][15].is_data_line()) result.mass_tau=SLHAea::to<double>(spectrum["MASS"][15][1]);
        if(spectrum["MASS"][16].is_data_line()) result.mass_nut=SLHAea::to<double>(spectrum["MASS"][16][1]);
        if(spectrum["MASS"][21].is_data_line()) result.mass_gluon=SLHAea::to<double>(spectrum["MASS"][21][1]);
        if(spectrum["MASS"][22].is_data_line()) result.mass_photon=SLHAea::to<double>(spectrum["MASS"][22][1]);
        if(spectrum["MASS"][23].is_data_line()) result.mass_Z0=SLHAea::to<double>(spectrum["MASS"][23][1]);
        if(spectrum["MASS"][24].is_data_line()) result.mass_W=SLHAea::to<double>(spectrum["MASS"][24][1]);
        if(spectrum["MASS"][25].is_data_line()) result.mass_h0=SLHAea::to<double>(spectrum["MASS"][25][1]);
        if(spectrum["MASS"][35].is_data_line()) result.mass_H0=SLHAea::to<double>(spectrum["MASS"][35][1]);
        if(spectrum["MASS"][36].is_data_line()) result.mass_A0=SLHAea::to<double>(spectrum["MASS"][36][1]);
        if(spectrum["MASS"][37].is_data_line()) result.mass_H=SLHAea::to<double>(spectrum["MASS"][37][1]);
        if(spectrum["MASS"][39].is_data_line()) result.mass_graviton=SLHAea::to<double>(spectrum["MASS"][39][1]);
        if(spectrum["MASS"][45].is_data_line()) result.mass_H03=SLHAea::to<double>(spectrum["MASS"][45][1]);
        if(spectrum["MASS"][46].is_data_line()) result.mass_A02=SLHAea::to<double>(spectrum["MASS"][46][1]);
        if(spectrum["MASS"][1000001].is_data_line()) result.mass_dnl=SLHAea::to<double>(spectrum["MASS"][1000001][1]);
        if(spectrum["MASS"][1000002].is_data_line()) result.mass_upl=SLHAea::to<double>(spectrum["MASS"][1000002][1]);
        if(spectrum["MASS"][1000003].is_data_line()) result.mass_stl=SLHAea::to<double>(spectrum["MASS"][1000003][1]);
        if(spectrum["MASS"][1000004].is_data_line()) result.mass_chl=SLHAea::to<double>(spectrum["MASS"][1000004][1]);
        if(spectrum["MASS"][1000005].is_data_line()) result.mass_b1=SLHAea::to<double>(spectrum["MASS"][1000005][1]);
        if(spectrum["MASS"][1000006].is_data_line()) result.mass_t1=SLHAea::to<double>(spectrum["MASS"][1000006][1]);
        if(spectrum["MASS"][1000011].is_data_line()) result.mass_el=SLHAea::to<double>(spectrum["MASS"][1000011][1]);
        if(spectrum["MASS"][1000012].is_data_line()) result.mass_nuel=SLHAea::to<double>(spectrum["MASS"][1000012][1]);
        if(spectrum["MASS"][1000013].is_data_line()) result.mass_mul=SLHAea::to<double>(spectrum["MASS"][1000013][1]);
        if(spectrum["MASS"][1000014].is_data_line()) result.mass_numl=SLHAea::to<double>(spectrum["MASS"][1000014][1]);
        if(spectrum["MASS"][1000015].is_data_line()) result.mass_tau1=SLHAea::to<double>(spectrum["MASS"][1000015][1]);
        if(spectrum["MASS"][1000016].is_data_line()) result.mass_nutl=SLHAea::to<double>(spectrum["MASS"][1000016][1]);
        if(spectrum["MASS"][1000021].is_data_line()) result.mass_gluino=SLHAea::to<double>(spectrum["MASS"][1000021][1]);
        if(spectrum["MASS"][1000022].is_data_line()) result.mass_neut[1]=SLHAea::to<double>(spectrum["MASS"][1000022][1]);
        if(spectrum["MASS"][1000023].is_data_line()) result.mass_neut[2]=SLHAea::to<double>(spectrum["MASS"][1000023][1]);
        if(spectrum["MASS"][1000024].is_data_line()) result.mass_cha1=SLHAea::to<double>(spectrum["MASS"][1000024][1]);
        if(spectrum["MASS"][1000025].is_data_line()) result.mass_neut[3]=SLHAea::to<double>(spectrum["MASS"][1000025][1]);
        if(spectrum["MASS"][1000035].is_data_line()) result.mass_neut[4]=SLHAea::to<double>(spectrum["MASS"][1000035][1]);
        if(spectrum["MASS"][1000037].is_data_line()) result.mass_cha2=SLHAea::to<double>(spectrum["MASS"][1000037][1]);
        if(spectrum["MASS"][1000039].is_data_line()) result.mass_gravitino=SLHAea::to<double>(spectrum["MASS"][1000039][1]);
        if(spectrum["MASS"][1000045].is_data_line()) result.mass_neut[5]=SLHAea::to<double>(spectrum["MASS"][1000045][1]);
        if(spectrum["MASS"][2000001].is_data_line()) result.mass_dnr=SLHAea::to<double>(spectrum["MASS"][2000001][1]);
        if(spectrum["MASS"][2000002].is_data_line()) result.mass_upr=SLHAea::to<double>(spectrum["MASS"][2000002][1]);
        if(spectrum["MASS"][2000003].is_data_line()) result.mass_str=SLHAea::to<double>(spectrum["MASS"][2000003][1]);
        if(spectrum["MASS"][2000004].is_data_line()) result.mass_chr=SLHAea::to<double>(spectrum["MASS"][2000004][1]);
        if(spectrum["MASS"][2000005].is_data_line()) result.mass_b2=SLHAea::to<double>(spectrum["MASS"][2000005][1]);
        if(spectrum["MASS"][2000006].is_data_line()) result.mass_t2=SLHAea::to<double>(spectrum["MASS"][2000006][1]);
        if(spectrum["MASS"][2000011].is_data_line()) result.mass_er=SLHAea::to<double>(spectrum["MASS"][2000011][1]);
        if(spectrum["MASS"][2000012].is_data_line()) result.mass_nuer=SLHAea::to<double>(spectrum["MASS"][2000012][1]);
        if(spectrum["MASS"][2000013].is_data_line()) result.mass_mur=SLHAea::to<double>(spectrum["MASS"][2000013][1]);
        if(spectrum["MASS"][2000014].is_data_line()) result.mass_numr=SLHAea::to<double>(spectrum["MASS"][2000014][1]);
        if(spectrum["MASS"][2000015].is_data_line()) result.mass_tau2=SLHAea::to<double>(spectrum["MASS"][2000015][1]);
        if(spectrum["MASS"][2000016].is_data_line()) result.mass_nutr=SLHAea::to<double>(spectrum["MASS"][2000016][1]);
      }

      if(!spectrum["ALPHA"].empty()) if(spectrum["ALPHA"].back().is_data_line()) result.alpha=SLHAea::to<double>(spectrum["ALPHA"].back().at(0));

      if(!spectrum["STOPMIX"].empty()) for(ie=1;ie<=2;ie++) for(je=1;je<=2;je++)
             if(spectrum["STOPMIX"][max(ie,je)].is_data_line()) result.stop_mix[ie][je]=SLHAea::to<double>(spectrum["STOPMIX"].at(ie,je)[2]);
      if(!spectrum["SBOTMIX"].empty()) for(ie=1;ie<=2;ie++) for(je=1;je<=2;je++)
             if(spectrum["SBOTMIX"][max(ie,je)].is_data_line()) result.sbot_mix[ie][je]=SLHAea::to<double>(spectrum["SBOTMIX"].at(ie,je)[2]);
      if(!spectrum["STAUMIX"].empty()) for(ie=1;ie<=2;ie++) for(je=1;je<=2;je++)
             if(spectrum["STAUMIX"][max(ie,je)].is_data_line()) result.stau_mix[ie][je]=SLHAea::to<double>(spectrum["STAUMIX"].at(ie,je)[2]);
      if(!spectrum["NMIX"].empty()) for(ie=1;ie<=4;ie++) for(je=1;je<=4;je++)
             if(spectrum["NMIX"][max(ie,je)].is_data_line()) result.neut_mix[ie][je]=SLHAea::to<double>(spectrum["NMIX"].at(ie,je)[2]);
      if(!spectrum["NMNMIX"].empty()) for(ie=1;ie<=5;ie++) for(je=1;je<=5;je++)
             if(spectrum["NMNMIX"][max(ie,je)].is_data_line()) result.neut_mix[ie][je]=SLHAea::to<double>(spectrum["NMNMIX"].at(ie,je)[2]);
      if(!spectrum["UMIX"].empty()) for(ie=1;ie<=2;ie++) for(je=1;je<=2;je++)
             if(spectrum["UMIX"][max(ie,je)].is_data_line()) result.charg_Umix[ie][je]=SLHAea::to<double>(spectrum["UMIX"].at(ie,je)[2]);
      if(!spectrum["VMIX"].empty()) for(ie=1;ie<=2;ie++) for(je=1;je<=2;je++)
             if(spectrum["VMIX"][max(ie,je)].is_data_line()) result.charg_Vmix[ie][je]=SLHAea::to<double>(spectrum["VMIX"].at(ie,je)[2]);

      if(!spectrum["GAUGE"].empty())
      {
        if(spectrum["GAUGE"][1].is_data_line()) result.gp_Q=SLHAea::to<double>(spectrum["GAUGE"][1][1]);
        if(spectrum["GAUGE"][2].is_data_line()) result.g2_Q=SLHAea::to<double>(spectrum["GAUGE"][2][1]);
        if(spectrum["GAUGE"][3].is_data_line()) result.g3_Q=SLHAea::to<double>(spectrum["GAUGE"][3][1]);
      }

      if(!spectrum["YU"].empty()) for(ie=1;ie<=3;ie++) if(spectrum["YU"][ie].is_data_line()) result.yut[ie]=SLHAea::to<double>(spectrum["YU"].at(ie,ie)[2]);
      if(!spectrum["YD"].empty()) for(ie=1;ie<=3;ie++) if(spectrum["YD"][ie].is_data_line()) result.yub[ie]=SLHAea::to<double>(spectrum["YD"].at(ie,ie)[2]);
      if(!spectrum["YE"].empty()) for(ie=1;ie<=3;ie++) if(spectrum["YE"][ie].is_data_line()) result.yutau[ie]=SLHAea::to<double>(spectrum["YE"].at(ie,ie)[2]);

      if(!spectrum["HMIX"].empty())
      {
        if(spectrum["HMIX"][1].is_data_line()) result.mu_Q=SLHAea::to<double>(spectrum["HMIX"][1][1]);
        if(spectrum["HMIX"][2].is_data_line()) result.tanb_GUT=SLHAea::to<double>(spectrum["HMIX"][2][1]);
        if(spectrum["HMIX"][3].is_data_line()) result.Higgs_VEV=SLHAea::to<double>(spectrum["HMIX"][3][1]);
        if(spectrum["HMIX"][4].is_data_line()) result.mA2_Q=SLHAea::to<double>(spectrum["HMIX"][4][1]);
      }

      if(!spectrum["NMHMIX"].empty()) for(ie=1;ie<=3;ie++) for(je=1;je<=3;je++)
             if(spectrum["NMHMIX"][max(ie,je)].is_data_line()) result.H0_mix[ie][je]=SLHAea::to<double>(spectrum["NMHMIX"].at(ie,je)[2]);

      if(!spectrum["NMAMIX"].empty()) for(ie=1;ie<=2;ie++) for(je=1;je<=2;je++)
             if(spectrum["NMAMIX"][max(ie,je)].is_data_line()) result.A0_mix[ie][je]=SLHAea::to<double>(spectrum["NMAMIX"].at(ie,je)[2]);

      if(!spectrum["MSOFT"].empty())
      {
        if(!spectrum["MSOFT"].front().empty()) result.MSOFT_Q=SLHAea::to<double>(spectrum["MSOFT"].front().at(3));
        if(spectrum["MSOFT"][1].is_data_line()) result.M1_Q=SLHAea::to<double>(spectrum["MSOFT"][1][1]);
        if(spectrum["MSOFT"][2].is_data_line()) result.M2_Q=SLHAea::to<double>(spectrum["MSOFT"][2][1]);
        if(spectrum["MSOFT"][3].is_data_line()) result.M3_Q=SLHAea::to<double>(spectrum["MSOFT"][3][1]);
        if(spectrum["MSOFT"][21].is_data_line()) result.M2H1_Q=SLHAea::to<double>(spectrum["MSOFT"][21][1]);
        if(spectrum["MSOFT"][22].is_data_line()) result.M2H2_Q=SLHAea::to<double>(spectrum["MSOFT"][22][1]);
        if(spectrum["MSOFT"][31].is_data_line()) result.MeL_Q=SLHAea::to<double>(spectrum["MSOFT"][31][1]);
        if(spectrum["MSOFT"][32].is_data_line()) result.MmuL_Q=SLHAea::to<double>(spectrum["MSOFT"][32][1]);
        if(spectrum["MSOFT"][33].is_data_line()) result.MtauL_Q=SLHAea::to<double>(spectrum["MSOFT"][33][1]);
        if(spectrum["MSOFT"][34].is_data_line()) result.MeR_Q=SLHAea::to<double>(spectrum["MSOFT"][34][1]);
        if(spectrum["MSOFT"][35].is_data_line()) result.MmuR_Q=SLHAea::to<double>(spectrum["MSOFT"][35][1]);
        if(spectrum["MSOFT"][36].is_data_line()) result.MtauR_Q=SLHAea::to<double>(spectrum["MSOFT"][36][1]);
        if(spectrum["MSOFT"][41].is_data_line()) result.MqL1_Q=SLHAea::to<double>(spectrum["MSOFT"][41][1]);
        if(spectrum["MSOFT"][42].is_data_line()) result.MqL2_Q=SLHAea::to<double>(spectrum["MSOFT"][42][1]);
        if(spectrum["MSOFT"][43].is_data_line()) result.MqL3_Q=SLHAea::to<double>(spectrum["MSOFT"][43][1]);
        if(spectrum["MSOFT"][44].is_data_line()) result.MuR_Q=SLHAea::to<double>(spectrum["MSOFT"][44][1]);
        if(spectrum["MSOFT"][45].is_data_line()) result.McR_Q=SLHAea::to<double>(spectrum["MSOFT"][45][1]);
        if(spectrum["MSOFT"][46].is_data_line()) result.MtR_Q=SLHAea::to<double>(spectrum["MSOFT"][46][1]);
        if(spectrum["MSOFT"][47].is_data_line()) result.MdR_Q=SLHAea::to<double>(spectrum["MSOFT"][47][1]);
        if(spectrum["MSOFT"][48].is_data_line()) result.MsR_Q=SLHAea::to<double>(spectrum["MSOFT"][48][1]);
        if(spectrum["MSOFT"][49].is_data_line()) result.MbR_Q=SLHAea::to<double>(spectrum["MSOFT"][49][1]);
      }

      if(!spectrum["AU"].empty())
      {
        if(spectrum["AU"][1].is_data_line()) result.A_u=SLHAea::to<double>(spectrum["AU"].at(1,1)[2]);
        if(spectrum["AU"][2].is_data_line()) result.A_c=SLHAea::to<double>(spectrum["AU"].at(2,2)[2]);
        if(spectrum["AU"][3].is_data_line()) result.A_t=SLHAea::to<double>(spectrum["AU"].at(3,3)[2]);
      }

      if(!spectrum["AD"].empty())
      {
        if(spectrum["AD"][1].is_data_line()) result.A_d=SLHAea::to<double>(spectrum["AD"].at(1,1)[2]);
        if(spectrum["AD"][2].is_data_line()) result.A_s=SLHAea::to<double>(spectrum["AD"].at(2,2)[2]);
        if(spectrum["AD"][3].is_data_line()) result.A_b=SLHAea::to<double>(spectrum["AD"].at(3,3)[2]);
      }

      if(!spectrum["AE"].empty())
      {
        if(spectrum["AE"][1].is_data_line()) result.A_e=SLHAea::to<double>(spectrum["AE"].at(1,1)[2]);
        if(spectrum["AE"][2].is_data_line()) result.A_mu=SLHAea::to<double>(spectrum["AE"].at(2,2)[2]);
        if(spectrum["AE"][3].is_data_line()) result.A_tau=SLHAea::to<double>(spectrum["AE"].at(3,3)[2]);
      }

      if(!spectrum["NMSSMRUN"].empty())
      {
        if(spectrum["NMSSMRUN"][1].is_data_line()) result.lambdaNMSSM=SLHAea::to<double>(spectrum["NMSSMRUN"][1][1]);
        if(spectrum["NMSSMRUN"][2].is_data_line()) result.kappaNMSSM=SLHAea::to<double>(spectrum["NMSSMRUN"][2][1]);
        if(spectrum["NMSSMRUN"][3].is_data_line()) result.AlambdaNMSSM=SLHAea::to<double>(spectrum["NMSSMRUN"][3][1]);
        if(spectrum["NMSSMRUN"][4].is_data_line()) result.AkappaNMSSM=SLHAea::to<double>(spectrum["NMSSMRUN"][4][1]);
        if(spectrum["NMSSMRUN"][5].is_data_line()) result.lambdaSNMSSM=SLHAea::to<double>(spectrum["NMSSMRUN"][5][1]);
        if(spectrum["NMSSMRUN"][6].is_data_line()) result.xiFNMSSM=SLHAea::to<double>(spectrum["NMSSMRUN"][6][1]);
        if(spectrum["NMSSMRUN"][7].is_data_line()) result.xiSNMSSM=SLHAea::to<double>(spectrum["NMSSMRUN"][7][1]);
        if(spectrum["NMSSMRUN"][8].is_data_line()) result.mupNMSSM=SLHAea::to<double>(spectrum["NMSSMRUN"][8][1]);
        if(spectrum["NMSSMRUN"][9].is_data_line()) result.mSp2NMSSM=SLHAea::to<double>(spectrum["NMSSMRUN"][9][1]);
        if(spectrum["NMSSMRUN"][10].is_data_line()) result.mS2NMSSM=SLHAea::to<double>(spectrum["NMSSMRUN"][10][1]);
      }

      if(!spectrum["USQMIX"].empty()) for(ie=1;ie<=6;ie++) for(je=1;je<=6;je++)
             if(spectrum["USQMIX"][max(ie,je)].is_data_line()) result.sU_mix[ie][je]=SLHAea::to<double>(spectrum["USQMIX"].at(ie,je)[2]);
      if(!spectrum["DSQMIX"].empty()) for(ie=1;ie<=6;ie++) for(je=1;je<=6;je++)
             if(spectrum["DSQMIX"][max(ie,je)].is_data_line()) result.sD_mix[ie][je]=SLHAea::to<double>(spectrum["DSQMIX"].at(ie,je)[2]);
      if(!spectrum["SELMIX"].empty()) for(ie=1;ie<=6;ie++) for(je=1;je<=6;je++)
             if(spectrum["SELMIX"][max(ie,je)].is_data_line()) result.sE_mix[ie][je]=SLHAea::to<double>(spectrum["SELMIX"].at(ie,je)[2]);
      if(!spectrum["SNUMIX"].empty()) for(ie=1;ie<=3;ie++) for(je=1;je<=3;je++)
             if(spectrum["SNUMIX"][max(ie,je)].is_data_line()) result.sNU_mix[ie][je]=SLHAea::to<double>(spectrum["SNUMIX"].at(ie,je)[2]);

      if(!spectrum["MSQ2"].empty()) for(ie=1;ie<=3;ie++) for(je=1;je<=3;je++)
             if(spectrum["MSQ2"][max(ie,je)].is_data_line()) result.sCKM_msq2[ie][je]=SLHAea::to<double>(spectrum["MSQ2"].at(ie,je)[2]);
      if(!spectrum["MSL2"].empty()) for(ie=1;ie<=3;ie++) for(je=1;je<=3;je++)
             if(spectrum["MSL2"][max(ie,je)].is_data_line()) result.sCKM_msl2[ie][je]=SLHAea::to<double>(spectrum["MSL2"].at(ie,je)[2]);
      if(!spectrum["MSD2"].empty()) for(ie=1;ie<=3;ie++) for(je=1;je<=3;je++)
             if(spectrum["MSD2"][max(ie,je)].is_data_line()) result.sCKM_msd2[ie][je]=SLHAea::to<double>(spectrum["MSD2"].at(ie,je)[2]);
      if(!spectrum["MSU2"].empty()) for(ie=1;ie<=3;ie++) for(je=1;je<=3;je++)
             if(spectrum["MSU2"][max(ie,je)].is_data_line()) result.sCKM_msu2[ie][je]=SLHAea::to<double>(spectrum["MSU2"].at(ie,je)[2]);
      if(!spectrum["MSE2"].empty()) for(ie=1;ie<=3;ie++) for(je=1;je<=3;je++)
             if(spectrum["MSE2"][max(ie,je)].is_data_line()) result.sCKM_mse2[ie][je]=SLHAea::to<double>(spectrum["MSE2"].at(ie,je)[2]);

      if(!spectrum["IMVCKM"].empty()) for(ie=1;ie<=3;ie++) for(je=1;je<=3;je++)
             if(spectrum["IMVCKM"][max(ie,je)].is_data_line()) result.IMCKM[ie][je]=SLHAea::to<double>(spectrum["IMVCKM"].at(ie,je)[2]);
      if(!spectrum["IMVCKM"].empty()) for(ie=1;ie<=3;ie++) for(je=1;je<=3;je++)
             if(spectrum["IMVCKM"][max(ie,je)].is_data_line()) result.IMCKM[ie][je]=SLHAea::to<double>(spectrum["IMVCKM"].at(ie,je)[2]);

      if(!spectrum["UPMNS"].empty()) for(ie=1;ie<=3;ie++) for(je=1;je<=3;je++)
             if(spectrum["UPMNS"][max(ie,je)].is_data_line()) result.PMNS_U[ie][je]=SLHAea::to<double>(spectrum["UPMNS"].at(ie,je)[2]);

      if(!spectrum["TU"].empty()) for(ie=1;ie<=3;ie++) for(je=1;je<=3;je++)
             if(spectrum["TU"][max(ie,je)].is_data_line()) result.TU[ie][je]=SLHAea::to<double>(spectrum["TU"].at(ie,je)[2]);
      if(!spectrum["TD"].empty()) for(ie=1;ie<=3;ie++) for(je=1;je<=3;je++)
             if(spectrum["TD"][max(ie,je)].is_data_line()) result.TD[ie][je]=SLHAea::to<double>(spectrum["TD"].at(ie,je)[2]);
      if(!spectrum["TE"].empty()) for(ie=1;ie<=3;ie++) for(je=1;je<=3;je++)
             if(spectrum["TE"][max(ie,je)].is_data_line()) result.TE[ie][je]=SLHAea::to<double>(spectrum["TE"].at(ie,je)[2]);

      BEreq::slha_adjust(&result);
      if(*Dep::Debug_Cap) cout<<"Finished FlavBit_fill"<<endl;
    }

    // *************************************************
    /// Calculating Br in b-> s gamma decays
    // *************************************************

    void SI_bsgamma(double &result)
    {
      using namespace Pipes::SI_bsgamma;
      if(*Dep::Debug_Cap)  cout<<"Starting SI_bsgamma"<<endl;

      struct parameters param = *Dep::FlavBit_fill;

      if(param.model<0) result=0.;
      else
      {
    double mu_W=2.*param.mass_W;
    double mu_b=param.mass_b_1S/2.;
    double C0w[11],C1w[11],C2w[11],C0b[11],C1b[11],C2b[11],Cpb[11];
    std::complex<double> CQpb[3];

    BEreq::CW_calculator(byVal(C0w),byVal(C1w),byVal(C2w),byVal(mu_W),&param);
    BEreq::C_calculator_base1(byVal(C0w),byVal(C1w),byVal(C2w),byVal(mu_W),byVal(C0b),byVal(C1b),byVal(C2b),byVal(mu_b),&param);
    BEreq::Cprime_calculator(byVal(Cpb),byVal(CQpb),byVal(mu_W),byVal(mu_b),&param);
    result = BEreq::bsgamma(byVal(C0b),byVal(C1b),byVal(C2b),byVal(Cpb),byVal(mu_b),byVal(mu_W),&param);
    }

      if(*Dep::Debug_Cap)  printf("BR(b->s gamma)=%.3e\n",result);
      if(*Dep::Debug_Cap)  cout<<"Finished SI_bsgamma"<<endl;

    }

    // *************************************************
    /// Calculating Br in Bs->mumu decays
    // *************************************************

    void SI_Bsmumu(double &result)
    {
      using namespace Pipes::SI_Bsmumu;

      if(*Dep::Debug_Cap)  cout<<"Starting SI_Bsmumu"<<endl;

      struct parameters param = *Dep::FlavBit_fill;

      if(param.model<0) result=0.;
      else
      {
    double mu_W=2.*param.mass_W;
    double mu_b=param.mass_b;
    double C0b[11],C1b[11],C2b[11],C0w[11],C1w[11],C2w[11],Cpb[11];
      std::complex<double> CQ0b[3],CQ1b[3],CQpb[3];

    BEreq::CW_calculator(byVal(C0w),byVal(C1w),byVal(C2w),byVal(mu_W),&param);
    BEreq::C_calculator_base1(byVal(C0w),byVal(C1w),byVal(C2w),byVal(mu_W),byVal(C0b),byVal(C1b),byVal(C2b),byVal(mu_b),&param);
    BEreq::CQ_calculator(byVal(CQ0b),byVal(CQ1b),byVal(mu_W),byVal(mu_b),&param);
    BEreq::Cprime_calculator(byVal(Cpb),byVal(CQpb),byVal(mu_W),byVal(mu_b),&param);

    result = BEreq::Bsmumu(byVal(C0b),byVal(C1b),byVal(C2b),byVal(CQ0b),byVal(CQ1b),byVal(Cpb),byVal(CQpb),&param,byVal(mu_b));
    }

      if(*Dep::Debug_Cap)      printf("BR(Bs->mumu)=%.3e\n",result);
      if(*Dep::Debug_Cap)  cout<<"Finished SI_Bsmumu"<<endl;

    }

    // *************************************************
    /// Calculating Br in Bs->mumu decays for the untaged case
    // *************************************************

    void SI_Bsmumu_untag(double &result)
    {
      using namespace Pipes::SI_Bsmumu_untag;

      if(*Dep::Debug_Cap)  cout<<"Starting SI_Bsmumu_untag"<<endl;

      struct parameters param = *Dep::FlavBit_fill;

      if(param.model<0) result=0.;
      else
      {
    double mu_W=2.*param.mass_W;
    double mu_b=param.mass_b;
    double C0b[11],C1b[11],C2b[11],C0w[11],C1w[11],C2w[11],Cpb[11];
      std::complex<double> CQ0b[3],CQ1b[3],CQpb[3];

    BEreq::CW_calculator(byVal(C0w),byVal(C1w),byVal(C2w),byVal(mu_W),&param);
    BEreq::C_calculator_base1(byVal(C0w),byVal(C1w),byVal(C2w),byVal(mu_W),byVal(C0b),byVal(C1b),byVal(C2b),byVal(mu_b),&param);
    BEreq::CQ_calculator(byVal(CQ0b),byVal(CQ1b),byVal(mu_W),byVal(mu_b),&param);
    BEreq::Cprime_calculator(byVal(Cpb),byVal(CQpb),byVal(mu_W),byVal(mu_b),&param);

    result = BEreq::Bsmumu_untag(byVal(C0b),byVal(C1b),byVal(C2b),byVal(CQ0b),byVal(CQ1b),byVal(Cpb),byVal(CQpb),&param,byVal(mu_b));
    }

      if(*Dep::Debug_Cap) printf("BR(Bs->mumu)_untag=%.3e\n",result);
      if(*Dep::Debug_Cap)  cout<<"Finished SI_Bsmumu_untag"<<endl;


    }

    // *************************************************
    /// Calculating Br in B0->mumu decays
    // *************************************************

    void SI_Bdmumu(double &result)
    {
      using namespace Pipes::SI_Bdmumu;

      if(*Dep::Debug_Cap)  cout<<"Starting SI_Bdmumu"<<endl;

      struct parameters param = *Dep::FlavBit_fill;

      if(param.model<0) result=0.;
      else
      {
    double mu_W=2.*param.mass_W;
    double mu_b=param.mass_b;
    double C0b[11],C1b[11],C2b[11],C0w[11],C1w[11],C2w[11];
      std::complex<double> CQ0b[3],CQ1b[3];

    BEreq::CW_calculator(byVal(C0w),byVal(C1w),byVal(C2w),byVal(mu_W),&param);
    BEreq::C_calculator_base1(byVal(C0w),byVal(C1w),byVal(C2w),byVal(mu_W),byVal(C0b),byVal(C1b),byVal(C2b),byVal(mu_b),&param);
    BEreq::CQ_calculator(byVal(CQ0b),byVal(CQ1b),byVal(mu_W),byVal(mu_b),&param);

    result = BEreq::Bdmumu(byVal(C0b),byVal(C1b),byVal(C2b),byVal(CQ0b),byVal(CQ1b),&param,byVal(mu_b));
    }

      if(*Dep::Debug_Cap) printf("BR(Bd->mumu)=%.3e\n",result);
      if(*Dep::Debug_Cap)  cout<<"Finished SI_Bdmumu"<<endl;
    }

    // *************************************************
    /// Calculating Br in B->tau nu_tau decays
    // *************************************************

    void SI_Btaunu(double &result)
    {
      using namespace Pipes::SI_Btaunu;

      if(*Dep::Debug_Cap)  cout<<"Starting SI_Btaunu"<<endl;

      struct parameters param = *Dep::FlavBit_fill;

      if(param.model<0) result=0.;
      else result = BEreq::Btaunu(&param);

      if(*Dep::Debug_Cap) printf("BR(B->tau nu)=%.3e\n",result);
      if(*Dep::Debug_Cap)  cout<<"Finished SI_Btaunu"<<endl;

    }


    // *************************************************
    /// Calculating Br in B->D tau nu_tau decays
    // *************************************************

    void SI_BDtaunu(double &result)
    {
      using namespace Pipes::SI_BDtaunu;

      if(*Dep::Debug_Cap)  cout<<"Starting SI_BDtaunu"<<endl;

       struct parameters param = *Dep::FlavBit_fill;

      if(param.model<0) result=0.;
      else result = BEreq::BDtaunu(&param);

      if(*Dep::Debug_Cap) printf("BR(B->D tau nu)=%.3e\n",result);
      if(*Dep::Debug_Cap)  cout<<"Finished SI_BDtaunu"<<endl;

    }

    // *************************************************
    /// Calculating  B->tau nu_tau / B-> D e nu_e decays
    // *************************************************

    void SI_BDtaunu_BDenu(double &result)
    {
      using namespace Pipes::SI_BDtaunu_BDenu;

      if(*Dep::Debug_Cap)  cout<<"Starting SI_BDtaunu_BDenu"<<endl;

       struct parameters param = *Dep::FlavBit_fill;

      if(param.model<0) result=0.;
      else result = BEreq::BDtaunu_BDenu(&param);

      if(*Dep::Debug_Cap) printf("BR(B->D tau nu)/BR(B->D e nu)=%.3e\n",result);
      if(*Dep::Debug_Cap)  cout<<"Finished SI_BDtaunu_BDenu"<<endl;

    }

    // *************************************************
    /// Calculating B->K mu nu / B-> pi mu nu
    // *************************************************

    void SI_Kmunu_pimunu(double &result)
    {
      using namespace Pipes::SI_Kmunu_pimunu;

      if(*Dep::Debug_Cap)  cout<<"Starting SI_Kmunu_pimunu"<<endl;

      struct parameters param = *Dep::FlavBit_fill;

      if(param.model<0) result=0.;
      else result = BEreq::Kmunu_pimunu(&param);

      if(*Dep::Debug_Cap) printf("BR(K->mu nu)/BR(pi->mu nu)=%.3e\n",result);
      if(*Dep::Debug_Cap)  cout<<"Finished SI_Kmunu_pimunu"<<endl;
    }

    // *************************************************

    void SI_Rmu23(double &result)
    {
      using namespace Pipes::SI_Rmu23;

      if(*Dep::Debug_Cap)  cout<<"Starting SI_Rmu23"<<endl;

      struct parameters param = *Dep::FlavBit_fill;

      if(param.model<0) result=0.;
      else result = BEreq::Rmu23(&param);

      if(*Dep::Debug_Cap) printf("Rmu23=%.3e\n",result);
      if(*Dep::Debug_Cap)  cout<<"Finished SI_Rmu23"<<endl;

    }

    // *************************************************
    /// Calculating Br B->D* tau nu
    // *************************************************

    void SI_Dstaunu(double &result)
    {
      using namespace Pipes::SI_Dstaunu;

      if(*Dep::Debug_Cap)  cout<<"Starting SI_Dstaunu"<<endl;

      struct parameters param = *Dep::FlavBit_fill;

      if(param.model<0) result=0.;
      else result = BEreq::Dstaunu(&param);

      if(*Dep::Debug_Cap) printf("BR(Ds->tau nu)=%.3e\n",result);
      if(*Dep::Debug_Cap)  cout<<"Finished SI_Dstaunu"<<endl;

    }

    // *************************************************
    /// Calculating Br B->Ds mu nu
    // *************************************************

    void SI_Dsmunu(double &result)
    {
      using namespace Pipes::SI_Dsmunu;

      if(*Dep::Debug_Cap)  cout<<"Starting SI_Dsmunu"<<endl;

      struct parameters param = *Dep::FlavBit_fill;

      if(param.model<0) result=0.;
      else result = BEreq::Dsmunu(&param);

      if(*Dep::Debug_Cap) printf("BR(Ds->mu nu)=%.3e\n",result);
      if(*Dep::Debug_Cap)  cout<<"Finished SI_Dsmunu"<<endl;
    }

    // *************************************************
    /// Calculating Br B -> D mu nu
    // *************************************************

    void SI_Dmunu(double &result)
    {
      using namespace Pipes::SI_Dmunu;

      if(*Dep::Debug_Cap)  cout<<"Starting SI_Dmunu"<<endl;

      struct parameters param = *Dep::FlavBit_fill;

      if(param.model<0) result=0.;
      else result = BEreq::Dmunu(&param);

      if(*Dep::Debug_Cap) printf("BR(D->mu nu)=%.3e\n",result);
      if(*Dep::Debug_Cap)  cout<<"Finished SI_Dmunu"<<endl;
    }

    // *************************************************
    /// Calculating g-2
    // *************************************************

    void SI_muon_gm2(double &result)
    {
      using namespace Pipes::SI_muon_gm2;

      if(*Dep::Debug_Cap)  cout<<"Starting SI_muon_gm2"<<endl;

      struct parameters param = *Dep::FlavBit_fill;

      if(param.model<0) result=0.;
      else result = BEreq::muon_gm2(&param);

      if(*Dep::Debug_Cap) printf("(g-2)_mu=%.3e\n",result);
      if(*Dep::Debug_Cap)  cout<<"Finished SI_muon_gm2"<<endl;
    }

    // *************************************************

    void SI_delta0(double &result)
    {
      using namespace Pipes::SI_delta0;

      if(*Dep::Debug_Cap)  cout<<"Starting SI_delta0"<<endl;

      struct parameters param = *Dep::FlavBit_fill;

      if(param.model<0) result=0.;
      else
      {
    double mu_W=2.*param.mass_W;
    double mu_b=param.mass_b_1S/2.;

    double lambda_h=0.5;
    double mu_spec=sqrt(lambda_h*param.mass_b);


    double C0w[11],C1w[11],C2w[11],C0b[11],C1b[11],C0spec[11],C1spec[11],Cpb[11];
    std::complex<double> CQpb[3];

    BEreq::CW_calculator(byVal(C0w),byVal(C1w),byVal(C2w),byVal(mu_W),&param);
    BEreq::C_calculator_base2(byVal(C0w),byVal(C1w),byVal(mu_W),byVal(C0b),byVal(C1b),byVal(mu_b),&param);
    BEreq::C_calculator_base2(byVal(C0w),byVal(C1w),byVal(mu_W),byVal(C0spec),byVal(C1spec),byVal(mu_spec),&param);
    BEreq::Cprime_calculator(byVal(Cpb),byVal(CQpb),byVal(mu_W),byVal(mu_b),&param);
    result = BEreq::delta0(byVal(C0b),byVal(C0spec),byVal(C1b),byVal(C1spec),byVal(Cpb),&param,byVal(mu_b),byVal(mu_spec),byVal(lambda_h));
    }

      if(*Dep::Debug_Cap) printf("Delta0(B->K* gamma)=%.3e\n",result);
      if(*Dep::Debug_Cap)  cout<<"Finished SI_delta0"<<endl;
    }

     // *************************************************

    void SI_BRBXsmumu_lowq2(double &result)
    {
      using namespace Pipes::SI_BRBXsmumu_lowq2;

      if(*Dep::Debug_Cap)  cout<<"Starting SI_BRBXsmumu_lowq2"<<endl;

      struct parameters param = *Dep::FlavBit_fill;

      if(param.model<0) result=0.;
      else
      {
    double mu_W=120.;
    double mu_b=5.;

    double C0w[11],C1w[11],C2w[11],C0b[11],C1b[11],C2b[11],Cpb[11];
      std::complex<double> CQ0b[3],CQ1b[3],CQpb[3];

    BEreq::CW_calculator(byVal(C0w),byVal(C1w),byVal(C2w),byVal(mu_W),&param);
    BEreq::C_calculator_base1(byVal(C0w),byVal(C1w),byVal(C2w),byVal(mu_W),byVal(C0b),byVal(C1b),byVal(C2b),byVal(mu_b),&param);
    BEreq::CQ_calculator(byVal(CQ0b),byVal(CQ1b),byVal(mu_W),byVal(mu_b),&param);
    BEreq::Cprime_calculator(byVal(Cpb),byVal(CQpb),byVal(mu_W),byVal(mu_b),&param);
    result = BEreq::BRBXsmumu_lowq2(byVal(C0b),byVal(C1b),byVal(C2b),byVal(CQ0b),byVal(CQ1b),byVal(Cpb),byVal(CQpb),&param,byVal(mu_b));
    }

      if(*Dep::Debug_Cap) printf("BR(B->Xs mu mu)_lowq2=%.3e\n",result);
      if(*Dep::Debug_Cap)  cout<<"Finished SI_BRBXsmumu_lowq2"<<endl;
    }

     // *************************************************

    void SI_BRBXsmumu_highq2(double &result)
    {
      using namespace Pipes::SI_BRBXsmumu_highq2;

      if(*Dep::Debug_Cap)  cout<<"Starting SI_BRBXsmumu_highq2"<<endl;

      struct parameters param = *Dep::FlavBit_fill;

      if(param.model<0) result=0.;
      else
      {
    double mu_W=120.;
    double mu_b=5.;

    double C0w[11],C1w[11],C2w[11],C0b[11],C1b[11],C2b[11],Cpb[11];
      std::complex<double> CQ0b[3],CQ1b[3],CQpb[3];

    BEreq::CW_calculator(byVal(C0w),byVal(C1w),byVal(C2w),byVal(mu_W),&param);
    BEreq::C_calculator_base1(byVal(C0w),byVal(C1w),byVal(C2w),byVal(mu_W),byVal(C0b),byVal(C1b),byVal(C2b),byVal(mu_b),&param);
    BEreq::CQ_calculator(byVal(CQ0b),byVal(CQ1b),byVal(mu_W),byVal(mu_b),&param);
    BEreq::Cprime_calculator(byVal(Cpb),byVal(CQpb),byVal(mu_W),byVal(mu_b),&param);
    result = BEreq::BRBXsmumu_highq2(byVal(C0b),byVal(C1b),byVal(C2b),byVal(CQ0b),byVal(CQ1b),byVal(Cpb),byVal(CQpb),&param,byVal(mu_b));
    }

      if(*Dep::Debug_Cap) printf("BR(B->Xs mu mu)_highq2=%.3e\n",result);
      if(*Dep::Debug_Cap)  cout<<"Finished SI_BRBXsmumu_highq2"<<endl;
    }

     // *************************************************

    void SI_A_BXsmumu_lowq2(double &result)
    {
      using namespace Pipes::SI_A_BXsmumu_lowq2;

      if(*Dep::Debug_Cap)  cout<<"Starting SI_A_BXsmumu_lowq2"<<endl;

      struct parameters param = *Dep::FlavBit_fill;

      if(param.model<0) result=0.;
      else
      {
    double mu_W=120.;
    double mu_b=5.;

    double C0w[11],C1w[11],C2w[11],C0b[11],C1b[11],C2b[11],Cpb[11];
      std::complex<double> CQ0b[3],CQ1b[3],CQpb[3];

    BEreq::CW_calculator(byVal(C0w),byVal(C1w),byVal(C2w),byVal(mu_W),&param);
    BEreq::C_calculator_base1(byVal(C0w),byVal(C1w),byVal(C2w),byVal(mu_W),byVal(C0b),byVal(C1b),byVal(C2b),byVal(mu_b),&param);
    BEreq::CQ_calculator(byVal(CQ0b),byVal(CQ1b),byVal(mu_W),byVal(mu_b),&param);
    BEreq::Cprime_calculator(byVal(Cpb),byVal(CQpb),byVal(mu_W),byVal(mu_b),&param);
    result = BEreq::A_BXsmumu_lowq2(byVal(C0b),byVal(C1b),byVal(C2b),byVal(CQ0b),byVal(CQ1b),byVal(Cpb),byVal(CQpb),&param,byVal(mu_b));
    }

      if(*Dep::Debug_Cap) printf("AFB(B->Xs mu mu)_lowq2=%.3e\n",result);
      if(*Dep::Debug_Cap)  cout<<"Finished SI_A_BXsmumu_lowq2"<<endl;

    }

     // *************************************************

    void SI_A_BXsmumu_highq2(double &result)
    {
      using namespace Pipes::SI_A_BXsmumu_highq2;

      if(*Dep::Debug_Cap)  cout<<"Starting SI_A_BXsmumu_highq2"<<endl;

      struct parameters param = *Dep::FlavBit_fill;

      if(param.model<0) result=0.;
      else
      {
    double mu_W=120.;
    double mu_b=5.;

    double C0w[11],C1w[11],C2w[11],C0b[11],C1b[11],C2b[11],Cpb[11];
      std::complex<double> CQ0b[3],CQ1b[3],CQpb[3];

    BEreq::CW_calculator(byVal(C0w),byVal(C1w),byVal(C2w),byVal(mu_W),&param);
    BEreq::C_calculator_base1(byVal(C0w),byVal(C1w),byVal(C2w),byVal(mu_W),byVal(C0b),byVal(C1b),byVal(C2b),byVal(mu_b),&param);
    BEreq::CQ_calculator(byVal(CQ0b),byVal(CQ1b),byVal(mu_W),byVal(mu_b),&param);
    BEreq::Cprime_calculator(byVal(Cpb),byVal(CQpb),byVal(mu_W),byVal(mu_b),&param);
    result = BEreq::A_BXsmumu_highq2(byVal(C0b),byVal(C1b),byVal(C2b),byVal(CQ0b),byVal(CQ1b),byVal(Cpb),byVal(CQpb),&param,byVal(mu_b));
    }

      if(*Dep::Debug_Cap) printf("AFB(B->Xs mu mu)_highq2=%.3e\n",result);
      if(*Dep::Debug_Cap)  cout<<"Finished SI_A_BXsmumu_highq2"<<endl;
    }

     // *************************************************

    void SI_A_BXsmumu_zero(double &result)
    {
      using namespace Pipes::SI_A_BXsmumu_zero;

      if(*Dep::Debug_Cap)  cout<<"Starting SI_A_BXsmumu_zero"<<endl;

      struct parameters param = *Dep::FlavBit_fill;

      if(param.model<0) result=0.;
      else
      {
    double mu_W=120.;
    double mu_b=5.;

    double C0w[11],C1w[11],C2w[11],C0b[11],C1b[11],C2b[11],Cpb[11];
      std::complex<double> CQ0b[3],CQ1b[3],CQpb[3];

    BEreq::CW_calculator(byVal(C0w),byVal(C1w),byVal(C2w),byVal(mu_W),&param);
    BEreq::C_calculator_base1(byVal(C0w),byVal(C1w),byVal(C2w),byVal(mu_W),byVal(C0b),byVal(C1b),byVal(C2b),byVal(mu_b),&param);
    BEreq::CQ_calculator(byVal(CQ0b),byVal(CQ1b),byVal(mu_W),byVal(mu_b),&param);
    BEreq::Cprime_calculator(byVal(Cpb),byVal(CQpb),byVal(mu_W),byVal(mu_b),&param);
    result = BEreq::A_BXsmumu_zero(byVal(C0b),byVal(C1b),byVal(C2b),byVal(CQ0b),byVal(CQ1b),byVal(Cpb),byVal(CQpb),&param,byVal(mu_b));
    }

      if(*Dep::Debug_Cap) printf("AFB(B->Xs mu mu)_zero=%.3e\n",result);
      if(*Dep::Debug_Cap)  cout<<"Finished SI_A_BXsmumu_zero"<<endl;
    }

     // *************************************************

    void SI_BRBXstautau_highq2(double &result)
    {
      using namespace Pipes::SI_BRBXstautau_highq2;

      if(*Dep::Debug_Cap)  cout<<"Starting SI_BRBXstautau_highq2"<<endl;

      struct parameters param = *Dep::FlavBit_fill;

      if(param.model<0) result=0.;
      else
      {
    double mu_W=120.;
    double mu_b=5.;

    double C0w[11],C1w[11],C2w[11],C0b[11],C1b[11],C2b[11],Cpb[11];
      std::complex<double> CQ0b[3],CQ1b[3],CQpb[3];

    BEreq::CW_calculator(byVal(C0w),byVal(C1w),byVal(C2w),byVal(mu_W),&param);
    BEreq::C_calculator_base1(byVal(C0w),byVal(C1w),byVal(C2w),byVal(mu_W),byVal(C0b),byVal(C1b),byVal(C2b),byVal(mu_b),&param);
    BEreq::CQ_calculator(byVal(CQ0b),byVal(CQ1b),byVal(mu_W),byVal(mu_b),&param);
    BEreq::Cprime_calculator(byVal(Cpb),byVal(CQpb),byVal(mu_W),byVal(mu_b),&param);
    result = BEreq::BRBXstautau_highq2(byVal(C0b),byVal(C1b),byVal(C2b),byVal(CQ0b),byVal(CQ1b),byVal(Cpb),byVal(CQpb),&param,byVal(mu_b));
    }

      if(*Dep::Debug_Cap) printf("BR(B->Xs tau tau)_highq2=%.3e\n",result);
      if(*Dep::Debug_Cap)  cout<<"Finished SI_BRBXstautau_highq2"<<endl;
    }

     // *************************************************

    void SI_A_BXstautau_highq2(double &result)
    {
      using namespace Pipes::SI_A_BXstautau_highq2;

      if(*Dep::Debug_Cap)  cout<<"Starting SI_A_BXstautau_highq2"<<endl;

      struct parameters param = *Dep::FlavBit_fill;

      if(param.model<0) result=0.;
      else
      {
    double mu_W=120.;
    double mu_b=5.;

    double C0w[11],C1w[11],C2w[11],C0b[11],C1b[11],C2b[11],Cpb[11];
      std::complex<double> CQ0b[3],CQ1b[3],CQpb[3];

    BEreq::CW_calculator(byVal(C0w),byVal(C1w),byVal(C2w),byVal(mu_W),&param);
    BEreq::C_calculator_base1(byVal(C0w),byVal(C1w),byVal(C2w),byVal(mu_W),byVal(C0b),byVal(C1b),byVal(C2b),byVal(mu_b),&param);
    BEreq::CQ_calculator(byVal(CQ0b),byVal(CQ1b),byVal(mu_W),byVal(mu_b),&param);
    BEreq::Cprime_calculator(byVal(Cpb),byVal(CQpb),byVal(mu_W),byVal(mu_b),&param);
    result = BEreq::A_BXstautau_highq2(byVal(C0b),byVal(C1b),byVal(C2b),byVal(CQ0b),byVal(CQ1b),byVal(Cpb),byVal(CQpb),&param,byVal(mu_b));
    }

      if(*Dep::Debug_Cap) printf("AFB(B->Xs tau tau)_highq2=%.3e\n",result);
      if(*Dep::Debug_Cap)  cout<<"Finished SI_A_BXstautau_highq2"<<endl;
    }

    // *************************************************
    /// Calculating B-> K* mu mu observables in 1.1-2.5 GeV
    // *************************************************

    void SI_BRBKstarmumu_11_25( Flav_KstarMuMu_obs &result)
    {

      using namespace Pipes::SI_BRBKstarmumu_11_25;

      if(*Dep::Debug_Cap)  cout<<"Starting SI_BRBKstarmumu_11_25"<<endl;

      struct parameters param = *Dep::FlavBit_fill;

      double q2min=1.1;
      double q2max=2.5;
      result=BEreq::SI_BRBKstarmumu_CONV(&param, byVal(q2min), byVal(q2max) );
      if(*Dep::Debug_Cap)  cout<<"Finished SI_BRBKstarmumu_11_25"<<endl;

    }
    // *************************************************
    /// Calculating B-> K* mu mu observables in 2.5-4.0 GeV
    // *************************************************

    void SI_BRBKstarmumu_25_40( Flav_KstarMuMu_obs &result)
    {
      using namespace Pipes::SI_BRBKstarmumu_25_40;

      if(*Dep::Debug_Cap)  cout<<"Starting SI_BRBKstarmumu_25_40"<<endl;

      struct parameters param = *Dep::FlavBit_fill;

      double q2min=2.5;
      double q2max=4.0;
      result=BEreq::SI_BRBKstarmumu_CONV(&param, byVal(q2min), byVal(q2max) );

      if(*Dep::Debug_Cap)  cout<<"Finished SI_BRBKstarmumu_25_40"<<endl;
    }

    // *************************************************
    /// Calculating B-> K* mu mu observables in 4.0-6.0 GeV
    // *************************************************

    void SI_BRBKstarmumu_40_60( Flav_KstarMuMu_obs &result)
    {
      using namespace Pipes::SI_BRBKstarmumu_40_60;

      if(*Dep::Debug_Cap)  cout<<"Starting SI_BRBKstarmumu_25_40"<<endl;

      struct parameters param = *Dep::FlavBit_fill;


      double q2min=4.0;
      double q2max=6.0;
      result=BEreq::SI_BRBKstarmumu_CONV(&param, byVal(q2min), byVal(q2max) );

      if(*Dep::Debug_Cap)  cout<<"Finished SI_BRBKstarmumu_25_40"<<endl;

    }

    // *************************************************
    /// Calculating B-> K* mu mu observables in 6.0-8.0 GeV
    // *************************************************

    void SI_BRBKstarmumu_60_80( Flav_KstarMuMu_obs &result)
    {
      using namespace Pipes::SI_BRBKstarmumu_60_80;

      if(*Dep::Debug_Cap)  cout<<"Starting SI_BRBKstarmumu_60_80"<<endl;

      struct parameters param = *Dep::FlavBit_fill;


      double q2min=6.0;
      double q2max=8.0;
      result=BEreq::SI_BRBKstarmumu_CONV(&param, byVal(q2min), byVal(q2max) );
      if(*Dep::Debug_Cap)  cout<<"Finished SI_BRBKstarmumu_60_80"<<endl;
    }

    // *************************************************
    /// Calculating B-> K* mu mu observables in 15.0-17.0 GeV
    // *************************************************

    void SI_BRBKstarmumu_15_17( Flav_KstarMuMu_obs &result)
    {
      using namespace Pipes::SI_BRBKstarmumu_15_17;

      if(*Dep::Debug_Cap) cout<<"Starting SI_BRBKstarmumu_15_17 "<<endl;

      struct parameters param = *Dep::FlavBit_fill;

      double q2min=15.0;
      double q2max=17.0;
      result=BEreq::SI_BRBKstarmumu_CONV(&param, byVal(q2min), byVal(q2max) );

      if(*Dep::Debug_Cap) cout<<"Finished SI_BRBKstarmumu_15_17 "<<endl;

    }

    // *************************************************
    /// Calculating B-> K* mu mu observables in 17.0-19.0 GeV
    // *************************************************

    void SI_BRBKstarmumu_17_19( Flav_KstarMuMu_obs &result)
    {
      using namespace Pipes::SI_BRBKstarmumu_17_19;

      if(*Dep::Debug_Cap) cout<<"Starting SI_BRBKstarmumu_17_19 "<<endl;

      struct parameters param = *Dep::FlavBit_fill;


      double q2min=17.0;
      double q2max=19.0;
      result=BEreq::SI_BRBKstarmumu_CONV(&param, byVal(q2min), byVal(q2max) );

      if(*Dep::Debug_Cap) cout<<"Finished SI_BRBKstarmumu_17_19 "<<endl;

    }



    // *************************************************
    /// Calculating Cp assymetries in B-> K* mu mu
    // *************************************************

    void SI_AI_BKstarmumu(double &result)
    {
      using namespace Pipes::SI_AI_BKstarmumu;

      if(*Dep::Debug_Cap)  cout<<"Starting SI_AI_BKstarmumu"<<endl;

      struct parameters param = *Dep::FlavBit_fill;

      if(param.model<0) result=0.;
      else
      {
    double C0b[11],C1b[11],C2b[11],C0w[11],C1w[11],C2w[11];

    double mu_W=2.*param.mass_W;
    double mu_b=param.mass_b_pole;

    BEreq::CW_calculator(byVal(C0w),byVal(C1w),byVal(C2w),byVal(mu_W),&param);
    BEreq::C_calculator_base1(byVal(C0w),byVal(C1w),byVal(C2w),byVal(mu_W),byVal(C0b),byVal(C1b),byVal(C2b),byVal(mu_b),&param);
    result = BEreq::AI_BKstarmumu(1.,6.,byVal(C0b),byVal(C1b),byVal(C2b),&param,byVal(mu_b));
    }

      if(*Dep::Debug_Cap) printf("A_I(B->K* mu mu)_lowq2=%.3e\n",result);
      if(*Dep::Debug_Cap)  cout<<"Finished SI_AI_BKstarmumu"<<endl;

    }

    // *************************************************

    void SI_AI_BKstarmumu_zero(double &result)
    {
      using namespace Pipes::SI_AI_BKstarmumu_zero;

      if(*Dep::Debug_Cap)  cout<<"Starting SI_AI_BKstarmumu_zero"<<endl;

      struct parameters param = *Dep::FlavBit_fill;

      if(param.model<0) result=0.;
      else
      {
    double C0b[11],C1b[11],C2b[11],C0w[11],C1w[11],C2w[11];

    double mu_W=2.*param.mass_W;
    double mu_b=param.mass_b_pole;

    BEreq::CW_calculator(byVal(C0w),byVal(C1w),byVal(C2w),byVal(mu_W),&param);
    BEreq::C_calculator_base1(byVal(C0w),byVal(C1w),byVal(C2w),byVal(mu_W),byVal(C0b),byVal(C1b),byVal(C2b),byVal(mu_b),&param);
    result = BEreq::AI_BKstarmumu_zero(byVal(C0b),byVal(C1b),byVal(C2b),&param,byVal(mu_b));
    }

      if(*Dep::Debug_Cap) printf("A_I(B->K* mu mu)_zero=%.3e\n",result);
      if(*Dep::Debug_Cap)  cout<<"Finished SI_AI_BKstarmumu_zero"<<endl;

    }

    // *************************************************

    void FH_FlavorObs(fh_FlavorObs &result)
    {
      using namespace Pipes::FH_FlavorObs;

      if(*Dep::Debug_Cap)  cout<<"Starting FH_FlavorObs"<<endl;

      fh_real bsgMSSM;     // B -> Xs gamma in MSSM
      fh_real bsgSM;       // B -> Xs gamma in SM
      fh_real deltaMsMSSM; // delta Ms in MSSM
      fh_real deltaMsSM;   // delta Ms in SM
      fh_real bsmumuMSSM;  // Bs -> mu mu in MSSM
      fh_real bsmumuSM;    // Bs -> mu mu in SM

      int error = 1;
      BEreq::FHFlavour(error, bsgMSSM, bsgSM,
           deltaMsMSSM, deltaMsSM,
           bsmumuMSSM, bsmumuSM);

      fh_FlavorObs FlavorObs;
      FlavorObs.Bsg_MSSM = bsgMSSM;
      FlavorObs.Bsg_SM = bsgSM;
      FlavorObs.deltaMs_MSSM = deltaMsMSSM;
      FlavorObs.deltaMs_SM = deltaMsSM;
      FlavorObs.Bsmumu_MSSM = bsmumuMSSM;
      FlavorObs.Bsmumu_SM = bsmumuSM;

      result = FlavorObs;
      if(*Dep::Debug_Cap) cout<<"Finished FH_FlavorObs"<<endl;
    }

    // *************************************************
    /// Debugging function, change to false to get ride of couts
    // *************************************************

    void Debug(bool &deb)
    {
<<<<<<< HEAD
      deb=true;
=======
      #ifdef FLAVBIT_DEBUG
        deb=true;
      #else
        deb=false;
      #endif
>>>>>>> f8cb7c6c
    }

    // *************************************************
    /// reading measurements for b->sll
    // *************************************************


    void b2sll_measurements(Flav_measurement_assym &measurement_assym)
    {
      using namespace Pipes::b2sll_measurements;

      if(*Dep::Debug_Cap)  cout<<"Starting b2sll_measurements function"<<endl;

      Flav_reader *red = new Flav_reader(GAMBIT_DIR  "/FlavBit/data");
      red->debug_mode(*Dep::Debug_Cap);
      if(*Dep::Debug_Cap)  cout<<"init Flav Reader the B2sll "<<endl;
      vector<string> observablesn = {"FL", "AFB", "S3", "S4", "S5", "S7", "S8", "S9"};
      vector<string> observablesq = {"1.1-2.5", "2.5-4", "4-6", "6-8", "15-17", "17-19"};
      vector<string> observables;
      for(unsigned i=0;i<observablesq.size();++i)
      {
        for(unsigned j=0;j<observablesn.size();++j)
          {

            observables.push_back(observablesn[j]+"_B0Kstar0mumu_"+observablesq[i]);

          }
      }

      for(unsigned i=0;i<observables.size();++i)
      {
        red->read_yaml_mesurement("example.yaml", observables[i]);
      }

      red->create_global_corr();
      //cov matirces

      boost::numeric::ublas::matrix<double> M_cov_uu=red->get_cov_uu();
      boost::numeric::ublas::matrix<double> M_cov_du=red->get_cov_du();
      boost::numeric::ublas::matrix<double> M_cov_ud=red->get_cov_ud();
      boost::numeric::ublas::matrix<double> M_cov_dd=red->get_cov_dd();
      boost::numeric::ublas::matrix<double> M_exp=red->get_exp_value();

      // we assert if the exrimental size and the observables are differnt size
      assert(! ( M_exp.size1() != observables.size()  ));

      Flav_KstarMuMu_obs obs_out_11_25= *(Dep::BRBKstarmumu_11_25);
      //SI_BRBKstarmumu_11_25(obs_out_11_25);

      Flav_KstarMuMu_obs obs_out_25_40= *(Dep::BRBKstarmumu_25_40);
      //   SI_BRBKstarmumu_25_40(obs_out_25_40);

      Flav_KstarMuMu_obs obs_out_40_60= *(Dep::BRBKstarmumu_40_60);
      //      SI_BRBKstarmumu_40_60(obs_out_40_60);

      Flav_KstarMuMu_obs obs_out_60_80= *(Dep::BRBKstarmumu_60_80);
      //SI_BRBKstarmumu_40_60(obs_out_60_80);

      Flav_KstarMuMu_obs obs_out_15_17= *(Dep::BRBKstarmumu_15_17);
      //SI_BRBKstarmumu_40_60(obs_out_15_17);

      Flav_KstarMuMu_obs obs_out_17_19 = *(Dep::BRBKstarmumu_17_19);
      //SI_BRBKstarmumu_40_60(obs_out_17_19);

      Kstarmumu_theory_errr th_reader;
      boost::numeric::ublas::matrix<double> M_cov_th = th_reader.get_cov_theory(observables);  //(M_exp.size1(),M_exp.size2());
      boost::numeric::ublas::matrix<double> M_th(M_cov_th.size1(),1);
      M_th(0,0)=obs_out_11_25.FL;
      M_th(1,0)=obs_out_11_25.AFB;
      M_th(2,0)=obs_out_11_25.S3;
      M_th(3,0)=obs_out_11_25.S4;
      M_th(4,0)=obs_out_11_25.S5;
      M_th(5,0)=obs_out_11_25.S7;
      M_th(6,0)=obs_out_11_25.S8;
      M_th(7,0)=obs_out_11_25.S9;

      M_th(8,0)=obs_out_25_40.FL;
      M_th(9,0)=obs_out_25_40.AFB;
      M_th(10,0)=obs_out_25_40.S3;
      M_th(11,0)=obs_out_25_40.S4;
      M_th(12,0)=obs_out_25_40.S5;
      M_th(13,0)=obs_out_25_40.S7;
      M_th(14,0)=obs_out_25_40.S8;
      M_th(15,0)=obs_out_25_40.S9;

      M_th(16,0)=obs_out_40_60.FL;
      M_th(17,0)=obs_out_40_60.AFB;
      M_th(18,0)=obs_out_40_60.S3;
      M_th(19,0)=obs_out_40_60.S4;
      M_th(20,0)=obs_out_40_60.S5;
      M_th(21,0)=obs_out_40_60.S7;
      M_th(22,0)=obs_out_40_60.S8;
      M_th(23,0)=obs_out_40_60.S9;

      M_th(24,0)=obs_out_60_80.FL;
      M_th(25,0)=obs_out_60_80.AFB;
      M_th(26,0)=obs_out_60_80.S3;
      M_th(27,0)=obs_out_60_80.S4;
      M_th(28,0)=obs_out_60_80.S5;
      M_th(29,0)=obs_out_60_80.S7;
      M_th(30,0)=obs_out_60_80.S8;
      M_th(31,0)=obs_out_60_80.S9;

      M_th(32,0)=obs_out_15_17.FL;
      M_th(33,0)=obs_out_15_17.AFB;
      M_th(34,0)=obs_out_15_17.S3;
      M_th(35,0)=obs_out_15_17.S4;
      M_th(36,0)=obs_out_15_17.S5;
      M_th(37,0)=obs_out_15_17.S7;
      M_th(38,0)=obs_out_15_17.S8;
      M_th(39,0)=obs_out_15_17.S9;

      M_th(40,0)=obs_out_17_19.FL;
      M_th(41,0)=obs_out_17_19.AFB;
      M_th(42,0)=obs_out_17_19.S3;
      M_th(43,0)=obs_out_17_19.S4;
      M_th(44,0)=obs_out_17_19.S5;
      M_th(45,0)=obs_out_17_19.S7;
      M_th(46,0)=obs_out_17_19.S8;
      M_th(47,0)=obs_out_17_19.S9;

      measurement_assym.LL_name="b2ll_likelihood";


      measurement_assym.value_exp=M_exp;
      measurement_assym.cov_exp_uu=M_cov_uu;
      measurement_assym.cov_exp_du=M_cov_du;
      measurement_assym.cov_exp_ud=M_cov_ud;
      measurement_assym.cov_exp_dd=M_cov_dd;

      measurement_assym.value_th=M_th;
      measurement_assym.cov_th_uu=M_cov_th;
      measurement_assym.cov_th_ud=M_cov_th;
      measurement_assym.cov_th_du=M_cov_th;
      measurement_assym.cov_th_dd=M_cov_th;

      int n_experiments=M_cov_th.size1();
      vector<double> diff;
      for(int i=0;i<n_experiments;++i)
      {
        diff.push_back(M_exp(i,0)-M_th(i,0));
      }

      measurement_assym.diff=diff;
      measurement_assym.dim=n_experiments;


      if(*Dep::Debug_Cap)  cout<<"Finished b2sll_measurements function"<<endl;
    }

    // *************************************************
    /// likelihood for b->sll
    // *************************************************


    void b2sll_likelihood(double &result)
    {
      using namespace Pipes::b2sll_likelihood;

      if(*Dep::Debug_Cap)  cout<<"Starting b2sll_likelihood"<<endl;


      Flav_measurement_assym measurement_assym;//=*(Dep::b2sll_M);
      b2sll_measurements(measurement_assym);
      // got everything ;)

      boost::numeric::ublas::matrix<double> cov_uu=measurement_assym.cov_exp_uu;
      boost::numeric::ublas::matrix<double> cov_du=measurement_assym.cov_exp_du;
      boost::numeric::ublas::matrix<double> cov_ud=measurement_assym.cov_exp_ud;
      boost::numeric::ublas::matrix<double> cov_dd=measurement_assym.cov_exp_dd;

      // adding theory and experimenta covariance
      cov_uu+=measurement_assym.cov_th_uu;
      cov_ud+=measurement_assym.cov_th_ud;
      cov_du+=measurement_assym.cov_th_du;
      cov_dd+=measurement_assym.cov_th_dd;

      //calculating a diff
      vector<double> diff;
      diff=measurement_assym.diff;


      boost::numeric::ublas::matrix<double> cov_uu_inv(measurement_assym.dim, measurement_assym.dim);
      boost::numeric::ublas::matrix<double> cov_du_inv(measurement_assym.dim, measurement_assym.dim);
      boost::numeric::ublas::matrix<double> cov_ud_inv(measurement_assym.dim, measurement_assym.dim);
      boost::numeric::ublas::matrix<double> cov_dd_inv(measurement_assym.dim, measurement_assym.dim);



      InvertMatrix(cov_uu, cov_uu_inv);
      InvertMatrix(cov_du, cov_du_inv);
      InvertMatrix(cov_ud, cov_ud_inv);
      InvertMatrix(cov_dd, cov_dd_inv);

      double Chi2=0;

      for(int i=0; i < measurement_assym.dim; ++i)
      {
        for(int j=0; j<measurement_assym.dim; ++j)
          {

            if( diff[i] >= 0. && diff[j] >=0.) Chi2+= diff[i] * cov_uu_inv(i,j)*diff[j];
            if( diff[i] >= 0. && diff[j] <0.) Chi2+= diff[i] * cov_ud_inv(i,j)*diff[j];
            if( diff[i] < 0. && diff[j] >=0.) Chi2+= diff[i] * cov_ud_inv(i,j)*diff[j];
            if( diff[i] < 0. && diff[j] <0.) Chi2+= diff[i] * cov_dd_inv(i,j)*diff[j];

          }

      }

      Chi2=Chi2/measurement_assym.dim;
      result+=0.5*Chi2;

      if(*Dep::Debug_Cap)  cout<<"Finished b2sll_likelihood"<<endl;

    }

    // *************************************************
    /// measurement for b->mumu
    // *************************************************


    void b2ll_measurements(Flav_measurement_assym &measurement_assym)
    {
      using namespace Pipes::b2ll_measurements;

      if(*Dep::Debug_Cap)  cout<<"Starting b2ll_measurements"<<endl;


      // experimental measurement
      //Bsmumu

      Flav_reader *red = new Flav_reader(GAMBIT_DIR  "/FlavBit/data");
      red->debug_mode(*Dep::Debug_Cap);

      if(*Dep::Debug_Cap) cout<<"Inited Flav reader"<<endl;
      red->read_yaml_mesurement("example.yaml", "BR_Bs2mumu");

      red->read_yaml_mesurement("example.yaml", "BR_B02mumu");


      red->create_global_corr();

      double theory_bs2mumu=*(Dep::Bsmumu_untag);
      //SI_Bsmumu_untag(theory_bs2mumu);
      double theory_bd2mumu=*(Dep::Bdmumu);
      //SI_Bdmumu(theory_bd2mumu);


      // Naliza doesn't provide the errors, need to take them from paper
      double theory_bs2mumu_error=0.23e-9;
      double theory_bd2mumu_error=0.09e-10;

      // we have everything, correlation

      boost::numeric::ublas::matrix<double> M_cov_th(2,2);
      M_cov_th(0,0)=theory_bs2mumu_error*theory_bs2mumu_error;
      M_cov_th(0,1)=0.;
      M_cov_th(1,0)=0.;
      M_cov_th(1,1)=theory_bd2mumu_error*theory_bd2mumu_error;

      boost::numeric::ublas::matrix<double> M_th(2,1);

      M_th(0,0)=theory_bs2mumu;
      M_th(1,0)=theory_bd2mumu;


      // #########################

      boost::numeric::ublas::matrix<double> M_cov_uu=red->get_cov_uu();
      boost::numeric::ublas::matrix<double> M_cov_du=red->get_cov_du();
      boost::numeric::ublas::matrix<double> M_cov_ud=red->get_cov_ud();
      boost::numeric::ublas::matrix<double> M_cov_dd=red->get_cov_dd();

      boost::numeric::ublas::matrix<double> M_exp=red->get_exp_value();



      measurement_assym.LL_name="b2ll_likelihood";


      measurement_assym.value_exp=M_exp;
      measurement_assym.cov_exp_uu=M_cov_uu;
      measurement_assym.cov_exp_du=M_cov_du;
      measurement_assym.cov_exp_ud=M_cov_ud;
      measurement_assym.cov_exp_dd=M_cov_dd;

      measurement_assym.value_th=M_th;
      measurement_assym.cov_th_uu=M_cov_th;
      measurement_assym.cov_th_ud=M_cov_th;
      measurement_assym.cov_th_du=M_cov_th;
      measurement_assym.cov_th_dd=M_cov_th;


      vector<double> diff;

      for(int i=0;i<2;++i)
      {
        diff.push_back(M_exp(i,0)-M_th(i,0));
      }
      measurement_assym.diff=diff;
      measurement_assym.dim=2;

      if(*Dep::Debug_Cap)  cout<<"Finished b2ll_measurements"<<endl;


    }

    // *************************************************
    /// likelihood for b->mumu
    // *************************************************


    void b2ll_likelihood(double &result)
    {
      using namespace Pipes::b2ll_likelihood;

      if(*Dep::Debug_Cap)  cout<<"Starting b2ll_likelihood"<<endl;



      Flav_measurement_assym measurement_assym = *Dep::b2ll_M;

      boost::numeric::ublas::matrix<double> cov_uu=measurement_assym.cov_exp_uu;
      boost::numeric::ublas::matrix<double> cov_du=measurement_assym.cov_exp_du;
      boost::numeric::ublas::matrix<double> cov_ud=measurement_assym.cov_exp_ud;
      boost::numeric::ublas::matrix<double> cov_dd=measurement_assym.cov_exp_dd;

      // adding theory and experimenta covariance
      cov_uu+=measurement_assym.cov_th_uu;
      cov_ud+=measurement_assym.cov_th_ud;
      cov_du+=measurement_assym.cov_th_du;
      cov_dd+=measurement_assym.cov_th_dd;

      //calculating a diff
      vector<double> diff;
      diff=measurement_assym.diff;

      boost::numeric::ublas::matrix<double> cov_uu_inv(measurement_assym.dim, measurement_assym.dim);
      boost::numeric::ublas::matrix<double> cov_du_inv(measurement_assym.dim, measurement_assym.dim);
      boost::numeric::ublas::matrix<double> cov_ud_inv(measurement_assym.dim, measurement_assym.dim);
      boost::numeric::ublas::matrix<double> cov_dd_inv(measurement_assym.dim, measurement_assym.dim);


      InvertMatrix(cov_uu, cov_uu_inv);
      InvertMatrix(cov_du, cov_du_inv);
      InvertMatrix(cov_ud, cov_ud_inv);
      InvertMatrix(cov_dd, cov_dd_inv);

      // calculating the chi2
      double Chi2=0;

      for(int i=0; i < measurement_assym.dim; ++i)
      {
        for(int j=0; j<measurement_assym.dim; ++j)
          {

            if( diff[i] >= 0. && diff[j] >=0.) Chi2+= diff[i] * cov_uu_inv(i,j)*diff[j];
            if( diff[i] >= 0. && diff[j] <0.) Chi2+= diff[i] * cov_ud_inv(i,j)*diff[j];
            if( diff[i] < 0. && diff[j] >=0.) Chi2+= diff[i] * cov_ud_inv(i,j)*diff[j];
            if( diff[i] < 0. && diff[j] <0.) Chi2+= diff[i] * cov_dd_inv(i,j)*diff[j];

          }

      }

      Chi2=Chi2/measurement_assym.dim;
      result+=0.5*Chi2;

      if(*Dep::Debug_Cap)  cout<<"Finished b2ll_likelihood"<<endl;
    }

    // *************************************************
    /// measurement Semileptonic B decays
    // *************************************************

    void SL_measurements(Flav_measurement_assym &measurement_assym)
    {
      using namespace Pipes::SL_measurements;

      if(*Dep::Debug_Cap)  cout<<"Starting SL_measurements"<<endl;

      int n_experiments=5;
      // experimental measurement

      Flav_reader *red = new Flav_reader(GAMBIT_DIR  "/FlavBit/data");
      red->debug_mode(*Dep::Debug_Cap);

      if(*Dep::Debug_Cap)   cout<<"inited falv reader"<<endl;
      red->read_yaml_mesurement("example.yaml", "BR_Btaunu");

      //#####################################################################
      red->read_yaml_mesurement("example.yaml", "BR_BDtaunu");


      //#####################################################################
      red->read_yaml_mesurement("example.yaml", "BR_Dstaunu");


      //#####################################################################
      red->read_yaml_mesurement("example.yaml", "BR_Dsmunu");


      //#####################################################################
      red->read_yaml_mesurement("example.yaml", "BR_Dmunu");

      red->create_global_corr();



      double theory_Btaunu=*(Dep::Btaunu);

      double theory_BDtaunu=*(Dep::BDtaunu);

      //double theory_BDtaunu_BDenu=*(Dep::BDtaunu_BDenu);

      //double theory_Kmunu_pimunu=*(Dep::Kmunu_pimunu);

      double theory_Dstaunu=*(Dep::Dstaunu);

      double theory_Dsmunu=*(Dep::Dsmunu);

      double theory_Dmunu=*(Dep::Dmunu);

      // theory results;

      boost::numeric::ublas::matrix<double> M_th(n_experiments,1);
      M_th(0,0)=theory_Btaunu;
      M_th(1,0)=theory_BDtaunu;
      M_th(2,0)=theory_Dstaunu;
      M_th(3,0)=theory_Dsmunu;
      M_th(4,0)=theory_Dmunu;

      // hardoceded errors :( move it to include later

      double theory_Btaunu_error=0.12e-4;
      double theory_BDtaunu_error=0.04e-2;
      double theory_Dstaunu_error=0.14e-2;
      double theory_Dsmunu_error=0.15e-3;
      double theory_Dmunu_error=0.2e-4;


      // theory cov:

      boost::numeric::ublas::matrix<double> M_cov_th(n_experiments,n_experiments);
      for(int i=0;i<n_experiments;++i)
      {
        for(int j=0;j<n_experiments;++j)
          {
            M_cov_th(i,j)=0.;
          }
      }

      M_cov_th(0,0)=theory_Btaunu_error*theory_Btaunu_error;
      M_cov_th(1,1)=theory_BDtaunu_error*theory_BDtaunu_error;
      M_cov_th(2,2)=theory_Dstaunu_error*theory_Dstaunu_error;
      M_cov_th(3,3)=theory_Dsmunu_error*theory_Dsmunu_error;
      M_cov_th(4,4)=theory_Dmunu_error*theory_Dmunu_error;

      // theory error done

      boost::numeric::ublas::matrix<double> M_cov_uu=red->get_cov_uu();
      boost::numeric::ublas::matrix<double> M_cov_du=red->get_cov_du();
      boost::numeric::ublas::matrix<double> M_cov_ud=red->get_cov_ud();
      boost::numeric::ublas::matrix<double> M_cov_dd=red->get_cov_dd();

      boost::numeric::ublas::matrix<double> M_exp=red->get_exp_value();


      //#######################################################################
      measurement_assym.LL_name="SL_likelihood";

      measurement_assym.value_exp=M_exp;
      measurement_assym.cov_exp_uu=M_cov_uu;
      measurement_assym.cov_exp_du=M_cov_du;
      measurement_assym.cov_exp_ud=M_cov_ud;
      measurement_assym.cov_exp_dd=M_cov_dd;

      measurement_assym.value_th=M_th;
      measurement_assym.cov_th_uu=M_cov_th;
      measurement_assym.cov_th_ud=M_cov_th;
      measurement_assym.cov_th_du=M_cov_th;
      measurement_assym.cov_th_dd=M_cov_th;


      vector<double> diff;


      for(int i=0;i<n_experiments;++i)
      {
        diff.push_back(M_exp(i,0)-M_th(i,0));
      }
      measurement_assym.diff=diff;
      measurement_assym.dim=n_experiments;

      if(*Dep::Debug_Cap)  cout<<"Finished SL_measurements"<<endl;

    }

    // *************************************************
    /// likelihood for  Semileptonic B decays
    // *************************************************

    void SL_likelihood(double &result)
    {

      using namespace Pipes::SL_likelihood;

      if(*Dep::Debug_Cap)  cout<<"Starting SL_likelihood"<<endl;


      Flav_measurement_assym measurement_assym = *Dep::SL_M;
      //SL_measurements(measurement_assym);
      // calculating the chi2:
      boost::numeric::ublas::matrix<double> cov_uu=measurement_assym.cov_exp_uu;
      boost::numeric::ublas::matrix<double> cov_du=measurement_assym.cov_exp_du;
      boost::numeric::ublas::matrix<double> cov_ud=measurement_assym.cov_exp_ud;
      boost::numeric::ublas::matrix<double> cov_dd=measurement_assym.cov_exp_dd;

      // adding theory and experimenta covariance
      cov_uu+=measurement_assym.cov_th_uu;
      cov_ud+=measurement_assym.cov_th_ud;
      cov_du+=measurement_assym.cov_th_du;
      cov_dd+=measurement_assym.cov_th_dd;

      //calculating a diff
      vector<double> diff;
      diff=measurement_assym.diff;


      boost::numeric::ublas::matrix<double> cov_uu_inv(measurement_assym.dim, measurement_assym.dim);
      boost::numeric::ublas::matrix<double> cov_du_inv(measurement_assym.dim, measurement_assym.dim);
      boost::numeric::ublas::matrix<double> cov_ud_inv(measurement_assym.dim, measurement_assym.dim);
      boost::numeric::ublas::matrix<double> cov_dd_inv(measurement_assym.dim, measurement_assym.dim);


      InvertMatrix(cov_uu, cov_uu_inv);
      InvertMatrix(cov_du, cov_du_inv);
      InvertMatrix(cov_ud, cov_ud_inv);
      InvertMatrix(cov_dd, cov_dd_inv);


      double Chi2=0;
      for(int i=0; i < measurement_assym.dim; ++i)
      {
        for(int j=0; j<measurement_assym.dim; ++j)
          {

            if( diff[i] >= 0. && diff[j] >=0.) Chi2+= diff[i] * cov_uu_inv(i,j)*diff[j];
            if( diff[i] >= 0. && diff[j] <0.) Chi2+= diff[i] * cov_ud_inv(i,j)*diff[j];
            if( diff[i] < 0. && diff[j] >=0.) Chi2+= diff[i] * cov_ud_inv(i,j)*diff[j];
            if( diff[i] < 0. && diff[j] <0.) Chi2+= diff[i] * cov_dd_inv(i,j)*diff[j];

          }
      }
      Chi2=Chi2/measurement_assym.dim;
      result+=0.5*Chi2;

      if(*Dep::Debug_Cap)  cout<<"Finished SL_likelihood"<<endl;

    }


  }

}<|MERGE_RESOLUTION|>--- conflicted
+++ resolved
@@ -1207,15 +1207,11 @@
 
     void Debug(bool &deb)
     {
-<<<<<<< HEAD
-      deb=true;
-=======
       #ifdef FLAVBIT_DEBUG
         deb=true;
       #else
         deb=false;
       #endif
->>>>>>> f8cb7c6c
     }
 
     // *************************************************
