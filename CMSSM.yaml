--- conflicted
+++ resolved
@@ -47,11 +47,6 @@
 
   # Parameter point test
   CMSSM:
-<<<<<<< HEAD
-    A0: -1758.13
-    M0: 1381.96
-    M12: 143.026
-=======
     M0:
       range: [50, 1e4]
       prior_type: log
@@ -64,7 +59,6 @@
     TanBeta:
       range: [3.0, 70]
       prior_type: flat
->>>>>>> 61d4122c
     SignMu: 1
     TanBeta: 44.8668
   LocalHalo:
