Parameters:

  #SM nuisance parameters.
  StandardModel_SLHA2: !import StandardModel_SLHA2_MSSM_scan.yaml

  #Nuclear matrix parameters.
  nuclear_params_sigmas_sigmal:
    sigmas:
      range:  [19, 67] 
    sigmal:
      range:  [31, 85]
    deltau:
      fixed_value:  0.842
    deltad:
      fixed_value: -0.427
    deltas:
      fixed_value: -0.085

  CMSSM:
    M0:
      range: [50, 10000]
      prior_type: log
    M12:
      range: [50, 10000]
      prior_type: log
    A0:
      range: [-10000, 10000]
      prior_type: flat
    TanBeta:
      range: [3.0, 70]
      prior_type: flat
    SignMu: 1

  LocalHalo:
    rho0: # Local dark matter density
      fixed_value: .4 # GeV/cm^3
      #range: [.2, .8]
      #prior_type: flat
    vrot: # Local disk rotation speed
      fixed_value: 235 # km/s
    v0: # Maxwellian most-probable speed
      fixed_value: 235 # km/s
    vesc: # Local galactic escape speed
      fixed_value: 550 # km/s
    vearth: # Keplerian velocity of the earth around the sun
      fixed_value: 29.78 # km/s

Priors:

  # All priors simple, so specified in Parameters section

Printer:

  printer: ascii

  options:
    output_file: "CMSSM.out"
    #output_file: "CMSSM.hdf5"
    #group: "/CMSSM"
    #delete_file_if_exists: true

Scanner:

  use_scanner: multinest

  scanners:
    multinest:
      plugin: MultiNest
      like:  LogLike
      nlive: 20000
      tol: 0.0001

ObsLikes:

    - capability: lnL_oh2
      purpose:    LogLike

    - capability: lnL_FermiLATdwarfs
      purpose:    LogLike

    - capability: lnL_XENON100_2012
      purpose:    LogLike

    - capability: lnL_LUX_2013
      purpose:    LogLike

    - capability: IC79_loglike
      purpose:    LogLike

    - capability: lnL_t_mass
      purpose:    LogLike

    - capability: lnL_mbmb
      purpose:    LogLike

    - capability: lnL_alpha_em
      purpose:    LogLike

    - capability: lnL_alpha_s
      purpose:    LogLike

    - capability: lnL_W_mass
      purpose:    LogLike

    - capability: lnL_sinW2_eff
      purpose:    LogLike

    - capability: lnL_deltarho
      purpose:    LogLike

    # Charm quark and light quark mass ratio likelihoods
    - capability: lnL_light_quark_masses
      purpose:    LogLike

    # SI nuclear parameters likelihood (only works for nuclear_params_sigmas_sigmal model)
    - capability: lnL_SI_nuclear_parameters
      purpose:    LogLike

    # DM Local Halo likelihoods
    - capability: lnL_rho0
      purpose: LogLike
      
    - capability: lnL_vrot
      purpose: LogLike
      
    - capability: lnL_v0
      purpose: LogLike
      
    - capability: lnL_vesc
      purpose: LogLike
      
    # FlavBit likelihoods
    - purpose:    LogLike
      capability: b2ll_LL

    - purpose:    LogLike
      capability: SL_LL

    - purpose:    LogLike
      capability: b2sll_LL

    #- purpose:    LogLike
    #  capability: LHC_Combined_LogLike

    - purpose:    LogLike
      capability: LHC_Higgs_LogLike

    - purpose:    LogLike
      capability: LEP_Higgs_LogLike

    - purpose:    Observable
      capability: SLHA1_violation

    - purpose:    LogLike
      capability: ALEPH_Selectron_LLike

    - purpose:    LogLike
      capability: ALEPH_Smuon_LLike

    - purpose:    LogLike
      capability: ALEPH_Stau_LLike

    - purpose:    LogLike
      capability: L3_Selectron_LLike

    - purpose:    LogLike
      capability: L3_Smuon_LLike

    - purpose:    LogLike
      capability: L3_Stau_LLike

    - purpose:    LogLike
      capability: L3_Neutralino_All_Channels_LLike

    - purpose:    LogLike
      capability: L3_Neutralino_Leptonic_LLike

    - purpose:    LogLike
      capability: L3_Chargino_All_Channels_LLike

    - purpose:    LogLike
      capability: L3_Chargino_Leptonic_LLike

    - purpose:    LogLike
      capability: OPAL_Chargino_Hadronic_LLike

    - purpose:    LogLike
      capability: OPAL_Chargino_SemiLeptonic_LLike

    - purpose:    LogLike
      capability: OPAL_Chargino_Leptonic_LLike

    - purpose:    LogLike
      capability: OPAL_Chargino_All_Channels_LLike

    - purpose:    LogLike
      capability: OPAL_Neutralino_Hadronic_LLike


    # Buggy
    #- purpose:    Observable
    #  capability: MSSM_spectrum
    #  type:       map_str_dbl

    - purpose:    Observable
      capability: RD_oh2
      
    - purpose:    Observable
      capability: mwimp
      
    - purpose:    Observable
      capability: sigmav

    - purpose:    Observable
      capability: sigma_SI_p

    - purpose:    Observable
      capability: sigma_SI_n

    - purpose:    Observable
      capability: sigma_SD_p

    - purpose:    Observable
      capability: sigma_SD_n


    # Missing:
    # CMB+HESS likelihoods


Rules:

  # Choose to implement the relic density likelihood as an upper bound, not a detection
  - capability: lnL_oh2
    function: lnL_oh2_upperlimit

  # Choose to rescale signals in direct and indirect detection by the relic density fraction
  - capability: RD_fraction
    function: RD_fraction_from_oh2

  # Use DarkSUSY, MicrOmegas or the DarkBit native calculator for the relic density?
  - capability: RD_oh2
    #function: RD_oh2_general
    #function: RD_oh2_DarkSUSY
    function: RD_oh2_MicrOmegas
    options:
      fast: 1
      omtype: 1
      Beps: 1e-5

  # Choose to use detailed Fermi Pass 8 dwarf likelihoood, using gamlike
  - capability: lnL_FermiLATdwarfs
    function:  lnL_FermiLATdwarfs_gamLike

  # Choose to use DarkSUSY yield tables for indirect detection
  - capability: SimYieldTable
    function: SimYieldTable_DarkSUSY

  # Use DarkSUSY or MicrOmegas for calculating direct detection couplings
  - capability: DD_couplings
    #function: DD_couplings_DarkSUSY
    function: DD_couplings_MicrOmegas

  # Choose to get decays from DecayBit proper, not from an SLHA file.
  - capability: decay_rates
    function: all_decays

  # Choose to get the spectrum from SpecBit proper, not an SLHA file.
  - capability: unimproved_MSSM_spectrum
    function: get_CMSSM_spectrum
    options:
      # Set to match benchmark point specified in
      # SpecBit/MSSM_benchmark_points/LesHouches.in.MSSM_1
      precision_goal:        1.0e-4
      max_iterations:        0
      calculate_sm_masses:   false
      pole_mass_loop_order:  2
      ewsb_loop_order:       2
      beta_loop_order:       2
      threshold_corrections_loop_order: 1
      use_higgs_2loop_at_as: true
      use_higgs_2loop_ab_as: true
      use_higgs_2loop_at_at: true
      use_higgs_2loop_atau_atau: true
      invalid_point_fatal: false

  # Make sure to use the latest version (2.11.3) of FeynHiggs for everything.
  # Here is the current clunky way to do this:
  - capability: FH_Precision
    backends:
    - {backend: FeynHiggs, version: 2.11.3}
  - capability: prec_HiggsMasses
    backends:
    - {backend: FeynHiggs, version: 2.11.3}
  - capability: Higgs_Couplings
    backends:
    - {backend: FeynHiggs, version: 2.11.3}
  - capability: FH_HiggsProd
    backends:
    - {backend: FeynHiggs, version: 2.11.3}
  - capability: FH_MSSMMasses
    backends:
    - {backend: FeynHiggs, version: 2.11.3}
  # Here is the slick version that will be implemented in a future release:
  #- backend: FeynHiggs
  #  version: 2.11.3
  # In practice, the easiest option is just to not install / nuke the versions you don't want to use, e.g.
  #  make nuke-feynhiggs_2_11_2  

  # Choose to take FeynHiggs 2.11.3's prediction for the Higgs mass (rather then FlexibleSUSY's).
  # Choose to use the difference between the FeynHiggs and spectrum generator predictions, along
  # with the FH error estimate, to estimate the theoretical error on the prediction.
  - capability: MSSM_spectrum
    options:
      Higgs_predictions_source: 1
      Higgs_predictions_error_method: 4

  # Choose to use functions that get Higgs and top decays from FeynHiggs (rather than SUSY-HIT)
  - capability: A0_decay_rates
    function: FH_A0_decays
  - capability: Higgs_decay_rates
    function: FH_MSSM_h0_1_decays
  - capability: Hplus_decay_rates
    function: FH_Hplus_decays
  - capability: h0_2_decay_rates
    function: FH_h0_2_decays
  - capability: t_decay_rates
    function: FH_t_decays

<<<<<<< HEAD
  # THIS RULE DIDN'T WORK, why? I nuked FeynHiggs 2.11.2 to solve the problem.
  ## Use FeynHiggs version (2.11.3) for FHConstraints when running FH_PrecisionObs function from PrecisionBit
  #- capability: FH_Precision
  #  function: FH_PrecisionObs
  #  backends:
  #  - {capability: FHConstraints, backend: FeynHiggs, version: 2.11.3}

  # Choose to rescale signals in direct and indirect detection by the relic density fraction
  - capability: RD_fraction
    function: RD_fraction_from_oh2
    options:
      mode: leq_one

=======
>>>>>>> 2790def0
  # Nuclear Parameter Likelihoods (All values in MeV)
  - capability: lnL_SI_nuclear_parameters
    function: lnL_sigmas_sigmal
    options:
      sigmas_central: 43.
      sigmas_error: 8.
      sigmal_central: 58.
      sigmal_error: 9.

  # DM Halo Model Likelihoods
  # (rho0_obserr/rho0_obs)^2 is the variance of ln(rho0/rho0_obs)
  - capability: lnL_rho0  # Local dark matter density
    function: lnL_rho0_lognormal
    options:
      rho0_obs: 0.4 # GeV/cm^3
      rho0_obserr: .15 # GeV/cm^3
  - capability: lnL_vrot  # Local disk rotation speed
    function: lnL_vrot_gaussian
    options:
      vrot_obs: 235 # km/s
      vrot_obserr: 20 # km/s
  - capability: lnL_v0   # Maxwellian most-probable speed
    function: lnL_v0_gaussian
    options:
      v0_obs: 235 # km/s
      v0_obserr: 20 # km/s
  - capability: lnL_vesc # Local galactic escape speed
    function: lnL_vesc_gaussian
    options:
      vesc_obs: 550 # km/s
      vesc_obserr: 35 # km/s
      
  # Precision Bit
  - capability: lnL_light_quark_masses
    options:
      # m_u/m_d
      mud_central: 0.48
      mud_error: 0.10
      # m_s / ((m_u + m_d)/2)
      msud_central: 27.5
      msud_error: 1.0
      # m_s
      ms_central: 95.E-03
      ms_error: 5.E-03

  - capability: AnalysisContainer
    function: getAnalysisContainer
    options:
      analysisNames: ["ATLAS_0LEP_20invfb","ATLAS_0LEPStop_20invfb","ATLAS_1LEPStop_20invfb","ATLAS_2bStop_20invfb","ATLAS_2LEPEW_20invfb","ATLAS_2LEPStop_20invfb","ATLAS_3LEPEW_20invfb","CMS_1LEPDMTOP_20invfb","CMS_2LEPDMTOP_20invfb","CMS_3LEPEW_20invfb","CMS_MONOJET_20invfb"]

  - capability: DetectorSim
    function: getDelphes
    options:
      delphesOptions: ["ColliderBit/data/delphes_card_ATLAS.tcl"]

  - capability: SimpleSmearingSim
    function: getBuckFast
    options:
      buckFastOption: "BuckFastSmear"

  - capability: ReconstructedEvent
    function: reconstructBuckFastEvent
    dependencies:
    - {capability: "ConvertedScatteringEvent", function: "convertPythia8ParticleEvent"}

  - capability:  ColliderOperator
    function: operateLHCLoop
    options:
      nEvents: 20000
      pythiaNames: ["Pythia_SUSY_LHC_8TeV"]

  - options:
      gauge_mixing_tolerance: 0.5
      family_mixing_tolerance: 0.5
      off_diagonal_tolerance: 0.5
      #gauge_mixing_tolerance_invalidates_point_only: false
      #family_mixing_tolerance_invalidates_point_only: false
      #off_diagonal_tolerance_invalidates_point_only: false

  - capability:  HardScatteringSim
    function:  getPythia
    options:
      # Change to absolute paths below when running outside of the gambit/modules directory
      Pythia_doc_path: "Backends/installed/Pythia/8.212/share/Pythia8/xmldoc/"
      Pythia_SUSY_LHC_8TeV:
        pythiaOptions_1: ["Print:quiet = on",
                          "PartonLevel:MPI = off",
                          "PartonLevel:ISR = on",
                          "PartonLevel:FSR = on",
                          "HadronLevel:all = on",
        "SUSY:all = on",
        "TauDecays:mode = 0"]

  - capability: LHC_Combined_LogLike
    backends:
    - {capability: lnlike_marg_poisson_lognormal_error}

  - capability: AnalysisNumbers
    dependencies:
    - {capability: "ReconstructedEvent", function: "reconstructBuckFastEvent"}

Logger:

  redirection:
    [Debug] : "debug.log"
    [Default] : "default.log"
    [DecayBit] : "DecayBit.log"
    [DarkBit] : "DarkBit.log"
    [PrecisionBit] : "PrecisionBit.log"
    [FlavBit] : "FlavBit.log"
    [ColliderBit] : "ColliderBit.log"
    [SpecBit] : "SpecBit.log"
    [Dependency Resolver] : "dep_resolver.log"

KeyValues:

  dependency_resolution:
    prefer_model_specific_functions: true

  likelihood:
    model_invalid_for_lnlike_below: -1e4
    debug: true

  default_output_path: "runs/CMSSM/"<|MERGE_RESOLUTION|>--- conflicted
+++ resolved
@@ -51,13 +51,12 @@
 
 Printer:
 
-  printer: ascii
+  printer: hdf5
 
   options:
-    output_file: "CMSSM.out"
-    #output_file: "CMSSM.hdf5"
-    #group: "/CMSSM"
-    #delete_file_if_exists: true
+    output_file: "CMSSM.hdf5"
+    group: "/CMSSM"
+    delete_file_if_exists: true
 
 Scanner:
 
@@ -237,6 +236,8 @@
   # Choose to rescale signals in direct and indirect detection by the relic density fraction
   - capability: RD_fraction
     function: RD_fraction_from_oh2
+    options:
+      mode: leq_one
 
   # Use DarkSUSY, MicrOmegas or the DarkBit native calculator for the relic density?
   - capability: RD_oh2
@@ -327,22 +328,6 @@
   - capability: t_decay_rates
     function: FH_t_decays
 
-<<<<<<< HEAD
-  # THIS RULE DIDN'T WORK, why? I nuked FeynHiggs 2.11.2 to solve the problem.
-  ## Use FeynHiggs version (2.11.3) for FHConstraints when running FH_PrecisionObs function from PrecisionBit
-  #- capability: FH_Precision
-  #  function: FH_PrecisionObs
-  #  backends:
-  #  - {capability: FHConstraints, backend: FeynHiggs, version: 2.11.3}
-
-  # Choose to rescale signals in direct and indirect detection by the relic density fraction
-  - capability: RD_fraction
-    function: RD_fraction_from_oh2
-    options:
-      mode: leq_one
-
-=======
->>>>>>> 2790def0
   # Nuclear Parameter Likelihoods (All values in MeV)
   - capability: lnL_SI_nuclear_parameters
     function: lnL_sigmas_sigmal
@@ -359,16 +344,19 @@
     options:
       rho0_obs: 0.4 # GeV/cm^3
       rho0_obserr: .15 # GeV/cm^3
+
   - capability: lnL_vrot  # Local disk rotation speed
     function: lnL_vrot_gaussian
     options:
       vrot_obs: 235 # km/s
       vrot_obserr: 20 # km/s
+
   - capability: lnL_v0   # Maxwellian most-probable speed
     function: lnL_v0_gaussian
     options:
       v0_obs: 235 # km/s
       v0_obserr: 20 # km/s
+
   - capability: lnL_vesc # Local galactic escape speed
     function: lnL_vesc_gaussian
     options:
