//   GAMBIT: Global and Modular BSM Inference Tool
//   *********************************************
///  \file
///
///  Function definitions of DecayBit.
///
///  *********************************************
///
///  Authors (add name and date if you modify):
///   
///  \author Pat Scott
///          (p.scott@imperial.ac.uk)
///  \date 2014 Aug
///  \author Csaba Balazs
<<<<<<< HEAD
///  \date 2015 Jan-Apr 
=======
///  \date 2015 Jan-May
>>>>>>> 63491ef2
///
///  *********************************************

#include "gambit/Elements/gambit_module_headers.hpp"
#include "gambit/DecayBit/DecayBit_rollcall.hpp"

namespace Gambit
{

  namespace DecayBit
  {

    using namespace LogTags;

    /// \name DecayBit module functions
    /// @{

    void decayTest (double &result)
    {
      using namespace Pipes::decayTest;
      //  result = BEreq::cb_sd_top2body->brtopbw; 
      //  cout << "top 2 body Br's: " << BEreq::cb_sd_top2body->brtopbw << endl;
      result = BEreq::cb_sd_topwidth->toptot2; 
      cout << "top total width: " << BEreq::cb_sd_topwidth->toptot2 << endl;

    }                                                                           


    /// SM decays: W+
    void W_plus_decays (DecayTable::Entry& result) 
    {
      result.width_in_GeV = 2.08;                    
      result.positive_error = 4.0e-02;
      result.negative_error = 4.0e-02;
      result.set_BF(0.1071, 0.0016, "e+", "nu_e");              
      result.set_BF(0.1063, 0.0015, "mu+", "nu_mu");              
      result.set_BF(0.1138, 0.0021, "tau+", "nu_tau");              
    }

    /// SM decays: W-
    void W_minus_decays (DecayTable::Entry& result) 
    {
      result.width_in_GeV = 2.08;                    
      result.positive_error = 4.0e-02;
      result.negative_error = 4.0e-02;
      result.set_BF(0.1071, 0.0016, "e-", "nubar_e");              
      result.set_BF(0.1063, 0.0015, "mu-", "nubar_mu");              
      result.set_BF(0.1138, 0.0021, "tau-", "nubar_tau");              
    }

    /// SM decays: Z
    void Z_decays (DecayTable::Entry& result) 
    {
      result.width_in_GeV = 2.4952;                    
      result.positive_error = 2.3e-03;
      result.negative_error = 2.3e-03;
      result.set_BF(0.03363, 0.00004, "e+", "e-");              
      result.set_BF(0.03366, 0.00007, "mu+", "mu-");              
      result.set_BF(0.03370, 0.00008, "tau+", "tau-");              
      result.set_BF(0.1203, 0.0021, "c", "cbar");        
      result.set_BF(0.1512, 0.0005, "b", "bbar");        
    }

    /// SM decays: t
    void t_decays (DecayTable::Entry& result) 
    {
      result.width_in_GeV = 2.0;                    
      result.positive_error = 5.0e-01;
      result.negative_error = 5.0e-01;
      result.set_BF(0.91, 0.04, "W+", "b");  
      result.set_BF(0.0, 0.0, "H+", "b");
    }

    /// SM decays: tbar
    void tbar_decays (DecayTable::Entry& result) 
    {
      result.width_in_GeV = 2.0;                    
      result.positive_error = 5.0e-01;
      result.negative_error = 5.0e-01;
      result.set_BF(0.91, 0.04, "W-", "bbar");  
      result.set_BF(0.0, 0.0, "H-", "bbar");
    }

    /// FeynHiggs top decays
    void FH_t_decays (DecayTable::Entry& result) 
    {

       using namespace Pipes::FH_t_decays;
      
      // unpack FeynHiggs Couplings
      fh_Couplings FH_input = *Dep::FH_Couplings;

      result.width_in_GeV = 2.0;                    
      result.positive_error = 5.0e-01;
      result.negative_error = 5.0e-01;
      result.set_BF(FH_input.gammas[tBF(1)-1], 0.0, "W+", "b"); 
      result.set_BF(FH_input.gammas[tBF(2)-1], 0.0, "H+", "b");
    }

    void FH_tbar_decays (DecayTable::Entry& result) 
    {

      using namespace Pipes::FH_tbar_decays;

      // unpack FeynHiggs Couplings
      fh_Couplings FH_input = *Dep::FH_Couplings;

      result.width_in_GeV = 2.0;                    
      result.positive_error = 5.0e-01;
      result.negative_error = 5.0e-01;
      result.set_BF(FH_input.gammas[tBF(1)-1], 0.0, "W-", "bbar"); 
      result.set_BF(FH_input.gammas[tBF(2)-1], 0.0, "H-", "bbar");
    }

    /// SM decays: mu-
    void mu_minus_decays (DecayTable::Entry& result) 
    {
      result.width_in_GeV = 2.9959847e-19;                    
      result.positive_error = 3.0e-25;
      result.negative_error = 3.0e-25;
      result.set_BF(1.0, 0.0, "e-", "nubar_e", "nu_mu");              
    }

    /// SM decays: mu+
    void mu_plus_decays (DecayTable::Entry& result) 
    {
      result.width_in_GeV = 2.9959847e-19;                    
      result.positive_error = 3.0e-25;
      result.negative_error = 3.0e-25;
      result.set_BF(1.0, 0.0, "e+", "nu_e", "nubar_mu");              
    }

    /// SM decays: tau-
    void tau_minus_decays (DecayTable::Entry& result) 
    {
      result.width_in_GeV = 2.267E-12;                    
      result.positive_error = 4.0e-15;
      result.negative_error = 4.0e-15;
      result.set_BF(0.1741, 0.0004, "mu-", "nubar_mu", "nu_tau");              
      result.set_BF(0.1783, 0.0004, "e-", "nubar_e", "nu_tau");              
      result.set_BF(0.1083, 0.0006, "pi-", "nu_tau");              
      result.set_BF(0.2552, 0.0009, "pi-", "pi0", "nu_tau");              
      result.set_BF(0.0930, 0.0011, "pi-", "pi0", "pi0", "nu_tau");              
      result.set_BF(0.0105, 0.0007, "pi-", "pi0", "pi0", "pi0", "nu_tau");              
      result.set_BF(0.0931, 0.0006, "pi-", "pi+", "pi-", "nu_tau");              
      result.set_BF(0.0462, 0.0006, "pi-", "pi+", "pi-", "pi0", "nu_tau");              
    }

    /// SM decays: tau+
    void tau_plus_decays (DecayTable::Entry& result) 
    {
      result.width_in_GeV = 2.267E-12;                    
      result.positive_error = 4.0e-15;
      result.negative_error = 4.0e-15;
      result.set_BF(0.1741, 0.0004, "mu+", "nu_mu", "nubar_tau");              
      result.set_BF(0.1783, 0.0004, "e+", "nu_e", "nubar_tau");              
      result.set_BF(0.1083, 0.0006, "pi+", "nubar_tau");              
      result.set_BF(0.2552, 0.0009, "pi+", "pi0", "nubar_tau");              
      result.set_BF(0.0930, 0.0011, "pi+", "pi0", "pi0", "nubar_tau");              
      result.set_BF(0.0105, 0.0007, "pi+", "pi0", "pi0", "pi0", "nubar_tau");              
      result.set_BF(0.0931, 0.0006, "pi+", "pi+", "pi-", "nubar_tau");              
      result.set_BF(0.0462, 0.0006, "pi+", "pi+", "pi-", "pi0", "nubar_tau");              
    }

    /// SM decays: pi0
    void pi_0_decays (DecayTable::Entry& result) 
    {
      result.width_in_GeV = 7.73e-09;                    
      result.positive_error = 1.7e-10;
      result.negative_error = 1.7e-10;
      result.set_BF(0.98823, 0.00034, "gamma", "gamma");              
      result.set_BF(0.01174, 0.00035, "e+", "e-", "gamma");              
      result.set_BF(3.34e-5, 0.16e-5, "e+", "e-", "e+", "e-");              
      result.set_BF(6.46e-8, 0.33e-8, "e+", "e-");              
    }

    /// SM decays: pi+
    void pi_plus_decays (DecayTable::Entry& result) 
    {
      result.width_in_GeV = 2.5284e-17;                    
      result.positive_error = 5.0e-21;
      result.negative_error = 5.0e-21;
      result.set_BF(0.9998770, 0.0000004, "mu+", "nu_mu");              
      result.set_BF(1.230e-4, 0.004e-4, "e+", "nu_e");              
    }

    /// SM decays: pi-
    void pi_minus_decays (DecayTable::Entry& result) 
    {
      result.width_in_GeV = 2.5284e-17;                    
      result.positive_error = 5.0e-21;
      result.negative_error = 5.0e-21;
      result.set_BF(0.9998770, 0.0000004, "mu-", "nubar_mu");              
      result.set_BF(1.230e-4, 0.004e-4, "e-", "nubar_e");              
    }

    /// SM decays: eta
    void eta_decays (DecayTable::Entry& result) 
    {
      result.width_in_GeV = 1.31e-06;                    
      result.positive_error = 5.0e-08;
      result.negative_error = 5.0e-08;
      //See PDG meson sheet in DecayBit/data/PDG if you want BFs               
    }

    /// SM decays: rho0
    void rho_0_decays (DecayTable::Entry& result) 
    {
      result.width_in_GeV = 1.491e-01;                    
      result.positive_error = 8.0e-04;
      result.negative_error = 8.0e-04;
      //See PDG meson sheet in DecayBit/data/PDG if you want BFs               
    }

    /// SM decays: rho+
    void rho_plus_decays (DecayTable::Entry& result) 
    {
      result.width_in_GeV = 1.491e-01;                    
      result.positive_error = 8.0e-04;
      result.negative_error = 8.0e-04;
      //See PDG meson sheet in DecayBit/data/PDG if you want BFs               
    }

    /// SM decays: rho-
    void rho_minus_decays (DecayTable::Entry& result) 
    {
      result.width_in_GeV = 1.491e-01;                    
      result.positive_error = 8.0e-04;
      result.negative_error = 8.0e-04;
      //See PDG meson sheet in DecayBit/data/PDG if you want BFs               
    }

    /// SM decays: omega
    void omega_decays (DecayTable::Entry& result) 
    {
      result.width_in_GeV = 8.49e-03;                    
      result.positive_error = 8.0e-05;
      result.negative_error = 8.0e-05;
      //See PDG meson sheet in DecayBit/data/PDG if you want BFs               
    }

     ///SM decays: Higgs
    void SMHiggs_decays (DecayTable::Entry& result) 
    {
      // Remember that result does not arrive pristine, but contains the result of the last point.  Make sure to overwrite it fully!
      // This is just an example function that returns junk numbers at the moment.  It should be finished off
      // in order to use SUSYHIT properly.  When it works, a dependency on it added to the all_decays function.
      using namespace Pipes::SMHiggs_decays;
      const SubSpectrum* spec = *Dep::SM_spectrum;
      const SubSpectrum* mssm = *Dep::MSSM_spectrum;
      double m_H = mssm->phys.get_Pole_Mass("h0_1"); // Retrieve the masses from the spectrum object.
      double m_b = spec->phys.get_Pole_Mass("b");
      double m_t = spec->phys.get_Pole_Mass("t");
      double m_W = spec->phys.get_Pole_Mass("W+");
      double m_Z = spec->phys.get_Pole_Mass("Z0");
      double totalwidth = 5.0; // In GeV -- this should be calculated or retrieved from a backend
      double BF_err = 0.01;// Error on the branching fractions
      double BF_bb = 0.37; // In reality, this should be obtained from a backend, using m_b, m_H, etc
      double BF_tt = 0.10; // In reality, this should be obtained from a backend, using m_t, m_H, etc
      double BF_WW = 0.35; // In reality, this should be obtained from a backend, using m_W, m_H, etc
      double BF_WWZ = 0.18;// In reality, this should be obtained from a backend, using m_W, m_H, m_Z, etc
      cout << "H,b,t,W,Z masses: " << m_H << " " << m_b << " " << m_t <<  " " << m_W << " " << m_Z << endl;
      result.width_in_GeV = totalwidth;       // Alternatively, you could make a blank one with result = DecayTable::Entry(totalwidth).
      result.set_BF(BF_bb, BF_err, "b", "bbar");      // Set the BFs for each final state.
      result.set_BF(BF_tt, BF_err, "t", "tbar");
      result.set_BF(BF_WW, BF_err, "W+", "W-");
      result.set_BF(BF_WWZ, BF_err, "W+", "W-", "Z0");
    }

<<<<<<< HEAD
=======
	/// MSSM sfermion states 
	const char *isdl = "~d_1";
    const char *isul = "~u_1";
    const char *issl = "~d_2";
    const char *iscl = "~u_2";
    const char *isb1 = "~d_3";
    const char *ist1 = "~u_3";
    const char *isell = "~e-_1";
    const char *inel = "~nu_1";
    const char *ismul = "~e-_2";
    const char *inmul = "~nu_2";
    const char *istau1 = "~e-_3";
    const char *intau1 = "~nu_3";
    const char *isdr = "~d_4";
    const char *isur = "~u_4";
    const char *issr = "~d_5";
    const char *iscr = "~u_5";
    const char *isb2 = "~d_6";
    const char *ist2 = "~u_6";
    const char *iselr = "~e-_4";
    const char *iner = "~nu_1"; // 2000012 until we don't have RHNs in particle_database
    const char *ismur = "~e-_5";
    const char *inmur = "~nu_2"; // 2000014
    const char *istau2 = "~e-_6";
    const char *intau2 = "~nu_3"; // 2000016

    const char *isdlbar = "~dbar_1";
    const char *isulbar = "~ubar_1";
    const char *isslbar = "~dbar_2";
    const char *isclbar = "~ubar_2";
    const char *isb1bar = "~dbar_3";
    const char *ist1bar = "~ubar_3";
    const char *isellbar = "~e+_1";
    const char *inelbar = "~nubar_1";
    const char *ismulbar = "~e+_2";
    const char *inmulbar = "~nubar_2";
    const char *istau1bar = "~e+_3";
    const char *intau1bar = "~nubar_3";
    const char *isdrbar = "~dbar_4";
    const char *isurbar = "~ubar_4";
    const char *issrbar = "~dbar_5";
    const char *iscrbar = "~ubar_5";
    const char *isb2bar = "~dbar_6";
    const char *ist2bar = "~ubar_6";
    const char *iselrbar = "~e+_4";
    const char *inerbar = "~nubar_1"; // -2000012 until we don't have RHNs in particle_database
    const char *ismurbar = "~e+_5";
    const char *inmurbar = "~nubar_2"; // -2000014
    const char *istau2bar = "~e+_6";
    const char *intau2bar = "~nubar_3"; // -2000016
	
>>>>>>> 63491ef2
    /// MSSM decays: h0_1
    void MSSM_h0_1_decays (DecayTable::Entry& result) 
    {
      using namespace Pipes::MSSM_h0_1_decays;
      result.width_in_GeV = BEreq::cb_widthhl_hdec->hlwdth;
      result.set_BF(BEreq::cb_widthhl_hdec->hlbrb, 0.0, "b", "bbar");
      result.set_BF(BEreq::cb_widthhl_hdec->hlbrl, 0.0, "tau+", "tau-");
      result.set_BF(BEreq::cb_widthhl_hdec->hlbrm, 0.0, "mu+", "mu-");
      result.set_BF(BEreq::cb_widthhl_hdec->hlbrs, 0.0, "s", "sbar");
      result.set_BF(BEreq::cb_widthhl_hdec->hlbrc, 0.0, "c", "cbar");
      result.set_BF(BEreq::cb_widthhl_hdec->hlbrt, 0.0, "t", "tbar");
      result.set_BF(BEreq::cb_widthhl_hdec->hlbrg, 0.0, "g", "g");
      result.set_BF(BEreq::cb_widthhl_hdec->hlbrga, 0.0, "gamma", "gamma");
      result.set_BF(BEreq::cb_widthhl_hdec->hlbrzga, 0.0, "gamma", "Z0");
      result.set_BF(BEreq::cb_widthhl_hdec->hlbrw, 0.0, "W+", "W-");
      result.set_BF(BEreq::cb_widthhl_hdec->hlbrz, 0.0, "Z0", "Z0");
      result.set_BF(BEreq::cb_wisusy_hdec->hlbrsc(1,1), 0.0, "~chi+_1", "~chi-_1");
      result.set_BF(BEreq::cb_wisusy_hdec->hlbrsc(2,2), 0.0, "~chi+_2", "~chi-_2");
      result.set_BF(BEreq::cb_wisusy_hdec->hlbrsc(1,2), 0.0, "~chi+_1", "~chi-_2");
      result.set_BF(BEreq::cb_wisusy_hdec->hlbrsc(2,1), 0.0, "~chi+_2", "~chi-_1");
      result.set_BF(BEreq::cb_wisusy_hdec->hlbrsn(1,1), 0.0, "~chi0_1", "~chi0_1");
      result.set_BF(BEreq::cb_wisusy_hdec->hlbrsn(2,2), 0.0, "~chi0_2", "~chi0_2");
      result.set_BF(BEreq::cb_wisusy_hdec->hlbrsn(3,3), 0.0, "~chi0_3", "~chi0_3");
      result.set_BF(BEreq::cb_wisusy_hdec->hlbrsn(4,4), 0.0, "~chi0_4", "~chi0_4");
      result.set_BF(BEreq::cb_wisusy_hdec->hlbrsn(1,2)*2.0, 0.0, "~chi0_1", "~chi0_2");
      result.set_BF(BEreq::cb_wisusy_hdec->hlbrsn(1,3)*2.0, 0.0, "~chi0_1", "~chi0_3");
      result.set_BF(BEreq::cb_wisusy_hdec->hlbrsn(1,4)*2.0, 0.0, "~chi0_1", "~chi0_4");
      result.set_BF(BEreq::cb_wisusy_hdec->hlbrsn(2,3)*2.0, 0.0, "~chi0_2", "~chi0_3");
      result.set_BF(BEreq::cb_wisusy_hdec->hlbrsn(2,4)*2.0, 0.0, "~chi0_2", "~chi0_4");
      result.set_BF(BEreq::cb_wisusy_hdec->hlbrsn(3,4)*2.0, 0.0, "~chi0_3", "~chi0_4");
<<<<<<< HEAD
      result.set_BF(BEreq::cb_wisfer_hdec->bhlsqul/2.0, 0.0, "~u_L", "~ubar_L");
      result.set_BF(BEreq::cb_wisfer_hdec->bhlsqur/2.0, 0.0, "~u_R", "~ubar_R");
      result.set_BF(BEreq::cb_wisfer_hdec->bhlsqul/2.0, 0.0, "~c_L", "~cbar_L");
      result.set_BF(BEreq::cb_wisfer_hdec->bhlsqur/2.0, 0.0, "~c_R", "~cbar_R");
      result.set_BF(BEreq::cb_wisfer_hdec->bhlst(1,1), 0.0, "~t_L", "~ubar_5");
      result.set_BF(BEreq::cb_wisfer_hdec->bhlst(2,2), 0.0, "~t_R", "~ubar_6");
      result.set_BF(BEreq::cb_wisfer_hdec->bhlst(1,2), 0.0, "~t_L", "~ubar_6");
      result.set_BF(BEreq::cb_wisfer_hdec->bhlst(2,1), 0.0, "~t_R", "~ubar_5");
      result.set_BF(BEreq::cb_wisfer_hdec->bhlsqdl/2.0, 0.0, "~d_L", "~dbar_L");
      result.set_BF(BEreq::cb_wisfer_hdec->bhlsqdr/2.0, 0.0, "~d_R", "~dbar_R");
      result.set_BF(BEreq::cb_wisfer_hdec->bhlsqdl/2.0, 0.0, "~s_L", "~sbar_L");
      result.set_BF(BEreq::cb_wisfer_hdec->bhlsqdr/2.0, 0.0, "~s_R", "~sbar_R");
      result.set_BF(BEreq::cb_wisfer_hdec->bhlsb(1,1), 0.0, "~b_L", "~dbar_5");
      result.set_BF(BEreq::cb_wisfer_hdec->bhlsb(2,2), 0.0, "~b_R", "~dbar_6");
      result.set_BF(BEreq::cb_wisfer_hdec->bhlsb(1,2), 0.0, "~b_L", "~dbar_6");
      result.set_BF(BEreq::cb_wisfer_hdec->bhlsb(2,1), 0.0, "~b_R", "~dbar_5");
      result.set_BF(BEreq::cb_wisfer_hdec->bhlslel/2.0, 0.0, "~e-_L", "~e+_L");
      result.set_BF(BEreq::cb_wisfer_hdec->bhlsler/2.0, 0.0, "~e-_R", "~e+_R");
      result.set_BF(BEreq::cb_wisfer_hdec->bhlslel/2.0, 0.0, "~mu-_L", "~mu+_L");
      result.set_BF(BEreq::cb_wisfer_hdec->bhlsler/2.0, 0.0, "~mu-_R", "~mu+_R");
      result.set_BF(BEreq::cb_wisfer_hdec->bhlstau(1,1), 0.0, "~tau-_L", "~e+_5");
      result.set_BF(BEreq::cb_wisfer_hdec->bhlstau(2,2), 0.0, "~tau-_R", "~e+_6");
      result.set_BF(BEreq::cb_wisfer_hdec->bhlstau(1,2), 0.0, "~tau-_L", "~e+_6");
      result.set_BF(BEreq::cb_wisfer_hdec->bhlstau(2,1), 0.0, "~tau-_R", "~e+_5");
      result.set_BF(BEreq::cb_wisfer_hdec->bhlslnl/3.0, 0.0, "~nu_e", "~nubar_e");
      result.set_BF(BEreq::cb_wisfer_hdec->bhlslnl/3.0, 0.0, "~nu_mu", "~nubar_mu");
      result.set_BF(BEreq::cb_wisfer_hdec->bhlslnl/3.0, 0.0, "~nu_tau", "~nubar_tau");
      result.set_BF(BEreq::cb_wisfer_hdec->bhlslnl/3.0, 0.0, "~nu_1", "~nubar_1");
      result.set_BF(BEreq::cb_wisfer_hdec->bhlslnl/3.0, 0.0, "~nu_2", "~nubar_2");
      result.set_BF(BEreq::cb_wisfer_hdec->bhlslnl/3.0, 0.0, "~nu_3", "~nubar_3");
      // cout << "h0_1 total width: " << result.width_in_GeV << endl;
      // cout << "BR(h0_1 -> gamma gamma): " << BEreq::cb_widthhl_hdec->hlbrga << endl;
      // cout << "BR(h0_1 -> ~tau-_L ~e+_5): " << BEreq::cb_wisfer_hdec->bhlstau(1,1) << endl;
    }

     /// FeynHiggs MSSM decays: h0_1
    void FH_MSSM_h0_1_decays (DecayTable::Entry& result) 
    {
      using namespace Pipes::FH_MSSM_h0_1_decays;
      
      // unpack FeynHiggs Couplings
      fh_Couplings FH_input = *Dep::FH_Couplings;

      int iH = 0; // h0_1

      result.width_in_GeV = FH_input.gammas[iH];

      // vector-boson pair decays
      result.set_BF(FH_input.gammas[H0VV(iH,1)+BRoffset], 0.0, "gamma", "gamma");
      result.set_BF(FH_input.gammas[H0VV(iH,2)+BRoffset], 0.0, "gamma", "Z0");
      result.set_BF(FH_input.gammas[H0VV(iH,3)+BRoffset], 0.0, "Z0", "Z0");
      result.set_BF(FH_input.gammas[H0VV(iH,4)+BRoffset], 0.0, "W+", "W-");
      result.set_BF(FH_input.gammas[H0VV(iH,5)+BRoffset], 0.0, "g", "g");

      // SM fermion decays
      result.set_BF(FH_input.gammas[H0FF(iH,1,1,1)+BRoffset], 0.0, "nu_e", "nubar_e");
      result.set_BF(FH_input.gammas[H0FF(iH,1,2,2)+BRoffset], 0.0, "nu_mu", "nubar_mu");
      result.set_BF(FH_input.gammas[H0FF(iH,1,3,3)+BRoffset], 0.0, "nu_tau", "nubar_tau");
      result.set_BF(FH_input.gammas[H0FF(iH,2,1,1)+BRoffset], 0.0, "e+", "e-");
      result.set_BF(FH_input.gammas[H0FF(iH,2,2,2)+BRoffset], 0.0, "mu+", "mu-");
      result.set_BF(FH_input.gammas[H0FF(iH,2,3,3)+BRoffset], 0.0, "tau+", "tau-");
      result.set_BF(FH_input.gammas[H0FF(iH,3,1,1)+BRoffset], 0.0, "u", "ubar");
      result.set_BF(FH_input.gammas[H0FF(iH,3,2,2)+BRoffset], 0.0, "c", "cbar");
      result.set_BF(FH_input.gammas[H0FF(iH,3,3,3)+BRoffset], 0.0, "t", "tbar");
      result.set_BF(FH_input.gammas[H0FF(iH,4,1,1)+BRoffset], 0.0, "d", "dbar");
      result.set_BF(FH_input.gammas[H0FF(iH,4,2,2)+BRoffset], 0.0, "s", "sbar");
      result.set_BF(FH_input.gammas[H0FF(iH,4,3,3)+BRoffset], 0.0, "b", "bbar");

      // chargino decays
      result.set_BF(FH_input.gammas[H0ChaCha(iH,1,1)+BRoffset], 0.0, "~chi-_1", "~chi+_1");
      result.set_BF(FH_input.gammas[H0ChaCha(iH,1,2)+BRoffset], 0.0, "~chi-_1", "~chi+_2");
      result.set_BF(FH_input.gammas[H0ChaCha(iH,2,1)+BRoffset], 0.0, "~chi-_2", "~chi+_1");
      result.set_BF(FH_input.gammas[H0ChaCha(iH,2,2)+BRoffset], 0.0, "~chi-_2", "~chi+_2");

      // neutralino decays
      result.set_BF(FH_input.gammas[H0NeuNeu(iH,1,1)+BRoffset], 0.0, "~chi0_1", "~chi0_1");
      result.set_BF(FH_input.gammas[H0NeuNeu(iH,2,2)+BRoffset], 0.0, "~chi0_2", "~chi0_2");
      result.set_BF(FH_input.gammas[H0NeuNeu(iH,3,3)+BRoffset], 0.0, "~chi0_3", "~chi0_3");
      result.set_BF(FH_input.gammas[H0NeuNeu(iH,4,4)+BRoffset], 0.0, "~chi0_4", "~chi0_4");
      result.set_BF(FH_input.gammas[H0NeuNeu(iH,1,2)+BRoffset], 0.0, "~chi0_1", "~chi0_2");
      result.set_BF(FH_input.gammas[H0NeuNeu(iH,1,3)+BRoffset], 0.0, "~chi0_1", "~chi0_3");
      result.set_BF(FH_input.gammas[H0NeuNeu(iH,1,4)+BRoffset], 0.0, "~chi0_1", "~chi0_4");
      result.set_BF(FH_input.gammas[H0NeuNeu(iH,2,3)+BRoffset], 0.0, "~chi0_2", "~chi0_3");
      result.set_BF(FH_input.gammas[H0NeuNeu(iH,2,4)+BRoffset], 0.0, "~chi0_2", "~chi0_4");
      result.set_BF(FH_input.gammas[H0NeuNeu(iH,3,4)+BRoffset], 0.0, "~chi0_3", "~chi0_4");

      // higgs + Z0 decays
      result.set_BF(FH_input.gammas[H0HV(iH,1)+BRoffset], 0.0, "h0_1", "Z0");
      result.set_BF(FH_input.gammas[H0HV(iH,2)+BRoffset], 0.0, "h0_2", "Z0");
      result.set_BF(FH_input.gammas[H0HV(iH,3)+BRoffset], 0.0, "A0", "Z0");

      // higgs+higgs decays
      result.set_BF(FH_input.gammas[H0HH(iH,1,1)+BRoffset], 0.0, "h0_1", "h0_1");
      result.set_BF(FH_input.gammas[H0HH(iH,2,2)+BRoffset], 0.0, "h0_2", "h0_2");
      result.set_BF(FH_input.gammas[H0HH(iH,3,3)+BRoffset], 0.0, "A0", "A0");
      result.set_BF(FH_input.gammas[H0HH(iH,4,4)+BRoffset], 0.0, "H+", "H-");
      result.set_BF(FH_input.gammas[H0HH(iH,1,2)+BRoffset], 0.0, "h0_1", "h0_2");
      result.set_BF(FH_input.gammas[H0HH(iH,1,3)+BRoffset], 0.0, "h0_1", "A0");
      result.set_BF(FH_input.gammas[H0HH(iH,2,3)+BRoffset], 0.0, "h0_2", "A0");

      // sfermion decays
      result.set_BF(FH_input.gammas[H0SfSf(iH,1,1,1,1)+BRoffset], 0.0, "~nu_e", "~nubar_e");
      result.set_BF(FH_input.gammas[H0SfSf(iH,1,1,1,2)+BRoffset], 0.0, "~nu_mu", "~nubar_mu");
      result.set_BF(FH_input.gammas[H0SfSf(iH,1,1,1,3)+BRoffset], 0.0, "~nu_tau", "~nubar_tau");
      result.set_BF(FH_input.gammas[H0SfSf(iH,1,1,2,1)+BRoffset], 0.0, "~e-_L", "~e+_L");
      result.set_BF(FH_input.gammas[H0SfSf(iH,1,2,2,1)+BRoffset], 0.0, "~e-_L", "~e+_R");
      result.set_BF(FH_input.gammas[H0SfSf(iH,2,1,2,1)+BRoffset], 0.0, "~e-_R", "~e+_L");
      result.set_BF(FH_input.gammas[H0SfSf(iH,2,2,2,1)+BRoffset], 0.0, "~e-_R", "~e+_R");
      result.set_BF(FH_input.gammas[H0SfSf(iH,1,1,2,2)+BRoffset], 0.0, "~mu-_L", "~mu+_L");
      result.set_BF(FH_input.gammas[H0SfSf(iH,1,2,2,2)+BRoffset], 0.0, "~mu-_L", "~mu+_R");
      result.set_BF(FH_input.gammas[H0SfSf(iH,2,1,2,2)+BRoffset], 0.0, "~mu-_R", "~mu+_L");
      result.set_BF(FH_input.gammas[H0SfSf(iH,2,2,2,2)+BRoffset], 0.0, "~mu-_R", "~mu+_R");
      result.set_BF(FH_input.gammas[H0SfSf(iH,1,1,2,3)+BRoffset], 0.0, "~tau-_L", "~e+_5");
      result.set_BF(FH_input.gammas[H0SfSf(iH,1,2,2,3)+BRoffset], 0.0, "~tau-_L", "~e+_6");
      result.set_BF(FH_input.gammas[H0SfSf(iH,2,1,2,3)+BRoffset], 0.0, "~tau-_R", "~e+_5");
      result.set_BF(FH_input.gammas[H0SfSf(iH,2,2,2,3)+BRoffset], 0.0, "~tau-_R", "~e+_6");
      result.set_BF(FH_input.gammas[H0SfSf(iH,1,1,3,1)+BRoffset], 0.0, "~u_L", "~ubar_L");
      result.set_BF(FH_input.gammas[H0SfSf(iH,1,2,3,1)+BRoffset], 0.0, "~u_L", "~ubar_R");
      result.set_BF(FH_input.gammas[H0SfSf(iH,2,1,3,1)+BRoffset], 0.0, "~u_R", "~ubar_L");
      result.set_BF(FH_input.gammas[H0SfSf(iH,2,2,3,1)+BRoffset], 0.0, "~u_R", "~ubar_R");
      result.set_BF(FH_input.gammas[H0SfSf(iH,1,1,3,2)+BRoffset], 0.0, "~c_L", "~cbar_L");
      result.set_BF(FH_input.gammas[H0SfSf(iH,1,2,3,2)+BRoffset], 0.0, "~c_L", "~cbar_R");
      result.set_BF(FH_input.gammas[H0SfSf(iH,2,1,3,2)+BRoffset], 0.0, "~c_R", "~cbar_L");
      result.set_BF(FH_input.gammas[H0SfSf(iH,2,2,3,2)+BRoffset], 0.0, "~c_R", "~cbar_R");
      result.set_BF(FH_input.gammas[H0SfSf(iH,1,1,3,3)+BRoffset], 0.0, "~t_L", "~ubar_5");
      result.set_BF(FH_input.gammas[H0SfSf(iH,1,2,3,3)+BRoffset], 0.0, "~t_L", "~ubar_6");
      result.set_BF(FH_input.gammas[H0SfSf(iH,2,1,3,3)+BRoffset], 0.0, "~t_R", "~ubar_5");
      result.set_BF(FH_input.gammas[H0SfSf(iH,2,2,3,3)+BRoffset], 0.0, "~t_R", "~ubar_6");
      result.set_BF(FH_input.gammas[H0SfSf(iH,1,1,3,1)+BRoffset], 0.0, "~d_L", "~dbar_L");
      result.set_BF(FH_input.gammas[H0SfSf(iH,1,2,3,1)+BRoffset], 0.0, "~d_L", "~dbar_R");
      result.set_BF(FH_input.gammas[H0SfSf(iH,2,1,3,1)+BRoffset], 0.0, "~d_R", "~dbar_L");
      result.set_BF(FH_input.gammas[H0SfSf(iH,2,2,3,1)+BRoffset], 0.0, "~d_R", "~dbar_R");
      result.set_BF(FH_input.gammas[H0SfSf(iH,1,1,3,2)+BRoffset], 0.0, "~s_L", "~sbar_L");
      result.set_BF(FH_input.gammas[H0SfSf(iH,1,2,3,2)+BRoffset], 0.0, "~s_L", "~sbar_R");
      result.set_BF(FH_input.gammas[H0SfSf(iH,2,1,3,2)+BRoffset], 0.0, "~s_R", "~sbar_L");
      result.set_BF(FH_input.gammas[H0SfSf(iH,2,2,3,2)+BRoffset], 0.0, "~s_R", "~sbar_R");
      result.set_BF(FH_input.gammas[H0SfSf(iH,1,1,3,3)+BRoffset], 0.0, "~b_L", "~dbar_5");
      result.set_BF(FH_input.gammas[H0SfSf(iH,1,2,3,3)+BRoffset], 0.0, "~b_L", "~dbar_6");
      result.set_BF(FH_input.gammas[H0SfSf(iH,2,1,3,3)+BRoffset], 0.0, "~b_R", "~dbar_5");
      result.set_BF(FH_input.gammas[H0SfSf(iH,2,2,3,3)+BRoffset], 0.0, "~b_R", "~dbar_6");

      cout << "h0_1 total width: " << result.width_in_GeV << endl;
    }

=======
      result.set_BF(BEreq::cb_wisfer_hdec->bhlsqul/2.0, 0.0, isul, isulbar);
      result.set_BF(BEreq::cb_wisfer_hdec->bhlsqur/2.0, 0.0, isur, isurbar);
      result.set_BF(BEreq::cb_wisfer_hdec->bhlsqul/2.0, 0.0, iscl, isclbar);
      result.set_BF(BEreq::cb_wisfer_hdec->bhlsqur/2.0, 0.0, iscr, iscrbar);
      result.set_BF(BEreq::cb_wisfer_hdec->bhlst(1,1), 0.0, ist1, ist1bar);
      result.set_BF(BEreq::cb_wisfer_hdec->bhlst(2,2), 0.0, ist2, ist2bar);
      result.set_BF(BEreq::cb_wisfer_hdec->bhlst(1,2), 0.0, ist1, ist2bar);
      result.set_BF(BEreq::cb_wisfer_hdec->bhlst(2,1), 0.0, ist2, ist1bar);
      result.set_BF(BEreq::cb_wisfer_hdec->bhlsqdl/2.0, 0.0, isdl, isdlbar);
      result.set_BF(BEreq::cb_wisfer_hdec->bhlsqdr/2.0, 0.0, isdr, isdrbar);
      result.set_BF(BEreq::cb_wisfer_hdec->bhlsqdl/2.0, 0.0, issl, isslbar);
      result.set_BF(BEreq::cb_wisfer_hdec->bhlsqdr/2.0, 0.0, issr, issrbar);
      result.set_BF(BEreq::cb_wisfer_hdec->bhlsb(1,1), 0.0, isb1, isb1bar);
      result.set_BF(BEreq::cb_wisfer_hdec->bhlsb(2,2), 0.0, isb2, isb2bar);
      result.set_BF(BEreq::cb_wisfer_hdec->bhlsb(1,2), 0.0, isb1, isb2bar);
      result.set_BF(BEreq::cb_wisfer_hdec->bhlsb(2,1), 0.0, isb2, isb1bar);
      result.set_BF(BEreq::cb_wisfer_hdec->bhlslel/2.0, 0.0, isell, isellbar);
      result.set_BF(BEreq::cb_wisfer_hdec->bhlsler/2.0, 0.0, iselr, iselrbar);
      result.set_BF(BEreq::cb_wisfer_hdec->bhlslel/2.0, 0.0, ismul, ismulbar);
      result.set_BF(BEreq::cb_wisfer_hdec->bhlsler/2.0, 0.0, ismur, ismurbar);
      result.set_BF(BEreq::cb_wisfer_hdec->bhlstau(1,1), 0.0, istau1, istau1bar);
      result.set_BF(BEreq::cb_wisfer_hdec->bhlstau(2,2), 0.0, istau2, istau2bar);
      result.set_BF(BEreq::cb_wisfer_hdec->bhlstau(1,2), 0.0, istau1, istau2bar);
      result.set_BF(BEreq::cb_wisfer_hdec->bhlstau(2,1), 0.0, istau2, istau1bar);
      result.set_BF(BEreq::cb_wisfer_hdec->bhlslnl/3.0, 0.0, inel, inelbar);
      result.set_BF(BEreq::cb_wisfer_hdec->bhlslnl/3.0, 0.0, inmul, inmulbar);
      result.set_BF(BEreq::cb_wisfer_hdec->bhlslnl/3.0, 0.0, intau1, intau1bar);
      // cout << "h0_1 total width: " << result.width_in_GeV << endl;
      // cout << "BR(h0_1 -> gamma gamma): " << BEreq::cb_widthhl_hdec->hlbrga << endl;
      // cout << "BR(h0_1 -> ~u_L ~u_L_bar): " << BEreq::cb_wisfer_hdec->bhlsqul/2.0 << endl;
      // cout << "BR(h0_1 -> ~tau-_L ~e+_5): " << BEreq::cb_wisfer_hdec->bhlstau(1,1) << endl;
    }

>>>>>>> 63491ef2
    /// MSSM decays: h0_2
    void h0_2_decays (DecayTable::Entry& result) 
    {
      using namespace Pipes::h0_2_decays;
      result.width_in_GeV = BEreq::cb_widthhh_hdec->hhwdth;
      result.set_BF(BEreq::cb_widthhh_hdec->hhbrb, 0.0, "b", "bbar");
      result.set_BF(BEreq::cb_widthhh_hdec->hhbrl, 0.0, "tau+", "tau-");
      result.set_BF(BEreq::cb_widthhh_hdec->hhbrm, 0.0, "mu+", "mu-");
      result.set_BF(BEreq::cb_widthhh_hdec->hhbrs, 0.0, "s", "sbar");
      result.set_BF(BEreq::cb_widthhh_hdec->hhbrc, 0.0, "c", "cbar");
      result.set_BF(BEreq::cb_widthhh_hdec->hhbrt, 0.0, "t", "tbar");
      result.set_BF(BEreq::cb_widthhh_hdec->hhbrg, 0.0, "g", "g");
      result.set_BF(BEreq::cb_widthhh_hdec->hhbrga, 0.0, "gamma", "gamma");
      result.set_BF(BEreq::cb_widthhh_hdec->hhbrzga, 0.0, "Z0", "gamma");
      result.set_BF(BEreq::cb_widthhh_hdec->hhbrw, 0.0, "W+", "W-");
      result.set_BF(BEreq::cb_widthhh_hdec->hhbrz, 0.0, "Z0", "Z0");
      result.set_BF(BEreq::cb_widthhh_hdec->hhbrh, 0.0, "h0_1", "h0_1");
      result.set_BF(BEreq::cb_widthhh_hdec->hhbra, 0.0, "A0", "A0");
      result.set_BF(BEreq::cb_widthhh_hdec->hhbraz, 0.0, "Z0", "A0");
      result.set_BF(BEreq::cb_widthhh_hdec->hhbrhw/2.0, 0.0, "W+", "H-");
      result.set_BF(BEreq::cb_widthhh_hdec->hhbrhw/2.0, 0.0, "W-", "H+");
      result.set_BF(BEreq::cb_wisusy_hdec->hhbrsc(1,1), 0.0, "~chi+_1", "~chi-_1");
      result.set_BF(BEreq::cb_wisusy_hdec->hhbrsc(2,2), 0.0, "~chi+_2", "~chi-_2");
      result.set_BF(BEreq::cb_wisusy_hdec->hhbrsc(1,2), 0.0, "~chi+_1", "~chi-_2");
      result.set_BF(BEreq::cb_wisusy_hdec->hhbrsc(2,1), 0.0, "~chi+_2", "~chi-_1");
      result.set_BF(BEreq::cb_wisusy_hdec->hhbrsn(1,1), 0.0, "~chi0_1", "~chi0_1");
      result.set_BF(BEreq::cb_wisusy_hdec->hhbrsn(2,2), 0.0, "~chi0_2", "~chi0_2");
      result.set_BF(BEreq::cb_wisusy_hdec->hhbrsn(3,3), 0.0, "~chi0_3", "~chi0_3");
      result.set_BF(BEreq::cb_wisusy_hdec->hhbrsn(4,4), 0.0, "~chi0_4", "~chi0_4");
      result.set_BF(BEreq::cb_wisusy_hdec->hhbrsn(1,2)*2.0, 0.0, "~chi0_1", "~chi0_2");
      result.set_BF(BEreq::cb_wisusy_hdec->hhbrsn(1,3)*2.0, 0.0, "~chi0_1", "~chi0_3");
      result.set_BF(BEreq::cb_wisusy_hdec->hhbrsn(1,4)*2.0, 0.0, "~chi0_1", "~chi0_4");
      result.set_BF(BEreq::cb_wisusy_hdec->hhbrsn(2,3)*2.0, 0.0, "~chi0_2", "~chi0_3");
      result.set_BF(BEreq::cb_wisusy_hdec->hhbrsn(2,4)*2.0, 0.0, "~chi0_2", "~chi0_4");
      result.set_BF(BEreq::cb_wisusy_hdec->hhbrsn(3,4)*2.0, 0.0, "~chi0_3", "~chi0_4");
<<<<<<< HEAD
      result.set_BF(BEreq::cb_wisfer_hdec->bhhsqul/2.0, 0.0, "~u_L", "~ubar_L");
      result.set_BF(BEreq::cb_wisfer_hdec->bhhsqur/2.0, 0.0, "~u_R", "~ubar_R");
      result.set_BF(BEreq::cb_wisfer_hdec->bhhsqul/2.0, 0.0, "~c_L", "~cbar_L");
      result.set_BF(BEreq::cb_wisfer_hdec->bhhsqur/2.0, 0.0, "~c_R", "~cbar_R");
      result.set_BF(BEreq::cb_wisfer_hdec->bhhst(1,1), 0.0, "~t_L", "~ubar_5");
      result.set_BF(BEreq::cb_wisfer_hdec->bhhst(2,2), 0.0, "~t_R", "~ubar_6");
      result.set_BF(BEreq::cb_wisfer_hdec->bhhst(1,2), 0.0, "~t_L", "~ubar_6");
      result.set_BF(BEreq::cb_wisfer_hdec->bhhst(2,1), 0.0, "~t_R", "~ubar_5");
      result.set_BF(BEreq::cb_wisfer_hdec->bhhsqdl/2.0, 0.0, "~d_L", "~dbar_L");
      result.set_BF(BEreq::cb_wisfer_hdec->bhhsqdr/2.0, 0.0, "~d_R", "~dbar_R");
      result.set_BF(BEreq::cb_wisfer_hdec->bhhsqdl/2.0, 0.0, "~s_L", "~sbar_L");
      result.set_BF(BEreq::cb_wisfer_hdec->bhhsqdr/2.0, 0.0, "~s_R", "~sbar_R");
      result.set_BF(BEreq::cb_wisfer_hdec->bhhsb(1,1), 0.0, "~b_L", "~dbar_5");
      result.set_BF(BEreq::cb_wisfer_hdec->bhhsb(2,2), 0.0, "~b_R", "~dbar_6");
      result.set_BF(BEreq::cb_wisfer_hdec->bhhsb(1,2), 0.0, "~b_L", "~dbar_6");
      result.set_BF(BEreq::cb_wisfer_hdec->bhhsb(2,1), 0.0, "~b_R", "~dbar_5");
      result.set_BF(BEreq::cb_wisfer_hdec->bhhslel/2.0, 0.0, "~e-_L", "~e+_L");
      result.set_BF(BEreq::cb_wisfer_hdec->bhhsler/2.0, 0.0, "~e-_R", "~e+_R");
      result.set_BF(BEreq::cb_wisfer_hdec->bhhslel/2.0, 0.0, "~mu-_L", "~mu+_L");
      result.set_BF(BEreq::cb_wisfer_hdec->bhhsler/2.0, 0.0, "~mu-_R", "~mu+_R");
      result.set_BF(BEreq::cb_wisfer_hdec->bhhstau(1,1), 0.0, "~tau-_L", "~e+_5");
      result.set_BF(BEreq::cb_wisfer_hdec->bhhstau(2,2), 0.0, "~tau-_R", "~e+_6");
      result.set_BF(BEreq::cb_wisfer_hdec->bhhstau(1,2), 0.0, "~tau-_L", "~e+_6");
      result.set_BF(BEreq::cb_wisfer_hdec->bhhstau(2,1), 0.0, "~tau-_R", "~e+_5");
      result.set_BF(BEreq::cb_wisfer_hdec->bhhslnl/3.0, 0.0, "~nu_e", "~nubar_e");
      result.set_BF(BEreq::cb_wisfer_hdec->bhhslnl/3.0, 0.0, "~nu_mu", "~nubar_mu");
      result.set_BF(BEreq::cb_wisfer_hdec->bhhslnl/3.0, 0.0, "~nu_tau", "~nubar_tau");
      result.set_BF(BEreq::cb_wisfer_hdec->bhhslnl/3.0, 0.0, "~nu_1", "~nubar_1");
      result.set_BF(BEreq::cb_wisfer_hdec->bhhslnl/3.0, 0.0, "~nu_2", "~nubar_2");
      result.set_BF(BEreq::cb_wisfer_hdec->bhhslnl/3.0, 0.0, "~nu_3", "~nubar_3");
      // cout << "h0_2 total width: " << result.width_in_GeV << endl;
      // cout << "BR(h0_2 -> ~chi0_1 ~chi0_2): " << BEreq::cb_wisusy_hdec->hhbrsn(1,2)*2.0 << endl;
    }

    /// FeynHiggs MSSM decays: h0_2
    void FH_h0_2_decays (DecayTable::Entry& result) 
    {
      using namespace Pipes::FH_h0_2_decays;

      // unpack FeynHiggs Couplings
      fh_Couplings FH_input = *Dep::FH_Couplings;

      int iH = 1; // h0_2

      result.width_in_GeV = FH_input.gammas[iH];

      // vector-boson pair decays
      result.set_BF(FH_input.gammas[H0VV(iH,1)+BRoffset], 0.0, "gamma", "gamma");
      result.set_BF(FH_input.gammas[H0VV(iH,2)+BRoffset], 0.0, "gamma", "Z0");
      result.set_BF(FH_input.gammas[H0VV(iH,3)+BRoffset], 0.0, "Z0", "Z0");
      result.set_BF(FH_input.gammas[H0VV(iH,4)+BRoffset], 0.0, "W+", "W-");
      result.set_BF(FH_input.gammas[H0VV(iH,5)+BRoffset], 0.0, "g", "g");

      // SM fermion decays
      result.set_BF(FH_input.gammas[H0FF(iH,1,1,1)+BRoffset], 0.0, "nu_e", "nubar_e");
      result.set_BF(FH_input.gammas[H0FF(iH,1,2,2)+BRoffset], 0.0, "nu_mu", "nubar_mu");
      result.set_BF(FH_input.gammas[H0FF(iH,1,3,3)+BRoffset], 0.0, "nu_tau", "nubar_tau");
      result.set_BF(FH_input.gammas[H0FF(iH,2,1,1)+BRoffset], 0.0, "e+", "e-");
      result.set_BF(FH_input.gammas[H0FF(iH,2,2,2)+BRoffset], 0.0, "mu+", "mu-");
      result.set_BF(FH_input.gammas[H0FF(iH,2,3,3)+BRoffset], 0.0, "tau+", "tau-");
      result.set_BF(FH_input.gammas[H0FF(iH,3,1,1)+BRoffset], 0.0, "u", "ubar");
      result.set_BF(FH_input.gammas[H0FF(iH,3,2,2)+BRoffset], 0.0, "c", "cbar");
      result.set_BF(FH_input.gammas[H0FF(iH,3,3,3)+BRoffset], 0.0, "t", "tbar");
      result.set_BF(FH_input.gammas[H0FF(iH,4,1,1)+BRoffset], 0.0, "d", "dbar");
      result.set_BF(FH_input.gammas[H0FF(iH,4,2,2)+BRoffset], 0.0, "s", "sbar");
      result.set_BF(FH_input.gammas[H0FF(iH,4,3,3)+BRoffset], 0.0, "b", "bbar");

      // chargino decays
      result.set_BF(FH_input.gammas[H0ChaCha(iH,1,1)+BRoffset], 0.0, "~chi-_1", "~chi+_1");
      result.set_BF(FH_input.gammas[H0ChaCha(iH,1,2)+BRoffset], 0.0, "~chi-_1", "~chi+_2");
      result.set_BF(FH_input.gammas[H0ChaCha(iH,2,1)+BRoffset], 0.0, "~chi-_2", "~chi+_1");
      result.set_BF(FH_input.gammas[H0ChaCha(iH,2,2)+BRoffset], 0.0, "~chi-_2", "~chi+_2");

      // neutralino decays
      result.set_BF(FH_input.gammas[H0NeuNeu(iH,1,1)+BRoffset], 0.0, "~chi0_1", "~chi0_1");
      result.set_BF(FH_input.gammas[H0NeuNeu(iH,2,2)+BRoffset], 0.0, "~chi0_2", "~chi0_2");
      result.set_BF(FH_input.gammas[H0NeuNeu(iH,3,3)+BRoffset], 0.0, "~chi0_3", "~chi0_3");
      result.set_BF(FH_input.gammas[H0NeuNeu(iH,4,4)+BRoffset], 0.0, "~chi0_4", "~chi0_4");
      result.set_BF(FH_input.gammas[H0NeuNeu(iH,1,2)+BRoffset], 0.0, "~chi0_1", "~chi0_2");
      result.set_BF(FH_input.gammas[H0NeuNeu(iH,1,3)+BRoffset], 0.0, "~chi0_1", "~chi0_3");
      result.set_BF(FH_input.gammas[H0NeuNeu(iH,1,4)+BRoffset], 0.0, "~chi0_1", "~chi0_4");
      result.set_BF(FH_input.gammas[H0NeuNeu(iH,2,3)+BRoffset], 0.0, "~chi0_2", "~chi0_3");
      result.set_BF(FH_input.gammas[H0NeuNeu(iH,2,4)+BRoffset], 0.0, "~chi0_2", "~chi0_4");
      result.set_BF(FH_input.gammas[H0NeuNeu(iH,3,4)+BRoffset], 0.0, "~chi0_3", "~chi0_4");

      // higgs + Z0 decays
      result.set_BF(FH_input.gammas[H0HV(iH,1)+BRoffset], 0.0, "h0_1", "Z0");
      result.set_BF(FH_input.gammas[H0HV(iH,2)+BRoffset], 0.0, "h0_2", "Z0");
      result.set_BF(FH_input.gammas[H0HV(iH,3)+BRoffset], 0.0, "A0", "Z0");

      // higgs+higgs decays
      result.set_BF(FH_input.gammas[H0HH(iH,1,1)+BRoffset], 0.0, "h0_1", "h0_1");
      result.set_BF(FH_input.gammas[H0HH(iH,2,2)+BRoffset], 0.0, "h0_2", "h0_2");
      result.set_BF(FH_input.gammas[H0HH(iH,3,3)+BRoffset], 0.0, "A0", "A0");
      result.set_BF(FH_input.gammas[H0HH(iH,4,4)+BRoffset], 0.0, "H+", "H-");
      result.set_BF(FH_input.gammas[H0HH(iH,1,2)+BRoffset], 0.0, "h0_1", "h0_2");
      result.set_BF(FH_input.gammas[H0HH(iH,1,3)+BRoffset], 0.0, "h0_1", "A0");
      result.set_BF(FH_input.gammas[H0HH(iH,2,3)+BRoffset], 0.0, "h0_2", "A0");

      // sfermion decays
      result.set_BF(FH_input.gammas[H0SfSf(iH,1,1,1,1)+BRoffset], 0.0, "~nu_e", "~nubar_e");
      result.set_BF(FH_input.gammas[H0SfSf(iH,1,1,1,2)+BRoffset], 0.0, "~nu_mu", "~nubar_mu");
      result.set_BF(FH_input.gammas[H0SfSf(iH,1,1,1,3)+BRoffset], 0.0, "~nu_tau", "~nubar_tau");
      result.set_BF(FH_input.gammas[H0SfSf(iH,1,1,2,1)+BRoffset], 0.0, "~e-_L", "~e+_L");
      result.set_BF(FH_input.gammas[H0SfSf(iH,1,2,2,1)+BRoffset], 0.0, "~e-_L", "~e+_R");
      result.set_BF(FH_input.gammas[H0SfSf(iH,2,1,2,1)+BRoffset], 0.0, "~e-_R", "~e+_L");
      result.set_BF(FH_input.gammas[H0SfSf(iH,2,2,2,1)+BRoffset], 0.0, "~e-_R", "~e+_R");
      result.set_BF(FH_input.gammas[H0SfSf(iH,1,1,2,2)+BRoffset], 0.0, "~mu-_L", "~mu+_L");
      result.set_BF(FH_input.gammas[H0SfSf(iH,1,2,2,2)+BRoffset], 0.0, "~mu-_L", "~mu+_R");
      result.set_BF(FH_input.gammas[H0SfSf(iH,2,1,2,2)+BRoffset], 0.0, "~mu-_R", "~mu+_L");
      result.set_BF(FH_input.gammas[H0SfSf(iH,2,2,2,2)+BRoffset], 0.0, "~mu-_R", "~mu+_R");
      result.set_BF(FH_input.gammas[H0SfSf(iH,1,1,2,3)+BRoffset], 0.0, "~tau-_L", "~e+_5");
      result.set_BF(FH_input.gammas[H0SfSf(iH,1,2,2,3)+BRoffset], 0.0, "~tau-_L", "~e+_6");
      result.set_BF(FH_input.gammas[H0SfSf(iH,2,1,2,3)+BRoffset], 0.0, "~tau-_R", "~e+_5");
      result.set_BF(FH_input.gammas[H0SfSf(iH,2,2,2,3)+BRoffset], 0.0, "~tau-_R", "~e+_6");
      result.set_BF(FH_input.gammas[H0SfSf(iH,1,1,3,1)+BRoffset], 0.0, "~u_L", "~ubar_L");
      result.set_BF(FH_input.gammas[H0SfSf(iH,1,2,3,1)+BRoffset], 0.0, "~u_L", "~ubar_R");
      result.set_BF(FH_input.gammas[H0SfSf(iH,2,1,3,1)+BRoffset], 0.0, "~u_R", "~ubar_L");
      result.set_BF(FH_input.gammas[H0SfSf(iH,2,2,3,1)+BRoffset], 0.0, "~u_R", "~ubar_R");
      result.set_BF(FH_input.gammas[H0SfSf(iH,1,1,3,2)+BRoffset], 0.0, "~c_L", "~cbar_L");
      result.set_BF(FH_input.gammas[H0SfSf(iH,1,2,3,2)+BRoffset], 0.0, "~c_L", "~cbar_R");
      result.set_BF(FH_input.gammas[H0SfSf(iH,2,1,3,2)+BRoffset], 0.0, "~c_R", "~cbar_L");
      result.set_BF(FH_input.gammas[H0SfSf(iH,2,2,3,2)+BRoffset], 0.0, "~c_R", "~cbar_R");
      result.set_BF(FH_input.gammas[H0SfSf(iH,1,1,3,3)+BRoffset], 0.0, "~t_L", "~ubar_5");
      result.set_BF(FH_input.gammas[H0SfSf(iH,1,2,3,3)+BRoffset], 0.0, "~t_L", "~ubar_6");
      result.set_BF(FH_input.gammas[H0SfSf(iH,2,1,3,3)+BRoffset], 0.0, "~t_R", "~ubar_5");
      result.set_BF(FH_input.gammas[H0SfSf(iH,2,2,3,3)+BRoffset], 0.0, "~t_R", "~ubar_6");
      result.set_BF(FH_input.gammas[H0SfSf(iH,1,1,3,1)+BRoffset], 0.0, "~d_L", "~dbar_L");
      result.set_BF(FH_input.gammas[H0SfSf(iH,1,2,3,1)+BRoffset], 0.0, "~d_L", "~dbar_R");
      result.set_BF(FH_input.gammas[H0SfSf(iH,2,1,3,1)+BRoffset], 0.0, "~d_R", "~dbar_L");
      result.set_BF(FH_input.gammas[H0SfSf(iH,2,2,3,1)+BRoffset], 0.0, "~d_R", "~dbar_R");
      result.set_BF(FH_input.gammas[H0SfSf(iH,1,1,3,2)+BRoffset], 0.0, "~s_L", "~sbar_L");
      result.set_BF(FH_input.gammas[H0SfSf(iH,1,2,3,2)+BRoffset], 0.0, "~s_L", "~sbar_R");
      result.set_BF(FH_input.gammas[H0SfSf(iH,2,1,3,2)+BRoffset], 0.0, "~s_R", "~sbar_L");
      result.set_BF(FH_input.gammas[H0SfSf(iH,2,2,3,2)+BRoffset], 0.0, "~s_R", "~sbar_R");
      result.set_BF(FH_input.gammas[H0SfSf(iH,1,1,3,3)+BRoffset], 0.0, "~b_L", "~dbar_5");
      result.set_BF(FH_input.gammas[H0SfSf(iH,1,2,3,3)+BRoffset], 0.0, "~b_L", "~dbar_6");
      result.set_BF(FH_input.gammas[H0SfSf(iH,2,1,3,3)+BRoffset], 0.0, "~b_R", "~dbar_5");
      result.set_BF(FH_input.gammas[H0SfSf(iH,2,2,3,3)+BRoffset], 0.0, "~b_R", "~dbar_6");

      cout << "h0_2 total width: " << result.width_in_GeV << endl;
=======
      result.set_BF(BEreq::cb_wisfer_hdec->bhhsqul/2.0, 0.0, isul, isulbar);
      result.set_BF(BEreq::cb_wisfer_hdec->bhhsqur/2.0, 0.0, isur, isurbar);
      result.set_BF(BEreq::cb_wisfer_hdec->bhhsqul/2.0, 0.0, iscl, isclbar);
      result.set_BF(BEreq::cb_wisfer_hdec->bhhsqur/2.0, 0.0, iscr, iscrbar);
      result.set_BF(BEreq::cb_wisfer_hdec->bhhst(1,1), 0.0, ist1, ist1bar);
      result.set_BF(BEreq::cb_wisfer_hdec->bhhst(2,2), 0.0, ist2, ist2bar);
      result.set_BF(BEreq::cb_wisfer_hdec->bhhst(1,2), 0.0, ist1, ist2bar);
      result.set_BF(BEreq::cb_wisfer_hdec->bhhst(2,1), 0.0, ist2, ist1bar);
      result.set_BF(BEreq::cb_wisfer_hdec->bhhsqdl/2.0, 0.0, isdl, isdlbar);
      result.set_BF(BEreq::cb_wisfer_hdec->bhhsqdr/2.0, 0.0, isdr, isdrbar);
      result.set_BF(BEreq::cb_wisfer_hdec->bhhsqdl/2.0, 0.0, issl, isslbar);
      result.set_BF(BEreq::cb_wisfer_hdec->bhhsqdr/2.0, 0.0, issr, issrbar);
      result.set_BF(BEreq::cb_wisfer_hdec->bhhsb(1,1), 0.0, isb1, isb1bar);
      result.set_BF(BEreq::cb_wisfer_hdec->bhhsb(2,2), 0.0, isb2, isb2bar);
      result.set_BF(BEreq::cb_wisfer_hdec->bhhsb(1,2), 0.0, isb1, isb2bar);
      result.set_BF(BEreq::cb_wisfer_hdec->bhhsb(2,1), 0.0, isb2, isb1bar);
      result.set_BF(BEreq::cb_wisfer_hdec->bhhslel/2.0, 0.0, isell, isellbar);
      result.set_BF(BEreq::cb_wisfer_hdec->bhhsler/2.0, 0.0, iselr, iselrbar);
      result.set_BF(BEreq::cb_wisfer_hdec->bhhslel/2.0, 0.0, ismul, ismulbar);
      result.set_BF(BEreq::cb_wisfer_hdec->bhhsler/2.0, 0.0, ismur, ismurbar);
      result.set_BF(BEreq::cb_wisfer_hdec->bhhstau(1,1), 0.0, istau1, istau1bar);
      result.set_BF(BEreq::cb_wisfer_hdec->bhhstau(2,2), 0.0, istau2, istau2bar);
      result.set_BF(BEreq::cb_wisfer_hdec->bhhstau(1,2), 0.0, istau1, istau2bar);
      result.set_BF(BEreq::cb_wisfer_hdec->bhhstau(2,1), 0.0, istau2, istau1bar);
      result.set_BF(BEreq::cb_wisfer_hdec->bhhslnl/3.0, 0.0, inel, inelbar);
      result.set_BF(BEreq::cb_wisfer_hdec->bhhslnl/3.0, 0.0, inmul, inmulbar);
      result.set_BF(BEreq::cb_wisfer_hdec->bhhslnl/3.0, 0.0, intau1, intau1bar);
      // cout << "h0_2 total width: " << result.width_in_GeV << endl;
>>>>>>> 63491ef2
    }

    /// MSSM decays: A0
    void A0_decays (DecayTable::Entry& result) 
    {
      using namespace Pipes::A0_decays;
      result.width_in_GeV = BEreq::cb_widtha_hdec->awdth;
      result.set_BF(BEreq::cb_widtha_hdec->abrb, 0.0, "b", "bbar");
      result.set_BF(BEreq::cb_widtha_hdec->abrl, 0.0, "tau+", "tau-");
      result.set_BF(BEreq::cb_widtha_hdec->abrm, 0.0, "mu+", "mu-");
      result.set_BF(BEreq::cb_widtha_hdec->abrs, 0.0, "s", "sbar");
      result.set_BF(BEreq::cb_widtha_hdec->abrc, 0.0, "c", "cbar");
      result.set_BF(BEreq::cb_widtha_hdec->abrt, 0.0, "t", "tbar");
      result.set_BF(BEreq::cb_widtha_hdec->abrg, 0.0, "g", "g");
      result.set_BF(BEreq::cb_widtha_hdec->abrga, 0.0, "gamma", "gamma");
      result.set_BF(BEreq::cb_widtha_hdec->abrzga, 0.0, "Z0", "gamma");
      result.set_BF(BEreq::cb_widtha_hdec->abrz, 0.0, "Z0", "h0_1");
<<<<<<< HEAD
      result.set_BF(0.0, 0.0, "Z0", "Z0");
      result.set_BF(0.0, 0.0, "W+", "W-");
      result.set_BF(0.0, 0.0, "h0_1", "h0_1");
      result.set_BF(0.0, 0.0, "h0_2", "h0_2");
      result.set_BF(0.0, 0.0, "~nu_1", "~nubar_1");
      result.set_BF(0.0, 0.0, "~nu_2", "~nubar_2");
      result.set_BF(0.0, 0.0, "~nu_3", "~nubar_3");
=======
>>>>>>> 63491ef2
      result.set_BF(BEreq::cb_wisusy_hdec->habrsc(1,1), 0.0, "~chi+_1", "~chi-_1");
      result.set_BF(BEreq::cb_wisusy_hdec->habrsc(2,2), 0.0, "~chi+_2", "~chi-_2");
      result.set_BF(BEreq::cb_wisusy_hdec->habrsc(1,2), 0.0, "~chi+_1", "~chi-_2");
      result.set_BF(BEreq::cb_wisusy_hdec->habrsc(2,1), 0.0, "~chi+_2", "~chi-_1");
      result.set_BF(BEreq::cb_wisusy_hdec->habrsn(1,1), 0.0, "~chi0_1", "~chi0_1");
      result.set_BF(BEreq::cb_wisusy_hdec->habrsn(2,2), 0.0, "~chi0_2", "~chi0_2");
      result.set_BF(BEreq::cb_wisusy_hdec->habrsn(3,3), 0.0, "~chi0_3", "~chi0_3");
      result.set_BF(BEreq::cb_wisusy_hdec->habrsn(4,4), 0.0, "~chi0_4", "~chi0_4");
      result.set_BF(BEreq::cb_wisusy_hdec->habrsn(1,2)*2.0, 0.0, "~chi0_1", "~chi0_2");
      result.set_BF(BEreq::cb_wisusy_hdec->habrsn(1,3)*2.0, 0.0, "~chi0_1", "~chi0_3");
      result.set_BF(BEreq::cb_wisusy_hdec->habrsn(1,4)*2.0, 0.0, "~chi0_1", "~chi0_4");
      result.set_BF(BEreq::cb_wisusy_hdec->habrsn(2,3)*2.0, 0.0, "~chi0_2", "~chi0_3");
      result.set_BF(BEreq::cb_wisusy_hdec->habrsn(2,4)*2.0, 0.0, "~chi0_2", "~chi0_4");
      result.set_BF(BEreq::cb_wisusy_hdec->habrsn(3,4)*2.0, 0.0, "~chi0_3", "~chi0_4");
<<<<<<< HEAD
      result.set_BF(BEreq::cb_wisusy_hdec->habrst/2.0, 0.0, "~t_L", "~ubar_6");
      result.set_BF(BEreq::cb_wisusy_hdec->habrst/2.0, 0.0, "~ubar_5", "~t_R");
      result.set_BF(BEreq::cb_wisusy_hdec->habrsb/2.0, 0.0, "~b_L", "~dbar_6");
      result.set_BF(BEreq::cb_wisusy_hdec->habrsb/2.0, 0.0, "~dbar_5", "~b_R");
      result.set_BF(BEreq::cb_wisusy_hdec->habrsl/2.0, 0.0, "~tau-_L", "~e+_6");
      result.set_BF(BEreq::cb_wisusy_hdec->habrsl/2.0, 0.0, "~e+_5", "~tau-_R");
      // cout << "A0 total width: " << result.width_in_GeV << endl;
    }

    /// FeynHiggs MSSM decays: A0
    void FH_A0_decays (DecayTable::Entry& result) 
    {
      using namespace Pipes::FH_A0_decays;

      // unpack FeynHiggs Couplings
      fh_Couplings FH_input = *Dep::FH_Couplings;

      int iH = 2; // A0

      result.width_in_GeV = FH_input.gammas[iH];

      // vector-boson pair decays
      result.set_BF(FH_input.gammas[H0VV(iH,1)+BRoffset], 0.0, "gamma", "gamma");
      result.set_BF(FH_input.gammas[H0VV(iH,2)+BRoffset], 0.0, "gamma", "Z0");
      result.set_BF(FH_input.gammas[H0VV(iH,3)+BRoffset], 0.0, "Z0", "Z0");
      result.set_BF(FH_input.gammas[H0VV(iH,4)+BRoffset], 0.0, "W+", "W-");
      result.set_BF(FH_input.gammas[H0VV(iH,5)+BRoffset], 0.0, "g", "g");

      // SM fermion decays
      result.set_BF(FH_input.gammas[H0FF(iH,1,1,1)+BRoffset], 0.0, "nu_e", "nubar_e");
      result.set_BF(FH_input.gammas[H0FF(iH,1,2,2)+BRoffset], 0.0, "nu_mu", "nubar_mu");
      result.set_BF(FH_input.gammas[H0FF(iH,1,3,3)+BRoffset], 0.0, "nu_tau", "nubar_tau");
      result.set_BF(FH_input.gammas[H0FF(iH,2,1,1)+BRoffset], 0.0, "e+", "e-");
      result.set_BF(FH_input.gammas[H0FF(iH,2,2,2)+BRoffset], 0.0, "mu+", "mu-");
      result.set_BF(FH_input.gammas[H0FF(iH,2,3,3)+BRoffset], 0.0, "tau+", "tau-");
      result.set_BF(FH_input.gammas[H0FF(iH,3,1,1)+BRoffset], 0.0, "u", "ubar");
      result.set_BF(FH_input.gammas[H0FF(iH,3,2,2)+BRoffset], 0.0, "c", "cbar");
      result.set_BF(FH_input.gammas[H0FF(iH,3,3,3)+BRoffset], 0.0, "t", "tbar");
      result.set_BF(FH_input.gammas[H0FF(iH,4,1,1)+BRoffset], 0.0, "d", "dbar");
      result.set_BF(FH_input.gammas[H0FF(iH,4,2,2)+BRoffset], 0.0, "s", "sbar");
      result.set_BF(FH_input.gammas[H0FF(iH,4,3,3)+BRoffset], 0.0, "b", "bbar");

      // chargino decays
      result.set_BF(FH_input.gammas[H0ChaCha(iH,1,1)+BRoffset], 0.0, "~chi-_1", "~chi+_1");
      result.set_BF(FH_input.gammas[H0ChaCha(iH,1,2)+BRoffset], 0.0, "~chi-_1", "~chi+_2");
      result.set_BF(FH_input.gammas[H0ChaCha(iH,2,1)+BRoffset], 0.0, "~chi-_2", "~chi+_1");
      result.set_BF(FH_input.gammas[H0ChaCha(iH,2,2)+BRoffset], 0.0, "~chi-_2", "~chi+_2");

      // neutralino decays
      result.set_BF(FH_input.gammas[H0NeuNeu(iH,1,1)+BRoffset], 0.0, "~chi0_1", "~chi0_1");
      result.set_BF(FH_input.gammas[H0NeuNeu(iH,2,2)+BRoffset], 0.0, "~chi0_2", "~chi0_2");
      result.set_BF(FH_input.gammas[H0NeuNeu(iH,3,3)+BRoffset], 0.0, "~chi0_3", "~chi0_3");
      result.set_BF(FH_input.gammas[H0NeuNeu(iH,4,4)+BRoffset], 0.0, "~chi0_4", "~chi0_4");
      result.set_BF(FH_input.gammas[H0NeuNeu(iH,1,2)+BRoffset], 0.0, "~chi0_1", "~chi0_2");
      result.set_BF(FH_input.gammas[H0NeuNeu(iH,1,3)+BRoffset], 0.0, "~chi0_1", "~chi0_3");
      result.set_BF(FH_input.gammas[H0NeuNeu(iH,1,4)+BRoffset], 0.0, "~chi0_1", "~chi0_4");
      result.set_BF(FH_input.gammas[H0NeuNeu(iH,2,3)+BRoffset], 0.0, "~chi0_2", "~chi0_3");
      result.set_BF(FH_input.gammas[H0NeuNeu(iH,2,4)+BRoffset], 0.0, "~chi0_2", "~chi0_4");
      result.set_BF(FH_input.gammas[H0NeuNeu(iH,3,4)+BRoffset], 0.0, "~chi0_3", "~chi0_4");

      // higgs + Z0 decays
      result.set_BF(FH_input.gammas[H0HV(iH,1)+BRoffset], 0.0, "h0_1", "Z0");
      result.set_BF(FH_input.gammas[H0HV(iH,2)+BRoffset], 0.0, "h0_2", "Z0");
      result.set_BF(FH_input.gammas[H0HV(iH,3)+BRoffset], 0.0, "A0", "Z0");

      // higgs+higgs decays
      result.set_BF(FH_input.gammas[H0HH(iH,1,1)+BRoffset], 0.0, "h0_1", "h0_1");
      result.set_BF(FH_input.gammas[H0HH(iH,2,2)+BRoffset], 0.0, "h0_2", "h0_2");
      result.set_BF(FH_input.gammas[H0HH(iH,3,3)+BRoffset], 0.0, "A0", "A0");
      result.set_BF(FH_input.gammas[H0HH(iH,4,4)+BRoffset], 0.0, "H+", "H-");
      result.set_BF(FH_input.gammas[H0HH(iH,1,2)+BRoffset], 0.0, "h0_1", "h0_2");
      result.set_BF(FH_input.gammas[H0HH(iH,1,3)+BRoffset], 0.0, "h0_1", "A0");
      result.set_BF(FH_input.gammas[H0HH(iH,2,3)+BRoffset], 0.0, "h0_2", "A0");

      // sfermion decays
      result.set_BF(FH_input.gammas[H0SfSf(iH,1,1,1,1)+BRoffset], 0.0, "~nu_e", "~nubar_e");
      result.set_BF(FH_input.gammas[H0SfSf(iH,1,1,1,2)+BRoffset], 0.0, "~nu_mu", "~nubar_mu");
      result.set_BF(FH_input.gammas[H0SfSf(iH,1,1,1,3)+BRoffset], 0.0, "~nu_tau", "~nubar_tau");
      result.set_BF(FH_input.gammas[H0SfSf(iH,1,1,2,1)+BRoffset], 0.0, "~e-_L", "~e+_L");
      result.set_BF(FH_input.gammas[H0SfSf(iH,1,2,2,1)+BRoffset], 0.0, "~e-_L", "~e+_R");
      result.set_BF(FH_input.gammas[H0SfSf(iH,2,1,2,1)+BRoffset], 0.0, "~e-_R", "~e+_L");
      result.set_BF(FH_input.gammas[H0SfSf(iH,2,2,2,1)+BRoffset], 0.0, "~e-_R", "~e+_R");
      result.set_BF(FH_input.gammas[H0SfSf(iH,1,1,2,2)+BRoffset], 0.0, "~mu-_L", "~mu+_L");
      result.set_BF(FH_input.gammas[H0SfSf(iH,1,2,2,2)+BRoffset], 0.0, "~mu-_L", "~mu+_R");
      result.set_BF(FH_input.gammas[H0SfSf(iH,2,1,2,2)+BRoffset], 0.0, "~mu-_R", "~mu+_L");
      result.set_BF(FH_input.gammas[H0SfSf(iH,2,2,2,2)+BRoffset], 0.0, "~mu-_R", "~mu+_R");
      result.set_BF(FH_input.gammas[H0SfSf(iH,1,1,2,3)+BRoffset], 0.0, "~tau-_L", "~e+_5");
      result.set_BF(FH_input.gammas[H0SfSf(iH,1,2,2,3)+BRoffset], 0.0, "~tau-_L", "~e+_6");
      result.set_BF(FH_input.gammas[H0SfSf(iH,2,1,2,3)+BRoffset], 0.0, "~tau-_R", "~e+_5");
      result.set_BF(FH_input.gammas[H0SfSf(iH,2,2,2,3)+BRoffset], 0.0, "~tau-_R", "~e+_6");
      result.set_BF(FH_input.gammas[H0SfSf(iH,1,1,3,1)+BRoffset], 0.0, "~u_L", "~ubar_L");
      result.set_BF(FH_input.gammas[H0SfSf(iH,1,2,3,1)+BRoffset], 0.0, "~u_L", "~ubar_R");
      result.set_BF(FH_input.gammas[H0SfSf(iH,2,1,3,1)+BRoffset], 0.0, "~u_R", "~ubar_L");
      result.set_BF(FH_input.gammas[H0SfSf(iH,2,2,3,1)+BRoffset], 0.0, "~u_R", "~ubar_R");
      result.set_BF(FH_input.gammas[H0SfSf(iH,1,1,3,2)+BRoffset], 0.0, "~c_L", "~cbar_L");
      result.set_BF(FH_input.gammas[H0SfSf(iH,1,2,3,2)+BRoffset], 0.0, "~c_L", "~cbar_R");
      result.set_BF(FH_input.gammas[H0SfSf(iH,2,1,3,2)+BRoffset], 0.0, "~c_R", "~cbar_L");
      result.set_BF(FH_input.gammas[H0SfSf(iH,2,2,3,2)+BRoffset], 0.0, "~c_R", "~cbar_R");
      result.set_BF(FH_input.gammas[H0SfSf(iH,1,1,3,3)+BRoffset], 0.0, "~t_L", "~ubar_5");
      result.set_BF(FH_input.gammas[H0SfSf(iH,1,2,3,3)+BRoffset], 0.0, "~t_L", "~ubar_6");
      result.set_BF(FH_input.gammas[H0SfSf(iH,2,1,3,3)+BRoffset], 0.0, "~t_R", "~ubar_5");
      result.set_BF(FH_input.gammas[H0SfSf(iH,2,2,3,3)+BRoffset], 0.0, "~t_R", "~ubar_6");
      result.set_BF(FH_input.gammas[H0SfSf(iH,1,1,3,1)+BRoffset], 0.0, "~d_L", "~dbar_L");
      result.set_BF(FH_input.gammas[H0SfSf(iH,1,2,3,1)+BRoffset], 0.0, "~d_L", "~dbar_R");
      result.set_BF(FH_input.gammas[H0SfSf(iH,2,1,3,1)+BRoffset], 0.0, "~d_R", "~dbar_L");
      result.set_BF(FH_input.gammas[H0SfSf(iH,2,2,3,1)+BRoffset], 0.0, "~d_R", "~dbar_R");
      result.set_BF(FH_input.gammas[H0SfSf(iH,1,1,3,2)+BRoffset], 0.0, "~s_L", "~sbar_L");
      result.set_BF(FH_input.gammas[H0SfSf(iH,1,2,3,2)+BRoffset], 0.0, "~s_L", "~sbar_R");
      result.set_BF(FH_input.gammas[H0SfSf(iH,2,1,3,2)+BRoffset], 0.0, "~s_R", "~sbar_L");
      result.set_BF(FH_input.gammas[H0SfSf(iH,2,2,3,2)+BRoffset], 0.0, "~s_R", "~sbar_R");
      result.set_BF(FH_input.gammas[H0SfSf(iH,1,1,3,3)+BRoffset], 0.0, "~b_L", "~dbar_5");
      result.set_BF(FH_input.gammas[H0SfSf(iH,1,2,3,3)+BRoffset], 0.0, "~b_L", "~dbar_6");
      result.set_BF(FH_input.gammas[H0SfSf(iH,2,1,3,3)+BRoffset], 0.0, "~b_R", "~dbar_5");
      result.set_BF(FH_input.gammas[H0SfSf(iH,2,2,3,3)+BRoffset], 0.0, "~b_R", "~dbar_6");

      cout << "A0 total width: " << result.width_in_GeV << endl;
    }

    /// MSSM decays: H+
=======
      result.set_BF(BEreq::cb_wisusy_hdec->habrst/2.0, 0.0, ist1, ist2bar);
      result.set_BF(BEreq::cb_wisusy_hdec->habrst/2.0, 0.0, ist1bar, ist2);
      result.set_BF(BEreq::cb_wisusy_hdec->habrsb/2.0, 0.0, isb1, isb2bar);
      result.set_BF(BEreq::cb_wisusy_hdec->habrsb/2.0, 0.0, isb1bar, isb2);
      result.set_BF(BEreq::cb_wisusy_hdec->habrsl/2.0, 0.0, istau1, istau2bar);
      result.set_BF(BEreq::cb_wisusy_hdec->habrsl/2.0, 0.0, istau1bar, istau2);
      // cout << "A0 total width: " << result.width_in_GeV << endl;
    }

    /// MSSM decays: Hplus
>>>>>>> 63491ef2
    void Hplus_decays (DecayTable::Entry& result) 
    {
      using namespace Pipes::Hplus_decays;
      result.width_in_GeV = BEreq::cb_widthhc_hdec->hcwdth;
      result.set_BF(BEreq::cb_widthhc_hdec->hcbrb, 0.0, "c", "bbar");
<<<<<<< HEAD
      result.set_BF(BEreq::cb_widthhc_hdec->hcbrl, 0.0, "tau+", "nu_tau");
=======
      result.set_BF(BEreq::cb_widthhc_hdec->hcbrl, 0.0, "tau+", "nu_RPV_5");
>>>>>>> 63491ef2
      result.set_BF(BEreq::cb_widthhc_hdec->hcbrm, 0.0, "mu+", "nu_mu");
      result.set_BF(BEreq::cb_widthhc_hdec->hcbrbu, 0.0, "u", "bbar");
      result.set_BF(BEreq::cb_widthhc_hdec->hcbrs, 0.0, "u", "sbar");
      result.set_BF(BEreq::cb_widthhc_hdec->hcbrc, 0.0, "c", "sbar");
      result.set_BF(BEreq::cb_widthhc_hdec->hcbrt, 0.0, "t", "bbar");
      result.set_BF(BEreq::cb_widthhc_hdec->hcbrw, 0.0, "W+", "h0_1");
      result.set_BF(BEreq::cb_widthhc_hdec->hcbra, 0.0, "W+", "A0");
      result.set_BF(BEreq::cb_wisusy_hdec->hcbrsu(1,1), 0.0, "~chi+_1", "~chi0_1");
      result.set_BF(BEreq::cb_wisusy_hdec->hcbrsu(1,2), 0.0, "~chi+_1", "~chi0_2");
      result.set_BF(BEreq::cb_wisusy_hdec->hcbrsu(1,3), 0.0, "~chi+_1", "~chi0_3");
      result.set_BF(BEreq::cb_wisusy_hdec->hcbrsu(1,4), 0.0, "~chi+_1", "~chi0_4");
      result.set_BF(BEreq::cb_wisusy_hdec->hcbrsu(2,1), 0.0, "~chi+_2", "~chi0_1");
      result.set_BF(BEreq::cb_wisusy_hdec->hcbrsu(2,2), 0.0, "~chi+_2", "~chi0_2");
      result.set_BF(BEreq::cb_wisusy_hdec->hcbrsu(2,3), 0.0, "~chi+_2", "~chi0_3");
      result.set_BF(BEreq::cb_wisusy_hdec->hcbrsu(2,4), 0.0, "~chi+_2", "~chi0_4");
<<<<<<< HEAD
      result.set_BF(BEreq::cb_wisfer_hdec->bhcsl00/2.0, 0.0, "~e+_L", "~nu_e");
      result.set_BF(BEreq::cb_wisfer_hdec->bhcsl00/2.0, 0.0, "~mu+_L", "~nu_mu");
      result.set_BF(BEreq::cb_wisfer_hdec->bhcsl11, 0.0, "~e+_5", "~nu_tau");
      result.set_BF(BEreq::cb_wisfer_hdec->bhcsl21, 0.0, "~e+_6", "~nu_tau");
      result.set_BF(BEreq::cb_wisusy_hdec->hcbrsq/2.0, 0.0, "~u_L", "~dbar_L");
      result.set_BF(BEreq::cb_wisusy_hdec->hcbrsq/2.0, 0.0, "~c_L", "~sbar_L");
      result.set_BF(BEreq::cb_wisusy_hdec->hcbrstb(1,1), 0.0, "~t_L", "~dbar_5");
      result.set_BF(BEreq::cb_wisusy_hdec->hcbrstb(2,2), 0.0, "~t_R", "~dbar_6");
      result.set_BF(BEreq::cb_wisusy_hdec->hcbrstb(1,2), 0.0, "~t_L", "~dbar_6");
      result.set_BF(BEreq::cb_wisusy_hdec->hcbrstb(2,1), 0.0, "~t_R", "~dbar_5");
      // cout << "H+ total width: " << result.width_in_GeV << endl;
    }

    /// FeynHiggs MSSM decays: H+
    void FH_Hplus_decays (DecayTable::Entry& result) 
    {
      using namespace Pipes::FH_Hplus_decays;

      // unpack FeynHiggs Couplings
      fh_Couplings FH_input = *Dep::FH_Couplings;

      result.width_in_GeV = FH_input.gammas[3];

      int offset = BRoffset-1;

      // SM fermion decays
      result.set_BF(FH_input.gammas[HpFF(1,1,1)+offset], 0.0, "e+", "nu_e");
      result.set_BF(FH_input.gammas[HpFF(1,2,2)+offset], 0.0, "mu+", "nu_mu");
      result.set_BF(FH_input.gammas[HpFF(1,2,2)+offset], 0.0, "tau+", "nu_tau");
      result.set_BF(FH_input.gammas[HpFF(2,1,1)+offset], 0.0, "u", "dbar");
      result.set_BF(FH_input.gammas[HpFF(2,1,2)+offset], 0.0, "u", "sbar");
      result.set_BF(FH_input.gammas[HpFF(2,1,3)+offset], 0.0, "u", "bbar");
      result.set_BF(FH_input.gammas[HpFF(2,2,1)+offset], 0.0, "c", "dbar");
      result.set_BF(FH_input.gammas[HpFF(2,2,2)+offset], 0.0, "c", "sbar");
      result.set_BF(FH_input.gammas[HpFF(2,2,3)+offset], 0.0, "c", "bbar");
      result.set_BF(FH_input.gammas[HpFF(2,3,1)+offset], 0.0, "t", "dbar");
      result.set_BF(FH_input.gammas[HpFF(2,3,2)+offset], 0.0, "t", "sbar");
      result.set_BF(FH_input.gammas[HpFF(2,3,3)+offset], 0.0, "t", "bbar");

      // neutralino+chargino decays
      result.set_BF(FH_input.gammas[HpNeuCha(1,1)+offset], 0.0, "~chi0_1", "~chi+_1");
      result.set_BF(FH_input.gammas[HpNeuCha(1,2)+offset], 0.0, "~chi0_1", "~chi+_2");
      result.set_BF(FH_input.gammas[HpNeuCha(2,1)+offset], 0.0, "~chi0_2", "~chi+_1");
      result.set_BF(FH_input.gammas[HpNeuCha(2,2)+offset], 0.0, "~chi0_2", "~chi+_2");
      result.set_BF(FH_input.gammas[HpNeuCha(3,1)+offset], 0.0, "~chi0_3", "~chi+_1");
      result.set_BF(FH_input.gammas[HpNeuCha(3,2)+offset], 0.0, "~chi0_3", "~chi+_2");
      result.set_BF(FH_input.gammas[HpNeuCha(4,1)+offset], 0.0, "~chi0_4", "~chi+_1");
      result.set_BF(FH_input.gammas[HpNeuCha(4,2)+offset], 0.0, "~chi0_4", "~chi+_2");

      // higgs + W decays
      result.set_BF(FH_input.gammas[HpHV(1)+offset], 0.0, "W+", "h0_1");
      result.set_BF(FH_input.gammas[HpHV(2)+offset], 0.0, "W+", "h0_2");
      result.set_BF(FH_input.gammas[HpHV(3)+offset], 0.0, "W+", "A0");
      
      // sfermion decays
      result.set_BF(FH_input.gammas[HpSfSf(1,1,1,1,1)+offset], 0.0, "~e+_L", "~nu_e");
      result.set_BF(FH_input.gammas[HpSfSf(1,1,1,2,2)+offset], 0.0, "~mu+_L", "~nu_mu");
      result.set_BF(FH_input.gammas[HpSfSf(1,1,1,3,3)+offset], 0.0, "~e+_5", "~nu_tau");
      result.set_BF(FH_input.gammas[HpSfSf(2,1,1,3,3)+offset], 0.0, "~e+_6", "~nu_tau");
      result.set_BF(FH_input.gammas[HpSfSf(1,1,2,1,1)+offset], 0.0, "~u_L", "~dbar_L");
      result.set_BF(FH_input.gammas[HpSfSf(1,2,2,1,1)+offset], 0.0, "~u_L", "~dbar_R");
      result.set_BF(FH_input.gammas[HpSfSf(2,1,2,1,1)+offset], 0.0, "~u_R", "~dbar_L");
      result.set_BF(FH_input.gammas[HpSfSf(2,2,2,1,1)+offset], 0.0, "~u_R", "~dbar_R");
      result.set_BF(FH_input.gammas[HpSfSf(1,1,2,1,2)+offset], 0.0, "~u_L", "~sbar_L");
      result.set_BF(FH_input.gammas[HpSfSf(1,2,2,1,2)+offset], 0.0, "~u_L", "~sbar_R");
      result.set_BF(FH_input.gammas[HpSfSf(2,1,2,1,2)+offset], 0.0, "~u_R", "~sbar_L");
      result.set_BF(FH_input.gammas[HpSfSf(2,2,2,1,2)+offset], 0.0, "~u_R", "~sbar_R");
      result.set_BF(FH_input.gammas[HpSfSf(1,1,2,1,3)+offset], 0.0, "~u_L", "~dbar_5");
      result.set_BF(FH_input.gammas[HpSfSf(1,2,2,1,3)+offset], 0.0, "~u_L", "~dbar_6");
      result.set_BF(FH_input.gammas[HpSfSf(2,1,2,1,3)+offset], 0.0, "~u_R", "~dbar_5");
      result.set_BF(FH_input.gammas[HpSfSf(2,2,2,1,3)+offset], 0.0, "~u_R", "~dbar_6");
      result.set_BF(FH_input.gammas[HpSfSf(1,1,2,2,1)+offset], 0.0, "~c_L", "~dbar_L");
      result.set_BF(FH_input.gammas[HpSfSf(1,2,2,2,1)+offset], 0.0, "~c_L", "~dbar_R");
      result.set_BF(FH_input.gammas[HpSfSf(2,1,2,2,1)+offset], 0.0, "~c_R", "~dbar_L");
      result.set_BF(FH_input.gammas[HpSfSf(2,2,2,2,1)+offset], 0.0, "~c_R", "~dbar_R");
      result.set_BF(FH_input.gammas[HpSfSf(1,1,2,2,2)+offset], 0.0, "~c_L", "~sbar_L");
      result.set_BF(FH_input.gammas[HpSfSf(1,2,2,2,2)+offset], 0.0, "~c_L", "~sbar_R");
      result.set_BF(FH_input.gammas[HpSfSf(2,1,2,2,2)+offset], 0.0, "~c_R", "~sbar_L");
      result.set_BF(FH_input.gammas[HpSfSf(2,2,2,2,2)+offset], 0.0, "~c_R", "~sbar_R");
      result.set_BF(FH_input.gammas[HpSfSf(1,1,2,2,3)+offset], 0.0, "~c_L", "~dbar_5");
      result.set_BF(FH_input.gammas[HpSfSf(1,2,2,2,3)+offset], 0.0, "~c_L", "~dbar_6");
      result.set_BF(FH_input.gammas[HpSfSf(2,1,2,2,3)+offset], 0.0, "~c_R", "~dbar_5");
      result.set_BF(FH_input.gammas[HpSfSf(2,2,2,2,3)+offset], 0.0, "~c_R", "~dbar_6");
      result.set_BF(FH_input.gammas[HpSfSf(1,1,2,3,1)+offset], 0.0, "~t_L", "~dbar_L");
      result.set_BF(FH_input.gammas[HpSfSf(1,2,2,3,1)+offset], 0.0, "~t_L", "~dbar_R");
      result.set_BF(FH_input.gammas[HpSfSf(2,1,2,3,1)+offset], 0.0, "~t_R", "~dbar_L");
      result.set_BF(FH_input.gammas[HpSfSf(2,2,2,3,1)+offset], 0.0, "~t_R", "~dbar_R");
      result.set_BF(FH_input.gammas[HpSfSf(1,1,2,3,2)+offset], 0.0, "~t_L", "~sbar_L");
      result.set_BF(FH_input.gammas[HpSfSf(1,2,2,3,2)+offset], 0.0, "~t_L", "~sbar_R");
      result.set_BF(FH_input.gammas[HpSfSf(2,1,2,3,2)+offset], 0.0, "~t_R", "~sbar_L");
      result.set_BF(FH_input.gammas[HpSfSf(2,2,2,3,2)+offset], 0.0, "~t_R", "~sbar_R");
      result.set_BF(FH_input.gammas[HpSfSf(1,1,2,3,3)+offset], 0.0, "~t_L", "~dbar_5");
      result.set_BF(FH_input.gammas[HpSfSf(1,2,2,3,3)+offset], 0.0, "~t_L", "~dbar_6");
      result.set_BF(FH_input.gammas[HpSfSf(2,1,2,3,3)+offset], 0.0, "~t_R", "~dbar_5");
      result.set_BF(FH_input.gammas[HpSfSf(2,2,2,3,3)+offset], 0.0, "~t_R", "~dbar_6");

      cout << "H+ total width: " << result.width_in_GeV << endl;
    }

    /// MSSM decays: ~g
=======
      result.set_BF(BEreq::cb_wisfer_hdec->bhcsl00/2.0, 0.0, isellbar, inel);
      result.set_BF(BEreq::cb_wisfer_hdec->bhcsl00/2.0, 0.0, ismulbar, inmul);
      result.set_BF(BEreq::cb_wisfer_hdec->bhcsl11, 0.0, istau1bar, intau1);
      result.set_BF(BEreq::cb_wisfer_hdec->bhcsl21, 0.0, istau2bar, intau1);
      result.set_BF(BEreq::cb_wisusy_hdec->hcbrsq/2.0, 0.0, isul, isdlbar);
      result.set_BF(BEreq::cb_wisusy_hdec->hcbrsq/2.0, 0.0, iscl, isslbar);
      result.set_BF(BEreq::cb_wisusy_hdec->hcbrstb(1,1), 0.0, ist1, isb1bar);
      result.set_BF(BEreq::cb_wisusy_hdec->hcbrstb(2,2), 0.0, ist2, isb2bar);
      result.set_BF(BEreq::cb_wisusy_hdec->hcbrstb(1,2), 0.0, ist1, isb2bar);
      result.set_BF(BEreq::cb_wisusy_hdec->hcbrstb(2,1), 0.0, ist2, isb1bar);
      // cout << "Hplus total width: " << result.width_in_GeV << endl;
    }


    /// MSSM decays: gluino
>>>>>>> 63491ef2
    void gluino_decays (DecayTable::Entry& result) 
    {
      using namespace Pipes::gluino_decays;
      result.width_in_GeV = BEreq::cb_sd_gluiwidth->gluitot;
<<<<<<< HEAD
      result.set_BF(BEreq::cb_sd_glui2body->brgsdownl, 0.0, "~d_L", "dbar");
      result.set_BF(BEreq::cb_sd_glui2body->brgsdownl, 0.0, "~dbar_L", "d");
      result.set_BF(BEreq::cb_sd_glui2body->brgsdownr, 0.0, "~d_R", "dbar");
      result.set_BF(BEreq::cb_sd_glui2body->brgsdownr, 0.0, "~dbar_R", "d");
      result.set_BF(BEreq::cb_sd_glui2body->brgsupl, 0.0, "~u_L", "ubar");
      result.set_BF(BEreq::cb_sd_glui2body->brgsupl, 0.0, "~ubar_L", "u");
      result.set_BF(BEreq::cb_sd_glui2body->brgsupr, 0.0, "~u_R", "ubar");
      result.set_BF(BEreq::cb_sd_glui2body->brgsupr, 0.0, "~ubar_R", "u");
      result.set_BF(BEreq::cb_sd_glui2body->brgsdownl, 0.0, "~s_L", "sbar");
      result.set_BF(BEreq::cb_sd_glui2body->brgsdownl, 0.0, "~sbar_L", "s");
      result.set_BF(BEreq::cb_sd_glui2body->brgsdownr, 0.0, "~s_R", "sbar");
      result.set_BF(BEreq::cb_sd_glui2body->brgsdownr, 0.0, "~sbar_R", "s");
      result.set_BF(BEreq::cb_sd_glui2body->brgsupl, 0.0, "~c_L", "cbar");
      result.set_BF(BEreq::cb_sd_glui2body->brgsupl, 0.0, "~cbar_L", "c");
      result.set_BF(BEreq::cb_sd_glui2body->brgsupr, 0.0, "~c_R", "cbar");
      result.set_BF(BEreq::cb_sd_glui2body->brgsupr, 0.0, "~cbar_R", "c");
      result.set_BF(BEreq::cb_sd_glui2body->brgsb1, 0.0, "~b_L", "bbar");
      result.set_BF(BEreq::cb_sd_glui2body->brgsb1, 0.0, "~dbar_5", "b");
      result.set_BF(BEreq::cb_sd_glui2body->brgsb2, 0.0, "~b_R", "bbar");
      result.set_BF(BEreq::cb_sd_glui2body->brgsb2, 0.0, "~dbar_6", "b");
      result.set_BF(BEreq::cb_sd_glui2body->brgst1, 0.0, "~t_L", "tbar");
      result.set_BF(BEreq::cb_sd_glui2body->brgst1, 0.0, "~ubar_5", "t");
      result.set_BF(BEreq::cb_sd_glui2body->brgst2, 0.0, "~t_R", "tbar");
      result.set_BF(BEreq::cb_sd_glui2body->brgst2, 0.0, "~ubar_6", "t");
=======
      result.set_BF(BEreq::cb_sd_glui2body->brgsdownl, 0.0, isdl, "dbar");
      result.set_BF(BEreq::cb_sd_glui2body->brgsdownl, 0.0, isdlbar, "d");
      result.set_BF(BEreq::cb_sd_glui2body->brgsdownr, 0.0, isdr, "dbar");
      result.set_BF(BEreq::cb_sd_glui2body->brgsdownr, 0.0, isdrbar, "d");
      result.set_BF(BEreq::cb_sd_glui2body->brgsupl, 0.0, isul, "ubar");
      result.set_BF(BEreq::cb_sd_glui2body->brgsupl, 0.0, isulbar, "u");
      result.set_BF(BEreq::cb_sd_glui2body->brgsupr, 0.0, isur, "ubar");
      result.set_BF(BEreq::cb_sd_glui2body->brgsupr, 0.0, isurbar, "u");
      result.set_BF(BEreq::cb_sd_glui2body->brgsdownl, 0.0, issl, "sbar");
      result.set_BF(BEreq::cb_sd_glui2body->brgsdownl, 0.0, isslbar, "s");
      result.set_BF(BEreq::cb_sd_glui2body->brgsdownr, 0.0, issr, "sbar");
      result.set_BF(BEreq::cb_sd_glui2body->brgsdownr, 0.0, issrbar, "s");
      result.set_BF(BEreq::cb_sd_glui2body->brgsupl, 0.0, iscl, "cbar");
      result.set_BF(BEreq::cb_sd_glui2body->brgsupl, 0.0, isclbar, "c");
      result.set_BF(BEreq::cb_sd_glui2body->brgsupr, 0.0, iscr, "cbar");
      result.set_BF(BEreq::cb_sd_glui2body->brgsupr, 0.0, iscrbar, "c");
      result.set_BF(BEreq::cb_sd_glui2body->brgsb1, 0.0, isb1, "bbar");
      result.set_BF(BEreq::cb_sd_glui2body->brgsb1, 0.0, isb1bar, "b");
      result.set_BF(BEreq::cb_sd_glui2body->brgsb2, 0.0, isb2, "bbar");
      result.set_BF(BEreq::cb_sd_glui2body->brgsb2, 0.0, isb2bar, "b");
      result.set_BF(BEreq::cb_sd_glui2body->brgst1, 0.0, ist1, "tbar");
      result.set_BF(BEreq::cb_sd_glui2body->brgst1, 0.0, ist1bar, "t");
      result.set_BF(BEreq::cb_sd_glui2body->brgst2, 0.0, ist2, "tbar");
      result.set_BF(BEreq::cb_sd_glui2body->brgst2, 0.0, ist2bar, "t");
>>>>>>> 63491ef2
      result.set_BF(BEreq::cb_sd_gluiloop->brglnjgluon(1), 0.0, "~chi0_1", "g");
      result.set_BF(BEreq::cb_sd_gluiloop->brglnjgluon(2), 0.0, "~chi0_2", "g");
      result.set_BF(BEreq::cb_sd_gluiloop->brglnjgluon(3), 0.0, "~chi0_3", "g");
      result.set_BF(BEreq::cb_sd_gluiloop->brglnjgluon(4), 0.0, "~chi0_4", "g");
      result.set_BF(BEreq::cb_sd_glui3body->brgodn(1), 0.0, "~chi0_1", "d", "dbar");
      result.set_BF(BEreq::cb_sd_glui3body->brgodn(2), 0.0, "~chi0_2", "d", "dbar");
      result.set_BF(BEreq::cb_sd_glui3body->brgodn(3), 0.0, "~chi0_3", "d", "dbar");
      result.set_BF(BEreq::cb_sd_glui3body->brgodn(4), 0.0, "~chi0_4", "d", "dbar");
      result.set_BF(BEreq::cb_sd_glui3body->brgoup(1), 0.0, "~chi0_1", "u", "ubar");
      result.set_BF(BEreq::cb_sd_glui3body->brgoup(2), 0.0, "~chi0_2", "u", "ubar");
      result.set_BF(BEreq::cb_sd_glui3body->brgoup(3), 0.0, "~chi0_3", "u", "ubar");
      result.set_BF(BEreq::cb_sd_glui3body->brgoup(4), 0.0, "~chi0_4", "u", "ubar");
      result.set_BF(BEreq::cb_sd_glui3body->brgodn(1), 0.0, "~chi0_1", "s", "sbar");
      result.set_BF(BEreq::cb_sd_glui3body->brgodn(2), 0.0, "~chi0_2", "s", "sbar");
      result.set_BF(BEreq::cb_sd_glui3body->brgodn(3), 0.0, "~chi0_3", "s", "sbar");
      result.set_BF(BEreq::cb_sd_glui3body->brgodn(4), 0.0, "~chi0_4", "s", "sbar");
      result.set_BF(BEreq::cb_sd_glui3body->brgoup(1), 0.0, "~chi0_1", "c", "cbar");
      result.set_BF(BEreq::cb_sd_glui3body->brgoup(2), 0.0, "~chi0_2", "c", "cbar");
      result.set_BF(BEreq::cb_sd_glui3body->brgoup(3), 0.0, "~chi0_3", "c", "cbar");
      result.set_BF(BEreq::cb_sd_glui3body->brgoup(4), 0.0, "~chi0_4", "c", "cbar");
      result.set_BF(BEreq::cb_sd_glui3body->brgobt(1), 0.0, "~chi0_1", "b", "bbar");
      result.set_BF(BEreq::cb_sd_glui3body->brgobt(2), 0.0, "~chi0_2", "b", "bbar");
      result.set_BF(BEreq::cb_sd_glui3body->brgobt(3), 0.0, "~chi0_3", "b", "bbar");
      result.set_BF(BEreq::cb_sd_glui3body->brgobt(4), 0.0, "~chi0_4", "b", "bbar");
      result.set_BF(BEreq::cb_sd_glui3body->brgotp(1), 0.0, "~chi0_1", "t", "tbar");
      result.set_BF(BEreq::cb_sd_glui3body->brgotp(2), 0.0, "~chi0_2", "t", "tbar");
      result.set_BF(BEreq::cb_sd_glui3body->brgotp(3), 0.0, "~chi0_3", "t", "tbar");
      result.set_BF(BEreq::cb_sd_glui3body->brgotp(4), 0.0, "~chi0_4", "t", "tbar");
      result.set_BF(BEreq::cb_sd_glui3body->brgoud(1), 0.0, "~chi+_1", "d", "ubar");
      result.set_BF(BEreq::cb_sd_glui3body->brgoud(1), 0.0, "~chi-_1", "u", "dbar");
      result.set_BF(BEreq::cb_sd_glui3body->brgoud(2), 0.0, "~chi+_2", "d", "ubar");
      result.set_BF(BEreq::cb_sd_glui3body->brgoud(2), 0.0, "~chi-_2", "u", "dbar");
      result.set_BF(BEreq::cb_sd_glui3body->brgoud(1), 0.0, "~chi+_1", "s", "cbar");
      result.set_BF(BEreq::cb_sd_glui3body->brgoud(1), 0.0, "~chi-_1", "c", "sbar");
      result.set_BF(BEreq::cb_sd_glui3body->brgoud(2), 0.0, "~chi+_2", "s", "cbar");
      result.set_BF(BEreq::cb_sd_glui3body->brgoud(2), 0.0, "~chi-_2", "c", "sbar");
      result.set_BF(BEreq::cb_sd_glui3body->brgotb(1), 0.0, "~chi+_1", "b", "tbar");
      result.set_BF(BEreq::cb_sd_glui3body->brgotb(1), 0.0, "~chi-_1", "t", "bbar");
      result.set_BF(BEreq::cb_sd_glui3body->brgotb(2), 0.0, "~chi+_2", "b", "tbar");
      result.set_BF(BEreq::cb_sd_glui3body->brgotb(2), 0.0, "~chi-_2", "t", "bbar");
<<<<<<< HEAD
      result.set_BF(BEreq::cb_sd_glui3body->brwst1b, 0.0, "~t_L", "bbar", "W-");
      result.set_BF(BEreq::cb_sd_glui3body->brwst1b, 0.0, "~ubar_5", "b", "W+");
      result.set_BF(BEreq::cb_sd_glui3body->brhcst1b, 0.0, "~t_L", "bbar", "H-");
      result.set_BF(BEreq::cb_sd_glui3body->brhcst1b, 0.0, "~ubar_5", "b", "H+");
      // cout << "gluino total width: " << result.width_in_GeV << endl;
    }

    /// MSSM decays: ~t_1
    void stop_1_decays (DecayTable::Entry& result) 
    {
      using namespace Pipes::stop_1_decays;
      result.width_in_GeV = BEreq::cb_sd_stopwidth->stoptot4; // CsB: CHECK THIS WITH MAGGIE !!!
=======
      result.set_BF(BEreq::cb_sd_glui3body->brwst1b, 0.0, ist1, "bbar", "W-");
      result.set_BF(BEreq::cb_sd_glui3body->brwst1b, 0.0, ist1bar, "b", "W+");
      result.set_BF(BEreq::cb_sd_glui3body->brhcst1b, 0.0, ist1, "bbar", "H-");
      result.set_BF(BEreq::cb_sd_glui3body->brhcst1b, 0.0, ist1bar, "b", "H+");
      cout << "gluino total width: " << result.width_in_GeV << endl;
    }

    /// MSSM decays: stop_1
    void stop_1_decays (DecayTable::Entry& result) 
    {
      using namespace Pipes::stop_1_decays;
      result.width_in_GeV = BEreq::cb_sd_stopwidth->stoptot4;
>>>>>>> 63491ef2
      result.set_BF(BEreq::cb_sd_stop2body->brst1neutt(1), 0.0, "~chi0_1", "t");
      result.set_BF(BEreq::cb_sd_stop2body->brst1neutt(2), 0.0, "~chi0_2", "t");
      result.set_BF(BEreq::cb_sd_stop2body->brst1neutt(3), 0.0, "~chi0_3", "t");
      result.set_BF(BEreq::cb_sd_stop2body->brst1neutt(4), 0.0, "~chi0_4", "t");
      result.set_BF(BEreq::cb_sd_stop2body->brst1charb(1), 0.0, "~chi+_1", "b");
      result.set_BF(BEreq::cb_sd_stop2body->brst1charb(2), 0.0, "~chi+_2", "b");
      result.set_BF(BEreq::cb_sd_stop2body->brst1glui, 0.0, "~g", "t");
<<<<<<< HEAD
      result.set_BF(BEreq::cb_sd_stop2body->brst1hcsb(1), 0.0, "~b_L", "H+");
      result.set_BF(BEreq::cb_sd_stop2body->brst1hcsb(2), 0.0, "~b_R", "H+");
      result.set_BF(BEreq::cb_sd_stop2body->brst1wsb(1), 0.0, "~b_L", "W+");
      result.set_BF(BEreq::cb_sd_stop2body->brst1wsb(2), 0.0, "~b_R", "W+");
=======
      result.set_BF(BEreq::cb_sd_stop2body->brst1hcsb(1), 0.0, isb1, "H+");
      result.set_BF(BEreq::cb_sd_stop2body->brst1hcsb(2), 0.0, isb2, "H+");
      result.set_BF(BEreq::cb_sd_stop2body->brst1wsb(1), 0.0, isb1, "W+");
      result.set_BF(BEreq::cb_sd_stop2body->brst1wsb(2), 0.0, isb2, "W+");
>>>>>>> 63491ef2
      result.set_BF(BEreq::cb_sd_stoploop->brgamma, 0.0, "~chi0_1", "c");
      result.set_BF(BEreq::cb_sd_stoploop->brgammaup, 0.0, "~chi0_1", "u");
      result.set_BF(BEreq::cb_sd_stoploop->brgammagluino, 0.0, "~g", "c");
      result.set_BF(BEreq::cb_sd_stop3body->brstopw(1,1), 0.0, "~chi0_1", "b", "W+");
      result.set_BF(BEreq::cb_sd_stop3body->brstopw(1,2), 0.0, "~chi0_2", "b", "W+");
      result.set_BF(BEreq::cb_sd_stop3body->brstopw(1,3), 0.0, "~chi0_3", "b", "W+");
      result.set_BF(BEreq::cb_sd_stop3body->brstopw(1,4), 0.0, "~chi0_4", "b", "W+");
      result.set_BF(BEreq::cb_sd_stop3body->brstoph(1,1), 0.0, "~chi0_1", "b", "H+");
      result.set_BF(BEreq::cb_sd_stop3body->brstoph(1,2), 0.0, "~chi0_2", "b", "H+");
      result.set_BF(BEreq::cb_sd_stop3body->brstoph(1,3), 0.0, "~chi0_3", "b", "H+");
      result.set_BF(BEreq::cb_sd_stop3body->brstoph(1,4), 0.0, "~chi0_4", "b", "H+");
<<<<<<< HEAD
      result.set_BF(BEreq::cb_sd_stop3body->brstsntau(1,1), 0.0, "~nu_tau", "b", "tau+");
      result.set_BF(BEreq::cb_sd_stop3body->brstsnel(1), 0.0, "~nu_e", "b", "e+");
      result.set_BF(BEreq::cb_sd_stop3body->brstsnel(1), 0.0, "~nu_mu", "b", "mu+");
      result.set_BF(BEreq::cb_sd_stop3body->brststau(1,1), 0.0, "~e+_5", "b", "nu_tau");
      result.set_BF(BEreq::cb_sd_stop3body->brststau(1,2), 0.0, "~e+_6", "b", "nu_tau");
      result.set_BF(BEreq::cb_sd_stop3body->brstsel(1,1), 0.0, "~e+_L", "b", "nu_e");
      result.set_BF(BEreq::cb_sd_stop3body->brstsel(1,2), 0.0, "~e+_R", "b", "nu_e");
      result.set_BF(BEreq::cb_sd_stop3body->brstsel(1,1), 0.0, "~mu+_L", "b", "nu_mu");
      result.set_BF(BEreq::cb_sd_stop3body->brstsel(1,2), 0.0, "~mu+_R", "b", "nu_mu");
      result.set_BF(BEreq::cb_sd_stop3body->brstbsbst(1,1), 0.0, "~dbar_5", "b", "t");
      result.set_BF(BEreq::cb_sd_stop3body->brstbsbst(1,2), 0.0, "~dbar_6", "b", "t");
      result.set_BF(BEreq::cb_sd_stop3body->brstbbsbt(1,1), 0.0, "~b_L", "bbar", "t");
      result.set_BF(BEreq::cb_sd_stop3body->brstbbsbt(1,2), 0.0, "~b_R", "bbar", "t");
      result.set_BF(BEreq::cb_sd_stop3body->brstupsbdow(1,1), 0.0, "~b_L", "dbar", "u");
      result.set_BF(BEreq::cb_sd_stop3body->brstupsbdow(1,2), 0.0, "~b_R", "dbar", "u");
      result.set_BF(BEreq::cb_sd_stop3body->brstupsbdow(1,1), 0.0, "~b_L", "sbar", "c");
      result.set_BF(BEreq::cb_sd_stop3body->brstupsbdow(1,2), 0.0, "~b_R", "sbar", "c");
      result.set_BF(BEreq::cb_sd_stop3body->brsttausbnu(1,1), 0.0, "~b_L", "tau+", "nu_tau");
      result.set_BF(BEreq::cb_sd_stop3body->brsttausbnu(1,2), 0.0, "~b_R", "tau+", "nu_tau");
      result.set_BF(BEreq::cb_sd_stop3body->brstelsbnu(1,1), 0.0, "~b_L", "e+", "nu_e");
      result.set_BF(BEreq::cb_sd_stop3body->brstelsbnu(1,2), 0.0, "~b_R", "e+", "nu_e");
      result.set_BF(BEreq::cb_sd_stop3body->brstelsbnu(1,1), 0.0, "~b_L", "mu+", "nu_mu");
      result.set_BF(BEreq::cb_sd_stop3body->brstelsbnu(1,2), 0.0, "~b_R", "mu+", "nu_mu");
      cout << "~t_1 total width: " << result.width_in_GeV << endl;
    }

    /// MSSM decays: ~t_2
    void stop_2_decays (DecayTable::Entry& result) 
    {
      using namespace Pipes::stop_2_decays;
      result.width_in_GeV = BEreq::cb_sd_stopwidth->stoptot4; // CsB: CHECK THIS WITH MAGGIE !!!
=======
      result.set_BF(BEreq::cb_sd_stop3body->brstsntau(1,1), 0.0, intau1, "b", "tau+");
      result.set_BF(BEreq::cb_sd_stop3body->brstsnel(1), 0.0, inel, "b", "e+");
      result.set_BF(BEreq::cb_sd_stop3body->brstsnel(1), 0.0, inmul, "b", "mu+");
      result.set_BF(BEreq::cb_sd_stop3body->brststau(1,1), 0.0, istau1bar, "b", "nu_RPV_5");
      result.set_BF(BEreq::cb_sd_stop3body->brststau(1,2), 0.0, istau2bar, "b", "nu_RPV_5");
      result.set_BF(BEreq::cb_sd_stop3body->brstsel(1,1), 0.0, isellbar, "b", "nu_e");
      result.set_BF(BEreq::cb_sd_stop3body->brstsel(1,2), 0.0, iselrbar, "b", "nu_e");
      result.set_BF(BEreq::cb_sd_stop3body->brstsel(1,1), 0.0, ismulbar, "b", "nu_mu");
      result.set_BF(BEreq::cb_sd_stop3body->brstsel(1,2), 0.0, ismurbar, "b", "nu_mu");
      result.set_BF(BEreq::cb_sd_stop3body->brstbsbst(1,1), 0.0, isb1bar, "b", "t");
      result.set_BF(BEreq::cb_sd_stop3body->brstbsbst(1,2), 0.0, isb2bar, "b", "t");
      result.set_BF(BEreq::cb_sd_stop3body->brstbbsbt(1,1), 0.0, isb1, "bbar", "t");
      result.set_BF(BEreq::cb_sd_stop3body->brstbbsbt(1,2), 0.0, isb2, "bbar", "t");
      result.set_BF(BEreq::cb_sd_stop3body->brstupsbdow(1,1), 0.0, isb1, "dbar", "u");
      result.set_BF(BEreq::cb_sd_stop3body->brstupsbdow(1,2), 0.0, isb2, "dbar", "u");
      result.set_BF(BEreq::cb_sd_stop3body->brstupsbdow(1,1), 0.0, isb1, "sbar", "c");
      result.set_BF(BEreq::cb_sd_stop3body->brstupsbdow(1,2), 0.0, isb2, "sbar", "c");
      result.set_BF(BEreq::cb_sd_stop3body->brsttausbnu(1,1), 0.0, isb1, "tau+", "nu_RPV_5");
      result.set_BF(BEreq::cb_sd_stop3body->brsttausbnu(1,2), 0.0, isb2, "tau+", "nu_RPV_5");
      result.set_BF(BEreq::cb_sd_stop3body->brstelsbnu(1,1), 0.0, isb1, "e+", "nu_e");
      result.set_BF(BEreq::cb_sd_stop3body->brstelsbnu(1,2), 0.0, isb2, "e+", "nu_e");
      result.set_BF(BEreq::cb_sd_stop3body->brstelsbnu(1,1), 0.0, isb1, "mu+", "nu_mu");
      result.set_BF(BEreq::cb_sd_stop3body->brstelsbnu(1,2), 0.0, isb2, "mu+", "nu_mu");
      cout << "stop_1 total width: " << result.width_in_GeV << endl;
    }

    /// MSSM decays: stop_2
    void stop_2_decays (DecayTable::Entry& result) 
    {
      using namespace Pipes::stop_2_decays;
      result.width_in_GeV = BEreq::cb_sd_stopwidth->stoptot4;
>>>>>>> 63491ef2
      result.set_BF(BEreq::cb_sd_stop2body->brst2neutt(1), 0.0, "~chi0_1", "t");
      result.set_BF(BEreq::cb_sd_stop2body->brst2neutt(2), 0.0, "~chi0_2", "t");
      result.set_BF(BEreq::cb_sd_stop2body->brst2neutt(3), 0.0, "~chi0_3", "t");
      result.set_BF(BEreq::cb_sd_stop2body->brst2neutt(4), 0.0, "~chi0_4", "t");
      result.set_BF(BEreq::cb_sd_stop2body->brst2charb(1), 0.0, "~chi+_1", "b");
      result.set_BF(BEreq::cb_sd_stop2body->brst2charb(2), 0.0, "~chi+_2", "b");
      result.set_BF(BEreq::cb_sd_stop2body->brst2glui, 0.0, "~g", "t");
<<<<<<< HEAD
      result.set_BF(BEreq::cb_sd_stop2body->brst2hl, 0.0, "~t_L", "h0_1");
      result.set_BF(BEreq::cb_sd_stop2body->brst2hh, 0.0, "~t_L", "h0_2");
      result.set_BF(BEreq::cb_sd_stop2body->brst2ha, 0.0, "~t_L", "A0");
      result.set_BF(BEreq::cb_sd_stop2body->brst2hcsb(1), 0.0, "~b_L", "H+");
      result.set_BF(BEreq::cb_sd_stop2body->brst2hcsb(2), 0.0, "~b_R", "H+");
      result.set_BF(BEreq::cb_sd_stop2body->brst2ztop, 0.0, "~t_L", "Z0");
      result.set_BF(BEreq::cb_sd_stop2body->brst2wsb(1), 0.0, "~b_L", "W+");
      result.set_BF(BEreq::cb_sd_stop2body->brst2wsb(2), 0.0, "~b_R", "W+");
=======
      result.set_BF(BEreq::cb_sd_stop2body->brst2hl, 0.0, ist1, "h0_1");
      result.set_BF(BEreq::cb_sd_stop2body->brst2hh, 0.0, ist1, "h0_2");
      result.set_BF(BEreq::cb_sd_stop2body->brst2ha, 0.0, ist1, "A0");
      result.set_BF(BEreq::cb_sd_stop2body->brst2hcsb(1), 0.0, isb1, "H+");
      result.set_BF(BEreq::cb_sd_stop2body->brst2hcsb(2), 0.0, isb2, "H+");
      result.set_BF(BEreq::cb_sd_stop2body->brst2ztop, 0.0, ist1, "Z0");
      result.set_BF(BEreq::cb_sd_stop2body->brst2wsb(1), 0.0, isb1, "W+");
      result.set_BF(BEreq::cb_sd_stop2body->brst2wsb(2), 0.0, isb2, "W+");
>>>>>>> 63491ef2
      result.set_BF(BEreq::cb_sd_stop3body->brstopw(2,1), 0.0, "~chi0_1", "b", "W+");
      result.set_BF(BEreq::cb_sd_stop3body->brstopw(2,2), 0.0, "~chi0_2", "b", "W+");
      result.set_BF(BEreq::cb_sd_stop3body->brstopw(2,3), 0.0, "~chi0_3", "b", "W+");
      result.set_BF(BEreq::cb_sd_stop3body->brstopw(2,4), 0.0, "~chi0_4", "b", "W+");
      result.set_BF(BEreq::cb_sd_stop3body->brstoph(2,1), 0.0, "~chi0_1", "b", "H+");
      result.set_BF(BEreq::cb_sd_stop3body->brstoph(2,2), 0.0, "~chi0_2", "b", "H+");
      result.set_BF(BEreq::cb_sd_stop3body->brstoph(2,3), 0.0, "~chi0_3", "b", "H+");
      result.set_BF(BEreq::cb_sd_stop3body->brstoph(2,4), 0.0, "~chi0_4", "b", "H+");
<<<<<<< HEAD
      result.set_BF(BEreq::cb_sd_stop3body->brstsntau(2,1), 0.0, "~nu_tau", "b", "tau+");
      result.set_BF(BEreq::cb_sd_stop3body->brstsnel(2), 0.0, "~nu_e", "b", "e+");
      result.set_BF(BEreq::cb_sd_stop3body->brstsnel(2), 0.0, "~nu_mu", "b", "mu+");
      result.set_BF(BEreq::cb_sd_stop3body->brststau(2,1), 0.0, "~e+_5", "b", "nu_tau");
      result.set_BF(BEreq::cb_sd_stop3body->brststau(2,2), 0.0, "~e+_6", "b", "nu_tau");
      result.set_BF(BEreq::cb_sd_stop3body->brstsel(2,1), 0.0, "~e+_L", "b", "nu_e");
      result.set_BF(BEreq::cb_sd_stop3body->brstsel(2,2), 0.0, "~e+_R", "b", "nu_e");
      result.set_BF(BEreq::cb_sd_stop3body->brstsel(2,1), 0.0, "~mu+_L", "b", "nu_mu");
      result.set_BF(BEreq::cb_sd_stop3body->brstsel(2,2), 0.0, "~mu+_R", "b", "nu_mu");
      result.set_BF(BEreq::cb_sd_stop3body->brstbsbst(2,1), 0.0, "~dbar_5", "b", "t");
      result.set_BF(BEreq::cb_sd_stop3body->brstbsbst(2,2), 0.0, "~dbar_6", "b", "t");
      result.set_BF(BEreq::cb_sd_stop3body->brstbbsbt(2,1), 0.0, "~b_L", "bbar", "t");
      result.set_BF(BEreq::cb_sd_stop3body->brstbbsbt(2,2), 0.0, "~b_R", "bbar", "t");
      result.set_BF(BEreq::cb_sd_stop3body->brstupsbdow(2,1), 0.0, "~b_L", "dbar", "u");
      result.set_BF(BEreq::cb_sd_stop3body->brstupsbdow(2,2), 0.0, "~b_R", "dbar", "u");
      result.set_BF(BEreq::cb_sd_stop3body->brstupsbdow(2,1), 0.0, "~b_L", "sbar", "c");
      result.set_BF(BEreq::cb_sd_stop3body->brstupsbdow(2,2), 0.0, "~b_R", "sbar", "c");
      result.set_BF(BEreq::cb_sd_stop3body->brsttausbnu(2,1), 0.0, "~b_L", "tau+", "nu_tau");
      result.set_BF(BEreq::cb_sd_stop3body->brsttausbnu(2,2), 0.0, "~b_R", "tau+", "nu_tau");
      result.set_BF(BEreq::cb_sd_stop3body->brstelsbnu(2,1), 0.0, "~b_L", "e+", "nu_e");
      result.set_BF(BEreq::cb_sd_stop3body->brstelsbnu(2,2), 0.0, "~b_R", "e+", "nu_e");
      result.set_BF(BEreq::cb_sd_stop3body->brstelsbnu(2,1), 0.0, "~b_L", "mu+", "nu_mu");
      result.set_BF(BEreq::cb_sd_stop3body->brstelsbnu(2,2), 0.0, "~b_R", "mu+", "nu_mu");
      result.set_BF(BEreq::cb_sd_stop3body->brst2st1tt, 0.0, "~t_L", "t", "tbar");
      result.set_BF(BEreq::cb_sd_stop3body->brst2st1tt, 0.0, "~ubar_5", "t", "t");
      result.set_BF(BEreq::cb_sd_stop3body->brst2st1bb, 0.0, "~t_L", "b", "bbar");
      result.set_BF(BEreq::cb_sd_stop3body->brst2st1uu, 0.0, "~t_L", "u", "ubar");
      result.set_BF(BEreq::cb_sd_stop3body->brst2st1dd, 0.0, "~t_L", "d", "dbar");
      result.set_BF(BEreq::cb_sd_stop3body->brst2st1uu, 0.0, "~t_L", "c", "cbar");
      result.set_BF(BEreq::cb_sd_stop3body->brst2st1dd, 0.0, "~t_L", "s", "sbar");
      result.set_BF(BEreq::cb_sd_stop3body->brst2st1ee, 0.0, "~t_L", "e-", "e+");
      result.set_BF(BEreq::cb_sd_stop3body->brst2st1ee, 0.0, "~t_L", "mu-", "mu+");
      result.set_BF(BEreq::cb_sd_stop3body->brst2st1tautau, 0.0, "~t_L", "tau-", "tau+");
      result.set_BF(BEreq::cb_sd_stop3body->brst2st1nunu, 0.0, "~t_L", "nu_e", "nubar_e");
      result.set_BF(BEreq::cb_sd_stop3body->brst2st1nunu, 0.0, "~t_L", "nu_mu", "nubar_mu");
      result.set_BF(BEreq::cb_sd_stop3body->brst2st1nunu, 0.0, "~t_L", "nu_tau", "nubar_tau");
      cout << "~t_2 total width: " << result.width_in_GeV << endl;
    }

    /// MSSM decays: ~b_1
=======
      result.set_BF(BEreq::cb_sd_stop3body->brstsntau(2,1), 0.0, intau1, "b", "tau+");
      result.set_BF(BEreq::cb_sd_stop3body->brstsnel(2), 0.0, inel, "b", "e+");
      result.set_BF(BEreq::cb_sd_stop3body->brstsnel(2), 0.0, inmul, "b", "mu+");
      result.set_BF(BEreq::cb_sd_stop3body->brststau(2,1), 0.0, istau1bar, "b", "nu_RPV_5");
      result.set_BF(BEreq::cb_sd_stop3body->brststau(2,2), 0.0, istau2bar, "b", "nu_RPV_5");
      result.set_BF(BEreq::cb_sd_stop3body->brstsel(2,1), 0.0, isellbar, "b", "nu_e");
      result.set_BF(BEreq::cb_sd_stop3body->brstsel(2,2), 0.0, iselrbar, "b", "nu_e");
      result.set_BF(BEreq::cb_sd_stop3body->brstsel(2,1), 0.0, ismulbar, "b", "nu_mu");
      result.set_BF(BEreq::cb_sd_stop3body->brstsel(2,2), 0.0, ismurbar, "b", "nu_mu");
      result.set_BF(BEreq::cb_sd_stop3body->brstbsbst(2,1), 0.0, isb1bar, "b", "t");
      result.set_BF(BEreq::cb_sd_stop3body->brstbsbst(2,2), 0.0, isb2bar, "b", "t");
      result.set_BF(BEreq::cb_sd_stop3body->brstbbsbt(2,1), 0.0, isb1, "bbar", "t");
      result.set_BF(BEreq::cb_sd_stop3body->brstbbsbt(2,2), 0.0, isb2, "bbar", "t");
      result.set_BF(BEreq::cb_sd_stop3body->brstupsbdow(2,1), 0.0, isb1, "dbar", "u");
      result.set_BF(BEreq::cb_sd_stop3body->brstupsbdow(2,2), 0.0, isb2, "dbar", "u");
      result.set_BF(BEreq::cb_sd_stop3body->brstupsbdow(2,1), 0.0, isb1, "sbar", "c");
      result.set_BF(BEreq::cb_sd_stop3body->brstupsbdow(2,2), 0.0, isb2, "sbar", "c");
      result.set_BF(BEreq::cb_sd_stop3body->brsttausbnu(2,1), 0.0, isb1, "tau+", "nu_RPV_5");
      result.set_BF(BEreq::cb_sd_stop3body->brsttausbnu(2,2), 0.0, isb2, "tau+", "nu_RPV_5");
      result.set_BF(BEreq::cb_sd_stop3body->brstelsbnu(2,1), 0.0, isb1, "e+", "nu_e");
      result.set_BF(BEreq::cb_sd_stop3body->brstelsbnu(2,2), 0.0, isb2, "e+", "nu_e");
      result.set_BF(BEreq::cb_sd_stop3body->brstelsbnu(2,1), 0.0, isb1, "mu+", "nu_mu");
      result.set_BF(BEreq::cb_sd_stop3body->brstelsbnu(2,2), 0.0, isb2, "mu+", "nu_mu");
      result.set_BF(BEreq::cb_sd_stop3body->brst2st1tt, 0.0, ist1, "t", "tbar");
      result.set_BF(BEreq::cb_sd_stop3body->brst2st1tt, 0.0, ist1bar, "t", "t");
      result.set_BF(BEreq::cb_sd_stop3body->brst2st1bb, 0.0, ist1, "b", "bbar");
      result.set_BF(BEreq::cb_sd_stop3body->brst2st1uu, 0.0, ist1, "u", "ubar");
      result.set_BF(BEreq::cb_sd_stop3body->brst2st1dd, 0.0, ist1, "d", "dbar");
      result.set_BF(BEreq::cb_sd_stop3body->brst2st1uu, 0.0, ist1, "c", "cbar");
      result.set_BF(BEreq::cb_sd_stop3body->brst2st1dd, 0.0, ist1, "s", "sbar");
      result.set_BF(BEreq::cb_sd_stop3body->brst2st1ee, 0.0, ist1, "e-", "e+");
      result.set_BF(BEreq::cb_sd_stop3body->brst2st1ee, 0.0, ist1, "mu-", "mu+");
      result.set_BF(BEreq::cb_sd_stop3body->brst2st1tautau, 0.0, ist1, "tau-", "tau+");
      result.set_BF(BEreq::cb_sd_stop3body->brst2st1nunu, 0.0, ist1, "nu_e", "nubar_e");
      result.set_BF(BEreq::cb_sd_stop3body->brst2st1nunu, 0.0, ist1, "nu_mu", "nubar_mu");
      result.set_BF(BEreq::cb_sd_stop3body->brst2st1nunu, 0.0, ist1, "nu_RPV_5", "nubar_tau");
      cout << "stop_2 total width: " << result.width_in_GeV << endl;
    }

    /// MSSM decays: sbottom_1
>>>>>>> 63491ef2
    void sbottom_1_decays (DecayTable::Entry& result) 
    {
      using namespace Pipes::sbottom_1_decays;
      result.width_in_GeV = BEreq::cb_sd_sbotwidth->sbottot(1);
      result.set_BF(BEreq::cb_sd_sbot2body->brsb1neutt(1), 0.0, "~chi0_1", "b");
      result.set_BF(BEreq::cb_sd_sbot2body->brsb1neutt(2), 0.0, "~chi0_2", "b");
      result.set_BF(BEreq::cb_sd_sbot2body->brsb1neutt(3), 0.0, "~chi0_3", "b");
      result.set_BF(BEreq::cb_sd_sbot2body->brsb1neutt(4), 0.0, "~chi0_4", "b");
      result.set_BF(BEreq::cb_sd_sbot2body->brsb1chart(1), 0.0, "~chi-_1", "t");
      result.set_BF(BEreq::cb_sd_sbot2body->brsb1chart(2), 0.0, "~chi-_2", "t");
      result.set_BF(BEreq::cb_sd_sbot2body->brsb1glui, 0.0, "~g", "b");
<<<<<<< HEAD
      result.set_BF(BEreq::cb_sd_sbot2body->brsb1hcst(1), 0.0, "~t_L", "H-");
      result.set_BF(BEreq::cb_sd_sbot2body->brsb1hcst(2), 0.0, "~t_R", "H-");
      result.set_BF(BEreq::cb_sd_sbot2body->brsb1wst(1), 0.0, "~t_L", "W-");
      result.set_BF(BEreq::cb_sd_sbot2body->brsb1wst(2), 0.0, "~t_R", "W-");
      result.set_BF(BEreq::cb_sd_sbot3body->brsbsntau(1,1), 0.0, "~nubar_tau", "t", "tau-");
      result.set_BF(BEreq::cb_sd_sbot3body->brsbsnel(1), 0.0, "~nubar_e", "t", "e-");
      result.set_BF(BEreq::cb_sd_sbot3body->brsbsnel(1), 0.0, "~nubar_mu", "t", "mu-");
      result.set_BF(BEreq::cb_sd_sbot3body->brsbstau(1,1), 0.0, "~tau-_L", "t", "nubar_tau");
      result.set_BF(BEreq::cb_sd_sbot3body->brsbstau(1,2), 0.0, "~tau-_R", "t", "nubar_tau");
      result.set_BF(BEreq::cb_sd_sbot3body->brsbsel(1,1), 0.0, "~e-_L", "t", "nubar_e");
      result.set_BF(BEreq::cb_sd_sbot3body->brsbsel(1,2), 0.0, "~e-_R", "t", "nubar_e");
      result.set_BF(BEreq::cb_sd_sbot3body->brsbsel(1,1), 0.0, "~mu-_L", "t", "nubar_mu");
      result.set_BF(BEreq::cb_sd_sbot3body->brsbsel(1,2), 0.0, "~mu-_R", "t", "nubar_mu");
      result.set_BF(BEreq::cb_sd_sbot3body->brsbtstsb(1,1), 0.0, "~ubar_5", "t", "b");
      result.set_BF(BEreq::cb_sd_sbot3body->brsbtstsb(1,2), 0.0, "~ubar_6", "t", "b");
      result.set_BF(BEreq::cb_sd_sbot3body->brsbtbstb(1,1), 0.0, "~t_L", "tbar", "b");
      result.set_BF(BEreq::cb_sd_sbot3body->brsbtbstb(1,2), 0.0, "~t_R", "tbar", "b");
      result.set_BF(BEreq::cb_sd_sbot3body->brsbupstdow(1,1), 0.0, "~t_L", "ubar", "d");
      result.set_BF(BEreq::cb_sd_sbot3body->brsbupstdow(1,2), 0.0, "~t_R", "ubar", "d");
      result.set_BF(BEreq::cb_sd_sbot3body->brsbupstdow(1,1), 0.0, "~t_L", "cbar", "s");
      result.set_BF(BEreq::cb_sd_sbot3body->brsbupstdow(1,2), 0.0, "~t_R", "cbar", "s");
      result.set_BF(BEreq::cb_sd_sbot3body->brsbtaustnu(1,1), 0.0, "~t_L", "tau-", "nubar_tau");
      result.set_BF(BEreq::cb_sd_sbot3body->brsbtaustnu(1,2), 0.0, "~t_R", "tau-", "nubar_tau");
      result.set_BF(BEreq::cb_sd_sbot3body->brsbelstnu(1,1), 0.0, "~t_L", "e-", "nubar_e");
      result.set_BF(BEreq::cb_sd_sbot3body->brsbelstnu(1,2), 0.0, "~t_L", "e-", "nubar_e");
      result.set_BF(BEreq::cb_sd_sbot3body->brsbelstnu(1,1), 0.0, "~t_L", "mu-", "nubar_mu");
      result.set_BF(BEreq::cb_sd_sbot3body->brsbelstnu(1,2), 0.0, "~t_L", "mu-", "nubar_mu");
      cout << "~b_1 total width: " << result.width_in_GeV << endl;
    }

    /// MSSM decays: ~b_2
=======
      result.set_BF(BEreq::cb_sd_sbot2body->brsb1hcst(1), 0.0, ist1, "H-");
      result.set_BF(BEreq::cb_sd_sbot2body->brsb1hcst(2), 0.0, ist2, "H-");
      result.set_BF(BEreq::cb_sd_sbot2body->brsb1wst(1), 0.0, ist1, "W-");
      result.set_BF(BEreq::cb_sd_sbot2body->brsb1wst(2), 0.0, ist2, "W-");
      result.set_BF(BEreq::cb_sd_sbot3body->brsbsntau(1,1), 0.0, intau1bar, "t", "tau-");
      result.set_BF(BEreq::cb_sd_sbot3body->brsbsnel(1), 0.0, inelbar, "t", "e-");
      result.set_BF(BEreq::cb_sd_sbot3body->brsbsnel(1), 0.0, inmulbar, "t", "mu-");
      result.set_BF(BEreq::cb_sd_sbot3body->brsbstau(1,1), 0.0, istau1, "t", "nubar_tau");
      result.set_BF(BEreq::cb_sd_sbot3body->brsbstau(1,2), 0.0, istau2, "t", "nubar_tau");
      result.set_BF(BEreq::cb_sd_sbot3body->brsbsel(1,1), 0.0, isell, "t", "nubar_e");
      result.set_BF(BEreq::cb_sd_sbot3body->brsbsel(1,2), 0.0, iselr, "t", "nubar_e");
      result.set_BF(BEreq::cb_sd_sbot3body->brsbsel(1,1), 0.0, ismul, "t", "nubar_mu");
      result.set_BF(BEreq::cb_sd_sbot3body->brsbsel(1,2), 0.0, ismur, "t", "nubar_mu");
      result.set_BF(BEreq::cb_sd_sbot3body->brsbtstsb(1,1), 0.0, ist1bar, "t", "b");
      result.set_BF(BEreq::cb_sd_sbot3body->brsbtstsb(1,2), 0.0, ist2bar, "t", "b");
      result.set_BF(BEreq::cb_sd_sbot3body->brsbtbstb(1,1), 0.0, ist1, "tbar", "b");
      result.set_BF(BEreq::cb_sd_sbot3body->brsbtbstb(1,2), 0.0, ist2, "tbar", "b");
      result.set_BF(BEreq::cb_sd_sbot3body->brsbupstdow(1,1), 0.0, ist1, "ubar", "d");
      result.set_BF(BEreq::cb_sd_sbot3body->brsbupstdow(1,2), 0.0, ist2, "ubar", "d");
      result.set_BF(BEreq::cb_sd_sbot3body->brsbupstdow(1,1), 0.0, ist1, "cbar", "s");
      result.set_BF(BEreq::cb_sd_sbot3body->brsbupstdow(1,2), 0.0, ist2, "cbar", "s");
      result.set_BF(BEreq::cb_sd_sbot3body->brsbtaustnu(1,1), 0.0, ist1, "tau-", "nubar_tau");
      result.set_BF(BEreq::cb_sd_sbot3body->brsbtaustnu(1,2), 0.0, ist2, "tau-", "nubar_tau");
      result.set_BF(BEreq::cb_sd_sbot3body->brsbelstnu(1,1), 0.0, ist1, "e-", "nubar_e");
      result.set_BF(BEreq::cb_sd_sbot3body->brsbelstnu(1,2), 0.0, ist1, "e-", "nubar_e");
      result.set_BF(BEreq::cb_sd_sbot3body->brsbelstnu(1,1), 0.0, ist1, "mu-", "nubar_mu");
      result.set_BF(BEreq::cb_sd_sbot3body->brsbelstnu(1,2), 0.0, ist1, "mu-", "nubar_mu");
      cout << "sbottom_1 total width: " << result.width_in_GeV << endl;
    }

    /// MSSM decays: sbottom_2
>>>>>>> 63491ef2
    void sbottom_2_decays (DecayTable::Entry& result) 
    {
      using namespace Pipes::sbottom_2_decays;
      result.width_in_GeV = BEreq::cb_sd_sbotwidth->sbottot(2);
      result.set_BF(BEreq::cb_sd_sbot2body->brsb2neutt(1), 0.0, "~chi0_1", "b");
      result.set_BF(BEreq::cb_sd_sbot2body->brsb2neutt(2), 0.0, "~chi0_2", "b");
      result.set_BF(BEreq::cb_sd_sbot2body->brsb2neutt(3), 0.0, "~chi0_3", "b");
      result.set_BF(BEreq::cb_sd_sbot2body->brsb2neutt(4), 0.0, "~chi0_4", "b");
      result.set_BF(BEreq::cb_sd_sbot2body->brsb2chart(1), 0.0, "~chi-_1", "t");
      result.set_BF(BEreq::cb_sd_sbot2body->brsb2chart(2), 0.0, "~chi-_2", "t");
      result.set_BF(BEreq::cb_sd_sbot2body->brsb2glui, 0.0, "~g", "b");
<<<<<<< HEAD
      result.set_BF(BEreq::cb_sd_sbot2body->brsb2hl, 0.0, "~b_L", "h0_1");
      result.set_BF(BEreq::cb_sd_sbot2body->brsb2hh, 0.0, "~b_L", "h0_2");
      result.set_BF(BEreq::cb_sd_sbot2body->brsb2ha, 0.0, "~b_L", "A0");
      result.set_BF(BEreq::cb_sd_sbot2body->brsb2hcst(1), 0.0, "~t_L", "H-");
      result.set_BF(BEreq::cb_sd_sbot2body->brsb2hcst(2), 0.0, "~t_R", "H-");
      result.set_BF(BEreq::cb_sd_sbot2body->brsb2zbot, 0.0, "~b_L", "Z0");
      result.set_BF(BEreq::cb_sd_sbot2body->brsb2wst(1), 0.0, "~t_L", "W-");
      result.set_BF(BEreq::cb_sd_sbot2body->brsb2wst(2), 0.0, "~t_R", "W-");
      result.set_BF(BEreq::cb_sd_sbot3body->brsbsntau(2,1), 0.0, "~nubar_tau", "t", "tau-");
      result.set_BF(BEreq::cb_sd_sbot3body->brsbsnel(2), 0.0, "~nubar_e", "t", "e-");
      result.set_BF(BEreq::cb_sd_sbot3body->brsbsnel(2), 0.0, "~nubar_mu", "t", "mu-");
      result.set_BF(BEreq::cb_sd_sbot3body->brsbstau(2,1), 0.0, "~tau-_L", "t", "nubar_tau");
      result.set_BF(BEreq::cb_sd_sbot3body->brsbstau(2,2), 0.0, "~tau-_R", "t", "nubar_tau");
      result.set_BF(BEreq::cb_sd_sbot3body->brsbsel(2,1), 0.0, "~e-_L", "t", "nubar_e");
      result.set_BF(BEreq::cb_sd_sbot3body->brsbsel(2,2), 0.0, "~e-_R", "t", "nubar_e");
      result.set_BF(BEreq::cb_sd_sbot3body->brsbsel(2,1), 0.0, "~mu-_L", "t", "nubar_mu");
      result.set_BF(BEreq::cb_sd_sbot3body->brsbsel(2,2), 0.0, "~mu-_R", "t", "nubar_mu");
      result.set_BF(BEreq::cb_sd_sbot3body->brsbtstsb(2,1), 0.0, "~ubar_5", "t", "b");
      result.set_BF(BEreq::cb_sd_sbot3body->brsbtstsb(2,2), 0.0, "~ubar_6", "t", "b");
      result.set_BF(BEreq::cb_sd_sbot3body->brsbtbstb(2,1), 0.0, "~t_L", "tbar", "b");
      result.set_BF(BEreq::cb_sd_sbot3body->brsbtbstb(2,2), 0.0, "~t_R", "tbar", "b");
      result.set_BF(BEreq::cb_sd_sbot3body->brsbupstdow(2,1), 0.0, "~t_L", "ubar", "d");
      result.set_BF(BEreq::cb_sd_sbot3body->brsbupstdow(2,2), 0.0, "~t_R", "ubar", "d");
      result.set_BF(BEreq::cb_sd_sbot3body->brsbupstdow(2,1), 0.0, "~t_L", "cbar", "s");
      result.set_BF(BEreq::cb_sd_sbot3body->brsbupstdow(2,2), 0.0, "~t_R", "cbar", "s");
      result.set_BF(BEreq::cb_sd_sbot3body->brsbtaustnu(2,1), 0.0, "~t_L", "tau-", "nubar_tau");
      result.set_BF(BEreq::cb_sd_sbot3body->brsbtaustnu(2,2), 0.0, "~t_R", "tau-", "nubar_tau");
      result.set_BF(BEreq::cb_sd_sbot3body->brsbelstnu(2,1), 0.0, "~t_L", "e-", "nubar_e");
      result.set_BF(BEreq::cb_sd_sbot3body->brsbelstnu(2,2), 0.0, "~t_L", "e-", "nubar_e");
      result.set_BF(BEreq::cb_sd_sbot3body->brsbelstnu(2,1), 0.0, "~t_L", "mu-", "nubar_mu");
      result.set_BF(BEreq::cb_sd_sbot3body->brsbelstnu(2,2), 0.0, "~t_L", "mu-", "nubar_mu");
      result.set_BF(BEreq::cb_sd_sbot3body->brsb2sb1bb, 0.0, "~b_L", "b", "bbar");
      result.set_BF(BEreq::cb_sd_sbot3body->brsb2sb1starbb, 0.0, "~dbar_5", "b", "b");
      result.set_BF(BEreq::cb_sd_sbot3body->brsb2sb1tt, 0.0, "~b_L", "t", "tbar");
      result.set_BF(BEreq::cb_sd_sbot3body->brsb2sb1uu, 0.0, "~b_L", "u", "ubar");
      result.set_BF(BEreq::cb_sd_sbot3body->brsb2sb1dd, 0.0, "~b_L", "d", "dbar");
      result.set_BF(BEreq::cb_sd_sbot3body->brsb2sb1uu, 0.0, "~b_L", "c", "cbar");
      result.set_BF(BEreq::cb_sd_sbot3body->brsb2sb1dd, 0.0, "~b_L", "s", "sbar");
      result.set_BF(BEreq::cb_sd_sbot3body->brsb2sb1ee, 0.0, "~b_L", "e-", "e+");
      result.set_BF(BEreq::cb_sd_sbot3body->brsb2sb1ee, 0.0, "~b_L", "mu-", "mu+");
      result.set_BF(BEreq::cb_sd_sbot3body->brsb2sb1tautau, 0.0, "~b_L", "tau-", "tau+");
      result.set_BF(BEreq::cb_sd_sbot3body->brsb2sb1nunu, 0.0, "~b_L", "nu_e", "nubar_e");
      result.set_BF(BEreq::cb_sd_sbot3body->brsb2sb1nunu, 0.0, "~b_L", "nu_mu", "nubar_mu");
      result.set_BF(BEreq::cb_sd_sbot3body->brsb2sb1nunu, 0.0, "~b_L", "nu_tau", "nubar_tau");
      cout << "~b_2 total width: " << result.width_in_GeV << endl;
    }

    /// MSSM decays: ~u_L
    void sup_L_decays (DecayTable::Entry& result) 
    {
      using namespace Pipes::sup_L_decays;
=======
      result.set_BF(BEreq::cb_sd_sbot2body->brsb2hl, 0.0, isb1, "h0_1");
      result.set_BF(BEreq::cb_sd_sbot2body->brsb2hh, 0.0, isb1, "h0_2");
      result.set_BF(BEreq::cb_sd_sbot2body->brsb2ha, 0.0, isb1, "A0");
      result.set_BF(BEreq::cb_sd_sbot2body->brsb2hcst(1), 0.0, ist1, "H-");
      result.set_BF(BEreq::cb_sd_sbot2body->brsb2hcst(2), 0.0, ist2, "H-");
      result.set_BF(BEreq::cb_sd_sbot2body->brsb2zbot, 0.0, isb1, "Z0");
      result.set_BF(BEreq::cb_sd_sbot2body->brsb2wst(1), 0.0, ist1, "W-");
      result.set_BF(BEreq::cb_sd_sbot2body->brsb2wst(2), 0.0, ist2, "W-");
      result.set_BF(BEreq::cb_sd_sbot3body->brsbsntau(2,1), 0.0, intau1bar, "t", "tau-");
      result.set_BF(BEreq::cb_sd_sbot3body->brsbsnel(2), 0.0, inelbar, "t", "e-");
      result.set_BF(BEreq::cb_sd_sbot3body->brsbsnel(2), 0.0, inmulbar, "t", "mu-");
      result.set_BF(BEreq::cb_sd_sbot3body->brsbstau(2,1), 0.0, istau1, "t", "nubar_tau");
      result.set_BF(BEreq::cb_sd_sbot3body->brsbstau(2,2), 0.0, istau2, "t", "nubar_tau");
      result.set_BF(BEreq::cb_sd_sbot3body->brsbsel(2,1), 0.0, isell, "t", "nubar_e");
      result.set_BF(BEreq::cb_sd_sbot3body->brsbsel(2,2), 0.0, iselr, "t", "nubar_e");
      result.set_BF(BEreq::cb_sd_sbot3body->brsbsel(2,1), 0.0, ismul, "t", "nubar_mu");
      result.set_BF(BEreq::cb_sd_sbot3body->brsbsel(2,2), 0.0, ismur, "t", "nubar_mu");
      result.set_BF(BEreq::cb_sd_sbot3body->brsbtstsb(2,1), 0.0, ist1bar, "t", "b");
      result.set_BF(BEreq::cb_sd_sbot3body->brsbtstsb(2,2), 0.0, ist2bar, "t", "b");
      result.set_BF(BEreq::cb_sd_sbot3body->brsbtbstb(2,1), 0.0, ist1, "tbar", "b");
      result.set_BF(BEreq::cb_sd_sbot3body->brsbtbstb(2,2), 0.0, ist2, "tbar", "b");
      result.set_BF(BEreq::cb_sd_sbot3body->brsbupstdow(2,1), 0.0, ist1, "ubar", "d");
      result.set_BF(BEreq::cb_sd_sbot3body->brsbupstdow(2,2), 0.0, ist2, "ubar", "d");
      result.set_BF(BEreq::cb_sd_sbot3body->brsbupstdow(2,1), 0.0, ist1, "cbar", "s");
      result.set_BF(BEreq::cb_sd_sbot3body->brsbupstdow(2,2), 0.0, ist2, "cbar", "s");
      result.set_BF(BEreq::cb_sd_sbot3body->brsbtaustnu(2,1), 0.0, ist1, "tau-", "nubar_tau");
      result.set_BF(BEreq::cb_sd_sbot3body->brsbtaustnu(2,2), 0.0, ist2, "tau-", "nubar_tau");
      result.set_BF(BEreq::cb_sd_sbot3body->brsbelstnu(2,1), 0.0, ist1, "e-", "nubar_e");
      result.set_BF(BEreq::cb_sd_sbot3body->brsbelstnu(2,2), 0.0, ist1, "e-", "nubar_e");
      result.set_BF(BEreq::cb_sd_sbot3body->brsbelstnu(2,1), 0.0, ist1, "mu-", "nubar_mu");
      result.set_BF(BEreq::cb_sd_sbot3body->brsbelstnu(2,2), 0.0, ist1, "mu-", "nubar_mu");
      result.set_BF(BEreq::cb_sd_sbot3body->brsb2sb1bb, 0.0, isb1, "b", "bbar");
      result.set_BF(BEreq::cb_sd_sbot3body->brsb2sb1starbb, 0.0, isb1bar, "b", "b");
      result.set_BF(BEreq::cb_sd_sbot3body->brsb2sb1tt, 0.0, isb1, "t", "tbar");
      result.set_BF(BEreq::cb_sd_sbot3body->brsb2sb1uu, 0.0, isb1, "u", "ubar");
      result.set_BF(BEreq::cb_sd_sbot3body->brsb2sb1dd, 0.0, isb1, "d", "dbar");
      result.set_BF(BEreq::cb_sd_sbot3body->brsb2sb1uu, 0.0, isb1, "c", "cbar");
      result.set_BF(BEreq::cb_sd_sbot3body->brsb2sb1dd, 0.0, isb1, "s", "sbar");
      result.set_BF(BEreq::cb_sd_sbot3body->brsb2sb1ee, 0.0, isb1, "e-", "e+");
      result.set_BF(BEreq::cb_sd_sbot3body->brsb2sb1ee, 0.0, isb1, "mu-", "mu+");
      result.set_BF(BEreq::cb_sd_sbot3body->brsb2sb1tautau, 0.0, isb1, "tau-", "tau+");
      result.set_BF(BEreq::cb_sd_sbot3body->brsb2sb1nunu, 0.0, isb1, "nu_e", "nubar_e");
      result.set_BF(BEreq::cb_sd_sbot3body->brsb2sb1nunu, 0.0, isb1, "nu_mu", "nubar_mu");
      result.set_BF(BEreq::cb_sd_sbot3body->brsb2sb1nunu, 0.0, isb1, "nu_RPV_5", "nubar_tau");
      cout << "sbottom_2 total width: " << result.width_in_GeV << endl;
    }

    /// MSSM decays: sup_l
    void sup_l_decays (DecayTable::Entry& result) 
    {
      using namespace Pipes::sup_l_decays;
>>>>>>> 63491ef2
      result.width_in_GeV = BEreq::cb_sd_supwidth->supltot2;
      result.set_BF(BEreq::cb_sd_sup2body->brsuplnup(1), 0.0, "~chi0_1", "u");
      result.set_BF(BEreq::cb_sd_sup2body->brsuplnup(2), 0.0, "~chi0_2", "u");
      result.set_BF(BEreq::cb_sd_sup2body->brsuplnup(3), 0.0, "~chi0_3", "u");
      result.set_BF(BEreq::cb_sd_sup2body->brsuplnup(4), 0.0, "~chi0_4", "u");
      result.set_BF(BEreq::cb_sd_sup2body->brsuplcdow(1), 0.0, "~chi+_1", "d");
      result.set_BF(BEreq::cb_sd_sup2body->brsuplcdow(2), 0.0, "~chi+_2", "d");
      result.set_BF(BEreq::cb_sd_sup2body->brsuplglui, 0.0, "~g", "u");
<<<<<<< HEAD
      cout << "~u_L total width: " << result.width_in_GeV << endl;
    }

    /// MSSM decays: ~u_R
    void sup_R_decays (DecayTable::Entry& result) 
    {
      using namespace Pipes::sup_R_decays;
=======
      // cout << "sup_l total width: " << result.width_in_GeV << endl;
    }

    /// MSSM decays: sup_r
    void sup_r_decays (DecayTable::Entry& result) 
    {
      using namespace Pipes::sup_r_decays;
>>>>>>> 63491ef2
      result.width_in_GeV = BEreq::cb_sd_supwidth->suprtot2;
      result.set_BF(BEreq::cb_sd_sup2body->brsuprnup(1), 0.0, "~chi0_1", "u");
      result.set_BF(BEreq::cb_sd_sup2body->brsuprnup(2), 0.0, "~chi0_2", "u");
      result.set_BF(BEreq::cb_sd_sup2body->brsuprnup(3), 0.0, "~chi0_3", "u");
      result.set_BF(BEreq::cb_sd_sup2body->brsuprnup(4), 0.0, "~chi0_4", "u");
      result.set_BF(BEreq::cb_sd_sup2body->brsuprcdow(1), 0.0, "~chi+_1", "d");
      result.set_BF(BEreq::cb_sd_sup2body->brsuprcdow(2), 0.0, "~chi+_2", "d");
      result.set_BF(BEreq::cb_sd_sup2body->brsuprglui, 0.0, "~g", "u");
<<<<<<< HEAD
      cout << "~u_R total width: " << result.width_in_GeV << endl;
    }

    /// MSSM decays: ~d_L
    void sdown_L_decays (DecayTable::Entry& result) 
    {
      using namespace Pipes::sdown_L_decays;
=======
      // cout << "sup_r total width: " << result.width_in_GeV << endl;
    }

    /// MSSM decays: sdown_l
    void sdown_l_decays (DecayTable::Entry& result) 
    {
      using namespace Pipes::sdown_l_decays;
>>>>>>> 63491ef2
      result.width_in_GeV = BEreq::cb_sd_sdownwidth->sdowltot2;
      result.set_BF(BEreq::cb_sd_sdown2body->brsdowlndow(1), 0.0, "~chi0_1", "d");
      result.set_BF(BEreq::cb_sd_sdown2body->brsdowlndow(2), 0.0, "~chi0_2", "d");
      result.set_BF(BEreq::cb_sd_sdown2body->brsdowlndow(3), 0.0, "~chi0_3", "d");
      result.set_BF(BEreq::cb_sd_sdown2body->brsdowlndow(4), 0.0, "~chi0_4", "d");
      result.set_BF(BEreq::cb_sd_sdown2body->brsdowlchup(1), 0.0, "~chi-_1", "u");
      result.set_BF(BEreq::cb_sd_sdown2body->brsdowlchup(2), 0.0, "~chi-_2", "u");
      result.set_BF(BEreq::cb_sd_sdown2body->brsdowlglui, 0.0, "~g", "d");
<<<<<<< HEAD
      cout << "~d_L total width: " << result.width_in_GeV << endl;
    }

    /// MSSM decays: ~d_R
    void sdown_R_decays (DecayTable::Entry& result) 
    {
      using namespace Pipes::sdown_R_decays;
=======
      // cout << "sdown_l total width: " << result.width_in_GeV << endl;
    }

    /// MSSM decays: sdown_r
    void sdown_r_decays (DecayTable::Entry& result) 
    {
      using namespace Pipes::sdown_r_decays;
>>>>>>> 63491ef2
      result.width_in_GeV = BEreq::cb_sd_sdownwidth->sdowrtot2;
      result.set_BF(BEreq::cb_sd_sdown2body->brsdowrndow(1), 0.0, "~chi0_1", "d");
      result.set_BF(BEreq::cb_sd_sdown2body->brsdowrndow(2), 0.0, "~chi0_2", "d");
      result.set_BF(BEreq::cb_sd_sdown2body->brsdowrndow(3), 0.0, "~chi0_3", "d");
      result.set_BF(BEreq::cb_sd_sdown2body->brsdowrndow(4), 0.0, "~chi0_4", "d");
      result.set_BF(BEreq::cb_sd_sdown2body->brsdowrchup(1), 0.0, "~chi-_1", "u");
      result.set_BF(BEreq::cb_sd_sdown2body->brsdowrchup(2), 0.0, "~chi-_2", "u");
      result.set_BF(BEreq::cb_sd_sdown2body->brsdowrglui, 0.0, "~g", "d");
<<<<<<< HEAD
      cout << "~d_R total width: " << result.width_in_GeV << endl;
    }

    /// MSSM decays: ~c_L
    void scharm_L_decays (DecayTable::Entry& result) 
    {
      using namespace Pipes::scharm_L_decays;
=======
      // cout << "sdown_r total width: " << result.width_in_GeV << endl;
    }

    /// MSSM decays: scharm_l
    void scharm_l_decays (DecayTable::Entry& result) 
    {
      using namespace Pipes::scharm_l_decays;
>>>>>>> 63491ef2
      result.width_in_GeV = BEreq::cb_sd_supwidth->supltot2;
      result.set_BF(BEreq::cb_sd_sup2body->brsuplnup(1), 0.0, "~chi0_1", "c");
      result.set_BF(BEreq::cb_sd_sup2body->brsuplnup(2), 0.0, "~chi0_2", "c");
      result.set_BF(BEreq::cb_sd_sup2body->brsuplnup(3), 0.0, "~chi0_3", "c");
      result.set_BF(BEreq::cb_sd_sup2body->brsuplnup(4), 0.0, "~chi0_4", "c");
      result.set_BF(BEreq::cb_sd_sup2body->brsuplcdow(1), 0.0, "~chi+_1", "s");
      result.set_BF(BEreq::cb_sd_sup2body->brsuplcdow(2), 0.0, "~chi+_2", "s");
      result.set_BF(BEreq::cb_sd_sup2body->brsuplglui, 0.0, "~g", "c");
<<<<<<< HEAD
      cout << "~c_L total width: " << result.width_in_GeV << endl;
    }

    /// MSSM decays: ~c_R
    void scharm_R_decays (DecayTable::Entry& result) 
    {
      using namespace Pipes::scharm_R_decays;
=======
      // cout << "scharm_l total width: " << result.width_in_GeV << endl;
    }

    /// MSSM decays: scharm_r
    void scharm_r_decays (DecayTable::Entry& result) 
    {
      using namespace Pipes::scharm_r_decays;
>>>>>>> 63491ef2
      result.width_in_GeV = BEreq::cb_sd_supwidth->suprtot2;
      result.set_BF(BEreq::cb_sd_sup2body->brsuprnup(1), 0.0, "~chi0_1", "c");
      result.set_BF(BEreq::cb_sd_sup2body->brsuprnup(2), 0.0, "~chi0_2", "c");
      result.set_BF(BEreq::cb_sd_sup2body->brsuprnup(3), 0.0, "~chi0_3", "c");
      result.set_BF(BEreq::cb_sd_sup2body->brsuprnup(4), 0.0, "~chi0_4", "c");
      result.set_BF(BEreq::cb_sd_sup2body->brsuprcdow(1), 0.0, "~chi+_1", "s");
      result.set_BF(BEreq::cb_sd_sup2body->brsuprcdow(2), 0.0, "~chi+_2", "s");
      result.set_BF(BEreq::cb_sd_sup2body->brsuprglui, 0.0, "~g", "c");
<<<<<<< HEAD
      cout << "~c_R total width: " << result.width_in_GeV << endl;
    }

    /// MSSM decays: ~s_L
    void sstrange_L_decays (DecayTable::Entry& result) 
    {
      using namespace Pipes::sstrange_L_decays;
=======
      // cout << "scharm_r total width: " << result.width_in_GeV << endl;
    }

    /// MSSM decays: sstrange_l
    void sstrange_l_decays (DecayTable::Entry& result) 
    {
      using namespace Pipes::sstrange_l_decays;
>>>>>>> 63491ef2
      result.width_in_GeV = BEreq::cb_sd_sdownwidth->sdowltot2;
      result.set_BF(BEreq::cb_sd_sdown2body->brsdowlndow(1), 0.0, "~chi0_1", "s");
      result.set_BF(BEreq::cb_sd_sdown2body->brsdowlndow(2), 0.0, "~chi0_2", "s");
      result.set_BF(BEreq::cb_sd_sdown2body->brsdowlndow(3), 0.0, "~chi0_3", "s");
      result.set_BF(BEreq::cb_sd_sdown2body->brsdowlndow(4), 0.0, "~chi0_4", "s");
      result.set_BF(BEreq::cb_sd_sdown2body->brsdowlchup(1), 0.0, "~chi-_1", "c");
      result.set_BF(BEreq::cb_sd_sdown2body->brsdowlchup(2), 0.0, "~chi-_2", "c");
      result.set_BF(BEreq::cb_sd_sdown2body->brsdowlglui, 0.0, "~g", "s");
<<<<<<< HEAD
      cout << "~s_L total width: " << result.width_in_GeV << endl;
    }

    /// MSSM decays: ~s_R
    void sstrange_R_decays (DecayTable::Entry& result) 
    {
      using namespace Pipes::sstrange_R_decays;
=======
      // cout << "sstrange_l total width: " << result.width_in_GeV << endl;
    }

    /// MSSM decays: sstrange_r
    void sstrange_r_decays (DecayTable::Entry& result) 
    {
      using namespace Pipes::sstrange_r_decays;
>>>>>>> 63491ef2
      result.width_in_GeV = BEreq::cb_sd_sdownwidth->sdowrtot2;
      result.set_BF(BEreq::cb_sd_sdown2body->brsdowrndow(1), 0.0, "~chi0_1", "s");
      result.set_BF(BEreq::cb_sd_sdown2body->brsdowrndow(2), 0.0, "~chi0_2", "s");
      result.set_BF(BEreq::cb_sd_sdown2body->brsdowrndow(3), 0.0, "~chi0_3", "s");
      result.set_BF(BEreq::cb_sd_sdown2body->brsdowrndow(4), 0.0, "~chi0_4", "s");
      result.set_BF(BEreq::cb_sd_sdown2body->brsdowrchup(1), 0.0, "~chi-_1", "c");
      result.set_BF(BEreq::cb_sd_sdown2body->brsdowrchup(2), 0.0, "~chi-_2", "c");
      result.set_BF(BEreq::cb_sd_sdown2body->brsdowrglui, 0.0, "~g", "s");
<<<<<<< HEAD
      cout << "~s_R total width: " << result.width_in_GeV << endl;
    }

// CsB: code below needs testing
//    /// MSSM decays: ~e-_L
//    void selectron_L_decays (DecayTable::Entry& result) 
//    {
//      using namespace Pipes::selectron_L_decays;
//      result.width_in_GeV = BEreq::cb_sd_selwidth->selltot2;
//      result.set_BF(BEreq::cb_sd_sel2body->brsellneute(1), 0.0, "~chi0_1", "e-");
//      result.set_BF(BEreq::cb_sd_sel2body->brsellneute(2), 0.0, "~chi0_2", "e-");
//      result.set_BF(BEreq::cb_sd_sel2body->brsellneute(3), 0.0, "~chi0_3", "e-");
//      result.set_BF(BEreq::cb_sd_sel2body->brsellneute(4), 0.0, "~chi0_4", "e-");
//      result.set_BF(BEreq::cb_sd_sel2body->brsellcharnue(1), 0.0, "~chi-_1", "nu_e");
//      result.set_BF(BEreq::cb_sd_sel2body->brsellcharnue(2), 0.0, "~chi-_2", "nu_e");
//      cout << "~e-_L total width: " << result.width_in_GeV << endl;
//    }
//
//    /// MSSM decays: ~e-_R
//    void selectron_R_decays (DecayTable::Entry& result) 
//    {
//      using namespace Pipes::selectron_R_decays;
//      result.width_in_GeV = BEreq::cb_sd_selwidth->selrtot2;
//      result.set_BF(BEreq::cb_sd_sel2body->brselrneute(1), 0.0, "~chi0_1", "e-");
//      result.set_BF(BEreq::cb_sd_sel2body->brselrneute(2), 0.0, "~chi0_2", "e-");
//      result.set_BF(BEreq::cb_sd_sel2body->brselrneute(3), 0.0, "~chi0_3", "e-");
//      result.set_BF(BEreq::cb_sd_sel2body->brselrneute(4), 0.0, "~chi0_4", "e-");
//      result.set_BF(BEreq::cb_sd_sel2body->brselrcharnue(1), 0.0, "~chi-_1", "nu_e");
//      result.set_BF(BEreq::cb_sd_sel2body->brselrcharnue(2), 0.0, "~chi-_2", "nu_e");
//      cout << "~e-_R total width: " << result.width_in_GeV << endl;
//    }
//
//    /// MSSM decays: ~mu-_L
//    void smuon_L_decays (DecayTable::Entry& result) 
//    {
//      using namespace Pipes::smuon_L_decays;
//      result.width_in_GeV = BEreq::cb_sd_selwidth->selltot2;
//      result.set_BF(BEreq::cb_sd_sel2body->brsellneute(1), 0.0, "~chi0_1", "mu-");
//      result.set_BF(BEreq::cb_sd_sel2body->brsellneute(2), 0.0, "~chi0_2", "mu-");
//      result.set_BF(BEreq::cb_sd_sel2body->brsellneute(3), 0.0, "~chi0_3", "mu-");
//      result.set_BF(BEreq::cb_sd_sel2body->brsellneute(4), 0.0, "~chi0_4", "mu-");
//      result.set_BF(BEreq::cb_sd_sel2body->brsellcharnue(1), 0.0, "~chi-_1", "nu_mu");
//      result.set_BF(BEreq::cb_sd_sel2body->brsellcharnue(2), 0.0, "~chi-_2", "nu_mu");
//      cout << "~mu-_L total width: " << result.width_in_GeV << endl;
//    }
//
//    /// MSSM decays: ~mu-_R
//    void smuon_R_decays (DecayTable::Entry& result) 
//    {
//      using namespace Pipes::smuon_R_decays;
//      result.width_in_GeV = BEreq::cb_sd_selwidth->selrtot2;
//      result.set_BF(BEreq::cb_sd_sel2body->brselrneute(1), 0.0, "~chi0_1", "mu-");
//      result.set_BF(BEreq::cb_sd_sel2body->brselrneute(2), 0.0, "~chi0_2", "mu-");
//      result.set_BF(BEreq::cb_sd_sel2body->brselrneute(3), 0.0, "~chi0_3", "mu-");
//      result.set_BF(BEreq::cb_sd_sel2body->brselrneute(4), 0.0, "~chi0_4", "mu-");
//      result.set_BF(BEreq::cb_sd_sel2body->brselrcharnue(1), 0.0, "~chi-_1", "nu_mu");
//      result.set_BF(BEreq::cb_sd_sel2body->brselrcharnue(2), 0.0, "~chi-_2", "nu_mu");
//      cout << "~mu-_R total width: " << result.width_in_GeV << endl;
//    }
//
//    /// MSSM decays: ~tau-_1
//    void stau_1_decays (DecayTable::Entry& result) 
//    {
//      using namespace Pipes::stau_1_decays;
//      result.width_in_GeV = BEreq::cb_sd_stauwidth->stau1tot2;
//      result.set_BF(BEreq::cb_sd_stau2body->brstau1neut(1), 0.0, "~chi0_1", "tau-");
//      result.set_BF(BEreq::cb_sd_stau2body->brstau1neut(2), 0.0, "~chi0_2", "tau-");
//      result.set_BF(BEreq::cb_sd_stau2body->brstau1neut(3), 0.0, "~chi0_3", "tau-");
//      result.set_BF(BEreq::cb_sd_stau2body->brstau1neut(4), 0.0, "~chi0_4", "tau-");
//      result.set_BF(BEreq::cb_sd_stau2body->brstau1char(1), 0.0, "~chi-_1", "nu_tau");
//      result.set_BF(BEreq::cb_sd_stau2body->brstau1char(2), 0.0, "~chi-_2", "nu_tau");
//      result.set_BF(BEreq::cb_sd_stau2body->brstau1hcsn(1), 0.0, "~nu_tau", "H-");
//      result.set_BF(BEreq::cb_sd_stau2body->brstau1wsn(1), 0.0, "~nu_tau", "W-");
//      result.set_BF(BEreq::cb_sd_stau2bodygrav->brstautaugrav, 0.0, "1000039", "tau-");
//      cout << "~tau-_L total width: " << result.width_in_GeV << endl;
//    }
//
//    /// MSSM decays: ~tau-_2
//    void stau_2_decays (DecayTable::Entry& result) 
//    {
//      using namespace Pipes::stau_2_decays;
//      result.width_in_GeV = BEreq::cb_sd_stauwidth->stau2tot2;
//      result.set_BF(BEreq::cb_sd_stau2body->brstau2neut(1), 0.0, "~chi0_1", "tau-");
//      result.set_BF(BEreq::cb_sd_stau2body->brstau2neut(2), 0.0, "~chi0_2", "tau-");
//      result.set_BF(BEreq::cb_sd_stau2body->brstau2neut(3), 0.0, "~chi0_3", "tau-");
//      result.set_BF(BEreq::cb_sd_stau2body->brstau2neut(4), 0.0, "~chi0_4", "tau-");
//      result.set_BF(BEreq::cb_sd_stau2body->brstau2char(1), 0.0, "~chi-_1", "nu_tau");
//      result.set_BF(BEreq::cb_sd_stau2body->brstau2char(2), 0.0, "~chi-_2", "nu_tau");
//      result.set_BF(BEreq::cb_sd_stau2body->brstau2hcsn(1), 0.0, "~nu_tau", "H-");
//      result.set_BF(BEreq::cb_sd_stau2body->brstau2wsn(1), 0.0, "~nu_tau", "W-");
//      result.set_BF(BEreq::cb_sd_stau2body->brstau2hl, 0.0, "~tau-_L", "h0_1");
//      result.set_BF(BEreq::cb_sd_stau2body->brstau2hh, 0.0, "~tau-_L", "h0_2");
//      result.set_BF(BEreq::cb_sd_stau2body->brstau2ha, 0.0, "~tau-_L", "A0");
//      result.set_BF(BEreq::cb_sd_stau2body->brstau2ztau, 0.0, "~tau-_L", "Z0");
//      cout << "~tau-_R total width: " << result.width_in_GeV << endl;
//    }
//
//    /// MSSM decays: ~nu_e
//    void snu_e_decays (DecayTable::Entry& result) 
//    {
//      using namespace Pipes::snu_e_decays;
//      result.width_in_GeV = BEreq::cb_sd_snelwidth->sneltot2;
//      result.set_BF(BEreq::cb_sd_snel2body->brsnellneut(1), 0.0, "~chi0_1", "nu_e");
//      result.set_BF(BEreq::cb_sd_snel2body->brsnellneut(2), 0.0, "~chi0_2", "nu_e");
//      result.set_BF(BEreq::cb_sd_snel2body->brsnellneut(3), 0.0, "~chi0_3", "nu_e");
//      result.set_BF(BEreq::cb_sd_snel2body->brsnellneut(4), 0.0, "~chi0_4", "nu_e");
//      result.set_BF(BEreq::cb_sd_snel2body->brsnellchar(1), 0.0, "~chi+_1", "e-");
//      result.set_BF(BEreq::cb_sd_snel2body->brsnellchar(2), 0.0, "~chi+_2", "e-");
//      cout << "~nu_e total width: " << result.width_in_GeV << endl;
//    }
//
//    /// MSSM decays: ~nu_mu
//    void snu_mu_decays (DecayTable::Entry& result) 
//    {
//      using namespace Pipes::snu_mu_decays;
//      result.width_in_GeV = BEreq::cb_sd_snelwidth->sneltot2;
//      result.set_BF(BEreq::cb_sd_snel2body->brsnellneut(1), 0.0, "~chi0_1", "nu_mu");
//      result.set_BF(BEreq::cb_sd_snel2body->brsnellneut(2), 0.0, "~chi0_2", "nu_mu");
//      result.set_BF(BEreq::cb_sd_snel2body->brsnellneut(3), 0.0, "~chi0_3", "nu_mu");
//      result.set_BF(BEreq::cb_sd_snel2body->brsnellneut(4), 0.0, "~chi0_4", "nu_mu");
//      result.set_BF(BEreq::cb_sd_snel2body->brsnellchar(1), 0.0, "~chi+_1", "mu-");
//      result.set_BF(BEreq::cb_sd_snel2body->brsnellchar(2), 0.0, "~chi+_2", "mu-");
//      cout << "~nu_mu total width: " << result.width_in_GeV << endl;
//    }
//
//    /// MSSM decays: ~nu_tau
//    void snu_tau_decays (DecayTable::Entry& result) 
//    {
//      using namespace Pipes::snu_tau_decays;
//      result.width_in_GeV = BEreq::cb_sd_sntauwidth->sntautot2;
//      result.set_BF(BEreq::cb_sd_sntau2body->brsntauneut(1), 0.0, "~chi0_1", "nu_tau");
//      result.set_BF(BEreq::cb_sd_sntau2body->brsntauneut(2), 0.0, "~chi0_2", "nu_tau");
//      result.set_BF(BEreq::cb_sd_sntau2body->brsntauneut(3), 0.0, "~chi0_3", "nu_tau");
//      result.set_BF(BEreq::cb_sd_sntau2body->brsntauneut(4), 0.0, "~chi0_4", "nu_tau");
//      result.set_BF(BEreq::cb_sd_sntau2body->brsntauchar(1), 0.0, "~chi+_1", "tau-");
//      result.set_BF(BEreq::cb_sd_sntau2body->brsntauchar(2), 0.0, "~chi+_2", "tau-");
//      result.set_BF(BEreq::cb_sd_sntau2body->brsntau1hcstau(1), 0.0, "~e+_5", "H-");
//      result.set_BF(BEreq::cb_sd_sntau2body->brsntau1hcstau(2), 0.0, "~e+_6", "H-");
//      result.set_BF(BEreq::cb_sd_sntau2body->brsntau1wstau(1), 0.0, "~e+_5", "W-");
//      result.set_BF(BEreq::cb_sd_sntau2body->brsntau1wstau(2), 0.0, "~e+_6", "W-");
//      cout << "~nu_tau total width: " << result.width_in_GeV << endl;
//    }
//
//    /// MSSM decays: ~chi+_1
//    void chargino_1_decays (DecayTable::Entry& result) 
//    {
//      using namespace Pipes::chargino_1_decays;
//      result.width_in_GeV = BEreq::cb_sd_charwidth->chartot(1);
//      result.set_BF(BEreq::cb_sd_char2body->brcharsupl(1), 0.0, "~u_L", "dbar");
//      result.set_BF(BEreq::cb_sd_char2body->brcharsupr(1), 0.0, "~u_R", "dbar");
//      result.set_BF(BEreq::cb_sd_char2body->brcharsdownl(1), 0.0, "~dbar_L", "u");
//      result.set_BF(BEreq::cb_sd_char2body->brcharsdownr(1), 0.0, "~dbar_R", "u");
//      result.set_BF(BEreq::cb_sd_char2body->brcharsupl(1), 0.0, "~c_L", "sbar");
//      result.set_BF(BEreq::cb_sd_char2body->brcharsupr(1), 0.0, "~c_R", "sbar");
//      result.set_BF(BEreq::cb_sd_char2body->brcharsdownl(1), 0.0, "~sbar_L", "c");
//      result.set_BF(BEreq::cb_sd_char2body->brcharsdownr(1), 0.0, "~sbar_R", "c");
//      result.set_BF(BEreq::cb_sd_char2body->brcharst1(1), 0.0, "~t_L", "bbar");
//      result.set_BF(BEreq::cb_sd_char2body->brcharst2(1), 0.0, "~t_R", "bbar");
//      result.set_BF(BEreq::cb_sd_char2body->brcharsb1(1), 0.0, "~dbar_5", "t");
//      result.set_BF(BEreq::cb_sd_char2body->brcharsb2(1), 0.0, "~dbar_6", "t");
//      result.set_BF(BEreq::cb_sd_char2body->brcharsnel(1), 0.0, "~nu_e", "e+");
//      result.set_BF(BEreq::cb_sd_char2body->brcharsnel(1), 0.0, "~nu_mu", "mu+");
//      result.set_BF(BEreq::cb_sd_char2body->brcharsn1(1), 0.0, "~nu_tau", "tau+");
//      result.set_BF(BEreq::cb_sd_char2body->brcharsell(1), 0.0, "~e+_L", "nu_e");
//      result.set_BF(BEreq::cb_sd_char2body->brcharselr(1), 0.0, "~e+_R", "nu_e");
//      result.set_BF(BEreq::cb_sd_char2body->brcharsell(1), 0.0, "~mu+_L", "nu_mu");
//      result.set_BF(BEreq::cb_sd_char2body->brcharselr(1), 0.0, "~mu+_R", "nu_mu");
//      result.set_BF(BEreq::cb_sd_char2body->brcharstau1(1), 0.0, "~e+_5", "nu_tau");
//      result.set_BF(BEreq::cb_sd_char2body->brcharstau2(1), 0.0, "~e+_6", "nu_tau");
//      result.set_BF(BEreq::cb_sd_char2body->brcharwneut(1,1), 0.0, "~chi0_1", "W+");
//      result.set_BF(BEreq::cb_sd_char2body->brcharwneut(1,2), 0.0, "~chi0_2", "W+");
//      result.set_BF(BEreq::cb_sd_char2body->brcharwneut(1,3), 0.0, "~chi0_3", "W+");
//      result.set_BF(BEreq::cb_sd_char2body->brcharwneut(1,4), 0.0, "~chi0_4", "W+");
//      result.set_BF(BEreq::cb_sd_char2body->brcharhcneut(1,1), 0.0, "~chi0_1", "H+");
//      result.set_BF(BEreq::cb_sd_char2body->brcharhcneut(1,2), 0.0, "~chi0_2", "H+");
//      result.set_BF(BEreq::cb_sd_char2body->brcharhcneut(1,3), 0.0, "~chi0_3", "H+");
//      result.set_BF(BEreq::cb_sd_char2body->brcharhcneut(1,4), 0.0, "~chi0_4", "H+");
//      result.set_BF(BEreq::cb_sd_char2bodygrav->brcharwgravitino(1), 0.0, "1000039", "W+");
//      result.set_BF(BEreq::cb_sd_char2bodygrav->brcharhcgravitino(1), 0.0, "1000039", "H+");
//      result.set_BF(BEreq::cb_sd_char2bodygrav->brcharwgravitino(1), 0.0, "1000039", "W+");
//      result.set_BF(BEreq::cb_sd_char2bodygrav->brcharhcgravitino(1), 0.0, "1000039", "H+");
//      result.set_BF(BEreq::cb_sd_char3body->brnupdb(1,1), 0.0, "~chi0_1", "u", "dbar");
//      result.set_BF(BEreq::cb_sd_char3body->brnupdb(1,2), 0.0, "~chi0_2", "u", "dbar");
//      result.set_BF(BEreq::cb_sd_char3body->brnupdb(1,3), 0.0, "~chi0_3", "u", "dbar");
//      result.set_BF(BEreq::cb_sd_char3body->brnupdb(1,4), 0.0, "~chi0_4", "u", "dbar");
//      result.set_BF(BEreq::cb_sd_char3body->brnupdb(1,1), 0.0, "~chi0_1", "c", "sbar");
//      result.set_BF(BEreq::cb_sd_char3body->brnupdb(1,2), 0.0, "~chi0_2", "c", "sbar");
//      result.set_BF(BEreq::cb_sd_char3body->brnupdb(1,3), 0.0, "~chi0_3", "c", "sbar");
//      result.set_BF(BEreq::cb_sd_char3body->brnupdb(1,4), 0.0, "~chi0_4", "c", "sbar");
//      result.set_BF(BEreq::cb_sd_char3body->brntopbb(1,1), 0.0, "~chi0_1", "t", "bbar");
//      result.set_BF(BEreq::cb_sd_char3body->brntopbb(1,2), 0.0, "~chi0_2", "t", "bbar");
//      result.set_BF(BEreq::cb_sd_char3body->brntopbb(1,3), 0.0, "~chi0_3", "t", "bbar");
//      result.set_BF(BEreq::cb_sd_char3body->brntopbb(1,4), 0.0, "~chi0_4", "t", "bbar");
//      result.set_BF(BEreq::cb_sd_char3body->brnelnue(1,1), 0.0, "~chi0_1", "e+", "nu_e");
//      result.set_BF(BEreq::cb_sd_char3body->brnelnue(1,2), 0.0, "~chi0_2", "e+", "nu_e");
//      result.set_BF(BEreq::cb_sd_char3body->brnelnue(1,3), 0.0, "~chi0_3", "e+", "nu_e");
//      result.set_BF(BEreq::cb_sd_char3body->brnelnue(1,4), 0.0, "~chi0_4", "e+", "nu_e");
//      result.set_BF(BEreq::cb_sd_char3body->brnmunumu(1,1), 0.0, "~chi0_1", "mu+", "nu_mu");
//      result.set_BF(BEreq::cb_sd_char3body->brnmunumu(1,2), 0.0, "~chi0_2", "mu+", "nu_mu");
//      result.set_BF(BEreq::cb_sd_char3body->brnmunumu(1,3), 0.0, "~chi0_3", "mu+", "nu_mu");
//      result.set_BF(BEreq::cb_sd_char3body->brnmunumu(1,4), 0.0, "~chi0_4", "mu+", "nu_mu");
//      result.set_BF(BEreq::cb_sd_char3body->brntaunut(1,1), 0.0, "~chi0_1", "tau+", "nu_tau");
//      result.set_BF(BEreq::cb_sd_char3body->brntaunut(1,2), 0.0, "~chi0_2", "tau+", "nu_tau");
//      result.set_BF(BEreq::cb_sd_char3body->brntaunut(1,3), 0.0, "~chi0_3", "tau+", "nu_tau");
//      result.set_BF(BEreq::cb_sd_char3body->brntaunut(1,4), 0.0, "~chi0_4", "tau+", "nu_tau");
//      result.set_BF(BEreq::cb_sd_char3body->brglupdb(1), 0.0, "~g", "u", "dbar");
//      result.set_BF(BEreq::cb_sd_char3body->brglchsb(1), 0.0, "~g", "c", "sbar");
//      result.set_BF(BEreq::cb_sd_char3body->brgltopbb(1), 0.0, "~g", "t", "bbar");
//      cout << "~chi+_1 total width: " << result.width_in_GeV << endl;
//    }
//
//    /// MSSM decays: ~chi+_2
//    void chargino_2_decays (DecayTable::Entry& result) 
//    {
//      using namespace Pipes::chargino_2_decays;
//      result.width_in_GeV = BEreq::cb_sd_charwidth->chartot(2);
//      result.set_BF(BEreq::cb_sd_char2body->brcharsupl(2), 0.0, "~u_L", "dbar");
//      result.set_BF(BEreq::cb_sd_char2body->brcharsupr(2), 0.0, "~u_R", "dbar");
//      result.set_BF(BEreq::cb_sd_char2body->brcharsdownl(2), 0.0, "~dbar_L", "u");
//      result.set_BF(BEreq::cb_sd_char2body->brcharsdownr(2), 0.0, "~dbar_R", "u");
//      result.set_BF(BEreq::cb_sd_char2body->brcharsupl(2), 0.0, "~c_L", "sbar");
//      result.set_BF(BEreq::cb_sd_char2body->brcharsupr(2), 0.0, "~c_R", "sbar");
//      result.set_BF(BEreq::cb_sd_char2body->brcharsdownl(2), 0.0, "~sbar_L", "c");
//      result.set_BF(BEreq::cb_sd_char2body->brcharsdownr(2), 0.0, "~sbar_R", "c");
//      result.set_BF(BEreq::cb_sd_char2body->brcharst1(2), 0.0, "~t_L", "bbar");
//      result.set_BF(BEreq::cb_sd_char2body->brcharst2(2), 0.0, "~t_R", "bbar");
//      result.set_BF(BEreq::cb_sd_char2body->brcharsb1(2), 0.0, "~dbar_5", "t");
//      result.set_BF(BEreq::cb_sd_char2body->brcharsb2(2), 0.0, "~dbar_6", "t");
//      result.set_BF(BEreq::cb_sd_char2body->brcharsnel(2), 0.0, "~nu_e", "e+");
//      result.set_BF(BEreq::cb_sd_char2body->brcharsnel(2), 0.0, "~nu_mu", "mu+");
//      result.set_BF(BEreq::cb_sd_char2body->brcharsn1(2), 0.0, "~nu_tau", "tau+");
//      result.set_BF(BEreq::cb_sd_char2body->brcharsell(2), 0.0, "~e+_L", "nu_e");
//      result.set_BF(BEreq::cb_sd_char2body->brcharselr(2), 0.0, "~e+_R", "nu_e");
//      result.set_BF(BEreq::cb_sd_char2body->brcharsell(2), 0.0, "~mu+_L", "nu_mu");
//      result.set_BF(BEreq::cb_sd_char2body->brcharselr(2), 0.0, "~mu+_R", "nu_mu");
//      result.set_BF(BEreq::cb_sd_char2body->brcharstau1(2), 0.0, "~e+_5", "nu_tau");
//      result.set_BF(BEreq::cb_sd_char2body->brcharstau2(2), 0.0, "~e+_6", "nu_tau");
//      result.set_BF(BEreq::cb_sd_char2body->brcharzchic, 0.0, "~chi+_1", "Z0");
//      result.set_BF(BEreq::cb_sd_char2body->brcharwneut(2,1), 0.0, "~chi0_1", "W+");
//      result.set_BF(BEreq::cb_sd_char2body->brcharwneut(2,2), 0.0, "~chi0_2", "W+");
//      result.set_BF(BEreq::cb_sd_char2body->brcharwneut(2,3), 0.0, "~chi0_3", "W+");
//      result.set_BF(BEreq::cb_sd_char2body->brcharwneut(2,4), 0.0, "~chi0_4", "W+");
//      result.set_BF(BEreq::cb_sd_char2body->brcharhlchic, 0.0, "~chi+_1", "h0_1");
//      result.set_BF(BEreq::cb_sd_char2body->brcharhhchic, 0.0, "~chi+_1", "h0_2");
//      result.set_BF(BEreq::cb_sd_char2body->brcharhachic, 0.0, "~chi+_1", "A0");
//      result.set_BF(BEreq::cb_sd_char2body->brcharhcneut(2,1), 0.0, "~chi0_1", "H+");
//      result.set_BF(BEreq::cb_sd_char2body->brcharhcneut(2,2), 0.0, "~chi0_2", "H+");
//      result.set_BF(BEreq::cb_sd_char2body->brcharhcneut(2,3), 0.0, "~chi0_3", "H+");
//      result.set_BF(BEreq::cb_sd_char2body->brcharhcneut(2,4), 0.0, "~chi0_4", "H+");
//      result.set_BF(BEreq::cb_sd_char2bodygrav->brcharwgravitino(2), 0.0, "1000039", "W+");
//      result.set_BF(BEreq::cb_sd_char2bodygrav->brcharhcgravitino(2), 0.0, "1000039", "H+");
//      result.set_BF(BEreq::cb_sd_char2bodygrav->brcharwgravitino(2), 0.0, "1000039", "W+");
//      result.set_BF(BEreq::cb_sd_char2bodygrav->brcharhcgravitino(2), 0.0, "1000039", "H+");
//      result.set_BF(BEreq::cb_sd_char3body->brnupdb(2,1), 0.0, "~chi0_1", "u", "dbar");
//      result.set_BF(BEreq::cb_sd_char3body->brnupdb(2,2), 0.0, "~chi0_2", "u", "dbar");
//      result.set_BF(BEreq::cb_sd_char3body->brnupdb(2,3), 0.0, "~chi0_3", "u", "dbar");
//      result.set_BF(BEreq::cb_sd_char3body->brnupdb(2,4), 0.0, "~chi0_4", "u", "dbar");
//      result.set_BF(BEreq::cb_sd_char3body->brnupdb(2,1), 0.0, "~chi0_1", "c", "sbar");
//      result.set_BF(BEreq::cb_sd_char3body->brnupdb(2,2), 0.0, "~chi0_2", "c", "sbar");
//      result.set_BF(BEreq::cb_sd_char3body->brnupdb(2,3), 0.0, "~chi0_3", "c", "sbar");
//      result.set_BF(BEreq::cb_sd_char3body->brnupdb(2,4), 0.0, "~chi0_4", "c", "sbar");
//      result.set_BF(BEreq::cb_sd_char3body->brntopbb(2,1), 0.0, "~chi0_1", "t", "bbar");
//      result.set_BF(BEreq::cb_sd_char3body->brntopbb(2,2), 0.0, "~chi0_2", "t", "bbar");
//      result.set_BF(BEreq::cb_sd_char3body->brntopbb(2,3), 0.0, "~chi0_3", "t", "bbar");
//      result.set_BF(BEreq::cb_sd_char3body->brntopbb(2,4), 0.0, "~chi0_4", "t", "bbar");
//      result.set_BF(BEreq::cb_sd_char3body->brnelnue(2,1), 0.0, "~chi0_1", "e+", "nu_e");
//      result.set_BF(BEreq::cb_sd_char3body->brnelnue(2,2), 0.0, "~chi0_2", "e+", "nu_e");
//      result.set_BF(BEreq::cb_sd_char3body->brnelnue(2,3), 0.0, "~chi0_3", "e+", "nu_e");
//      result.set_BF(BEreq::cb_sd_char3body->brnelnue(2,4), 0.0, "~chi0_4", "e+", "nu_e");
//      result.set_BF(BEreq::cb_sd_char3body->brnmunumu(2,1), 0.0, "~chi0_1", "mu+", "nu_mu");
//      result.set_BF(BEreq::cb_sd_char3body->brnmunumu(2,2), 0.0, "~chi0_2", "mu+", "nu_mu");
//      result.set_BF(BEreq::cb_sd_char3body->brnmunumu(2,3), 0.0, "~chi0_3", "mu+", "nu_mu");
//      result.set_BF(BEreq::cb_sd_char3body->brnmunumu(2,4), 0.0, "~chi0_4", "mu+", "nu_mu");
//      result.set_BF(BEreq::cb_sd_char3body->brntaunut(2,1), 0.0, "~chi0_1", "tau+", "nu_tau");
//      result.set_BF(BEreq::cb_sd_char3body->brntaunut(2,2), 0.0, "~chi0_2", "tau+", "nu_tau");
//      result.set_BF(BEreq::cb_sd_char3body->brntaunut(2,3), 0.0, "~chi0_3", "tau+", "nu_tau");
//      result.set_BF(BEreq::cb_sd_char3body->brntaunut(2,4), 0.0, "~chi0_4", "tau+", "nu_tau");
//      result.set_BF(BEreq::cb_sd_char3body->brchupup, 0.0, "~chi+_1", "u", "ubar");
//      result.set_BF(BEreq::cb_sd_char3body->brchdodo, 0.0, "~chi+_1", "d", "dbar");
//      result.set_BF(BEreq::cb_sd_char3body->brchchch, 0.0, "~chi+_1", "c", "cbar");
//      result.set_BF(BEreq::cb_sd_char3body->brchstst, 0.0, "~chi+_1", "s", "sbar");
//      result.set_BF(BEreq::cb_sd_char3body->brchtoptop, 0.0, "~chi+_1", "t", "tbar");
//      result.set_BF(BEreq::cb_sd_char3body->brchbotbot, 0.0, "~chi+_1", "b", "bbar");
//      result.set_BF(BEreq::cb_sd_char3body->brchee, 0.0, "~chi+_1", "e+", "e-");
//      result.set_BF(BEreq::cb_sd_char3body->brchmumu, 0.0, "~chi+_1", "mu+", "mu-");
//      result.set_BF(BEreq::cb_sd_char3body->brchtautau, 0.0, "~chi+_1", "tau+", "tau-");
//      result.set_BF(BEreq::cb_sd_char3body->brchnene, 0.0, "~chi+_1", "nu_e", "nubar_e");
//      result.set_BF(BEreq::cb_sd_char3body->brchnmunmu, 0.0, "~chi+_1", "nu_mu", "nubar_mu");
//      result.set_BF(BEreq::cb_sd_char3body->brchntauntau, 0.0, "~chi+_1", "nu_tau", "nubar_tau");
//      result.set_BF(BEreq::cb_sd_char3body->brglupdb(2), 0.0, "~g", "u", "dbar");
//      result.set_BF(BEreq::cb_sd_char3body->brglchsb(2), 0.0, "~g", "c", "sbar");
//      result.set_BF(BEreq::cb_sd_char3body->brgltopbb(2), 0.0, "~g", "t", "bbar");
//      cout << "~chi+_2 total width: " << result.width_in_GeV << endl;
//    }
//
//    /// MSSM decays: ~chi0_1
//    void neutralino_1_decays (DecayTable::Entry& result) 
//    {
//      using namespace Pipes::neutralino_1_decays;
//      result.width_in_GeV = BEreq::cb_sd_neutwidth->neuttot(1);
//      result.set_BF(BEreq::cb_sd_neut2body->brneutwchar(1,1), 0.0, "~chi+_1", "W-");
//      result.set_BF(BEreq::cb_sd_neut2body->brneutwchar(1,1), 0.0, "~chi-_1", "W+");
//      result.set_BF(BEreq::cb_sd_neut2body->brneutwchar(1,2), 0.0, "~chi+_2", "W-");
//      result.set_BF(BEreq::cb_sd_neut2body->brneutwchar(1,2), 0.0, "~chi-_2", "W+");
//      result.set_BF(BEreq::cb_sd_neut2body->brneuthcchar(1,1), 0.0, "~chi+_1", "H-");
//      result.set_BF(BEreq::cb_sd_neut2body->brneuthcchar(1,1), 0.0, "~chi-_1", "H+");
//      result.set_BF(BEreq::cb_sd_neut2body->brneuthcchar(1,2), 0.0, "~chi+_2", "H-");
//      result.set_BF(BEreq::cb_sd_neut2body->brneuthcchar(1,2), 0.0, "~chi-_2", "H+");
//      result.set_BF(BEreq::cb_sd_neut2body->brneutsupl(1), 0.0, "~u_L", "ubar");
//      result.set_BF(BEreq::cb_sd_neut2body->brneutsupl(1), 0.0, "~ubar_L", "u");
//      result.set_BF(BEreq::cb_sd_neut2body->brneutsupr(1), 0.0, "~u_R", "ubar");
//      result.set_BF(BEreq::cb_sd_neut2body->brneutsupr(1), 0.0, "~ubar_R", "u");
//      result.set_BF(BEreq::cb_sd_neut2body->brneutsdownl(1), 0.0, "~d_L", "dbar");
//      result.set_BF(BEreq::cb_sd_neut2body->brneutsdownl(1), 0.0, "~dbar_L", "d");
//      result.set_BF(BEreq::cb_sd_neut2body->brneutsdownr(1), 0.0, "~d_R", "dbar");
//      result.set_BF(BEreq::cb_sd_neut2body->brneutsdownr(1), 0.0, "~dbar_R", "d");
//      result.set_BF(BEreq::cb_sd_neut2body->brneutsupl(1), 0.0, "~c_L", "cbar");
//      result.set_BF(BEreq::cb_sd_neut2body->brneutsupl(1), 0.0, "~cbar_L", "c");
//      result.set_BF(BEreq::cb_sd_neut2body->brneutsupr(1), 0.0, "~c_R", "cbar");
//      result.set_BF(BEreq::cb_sd_neut2body->brneutsupr(1), 0.0, "~cbar_R", "c");
//      result.set_BF(BEreq::cb_sd_neut2body->brneutsdownl(1), 0.0, "~s_L", "sbar");
//      result.set_BF(BEreq::cb_sd_neut2body->brneutsdownl(1), 0.0, "~sbar_L", "s");
//      result.set_BF(BEreq::cb_sd_neut2body->brneutsdownr(1), 0.0, "~s_R", "sbar");
//      result.set_BF(BEreq::cb_sd_neut2body->brneutsdownr(1), 0.0, "~sbar_R", "s");
//      result.set_BF(BEreq::cb_sd_neut2body->brneutst1(1), 0.0, "~t_L", "tbar");
//      result.set_BF(BEreq::cb_sd_neut2body->brneutst1(1), 0.0, "~ubar_5", "t");
//      result.set_BF(BEreq::cb_sd_neut2body->brneutst2(1), 0.0, "~t_R", "tbar");
//      result.set_BF(BEreq::cb_sd_neut2body->brneutst2(1), 0.0, "~ubar_6", "t");
//      result.set_BF(BEreq::cb_sd_neut2body->brneutsb1(1), 0.0, "~b_L", "bbar");
//      result.set_BF(BEreq::cb_sd_neut2body->brneutsb1(1), 0.0, "~dbar_5", "b");
//      result.set_BF(BEreq::cb_sd_neut2body->brneutsb2(1), 0.0, "~b_R", "bbar");
//      result.set_BF(BEreq::cb_sd_neut2body->brneutsb2(1), 0.0, "~dbar_6", "b");
//      result.set_BF(BEreq::cb_sd_neut2body->brneutsell(1), 0.0, "~e-_L", "e+");
//      result.set_BF(BEreq::cb_sd_neut2body->brneutsell(1), 0.0, "~e+_L", "e-");
//      result.set_BF(BEreq::cb_sd_neut2body->brneutselr(1), 0.0, "~e-_R", "e+");
//      result.set_BF(BEreq::cb_sd_neut2body->brneutselr(1), 0.0, "~e+_R", "e-");
//      result.set_BF(BEreq::cb_sd_neut2body->brneutsell(1), 0.0, "~mu-_L", "mu+");
//      result.set_BF(BEreq::cb_sd_neut2body->brneutsell(1), 0.0, "~mu+_L", "mu-");
//      result.set_BF(BEreq::cb_sd_neut2body->brneutselr(1), 0.0, "~mu-_R", "mu+");
//      result.set_BF(BEreq::cb_sd_neut2body->brneutselr(1), 0.0, "~mu+_R", "mu-");
//      result.set_BF(BEreq::cb_sd_neut2body->brneutstau1(1), 0.0, "~tau-_L", "tau+");
//      result.set_BF(BEreq::cb_sd_neut2body->brneutstau1(1), 0.0, "~e+_5", "tau-");
//      result.set_BF(BEreq::cb_sd_neut2body->brneutstau2(1), 0.0, "~tau-_R", "tau+");
//      result.set_BF(BEreq::cb_sd_neut2body->brneutstau2(1), 0.0, "~e+_6", "tau-");
//      result.set_BF(BEreq::cb_sd_neut2body->brneutsnel(1), 0.0, "~nu_e", "nubar_e");
//      result.set_BF(BEreq::cb_sd_neut2body->brneutsnel(1), 0.0, "~nubar_e", "nu_e");
//      result.set_BF(BEreq::cb_sd_neut2body->brneutsnel(1), 0.0, "~nu_mu", "nubar_mu");
//      result.set_BF(BEreq::cb_sd_neut2body->brneutsnel(1), 0.0, "~nubar_mu", "nu_mu");
//      result.set_BF(BEreq::cb_sd_neut2body->brneutsn1(1), 0.0, "~nu_tau", "nubar_tau");
//      result.set_BF(BEreq::cb_sd_neut2body->brneutsn1(1), 0.0, "~nubar_tau", "nu_tau");
//      result.set_BF(BEreq::cb_sd_neut2bodygrav->brneutgamgrav(1), 0.0, "1000039", "gamma");
//      result.set_BF(BEreq::cb_sd_neut2bodygrav->brneutzgrav(1), 0.0, "1000039", "Z0");
//      result.set_BF(BEreq::cb_sd_neut2bodygrav->brneuthlgrav(1), 0.0, "1000039", "h0_1");
//      result.set_BF(BEreq::cb_sd_neut2bodygrav->brneuthhgrav(1), 0.0, "1000039", "h0_2");
//      result.set_BF(BEreq::cb_sd_neut2bodygrav->brneuthagrav(1), 0.0, "1000039", "A0");
//      result.set_BF(BEreq::cb_sd_neut2bodygrav->brneutgamgrav(1), 0.0, "1000039", "gamma");
//      result.set_BF(BEreq::cb_sd_neut2bodygrav->brneutzgrav(1), 0.0, "1000039", "Z0");
//      result.set_BF(BEreq::cb_sd_neut2bodygrav->brneuthlgrav(1), 0.0, "1000039", "h0_1");
//      result.set_BF(BEreq::cb_sd_neut2bodygrav->brneuthhgrav(1), 0.0, "1000039", "h0_2");
//      result.set_BF(BEreq::cb_sd_neut2bodygrav->brneuthagrav(1), 0.0, "1000039", "A0");
//      result.set_BF(BEreq::cb_sd_neut3body->brchubd(1,1), 0.0, "~chi+_1", "ubar", "d");
//      result.set_BF(BEreq::cb_sd_neut3body->brchubd(1,1), 0.0, "~chi-_1", "dbar", "u");
//      result.set_BF(BEreq::cb_sd_neut3body->brchubd(1,2), 0.0, "~chi+_2", "ubar", "d");
//      result.set_BF(BEreq::cb_sd_neut3body->brchubd(1,2), 0.0, "~chi-_2", "dbar", "u");
//      result.set_BF(BEreq::cb_sd_neut3body->brchcbs(1,1), 0.0, "~chi+_1", "cbar", "s");
//      result.set_BF(BEreq::cb_sd_neut3body->brchcbs(1,1), 0.0, "~chi-_1", "sbar", "c");
//      result.set_BF(BEreq::cb_sd_neut3body->brchcbs(1,2), 0.0, "~chi+_2", "cbar", "s");
//      result.set_BF(BEreq::cb_sd_neut3body->brchcbs(1,2), 0.0, "~chi-_2", "sbar", "c");
//      result.set_BF(BEreq::cb_sd_neut3body->brchtbb(1,1), 0.0, "~chi+_1", "tbar", "b");
//      result.set_BF(BEreq::cb_sd_neut3body->brchtbb(1,1), 0.0, "~chi-_1", "bbar", "t");
//      result.set_BF(BEreq::cb_sd_neut3body->brchtbb(1,2), 0.0, "~chi+_2", "tbar", "b");
//      result.set_BF(BEreq::cb_sd_neut3body->brchtbb(1,2), 0.0, "~chi-_2", "bbar", "t");
//      result.set_BF(BEreq::cb_sd_neut3body->brchelne(1,1), 0.0, "~chi+_1", "nubar_e", "e-");
//      result.set_BF(BEreq::cb_sd_neut3body->brchelne(1,1), 0.0, "~chi-_1", "nu_e", "e+");
//      result.set_BF(BEreq::cb_sd_neut3body->brchelne(1,2), 0.0, "~chi+_2", "nubar_e", "e-");
//      result.set_BF(BEreq::cb_sd_neut3body->brchelne(1,2), 0.0, "~chi-_2", "nu_e", "e+");
//      result.set_BF(BEreq::cb_sd_neut3body->brchmunmu(1,1), 0.0, "~chi+_1", "nubar_mu", "mu-");
//      result.set_BF(BEreq::cb_sd_neut3body->brchmunmu(1,1), 0.0, "~chi-_1", "nu_mu", "mu+");
//      result.set_BF(BEreq::cb_sd_neut3body->brchmunmu(1,2), 0.0, "~chi+_2", "nubar_mu", "mu-");
//      result.set_BF(BEreq::cb_sd_neut3body->brchmunmu(1,2), 0.0, "~chi-_2", "nu_mu", "mu+");
//      result.set_BF(BEreq::cb_sd_neut3body->brchtauntau(1,1), 0.0, "~chi+_1", "nubar_tau", "tau-");
//      result.set_BF(BEreq::cb_sd_neut3body->brchtauntau(1,1), 0.0, "~chi-_1", "nu_tau", "tau+");
//      result.set_BF(BEreq::cb_sd_neut3body->brchtauntau(1,2), 0.0, "~chi+_2", "nubar_tau", "tau-");
//      result.set_BF(BEreq::cb_sd_neut3body->brchtauntau(1,2), 0.0, "~chi-_2", "nu_tau", "tau+");
//      result.set_BF(BEreq::cb_sd_neut3body->brglup(1), 0.0, "~g", "ubar", "u");
//      result.set_BF(BEreq::cb_sd_neut3body->brgldo(1), 0.0, "~g", "dbar", "d");
//      result.set_BF(BEreq::cb_sd_neut3body->brglch(1), 0.0, "~g", "cbar", "c");
//      result.set_BF(BEreq::cb_sd_neut3body->brglst(1), 0.0, "~g", "sbar", "s");
//      result.set_BF(BEreq::cb_sd_neut3body->brgltop(1), 0.0, "~g", "tbar", "t");
//      result.set_BF(BEreq::cb_sd_neut3body->brglbot(1), 0.0, "~g", "bbar", "b");
//      cout << "~chi0_1 total width: " << result.width_in_GeV << endl;
//    }
//
//    /// MSSM decays: ~chi0_2
//    void neutralino_2_decays (DecayTable::Entry& result) 
//    {
//      using namespace Pipes::neutralino_2_decays;
//      result.width_in_GeV = BEreq::cb_sd_neutwidth->neuttot(2);
//      result.set_BF(BEreq::cb_sd_neut2body->brneutzneut(2,1), 0.0, "~chi0_1", "Z0");
//      result.set_BF(BEreq::cb_sd_neut2body->brneutwchar(2,1), 0.0, "~chi+_1", "W-");
//      result.set_BF(BEreq::cb_sd_neut2body->brneutwchar(2,1), 0.0, "~chi-_1", "W+");
//      result.set_BF(BEreq::cb_sd_neut2body->brneutwchar(2,2), 0.0, "~chi+_2", "W-");
//      result.set_BF(BEreq::cb_sd_neut2body->brneutwchar(2,2), 0.0, "~chi-_2", "W+");
//      result.set_BF(BEreq::cb_sd_neut2body->brneuthlneut(2,1), 0.0, "~chi0_1", "h0_1");
//      result.set_BF(BEreq::cb_sd_neut2body->brneuthhneut(2,1), 0.0, "~chi0_1", "h0_2");
//      result.set_BF(BEreq::cb_sd_neut2body->brneuthaneut(2,1), 0.0, "~chi0_1", "A0");
//      result.set_BF(BEreq::cb_sd_neut2body->brneuthcchar(2,1), 0.0, "~chi+_1", "H-");
//      result.set_BF(BEreq::cb_sd_neut2body->brneuthcchar(2,1), 0.0, "~chi-_1", "H+");
//      result.set_BF(BEreq::cb_sd_neut2body->brneuthcchar(2,2), 0.0, "~chi+_2", "H-");
//      result.set_BF(BEreq::cb_sd_neut2body->brneuthcchar(2,2), 0.0, "~chi-_2", "H+");
//      result.set_BF(BEreq::cb_sd_neut2body->brneutsupl(2), 0.0, "~u_L", "ubar");
//      result.set_BF(BEreq::cb_sd_neut2body->brneutsupl(2), 0.0, "~ubar_L", "u");
//      result.set_BF(BEreq::cb_sd_neut2body->brneutsupr(2), 0.0, "~u_R", "ubar");
//      result.set_BF(BEreq::cb_sd_neut2body->brneutsupr(2), 0.0, "~ubar_R", "u");
//      result.set_BF(BEreq::cb_sd_neut2body->brneutsdownl(2), 0.0, "~d_L", "dbar");
//      result.set_BF(BEreq::cb_sd_neut2body->brneutsdownl(2), 0.0, "~dbar_L", "d");
//      result.set_BF(BEreq::cb_sd_neut2body->brneutsdownr(2), 0.0, "~d_R", "dbar");
//      result.set_BF(BEreq::cb_sd_neut2body->brneutsdownr(2), 0.0, "~dbar_R", "d");
//      result.set_BF(BEreq::cb_sd_neut2body->brneutsupl(2), 0.0, "~c_L", "cbar");
//      result.set_BF(BEreq::cb_sd_neut2body->brneutsupl(2), 0.0, "~cbar_L", "c");
//      result.set_BF(BEreq::cb_sd_neut2body->brneutsupr(2), 0.0, "~c_R", "cbar");
//      result.set_BF(BEreq::cb_sd_neut2body->brneutsupr(2), 0.0, "~cbar_R", "c");
//      result.set_BF(BEreq::cb_sd_neut2body->brneutsdownl(2), 0.0, "~s_L", "sbar");
//      result.set_BF(BEreq::cb_sd_neut2body->brneutsdownl(2), 0.0, "~sbar_L", "s");
//      result.set_BF(BEreq::cb_sd_neut2body->brneutsdownr(2), 0.0, "~s_R", "sbar");
//      result.set_BF(BEreq::cb_sd_neut2body->brneutsdownr(2), 0.0, "~sbar_R", "s");
//      result.set_BF(BEreq::cb_sd_neut2body->brneutst1(2), 0.0, "~t_L", "tbar");
//      result.set_BF(BEreq::cb_sd_neut2body->brneutst1(2), 0.0, "~ubar_5", "t");
//      result.set_BF(BEreq::cb_sd_neut2body->brneutst2(2), 0.0, "~t_R", "tbar");
//      result.set_BF(BEreq::cb_sd_neut2body->brneutst2(2), 0.0, "~ubar_6", "t");
//      result.set_BF(BEreq::cb_sd_neut2body->brneutsb1(2), 0.0, "~b_L", "bbar");
//      result.set_BF(BEreq::cb_sd_neut2body->brneutsb1(2), 0.0, "~dbar_5", "b");
//      result.set_BF(BEreq::cb_sd_neut2body->brneutsb2(2), 0.0, "~b_R", "bbar");
//      result.set_BF(BEreq::cb_sd_neut2body->brneutsb2(2), 0.0, "~dbar_6", "b");
//      result.set_BF(BEreq::cb_sd_neut2body->brneutsell(2), 0.0, "~e-_L", "e+");
//      result.set_BF(BEreq::cb_sd_neut2body->brneutsell(2), 0.0, "~e+_L", "e-");
//      result.set_BF(BEreq::cb_sd_neut2body->brneutselr(2), 0.0, "~e-_R", "e+");
//      result.set_BF(BEreq::cb_sd_neut2body->brneutselr(2), 0.0, "~e+_R", "e-");
//      result.set_BF(BEreq::cb_sd_neut2body->brneutsell(2), 0.0, "~mu-_L", "mu+");
//      result.set_BF(BEreq::cb_sd_neut2body->brneutsell(2), 0.0, "~mu+_L", "mu-");
//      result.set_BF(BEreq::cb_sd_neut2body->brneutselr(2), 0.0, "~mu-_R", "mu+");
//      result.set_BF(BEreq::cb_sd_neut2body->brneutselr(2), 0.0, "~mu+_R", "mu-");
//      result.set_BF(BEreq::cb_sd_neut2body->brneutstau1(2), 0.0, "~tau-_L", "tau+");
//      result.set_BF(BEreq::cb_sd_neut2body->brneutstau1(2), 0.0, "~e+_5", "tau-");
//      result.set_BF(BEreq::cb_sd_neut2body->brneutstau2(2), 0.0, "~tau-_R", "tau+");
//      result.set_BF(BEreq::cb_sd_neut2body->brneutstau2(2), 0.0, "~e+_6", "tau-");
//      result.set_BF(BEreq::cb_sd_neut2body->brneutsnel(2), 0.0, "~nu_e", "nubar_e");
//      result.set_BF(BEreq::cb_sd_neut2body->brneutsnel(2), 0.0, "~nubar_e", "nu_e");
//      result.set_BF(BEreq::cb_sd_neut2body->brneutsnel(2), 0.0, "~nu_mu", "nubar_mu");
//      result.set_BF(BEreq::cb_sd_neut2body->brneutsnel(2), 0.0, "~nubar_mu", "nu_mu");
//      result.set_BF(BEreq::cb_sd_neut2body->brneutsn1(2), 0.0, "~nu_tau", "nubar_tau");
//      result.set_BF(BEreq::cb_sd_neut2body->brneutsn1(2), 0.0, "~nubar_tau", "nu_tau");
//      result.set_BF(BEreq::cb_sd_neut2bodygrav->brneutgamgrav(2), 0.0, "1000039", "gamma");
//      result.set_BF(BEreq::cb_sd_neut2bodygrav->brneutzgrav(2), 0.0, "1000039", "Z0");
//      result.set_BF(BEreq::cb_sd_neut2bodygrav->brneuthlgrav(2), 0.0, "1000039", "h0_1");
//      result.set_BF(BEreq::cb_sd_neut2bodygrav->brneuthhgrav(2), 0.0, "1000039", "h0_2");
//      result.set_BF(BEreq::cb_sd_neut2bodygrav->brneuthagrav(2), 0.0, "1000039", "A0");
//      result.set_BF(BEreq::cb_sd_neutloop->brnraddec(2,1), 0.0, "~chi0_1", "gamma");
//      result.set_BF(BEreq::cb_sd_neut2bodygrav->brneutgamgrav(2), 0.0, "1000039", "gamma");
//      result.set_BF(BEreq::cb_sd_neut2bodygrav->brneutzgrav(2), 0.0, "1000039", "Z0");
//      result.set_BF(BEreq::cb_sd_neut2bodygrav->brneuthlgrav(2), 0.0, "1000039", "h0_1");
//      result.set_BF(BEreq::cb_sd_neut2bodygrav->brneuthhgrav(2), 0.0, "1000039", "h0_2");
//      result.set_BF(BEreq::cb_sd_neut2bodygrav->brneuthagrav(2), 0.0, "1000039", "A0");
//      result.set_BF(BEreq::cb_sd_neut3body->brneutup(2,1), 0.0, "~chi0_1", "ubar", "u");
//      result.set_BF(BEreq::cb_sd_neut3body->brneutdow(2,1), 0.0, "~chi0_1", "dbar", "d");
//      result.set_BF(BEreq::cb_sd_neut3body->brneutch(2,1), 0.0, "~chi0_1", "cbar", "c");
//      result.set_BF(BEreq::cb_sd_neut3body->brneutst(2,1), 0.0, "~chi0_1", "sbar", "s");
//      result.set_BF(BEreq::cb_sd_neut3body->brneuttop(2,1), 0.0, "~chi0_1", "tbar", "t");
//      result.set_BF(BEreq::cb_sd_neut3body->brneutbot(2,1), 0.0, "~chi0_1", "bbar", "b");
//      result.set_BF(BEreq::cb_sd_neut3body->brneutel(2,1), 0.0, "~chi0_1", "e+", "e-");
//      result.set_BF(BEreq::cb_sd_neut3body->brneutmu(2,1), 0.0, "~chi0_1", "mu+", "mu-");
//      result.set_BF(BEreq::cb_sd_neut3body->brneuttau(2,1), 0.0, "~chi0_1", "tau+", "tau-");
//      result.set_BF(BEreq::cb_sd_neut3body->brneutnue(2,1), 0.0, "~chi0_1", "nubar_e", "nu_e");
//      result.set_BF(BEreq::cb_sd_neut3body->brneutnumu(2,1), 0.0, "~chi0_1", "nubar_mu", "nu_mu");
//      result.set_BF(BEreq::cb_sd_neut3body->brneutnutau(2,1), 0.0, "~chi0_1", "nubar_tau", "nu_tau");
//      result.set_BF(BEreq::cb_sd_neut3body->brchubd(2,1), 0.0, "~chi+_1", "ubar", "d");
//      result.set_BF(BEreq::cb_sd_neut3body->brchubd(2,1), 0.0, "~chi-_1", "dbar", "u");
//      result.set_BF(BEreq::cb_sd_neut3body->brchubd(2,2), 0.0, "~chi+_2", "ubar", "d");
//      result.set_BF(BEreq::cb_sd_neut3body->brchubd(2,2), 0.0, "~chi-_2", "dbar", "u");
//      result.set_BF(BEreq::cb_sd_neut3body->brchcbs(2,1), 0.0, "~chi+_1", "cbar", "s");
//      result.set_BF(BEreq::cb_sd_neut3body->brchcbs(2,1), 0.0, "~chi-_1", "sbar", "c");
//      result.set_BF(BEreq::cb_sd_neut3body->brchcbs(2,2), 0.0, "~chi+_2", "cbar", "s");
//      result.set_BF(BEreq::cb_sd_neut3body->brchcbs(2,2), 0.0, "~chi-_2", "sbar", "c");
//      result.set_BF(BEreq::cb_sd_neut3body->brchtbb(2,1), 0.0, "~chi+_1", "tbar", "b");
//      result.set_BF(BEreq::cb_sd_neut3body->brchtbb(2,1), 0.0, "~chi-_1", "bbar", "t");
//      result.set_BF(BEreq::cb_sd_neut3body->brchtbb(2,2), 0.0, "~chi+_2", "tbar", "b");
//      result.set_BF(BEreq::cb_sd_neut3body->brchtbb(2,2), 0.0, "~chi-_2", "bbar", "t");
//      result.set_BF(BEreq::cb_sd_neut3body->brchelne(2,1), 0.0, "~chi+_1", "nubar_e", "e-");
//      result.set_BF(BEreq::cb_sd_neut3body->brchelne(2,1), 0.0, "~chi-_1", "nu_e", "e+");
//      result.set_BF(BEreq::cb_sd_neut3body->brchelne(2,2), 0.0, "~chi+_2", "nubar_e", "e-");
//      result.set_BF(BEreq::cb_sd_neut3body->brchelne(2,2), 0.0, "~chi-_2", "nu_e", "e+");
//      result.set_BF(BEreq::cb_sd_neut3body->brchmunmu(2,1), 0.0, "~chi+_1", "nubar_mu", "mu-");
//      result.set_BF(BEreq::cb_sd_neut3body->brchmunmu(2,1), 0.0, "~chi-_1", "nu_mu", "mu+");
//      result.set_BF(BEreq::cb_sd_neut3body->brchmunmu(2,2), 0.0, "~chi+_2", "nubar_mu", "mu-");
//      result.set_BF(BEreq::cb_sd_neut3body->brchmunmu(2,2), 0.0, "~chi-_2", "nu_mu", "mu+");
//      result.set_BF(BEreq::cb_sd_neut3body->brchtauntau(2,1), 0.0, "~chi+_1", "nubar_tau", "tau-");
//      result.set_BF(BEreq::cb_sd_neut3body->brchtauntau(2,1), 0.0, "~chi-_1", "nu_tau", "tau+");
//      result.set_BF(BEreq::cb_sd_neut3body->brchtauntau(2,2), 0.0, "~chi+_2", "nubar_tau", "tau-");
//      result.set_BF(BEreq::cb_sd_neut3body->brchtauntau(2,2), 0.0, "~chi-_2", "nu_tau", "tau+");
//      result.set_BF(BEreq::cb_sd_neut3body->brglup(2), 0.0, "~g", "ubar", "u");
//      result.set_BF(BEreq::cb_sd_neut3body->brgldo(2), 0.0, "~g", "dbar", "d");
//      result.set_BF(BEreq::cb_sd_neut3body->brglch(2), 0.0, "~g", "cbar", "c");
//      result.set_BF(BEreq::cb_sd_neut3body->brglst(2), 0.0, "~g", "sbar", "s");
//      result.set_BF(BEreq::cb_sd_neut3body->brgltop(2), 0.0, "~g", "tbar", "t");
//      result.set_BF(BEreq::cb_sd_neut3body->brglbot(2), 0.0, "~g", "bbar", "b");
//      cout << "~chi0_2 total width: " << result.width_in_GeV << endl;
//    }
//
//    /// MSSM decays: ~chi0_3
//    void neutralino_3_decays (DecayTable::Entry& result) 
//    {
//      using namespace Pipes::neutralino_3_decays;
//      result.width_in_GeV = BEreq::cb_sd_neutwidth->neuttot(3);
//      result.set_BF(BEreq::cb_sd_neut2body->brneutzneut(3,1), 0.0, "~chi0_1", "Z0");
//      result.set_BF(BEreq::cb_sd_neut2body->brneutzneut(3,2), 0.0, "~chi0_2", "Z0");
//      result.set_BF(BEreq::cb_sd_neut2body->brneutwchar(3,1), 0.0, "~chi+_1", "W-");
//      result.set_BF(BEreq::cb_sd_neut2body->brneutwchar(3,1), 0.0, "~chi-_1", "W+");
//      result.set_BF(BEreq::cb_sd_neut2body->brneutwchar(3,2), 0.0, "~chi+_2", "W-");
//      result.set_BF(BEreq::cb_sd_neut2body->brneutwchar(3,2), 0.0, "~chi-_2", "W+");
//      result.set_BF(BEreq::cb_sd_neut2body->brneuthlneut(3,1), 0.0, "~chi0_1", "h0_1");
//      result.set_BF(BEreq::cb_sd_neut2body->brneuthhneut(3,1), 0.0, "~chi0_1", "h0_2");
//      result.set_BF(BEreq::cb_sd_neut2body->brneuthaneut(3,1), 0.0, "~chi0_1", "A0");
//      result.set_BF(BEreq::cb_sd_neut2body->brneuthlneut(3,2), 0.0, "~chi0_2", "h0_1");
//      result.set_BF(BEreq::cb_sd_neut2body->brneuthhneut(3,2), 0.0, "~chi0_2", "h0_2");
//      result.set_BF(BEreq::cb_sd_neut2body->brneuthaneut(3,2), 0.0, "~chi0_2", "A0");
//      result.set_BF(BEreq::cb_sd_neut2body->brneuthcchar(3,1), 0.0, "~chi+_1", "H-");
//      result.set_BF(BEreq::cb_sd_neut2body->brneuthcchar(3,1), 0.0, "~chi-_1", "H+");
//      result.set_BF(BEreq::cb_sd_neut2body->brneuthcchar(3,2), 0.0, "~chi+_2", "H-");
//      result.set_BF(BEreq::cb_sd_neut2body->brneuthcchar(3,2), 0.0, "~chi-_2", "H+");
//      result.set_BF(BEreq::cb_sd_neut2body->brneutsupl(3), 0.0, "~u_L", "ubar");
//      result.set_BF(BEreq::cb_sd_neut2body->brneutsupl(3), 0.0, "~ubar_L", "u");
//      result.set_BF(BEreq::cb_sd_neut2body->brneutsupr(3), 0.0, "~u_R", "ubar");
//      result.set_BF(BEreq::cb_sd_neut2body->brneutsupr(3), 0.0, "~ubar_R", "u");
//      result.set_BF(BEreq::cb_sd_neut2body->brneutsdownl(3), 0.0, "~d_L", "dbar");
//      result.set_BF(BEreq::cb_sd_neut2body->brneutsdownl(3), 0.0, "~dbar_L", "d");
//      result.set_BF(BEreq::cb_sd_neut2body->brneutsdownr(3), 0.0, "~d_R", "dbar");
//      result.set_BF(BEreq::cb_sd_neut2body->brneutsdownr(3), 0.0, "~dbar_R", "d");
//      result.set_BF(BEreq::cb_sd_neut2body->brneutsupl(3), 0.0, "~c_L", "cbar");
//      result.set_BF(BEreq::cb_sd_neut2body->brneutsupl(3), 0.0, "~cbar_L", "c");
//      result.set_BF(BEreq::cb_sd_neut2body->brneutsupr(3), 0.0, "~c_R", "cbar");
//      result.set_BF(BEreq::cb_sd_neut2body->brneutsupr(3), 0.0, "~cbar_R", "c");
//      result.set_BF(BEreq::cb_sd_neut2body->brneutsdownl(3), 0.0, "~s_L", "sbar");
//      result.set_BF(BEreq::cb_sd_neut2body->brneutsdownl(3), 0.0, "~sbar_L", "s");
//      result.set_BF(BEreq::cb_sd_neut2body->brneutsdownr(3), 0.0, "~s_R", "sbar");
//      result.set_BF(BEreq::cb_sd_neut2body->brneutsdownr(3), 0.0, "~sbar_R", "s");
//      result.set_BF(BEreq::cb_sd_neut2body->brneutst1(3), 0.0, "~t_L", "tbar");
//      result.set_BF(BEreq::cb_sd_neut2body->brneutst1(3), 0.0, "~ubar_5", "t");
//      result.set_BF(BEreq::cb_sd_neut2body->brneutst2(3), 0.0, "~t_R", "tbar");
//      result.set_BF(BEreq::cb_sd_neut2body->brneutst2(3), 0.0, "~ubar_6", "t");
//      result.set_BF(BEreq::cb_sd_neut2body->brneutsb1(3), 0.0, "~b_L", "bbar");
//      result.set_BF(BEreq::cb_sd_neut2body->brneutsb1(3), 0.0, "~dbar_5", "b");
//      result.set_BF(BEreq::cb_sd_neut2body->brneutsb2(3), 0.0, "~b_R", "bbar");
//      result.set_BF(BEreq::cb_sd_neut2body->brneutsb2(3), 0.0, "~dbar_6", "b");
//      result.set_BF(BEreq::cb_sd_neut2body->brneutsell(3), 0.0, "~e-_L", "e+");
//      result.set_BF(BEreq::cb_sd_neut2body->brneutsell(3), 0.0, "~e+_L", "e-");
//      result.set_BF(BEreq::cb_sd_neut2body->brneutselr(3), 0.0, "~e-_R", "e+");
//      result.set_BF(BEreq::cb_sd_neut2body->brneutselr(3), 0.0, "~e+_R", "e-");
//      result.set_BF(BEreq::cb_sd_neut2body->brneutsell(3), 0.0, "~mu-_L", "mu+");
//      result.set_BF(BEreq::cb_sd_neut2body->brneutsell(3), 0.0, "~mu+_L", "mu-");
//      result.set_BF(BEreq::cb_sd_neut2body->brneutselr(3), 0.0, "~mu-_R", "mu+");
//      result.set_BF(BEreq::cb_sd_neut2body->brneutselr(3), 0.0, "~mu+_R", "mu-");
//      result.set_BF(BEreq::cb_sd_neut2body->brneutstau1(3), 0.0, "~tau-_L", "tau+");
//      result.set_BF(BEreq::cb_sd_neut2body->brneutstau1(3), 0.0, "~e+_5", "tau-");
//      result.set_BF(BEreq::cb_sd_neut2body->brneutstau2(3), 0.0, "~tau-_R", "tau+");
//      result.set_BF(BEreq::cb_sd_neut2body->brneutstau2(3), 0.0, "~e+_6", "tau-");
//      result.set_BF(BEreq::cb_sd_neut2body->brneutsnel(3), 0.0, "~nu_e", "nubar_e");
//      result.set_BF(BEreq::cb_sd_neut2body->brneutsnel(3), 0.0, "~nubar_e", "nu_e");
//      result.set_BF(BEreq::cb_sd_neut2body->brneutsnel(3), 0.0, "~nu_mu", "nubar_mu");
//      result.set_BF(BEreq::cb_sd_neut2body->brneutsnel(3), 0.0, "~nubar_mu", "nu_mu");
//      result.set_BF(BEreq::cb_sd_neut2body->brneutsn1(3), 0.0, "~nu_tau", "nubar_tau");
//      result.set_BF(BEreq::cb_sd_neut2body->brneutsn1(3), 0.0, "~nubar_tau", "nu_tau");
//      result.set_BF(BEreq::cb_sd_neut2bodygrav->brneutgamgrav(3), 0.0, "1000039", "gamma");
//      result.set_BF(BEreq::cb_sd_neut2bodygrav->brneutzgrav(3), 0.0, "1000039", "Z0");
//      result.set_BF(BEreq::cb_sd_neut2bodygrav->brneuthlgrav(3), 0.0, "1000039", "h0_1");
//      result.set_BF(BEreq::cb_sd_neut2bodygrav->brneuthhgrav(3), 0.0, "1000039", "h0_2");
//      result.set_BF(BEreq::cb_sd_neut2bodygrav->brneuthagrav(3), 0.0, "1000039", "A0");
//      result.set_BF(BEreq::cb_sd_neutloop->brnraddec(3,1), 0.0, "~chi0_1", "gamma");
//      result.set_BF(BEreq::cb_sd_neutloop->brnraddec(3,2), 0.0, "~chi0_2", "gamma");
//      result.set_BF(BEreq::cb_sd_neut2bodygrav->brneutgamgrav(3), 0.0, "1000039", "gamma");
//      result.set_BF(BEreq::cb_sd_neut2bodygrav->brneutzgrav(3), 0.0, "1000039", "Z0");
//      result.set_BF(BEreq::cb_sd_neut2bodygrav->brneuthlgrav(3), 0.0, "1000039", "h0_1");
//      result.set_BF(BEreq::cb_sd_neut2bodygrav->brneuthhgrav(3), 0.0, "1000039", "h0_2");
//      result.set_BF(BEreq::cb_sd_neut2bodygrav->brneuthagrav(3), 0.0, "1000039", "A0");
//      result.set_BF(BEreq::cb_sd_neut3body->brneutup(3,1), 0.0, "~chi0_1", "ubar", "u");
//      result.set_BF(BEreq::cb_sd_neut3body->brneutdow(3,1), 0.0, "~chi0_1", "dbar", "d");
//      result.set_BF(BEreq::cb_sd_neut3body->brneutch(3,1), 0.0, "~chi0_1", "cbar", "c");
//      result.set_BF(BEreq::cb_sd_neut3body->brneutst(3,1), 0.0, "~chi0_1", "sbar", "s");
//      result.set_BF(BEreq::cb_sd_neut3body->brneuttop(3,1), 0.0, "~chi0_1", "tbar", "t");
//      result.set_BF(BEreq::cb_sd_neut3body->brneutbot(3,1), 0.0, "~chi0_1", "bbar", "b");
//      result.set_BF(BEreq::cb_sd_neut3body->brneutel(3,1), 0.0, "~chi0_1", "e+", "e-");
//      result.set_BF(BEreq::cb_sd_neut3body->brneutmu(3,1), 0.0, "~chi0_1", "mu+", "mu-");
//      result.set_BF(BEreq::cb_sd_neut3body->brneuttau(3,1), 0.0, "~chi0_1", "tau+", "tau-");
//      result.set_BF(BEreq::cb_sd_neut3body->brneutnue(3,1), 0.0, "~chi0_1", "nubar_e", "nu_e");
//      result.set_BF(BEreq::cb_sd_neut3body->brneutnumu(3,1), 0.0, "~chi0_1", "nubar_mu", "nu_mu");
//      result.set_BF(BEreq::cb_sd_neut3body->brneutnutau(3,1), 0.0, "~chi0_1", "nubar_tau", "nu_tau");
//      result.set_BF(BEreq::cb_sd_neut3body->brneutup(3,2), 0.0, "~chi0_2", "ubar", "u");
//      result.set_BF(BEreq::cb_sd_neut3body->brneutdow(3,2), 0.0, "~chi0_2", "dbar", "d");
//      result.set_BF(BEreq::cb_sd_neut3body->brneutch(3,2), 0.0, "~chi0_2", "cbar", "c");
//      result.set_BF(BEreq::cb_sd_neut3body->brneutst(3,2), 0.0, "~chi0_2", "sbar", "s");
//      result.set_BF(BEreq::cb_sd_neut3body->brneuttop(3,2), 0.0, "~chi0_2", "tbar", "t");
//      result.set_BF(BEreq::cb_sd_neut3body->brneutbot(3,2), 0.0, "~chi0_2", "bbar", "b");
//      result.set_BF(BEreq::cb_sd_neut3body->brneutel(3,2), 0.0, "~chi0_2", "e+", "e-");
//      result.set_BF(BEreq::cb_sd_neut3body->brneutmu(3,2), 0.0, "~chi0_2", "mu+", "mu-");
//      result.set_BF(BEreq::cb_sd_neut3body->brneuttau(3,2), 0.0, "~chi0_2", "tau+", "tau-");
//      result.set_BF(BEreq::cb_sd_neut3body->brneutnue(3,2), 0.0, "~chi0_2", "nubar_e", "nu_e");
//      result.set_BF(BEreq::cb_sd_neut3body->brneutnumu(3,2), 0.0, "~chi0_2", "nubar_mu", "nu_mu");
//      result.set_BF(BEreq::cb_sd_neut3body->brneutnutau(3,2), 0.0, "~chi0_2", "nubar_tau", "nu_tau");
//      result.set_BF(BEreq::cb_sd_neut3body->brchubd(3,1), 0.0, "~chi+_1", "ubar", "d");
//      result.set_BF(BEreq::cb_sd_neut3body->brchubd(3,1), 0.0, "~chi-_1", "dbar", "u");
//      result.set_BF(BEreq::cb_sd_neut3body->brchubd(3,2), 0.0, "~chi+_2", "ubar", "d");
//      result.set_BF(BEreq::cb_sd_neut3body->brchubd(3,2), 0.0, "~chi-_2", "dbar", "u");
//      result.set_BF(BEreq::cb_sd_neut3body->brchcbs(3,1), 0.0, "~chi+_1", "cbar", "s");
//      result.set_BF(BEreq::cb_sd_neut3body->brchcbs(3,1), 0.0, "~chi-_1", "sbar", "c");
//      result.set_BF(BEreq::cb_sd_neut3body->brchcbs(3,2), 0.0, "~chi+_2", "cbar", "s");
//      result.set_BF(BEreq::cb_sd_neut3body->brchcbs(3,2), 0.0, "~chi-_2", "sbar", "c");
//      result.set_BF(BEreq::cb_sd_neut3body->brchtbb(3,1), 0.0, "~chi+_1", "tbar", "b");
//      result.set_BF(BEreq::cb_sd_neut3body->brchtbb(3,1), 0.0, "~chi-_1", "bbar", "t");
//      result.set_BF(BEreq::cb_sd_neut3body->brchtbb(3,2), 0.0, "~chi+_2", "tbar", "b");
//      result.set_BF(BEreq::cb_sd_neut3body->brchtbb(3,2), 0.0, "~chi-_2", "bbar", "t");
//      result.set_BF(BEreq::cb_sd_neut3body->brchelne(3,1), 0.0, "~chi+_1", "nubar_e", "e-");
//      result.set_BF(BEreq::cb_sd_neut3body->brchelne(3,1), 0.0, "~chi-_1", "nu_e", "e+");
//      result.set_BF(BEreq::cb_sd_neut3body->brchelne(3,2), 0.0, "~chi+_2", "nubar_e", "e-");
//      result.set_BF(BEreq::cb_sd_neut3body->brchelne(3,2), 0.0, "~chi-_2", "nu_e", "e+");
//      result.set_BF(BEreq::cb_sd_neut3body->brchmunmu(3,1), 0.0, "~chi+_1", "nubar_mu", "mu-");
//      result.set_BF(BEreq::cb_sd_neut3body->brchmunmu(3,1), 0.0, "~chi-_1", "nu_mu", "mu+");
//      result.set_BF(BEreq::cb_sd_neut3body->brchmunmu(3,2), 0.0, "~chi+_2", "nubar_mu", "mu-");
//      result.set_BF(BEreq::cb_sd_neut3body->brchmunmu(3,2), 0.0, "~chi-_2", "nu_mu", "mu+");
//      result.set_BF(BEreq::cb_sd_neut3body->brchtauntau(3,1), 0.0, "~chi+_1", "nubar_tau", "tau-");
//      result.set_BF(BEreq::cb_sd_neut3body->brchtauntau(3,1), 0.0, "~chi-_1", "nu_tau", "tau+");
//      result.set_BF(BEreq::cb_sd_neut3body->brchtauntau(3,2), 0.0, "~chi+_2", "nubar_tau", "tau-");
//      result.set_BF(BEreq::cb_sd_neut3body->brchtauntau(3,2), 0.0, "~chi-_2", "nu_tau", "tau+");
//      result.set_BF(BEreq::cb_sd_neut3body->brglup(3), 0.0, "~g", "ubar", "u");
//      result.set_BF(BEreq::cb_sd_neut3body->brgldo(3), 0.0, "~g", "dbar", "d");
//      result.set_BF(BEreq::cb_sd_neut3body->brglch(3), 0.0, "~g", "cbar", "c");
//      result.set_BF(BEreq::cb_sd_neut3body->brglst(3), 0.0, "~g", "sbar", "s");
//      result.set_BF(BEreq::cb_sd_neut3body->brgltop(3), 0.0, "~g", "tbar", "t");
//      result.set_BF(BEreq::cb_sd_neut3body->brglbot(3), 0.0, "~g", "bbar", "b");
//      cout << "~chi0_3 total width: " << result.width_in_GeV << endl;
//    }
//
//    /// MSSM decays: ~chi0_4
//    void neutralino_4_decays (DecayTable::Entry& result) 
//    {
//      using namespace Pipes::neutralino_4_decays;
//      result.width_in_GeV = BEreq::cb_sd_neutwidth->neuttot(4);
//      result.set_BF(BEreq::cb_sd_neut2body->brneutzneut(4,1), 0.0, "~chi0_1", "Z0");
//      result.set_BF(BEreq::cb_sd_neut2body->brneutzneut(4,2), 0.0, "~chi0_2", "Z0");
//      result.set_BF(BEreq::cb_sd_neut2body->brneutzneut(4,3), 0.0, "~chi0_3", "Z0");
//      result.set_BF(BEreq::cb_sd_neut2body->brneutwchar(4,1), 0.0, "~chi+_1", "W-");
//      result.set_BF(BEreq::cb_sd_neut2body->brneutwchar(4,1), 0.0, "~chi-_1", "W+");
//      result.set_BF(BEreq::cb_sd_neut2body->brneutwchar(4,2), 0.0, "~chi+_2", "W-");
//      result.set_BF(BEreq::cb_sd_neut2body->brneutwchar(4,2), 0.0, "~chi-_2", "W+");
//      result.set_BF(BEreq::cb_sd_neut2body->brneuthlneut(4,1), 0.0, "~chi0_1", "h0_1");
//      result.set_BF(BEreq::cb_sd_neut2body->brneuthhneut(4,1), 0.0, "~chi0_1", "h0_2");
//      result.set_BF(BEreq::cb_sd_neut2body->brneuthaneut(4,1), 0.0, "~chi0_1", "A0");
//      result.set_BF(BEreq::cb_sd_neut2body->brneuthlneut(4,2), 0.0, "~chi0_2", "h0_1");
//      result.set_BF(BEreq::cb_sd_neut2body->brneuthhneut(4,2), 0.0, "~chi0_2", "h0_2");
//      result.set_BF(BEreq::cb_sd_neut2body->brneuthaneut(4,2), 0.0, "~chi0_2", "A0");
//      result.set_BF(BEreq::cb_sd_neut2body->brneuthlneut(4,3), 0.0, "~chi0_3", "h0_1");
//      result.set_BF(BEreq::cb_sd_neut2body->brneuthhneut(4,3), 0.0, "~chi0_3", "h0_2");
//      result.set_BF(BEreq::cb_sd_neut2body->brneuthaneut(4,3), 0.0, "~chi0_3", "A0");
//      result.set_BF(BEreq::cb_sd_neut2body->brneuthcchar(4,1), 0.0, "~chi+_1", "H-");
//      result.set_BF(BEreq::cb_sd_neut2body->brneuthcchar(4,1), 0.0, "~chi-_1", "H+");
//      result.set_BF(BEreq::cb_sd_neut2body->brneuthcchar(4,2), 0.0, "~chi+_2", "H-");
//      result.set_BF(BEreq::cb_sd_neut2body->brneuthcchar(4,2), 0.0, "~chi-_2", "H+");
//      result.set_BF(BEreq::cb_sd_neut2body->brneutsupl(4), 0.0, "~u_L", "ubar");
//      result.set_BF(BEreq::cb_sd_neut2body->brneutsupl(4), 0.0, "~ubar_L", "u");
//      result.set_BF(BEreq::cb_sd_neut2body->brneutsupr(4), 0.0, "~u_R", "ubar");
//      result.set_BF(BEreq::cb_sd_neut2body->brneutsupr(4), 0.0, "~ubar_R", "u");
//      result.set_BF(BEreq::cb_sd_neut2body->brneutsdownl(4), 0.0, "~d_L", "dbar");
//      result.set_BF(BEreq::cb_sd_neut2body->brneutsdownl(4), 0.0, "~dbar_L", "d");
//      result.set_BF(BEreq::cb_sd_neut2body->brneutsdownr(4), 0.0, "~d_R", "dbar");
//      result.set_BF(BEreq::cb_sd_neut2body->brneutsdownr(4), 0.0, "~dbar_R", "d");
//      result.set_BF(BEreq::cb_sd_neut2body->brneutsupl(4), 0.0, "~c_L", "cbar");
//      result.set_BF(BEreq::cb_sd_neut2body->brneutsupl(4), 0.0, "~cbar_L", "c");
//      result.set_BF(BEreq::cb_sd_neut2body->brneutsupr(4), 0.0, "~c_R", "cbar");
//      result.set_BF(BEreq::cb_sd_neut2body->brneutsupr(4), 0.0, "~cbar_R", "c");
//      result.set_BF(BEreq::cb_sd_neut2body->brneutsdownl(4), 0.0, "~s_L", "sbar");
//      result.set_BF(BEreq::cb_sd_neut2body->brneutsdownl(4), 0.0, "~sbar_L", "s");
//      result.set_BF(BEreq::cb_sd_neut2body->brneutsdownr(4), 0.0, "~s_R", "sbar");
//      result.set_BF(BEreq::cb_sd_neut2body->brneutsdownr(4), 0.0, "~sbar_R", "s");
//      result.set_BF(BEreq::cb_sd_neut2body->brneutst1(4), 0.0, "~t_L", "tbar");
//      result.set_BF(BEreq::cb_sd_neut2body->brneutst1(4), 0.0, "~ubar_5", "t");
//      result.set_BF(BEreq::cb_sd_neut2body->brneutst2(4), 0.0, "~t_R", "tbar");
//      result.set_BF(BEreq::cb_sd_neut2body->brneutst2(4), 0.0, "~ubar_6", "t");
//      result.set_BF(BEreq::cb_sd_neut2body->brneutsb1(4), 0.0, "~b_L", "bbar");
//      result.set_BF(BEreq::cb_sd_neut2body->brneutsb1(4), 0.0, "~dbar_5", "b");
//      result.set_BF(BEreq::cb_sd_neut2body->brneutsb2(4), 0.0, "~b_R", "bbar");
//      result.set_BF(BEreq::cb_sd_neut2body->brneutsb2(4), 0.0, "~dbar_6", "b");
//      result.set_BF(BEreq::cb_sd_neut2body->brneutsell(4), 0.0, "~e-_L", "e+");
//      result.set_BF(BEreq::cb_sd_neut2body->brneutsell(4), 0.0, "~e+_L", "e-");
//      result.set_BF(BEreq::cb_sd_neut2body->brneutselr(4), 0.0, "~e-_R", "e+");
//      result.set_BF(BEreq::cb_sd_neut2body->brneutselr(4), 0.0, "~e+_R", "e-");
//      result.set_BF(BEreq::cb_sd_neut2body->brneutsell(4), 0.0, "~mu-_L", "mu+");
//      result.set_BF(BEreq::cb_sd_neut2body->brneutsell(4), 0.0, "~mu+_L", "mu-");
//      result.set_BF(BEreq::cb_sd_neut2body->brneutselr(4), 0.0, "~mu-_R", "mu+");
//      result.set_BF(BEreq::cb_sd_neut2body->brneutselr(4), 0.0, "~mu+_R", "mu-");
//      result.set_BF(BEreq::cb_sd_neut2body->brneutstau1(4), 0.0, "~tau-_L", "tau+");
//      result.set_BF(BEreq::cb_sd_neut2body->brneutstau1(4), 0.0, "~e+_5", "tau-");
//      result.set_BF(BEreq::cb_sd_neut2body->brneutstau2(4), 0.0, "~tau-_R", "tau+");
//      result.set_BF(BEreq::cb_sd_neut2body->brneutstau2(4), 0.0, "~e+_6", "tau-");
//      result.set_BF(BEreq::cb_sd_neut2body->brneutsnel(4), 0.0, "~nu_e", "nubar_e");
//      result.set_BF(BEreq::cb_sd_neut2body->brneutsnel(4), 0.0, "~nubar_e", "nu_e");
//      result.set_BF(BEreq::cb_sd_neut2body->brneutsnel(4), 0.0, "~nu_mu", "nubar_mu");
//      result.set_BF(BEreq::cb_sd_neut2body->brneutsnel(4), 0.0, "~nubar_mu", "nu_mu");
//      result.set_BF(BEreq::cb_sd_neut2body->brneutsn1(4), 0.0, "~nu_tau", "nubar_tau");
//      result.set_BF(BEreq::cb_sd_neut2body->brneutsn1(4), 0.0, "~nubar_tau", "nu_tau");
//      result.set_BF(BEreq::cb_sd_neut2bodygrav->brneutgamgrav(4), 0.0, "1000039", "gamma");
//      result.set_BF(BEreq::cb_sd_neut2bodygrav->brneutzgrav(4), 0.0, "1000039", "Z0");
//      result.set_BF(BEreq::cb_sd_neut2bodygrav->brneuthlgrav(4), 0.0, "1000039", "h0_1");
//      result.set_BF(BEreq::cb_sd_neut2bodygrav->brneuthhgrav(4), 0.0, "1000039", "h0_2");
//      result.set_BF(BEreq::cb_sd_neut2bodygrav->brneuthagrav(4), 0.0, "1000039", "A0");
//      result.set_BF(BEreq::cb_sd_neutloop->brnraddec(4,1), 0.0, "~chi0_1", "gamma");
//      result.set_BF(BEreq::cb_sd_neutloop->brnraddec(4,2), 0.0, "~chi0_2", "gamma");
//      result.set_BF(BEreq::cb_sd_neutloop->brnraddec(4,3), 0.0, "~chi0_3", "gamma");
//      result.set_BF(BEreq::cb_sd_neut2bodygrav->brneutgamgrav(4), 0.0, "1000039", "gamma");
//      result.set_BF(BEreq::cb_sd_neut2bodygrav->brneutzgrav(4), 0.0, "1000039", "Z0");
//      result.set_BF(BEreq::cb_sd_neut2bodygrav->brneuthlgrav(4), 0.0, "1000039", "h0_1");
//      result.set_BF(BEreq::cb_sd_neut2bodygrav->brneuthhgrav(4), 0.0, "1000039", "h0_2");
//      result.set_BF(BEreq::cb_sd_neut2bodygrav->brneuthagrav(4), 0.0, "1000039", "A0");
//      result.set_BF(BEreq::cb_sd_neut3body->brneutup(4,1), 0.0, "~chi0_1", "ubar", "u");
//      result.set_BF(BEreq::cb_sd_neut3body->brneutdow(4,1), 0.0, "~chi0_1", "dbar", "d");
//      result.set_BF(BEreq::cb_sd_neut3body->brneutch(4,1), 0.0, "~chi0_1", "cbar", "c");
//      result.set_BF(BEreq::cb_sd_neut3body->brneutst(4,1), 0.0, "~chi0_1", "sbar", "s");
//      result.set_BF(BEreq::cb_sd_neut3body->brneuttop(4,1), 0.0, "~chi0_1", "tbar", "t");
//      result.set_BF(BEreq::cb_sd_neut3body->brneutbot(4,1), 0.0, "~chi0_1", "bbar", "b");
//      result.set_BF(BEreq::cb_sd_neut3body->brneutel(4,1), 0.0, "~chi0_1", "e+", "e-");
//      result.set_BF(BEreq::cb_sd_neut3body->brneutmu(4,1), 0.0, "~chi0_1", "mu+", "mu-");
//      result.set_BF(BEreq::cb_sd_neut3body->brneuttau(4,1), 0.0, "~chi0_1", "tau+", "tau-");
//      result.set_BF(BEreq::cb_sd_neut3body->brneutnue(4,1), 0.0, "~chi0_1", "nubar_e", "nu_e");
//      result.set_BF(BEreq::cb_sd_neut3body->brneutnumu(4,1), 0.0, "~chi0_1", "nubar_mu", "nu_mu");
//      result.set_BF(BEreq::cb_sd_neut3body->brneutnutau(4,1), 0.0, "~chi0_1", "nubar_tau", "nu_tau");
//      result.set_BF(BEreq::cb_sd_neut3body->brneutup(4,2), 0.0, "~chi0_2", "ubar", "u");
//      result.set_BF(BEreq::cb_sd_neut3body->brneutdow(4,2), 0.0, "~chi0_2", "dbar", "d");
//      result.set_BF(BEreq::cb_sd_neut3body->brneutch(4,2), 0.0, "~chi0_2", "cbar", "c");
//      result.set_BF(BEreq::cb_sd_neut3body->brneutst(4,2), 0.0, "~chi0_2", "sbar", "s");
//      result.set_BF(BEreq::cb_sd_neut3body->brneuttop(4,2), 0.0, "~chi0_2", "tbar", "t");
//      result.set_BF(BEreq::cb_sd_neut3body->brneutbot(4,2), 0.0, "~chi0_2", "bbar", "b");
//      result.set_BF(BEreq::cb_sd_neut3body->brneutel(4,2), 0.0, "~chi0_2", "e+", "e-");
//      result.set_BF(BEreq::cb_sd_neut3body->brneutmu(4,2), 0.0, "~chi0_2", "mu+", "mu-");
//      result.set_BF(BEreq::cb_sd_neut3body->brneuttau(4,2), 0.0, "~chi0_2", "tau+", "tau-");
//      result.set_BF(BEreq::cb_sd_neut3body->brneutnue(4,2), 0.0, "~chi0_2", "nubar_e", "nu_e");
//      result.set_BF(BEreq::cb_sd_neut3body->brneutnumu(4,2), 0.0, "~chi0_2", "nubar_mu", "nu_mu");
//      result.set_BF(BEreq::cb_sd_neut3body->brneutnutau(4,2), 0.0, "~chi0_2", "nubar_tau", "nu_tau");
//      result.set_BF(BEreq::cb_sd_neut3body->brneutup(4,3), 0.0, "~chi0_3", "ubar", "u");
//      result.set_BF(BEreq::cb_sd_neut3body->brneutdow(4,3), 0.0, "~chi0_3", "dbar", "d");
//      result.set_BF(BEreq::cb_sd_neut3body->brneutch(4,3), 0.0, "~chi0_3", "cbar", "c");
//      result.set_BF(BEreq::cb_sd_neut3body->brneutst(4,3), 0.0, "~chi0_3", "sbar", "s");
//      result.set_BF(BEreq::cb_sd_neut3body->brneuttop(4,3), 0.0, "~chi0_3", "tbar", "t");
//      result.set_BF(BEreq::cb_sd_neut3body->brneutbot(4,3), 0.0, "~chi0_3", "bbar", "b");
//      result.set_BF(BEreq::cb_sd_neut3body->brneutel(4,3), 0.0, "~chi0_3", "e+", "e-");
//      result.set_BF(BEreq::cb_sd_neut3body->brneutmu(4,3), 0.0, "~chi0_3", "mu+", "mu-");
//      result.set_BF(BEreq::cb_sd_neut3body->brneuttau(4,3), 0.0, "~chi0_3", "tau+", "tau-");
//      result.set_BF(BEreq::cb_sd_neut3body->brneutnue(4,3), 0.0, "~chi0_3", "nubar_e", "nu_e");
//      result.set_BF(BEreq::cb_sd_neut3body->brneutnumu(4,3), 0.0, "~chi0_3", "nubar_mu", "nu_mu");
//      result.set_BF(BEreq::cb_sd_neut3body->brneutnutau(4,3), 0.0, "~chi0_3", "nubar_tau", "nu_tau");
//      result.set_BF(BEreq::cb_sd_neut3body->brchubd(4,1), 0.0, "~chi+_1", "ubar", "d");
//      result.set_BF(BEreq::cb_sd_neut3body->brchubd(4,1), 0.0, "~chi-_1", "dbar", "u");
//      result.set_BF(BEreq::cb_sd_neut3body->brchubd(4,2), 0.0, "~chi+_2", "ubar", "d");
//      result.set_BF(BEreq::cb_sd_neut3body->brchubd(4,2), 0.0, "~chi-_2", "dbar", "u");
//      result.set_BF(BEreq::cb_sd_neut3body->brchcbs(4,1), 0.0, "~chi+_1", "cbar", "s");
//      result.set_BF(BEreq::cb_sd_neut3body->brchcbs(4,1), 0.0, "~chi-_1", "sbar", "c");
//      result.set_BF(BEreq::cb_sd_neut3body->brchcbs(4,2), 0.0, "~chi+_2", "cbar", "s");
//      result.set_BF(BEreq::cb_sd_neut3body->brchcbs(4,2), 0.0, "~chi-_2", "sbar", "c");
//      result.set_BF(BEreq::cb_sd_neut3body->brchtbb(4,1), 0.0, "~chi+_1", "tbar", "b");
//      result.set_BF(BEreq::cb_sd_neut3body->brchtbb(4,1), 0.0, "~chi-_1", "bbar", "t");
//      result.set_BF(BEreq::cb_sd_neut3body->brchtbb(4,2), 0.0, "~chi+_2", "tbar", "b");
//      result.set_BF(BEreq::cb_sd_neut3body->brchtbb(4,2), 0.0, "~chi-_2", "bbar", "t");
//      result.set_BF(BEreq::cb_sd_neut3body->brchelne(4,1), 0.0, "~chi+_1", "nubar_e", "e-");
//      result.set_BF(BEreq::cb_sd_neut3body->brchelne(4,1), 0.0, "~chi-_1", "nu_e", "e+");
//      result.set_BF(BEreq::cb_sd_neut3body->brchelne(4,2), 0.0, "~chi+_2", "nubar_e", "e-");
//      result.set_BF(BEreq::cb_sd_neut3body->brchelne(4,2), 0.0, "~chi-_2", "nu_e", "e+");
//      result.set_BF(BEreq::cb_sd_neut3body->brchmunmu(4,1), 0.0, "~chi+_1", "nubar_mu", "mu-");
//      result.set_BF(BEreq::cb_sd_neut3body->brchmunmu(4,1), 0.0, "~chi-_1", "nu_mu", "mu+");
//      result.set_BF(BEreq::cb_sd_neut3body->brchmunmu(4,2), 0.0, "~chi+_2", "nubar_mu", "mu-");
//      result.set_BF(BEreq::cb_sd_neut3body->brchmunmu(4,2), 0.0, "~chi-_2", "nu_mu", "mu+");
//      result.set_BF(BEreq::cb_sd_neut3body->brchtauntau(4,1), 0.0, "~chi+_1", "nubar_tau", "tau-");
//      result.set_BF(BEreq::cb_sd_neut3body->brchtauntau(4,1), 0.0, "~chi-_1", "nu_tau", "tau+");
//      result.set_BF(BEreq::cb_sd_neut3body->brchtauntau(4,2), 0.0, "~chi+_2", "nubar_tau", "tau-");
//      result.set_BF(BEreq::cb_sd_neut3body->brchtauntau(4,2), 0.0, "~chi-_2", "nu_tau", "tau+");
//      result.set_BF(BEreq::cb_sd_neut3body->brglup(4), 0.0, "~g", "ubar", "u");
//      result.set_BF(BEreq::cb_sd_neut3body->brgldo(4), 0.0, "~g", "dbar", "d");
//      result.set_BF(BEreq::cb_sd_neut3body->brglch(4), 0.0, "~g", "cbar", "c");
//      result.set_BF(BEreq::cb_sd_neut3body->brglst(4), 0.0, "~g", "sbar", "s");
//      result.set_BF(BEreq::cb_sd_neut3body->brgltop(4), 0.0, "~g", "tbar", "t");
//      result.set_BF(BEreq::cb_sd_neut3body->brglbot(4), 0.0, "~g", "bbar", "b");
//      cout << "~chi0_4 total width: " << result.width_in_GeV << endl;
//    }

=======
      // cout << "sstrange_r total width: " << result.width_in_GeV << endl;
    }

    /// MSSM decays: selectron_l
    void selectron_l_decays (DecayTable::Entry& result) 
    {
      using namespace Pipes::selectron_l_decays;
      result.width_in_GeV = BEreq::cb_sd_selwidth->selltot2;
      result.set_BF(BEreq::cb_sd_sel2body->brsellneute(1), 0.0, "~chi0_1", "e-");
      result.set_BF(BEreq::cb_sd_sel2body->brsellneute(2), 0.0, "~chi0_2", "e-");
      result.set_BF(BEreq::cb_sd_sel2body->brsellneute(3), 0.0, "~chi0_3", "e-");
      result.set_BF(BEreq::cb_sd_sel2body->brsellneute(4), 0.0, "~chi0_4", "e-");
      result.set_BF(BEreq::cb_sd_sel2body->brsellcharnue(1), 0.0, "~chi-_1", "nu_e");
      result.set_BF(BEreq::cb_sd_sel2body->brsellcharnue(2), 0.0, "~chi-_2", "nu_e");
      // cout << "selectron_l total width: " << result.width_in_GeV << endl;
    }

    /// MSSM decays: selectron_r
    void selectron_r_decays (DecayTable::Entry& result) 
    {
      using namespace Pipes::selectron_r_decays;
      result.width_in_GeV = BEreq::cb_sd_selwidth->selrtot2;
      result.set_BF(BEreq::cb_sd_sel2body->brselrneute(1), 0.0, "~chi0_1", "e-");
      result.set_BF(BEreq::cb_sd_sel2body->brselrneute(2), 0.0, "~chi0_2", "e-");
      result.set_BF(BEreq::cb_sd_sel2body->brselrneute(3), 0.0, "~chi0_3", "e-");
      result.set_BF(BEreq::cb_sd_sel2body->brselrneute(4), 0.0, "~chi0_4", "e-");
      result.set_BF(BEreq::cb_sd_sel2body->brselrcharnue(1), 0.0, "~chi-_1", "nu_e");
      result.set_BF(BEreq::cb_sd_sel2body->brselrcharnue(2), 0.0, "~chi-_2", "nu_e");
      // cout << "selectron_r total width: " << result.width_in_GeV << endl;
    }

    /// MSSM decays: smuon_l
    void smuon_l_decays (DecayTable::Entry& result) 
    {
      using namespace Pipes::smuon_l_decays;
      result.width_in_GeV = BEreq::cb_sd_selwidth->selltot2;
      result.set_BF(BEreq::cb_sd_sel2body->brsellneute(1), 0.0, "~chi0_1", "mu-");
      result.set_BF(BEreq::cb_sd_sel2body->brsellneute(2), 0.0, "~chi0_2", "mu-");
      result.set_BF(BEreq::cb_sd_sel2body->brsellneute(3), 0.0, "~chi0_3", "mu-");
      result.set_BF(BEreq::cb_sd_sel2body->brsellneute(4), 0.0, "~chi0_4", "mu-");
      result.set_BF(BEreq::cb_sd_sel2body->brsellcharnue(1), 0.0, "~chi-_1", "nu_mu");
      result.set_BF(BEreq::cb_sd_sel2body->brsellcharnue(2), 0.0, "~chi-_2", "nu_mu");
      // cout << "smuon_l total width: " << result.width_in_GeV << endl;
    }

    /// MSSM decays: smuon_r
    void smuon_r_decays (DecayTable::Entry& result) 
    {
      using namespace Pipes::smuon_r_decays;
      result.width_in_GeV = BEreq::cb_sd_selwidth->selrtot2;
      result.set_BF(BEreq::cb_sd_sel2body->brselrneute(1), 0.0, "~chi0_1", "mu-");
      result.set_BF(BEreq::cb_sd_sel2body->brselrneute(2), 0.0, "~chi0_2", "mu-");
      result.set_BF(BEreq::cb_sd_sel2body->brselrneute(3), 0.0, "~chi0_3", "mu-");
      result.set_BF(BEreq::cb_sd_sel2body->brselrneute(4), 0.0, "~chi0_4", "mu-");
      result.set_BF(BEreq::cb_sd_sel2body->brselrcharnue(1), 0.0, "~chi-_1", "nu_mu");
      result.set_BF(BEreq::cb_sd_sel2body->brselrcharnue(2), 0.0, "~chi-_2", "nu_mu");
      // cout << "smuon_r total width: " << result.width_in_GeV << endl;
    }

    /// MSSM decays: stau_1
    void stau_1_decays (DecayTable::Entry& result) 
    {
      using namespace Pipes::stau_1_decays;
      result.width_in_GeV = BEreq::cb_sd_stauwidth->stau1tot2;
      result.set_BF(BEreq::cb_sd_stau2body->brstau1neut(1), 0.0, "~chi0_1", "tau-");
      result.set_BF(BEreq::cb_sd_stau2body->brstau1neut(2), 0.0, "~chi0_2", "tau-");
      result.set_BF(BEreq::cb_sd_stau2body->brstau1neut(3), 0.0, "~chi0_3", "tau-");
      result.set_BF(BEreq::cb_sd_stau2body->brstau1neut(4), 0.0, "~chi0_4", "tau-");
      result.set_BF(BEreq::cb_sd_stau2body->brstau1char(1), 0.0, "~chi-_1", "nu_RPV_5");
      result.set_BF(BEreq::cb_sd_stau2body->brstau1char(2), 0.0, "~chi-_2", "nu_RPV_5");
      result.set_BF(BEreq::cb_sd_stau2body->brstau1hcsn(1), 0.0, intau1, "H-");
      result.set_BF(BEreq::cb_sd_stau2body->brstau1wsn(1), 0.0, intau1, "W-");
      result.set_BF(BEreq::cb_sd_stau2bodygrav->brstautaugrav, 0.0, "~G", "tau-");
      // cout << "stau_1 total width: " << result.width_in_GeV << endl;
    }

    /// MSSM decays: stau_2
    void stau_2_decays (DecayTable::Entry& result) 
    {
      using namespace Pipes::stau_2_decays;
      result.width_in_GeV = BEreq::cb_sd_stauwidth->stau2tot2;
      result.set_BF(BEreq::cb_sd_stau2body->brstau2neut(1), 0.0, "~chi0_1", "tau-");
      result.set_BF(BEreq::cb_sd_stau2body->brstau2neut(2), 0.0, "~chi0_2", "tau-");
      result.set_BF(BEreq::cb_sd_stau2body->brstau2neut(3), 0.0, "~chi0_3", "tau-");
      result.set_BF(BEreq::cb_sd_stau2body->brstau2neut(4), 0.0, "~chi0_4", "tau-");
      result.set_BF(BEreq::cb_sd_stau2body->brstau2char(1), 0.0, "~chi-_1", "nu_RPV_5");
      result.set_BF(BEreq::cb_sd_stau2body->brstau2char(2), 0.0, "~chi-_2", "nu_RPV_5");
      result.set_BF(BEreq::cb_sd_stau2body->brstau2hcsn(1), 0.0, intau1, "H-");
      result.set_BF(BEreq::cb_sd_stau2body->brstau2wsn(1), 0.0, intau1, "W-");
      result.set_BF(BEreq::cb_sd_stau2body->brstau2hl, 0.0, istau1, "h0_1");
      result.set_BF(BEreq::cb_sd_stau2body->brstau2hh, 0.0, istau1, "h0_2");
      result.set_BF(BEreq::cb_sd_stau2body->brstau2ha, 0.0, istau1, "A0");
      result.set_BF(BEreq::cb_sd_stau2body->brstau2ztau, 0.0, istau1, "Z0");
      // cout << "stau_2 total width: " << result.width_in_GeV << endl;
    }

    /// MSSM decays: snu_electronl
    void snu_electronl_decays (DecayTable::Entry& result) 
    {
      using namespace Pipes::snu_electronl_decays;
      result.width_in_GeV = BEreq::cb_sd_snelwidth->sneltot2;
      result.set_BF(BEreq::cb_sd_snel2body->brsnellneut(1), 0.0, "~chi0_1", "nu_e");
      result.set_BF(BEreq::cb_sd_snel2body->brsnellneut(2), 0.0, "~chi0_2", "nu_e");
      result.set_BF(BEreq::cb_sd_snel2body->brsnellneut(3), 0.0, "~chi0_3", "nu_e");
      result.set_BF(BEreq::cb_sd_snel2body->brsnellneut(4), 0.0, "~chi0_4", "nu_e");
      result.set_BF(BEreq::cb_sd_snel2body->brsnellchar(1), 0.0, "~chi+_1", "e-");
      result.set_BF(BEreq::cb_sd_snel2body->brsnellchar(2), 0.0, "~chi+_2", "e-");
      // cout << "snu_electronl total width: " << result.width_in_GeV << endl;
    }

    /// MSSM decays: snu_muonl
    void snu_muonl_decays (DecayTable::Entry& result) 
    {
      using namespace Pipes::snu_muonl_decays;
      result.width_in_GeV = BEreq::cb_sd_snelwidth->sneltot2;
      result.set_BF(BEreq::cb_sd_snel2body->brsnellneut(1), 0.0, "~chi0_1", "nu_mu");
      result.set_BF(BEreq::cb_sd_snel2body->brsnellneut(2), 0.0, "~chi0_2", "nu_mu");
      result.set_BF(BEreq::cb_sd_snel2body->brsnellneut(3), 0.0, "~chi0_3", "nu_mu");
      result.set_BF(BEreq::cb_sd_snel2body->brsnellneut(4), 0.0, "~chi0_4", "nu_mu");
      result.set_BF(BEreq::cb_sd_snel2body->brsnellchar(1), 0.0, "~chi+_1", "mu-");
      result.set_BF(BEreq::cb_sd_snel2body->brsnellchar(2), 0.0, "~chi+_2", "mu-");
      // cout << "snu_muonl total width: " << result.width_in_GeV << endl;
    }

    /// MSSM decays: snu_taul
    void snu_taul_decays (DecayTable::Entry& result) 
    {
      using namespace Pipes::snu_taul_decays;
      result.width_in_GeV = BEreq::cb_sd_sntauwidth->sntautot2;
      result.set_BF(BEreq::cb_sd_sntau2body->brsntauneut(1), 0.0, "~chi0_1", "nu_RPV_5");
      result.set_BF(BEreq::cb_sd_sntau2body->brsntauneut(2), 0.0, "~chi0_2", "nu_RPV_5");
      result.set_BF(BEreq::cb_sd_sntau2body->brsntauneut(3), 0.0, "~chi0_3", "nu_RPV_5");
      result.set_BF(BEreq::cb_sd_sntau2body->brsntauneut(4), 0.0, "~chi0_4", "nu_RPV_5");
      result.set_BF(BEreq::cb_sd_sntau2body->brsntauchar(1), 0.0, "~chi+_1", "tau-");
      result.set_BF(BEreq::cb_sd_sntau2body->brsntauchar(2), 0.0, "~chi+_2", "tau-");
      result.set_BF(BEreq::cb_sd_sntau2body->brsntau1hcstau(1), 0.0, istau1bar, "H-");
      result.set_BF(BEreq::cb_sd_sntau2body->brsntau1hcstau(2), 0.0, istau2bar, "H-");
      result.set_BF(BEreq::cb_sd_sntau2body->brsntau1wstau(1), 0.0, istau1bar, "W-");
      result.set_BF(BEreq::cb_sd_sntau2body->brsntau1wstau(2), 0.0, istau2bar, "W-");
      // cout << "snu_taul total width: " << result.width_in_GeV << endl;
    }

    /// MSSM decays: chargino_1
    void chargino_1_decays (DecayTable::Entry& result) 
    {
      using namespace Pipes::chargino_1_decays;
      result.width_in_GeV = BEreq::cb_sd_charwidth->chartot(1);
      result.set_BF(BEreq::cb_sd_char2body->brcharsupl(1), 0.0, isul, "dbar");
      result.set_BF(BEreq::cb_sd_char2body->brcharsupr(1), 0.0, isur, "dbar");
      result.set_BF(BEreq::cb_sd_char2body->brcharsdownl(1), 0.0, isdlbar, "u");
      result.set_BF(BEreq::cb_sd_char2body->brcharsdownr(1), 0.0, isdrbar, "u");
      result.set_BF(BEreq::cb_sd_char2body->brcharsupl(1), 0.0, iscl, "sbar");
      result.set_BF(BEreq::cb_sd_char2body->brcharsupr(1), 0.0, iscr, "sbar");
      result.set_BF(BEreq::cb_sd_char2body->brcharsdownl(1), 0.0, isslbar, "c");
      result.set_BF(BEreq::cb_sd_char2body->brcharsdownr(1), 0.0, issrbar, "c");
      result.set_BF(BEreq::cb_sd_char2body->brcharst1(1), 0.0, ist1, "bbar");
      result.set_BF(BEreq::cb_sd_char2body->brcharst2(1), 0.0, ist2, "bbar");
      result.set_BF(BEreq::cb_sd_char2body->brcharsb1(1), 0.0, isb1bar, "t");
      result.set_BF(BEreq::cb_sd_char2body->brcharsb2(1), 0.0, isb2bar, "t");
      result.set_BF(BEreq::cb_sd_char2body->brcharsnel(1), 0.0, inel, "e+");
      result.set_BF(BEreq::cb_sd_char2body->brcharsnel(1), 0.0, inmul, "mu+");
      result.set_BF(BEreq::cb_sd_char2body->brcharsn1(1), 0.0, intau1, "tau+");
      result.set_BF(BEreq::cb_sd_char2body->brcharsell(1), 0.0, isellbar, "nu_e");
      result.set_BF(BEreq::cb_sd_char2body->brcharselr(1), 0.0, iselrbar, "nu_e");
      result.set_BF(BEreq::cb_sd_char2body->brcharsell(1), 0.0, ismulbar, "nu_mu");
      result.set_BF(BEreq::cb_sd_char2body->brcharselr(1), 0.0, ismurbar, "nu_mu");
      result.set_BF(BEreq::cb_sd_char2body->brcharstau1(1), 0.0, istau1bar, "nu_RPV_5");
      result.set_BF(BEreq::cb_sd_char2body->brcharstau2(1), 0.0, istau2bar, "nu_RPV_5");
      result.set_BF(BEreq::cb_sd_char2body->brcharwneut(1,1), 0.0, "~chi0_1", "W+");
      result.set_BF(BEreq::cb_sd_char2body->brcharwneut(1,2), 0.0, "~chi0_2", "W+");
      result.set_BF(BEreq::cb_sd_char2body->brcharwneut(1,3), 0.0, "~chi0_3", "W+");
      result.set_BF(BEreq::cb_sd_char2body->brcharwneut(1,4), 0.0, "~chi0_4", "W+");
      result.set_BF(BEreq::cb_sd_char2body->brcharhcneut(1,1), 0.0, "~chi0_1", "H+");
      result.set_BF(BEreq::cb_sd_char2body->brcharhcneut(1,2), 0.0, "~chi0_2", "H+");
      result.set_BF(BEreq::cb_sd_char2body->brcharhcneut(1,3), 0.0, "~chi0_3", "H+");
      result.set_BF(BEreq::cb_sd_char2body->brcharhcneut(1,4), 0.0, "~chi0_4", "H+");
      result.set_BF(BEreq::cb_sd_char2bodygrav->brcharwgravitino(1), 0.0, "~G", "W+");
      result.set_BF(BEreq::cb_sd_char2bodygrav->brcharhcgravitino(1), 0.0, "~G", "H+");
      result.set_BF(BEreq::cb_sd_char2bodygrav->brcharwgravitino(1), 0.0, "~G", "W+");
      result.set_BF(BEreq::cb_sd_char2bodygrav->brcharhcgravitino(1), 0.0, "~G", "H+");
      result.set_BF(BEreq::cb_sd_char3body->brnupdb(1,1), 0.0, "~chi0_1", "u", "dbar");
      result.set_BF(BEreq::cb_sd_char3body->brnupdb(1,2), 0.0, "~chi0_2", "u", "dbar");
      result.set_BF(BEreq::cb_sd_char3body->brnupdb(1,3), 0.0, "~chi0_3", "u", "dbar");
      result.set_BF(BEreq::cb_sd_char3body->brnupdb(1,4), 0.0, "~chi0_4", "u", "dbar");
      result.set_BF(BEreq::cb_sd_char3body->brnupdb(1,1), 0.0, "~chi0_1", "c", "sbar");
      result.set_BF(BEreq::cb_sd_char3body->brnupdb(1,2), 0.0, "~chi0_2", "c", "sbar");
      result.set_BF(BEreq::cb_sd_char3body->brnupdb(1,3), 0.0, "~chi0_3", "c", "sbar");
      result.set_BF(BEreq::cb_sd_char3body->brnupdb(1,4), 0.0, "~chi0_4", "c", "sbar");
      result.set_BF(BEreq::cb_sd_char3body->brntopbb(1,1), 0.0, "~chi0_1", "t", "bbar");
      result.set_BF(BEreq::cb_sd_char3body->brntopbb(1,2), 0.0, "~chi0_2", "t", "bbar");
      result.set_BF(BEreq::cb_sd_char3body->brntopbb(1,3), 0.0, "~chi0_3", "t", "bbar");
      result.set_BF(BEreq::cb_sd_char3body->brntopbb(1,4), 0.0, "~chi0_4", "t", "bbar");
      result.set_BF(BEreq::cb_sd_char3body->brnelnue(1,1), 0.0, "~chi0_1", "e+", "nu_e");
      result.set_BF(BEreq::cb_sd_char3body->brnelnue(1,2), 0.0, "~chi0_2", "e+", "nu_e");
      result.set_BF(BEreq::cb_sd_char3body->brnelnue(1,3), 0.0, "~chi0_3", "e+", "nu_e");
      result.set_BF(BEreq::cb_sd_char3body->brnelnue(1,4), 0.0, "~chi0_4", "e+", "nu_e");
      result.set_BF(BEreq::cb_sd_char3body->brnmunumu(1,1), 0.0, "~chi0_1", "mu+", "nu_mu");
      result.set_BF(BEreq::cb_sd_char3body->brnmunumu(1,2), 0.0, "~chi0_2", "mu+", "nu_mu");
      result.set_BF(BEreq::cb_sd_char3body->brnmunumu(1,3), 0.0, "~chi0_3", "mu+", "nu_mu");
      result.set_BF(BEreq::cb_sd_char3body->brnmunumu(1,4), 0.0, "~chi0_4", "mu+", "nu_mu");
      result.set_BF(BEreq::cb_sd_char3body->brntaunut(1,1), 0.0, "~chi0_1", "tau+", "nu_RPV_5");
      result.set_BF(BEreq::cb_sd_char3body->brntaunut(1,2), 0.0, "~chi0_2", "tau+", "nu_RPV_5");
      result.set_BF(BEreq::cb_sd_char3body->brntaunut(1,3), 0.0, "~chi0_3", "tau+", "nu_RPV_5");
      result.set_BF(BEreq::cb_sd_char3body->brntaunut(1,4), 0.0, "~chi0_4", "tau+", "nu_RPV_5");
      result.set_BF(BEreq::cb_sd_char3body->brglupdb(1), 0.0, "~g", "u", "dbar");
      result.set_BF(BEreq::cb_sd_char3body->brglchsb(1), 0.0, "~g", "c", "sbar");
      result.set_BF(BEreq::cb_sd_char3body->brgltopbb(1), 0.0, "~g", "t", "bbar");
      // cout << "chargino_1 total width: " << result.width_in_GeV << endl;
    }

    /// MSSM decays: chargino_2
    void chargino_2_decays (DecayTable::Entry& result) 
    {
      using namespace Pipes::chargino_2_decays;
      result.width_in_GeV = BEreq::cb_sd_charwidth->chartot(2);
      result.set_BF(BEreq::cb_sd_char2body->brcharsupl(2), 0.0, isul, "dbar");
      result.set_BF(BEreq::cb_sd_char2body->brcharsupr(2), 0.0, isur, "dbar");
      result.set_BF(BEreq::cb_sd_char2body->brcharsdownl(2), 0.0, isdlbar, "u");
      result.set_BF(BEreq::cb_sd_char2body->brcharsdownr(2), 0.0, isdrbar, "u");
      result.set_BF(BEreq::cb_sd_char2body->brcharsupl(2), 0.0, iscl, "sbar");
      result.set_BF(BEreq::cb_sd_char2body->brcharsupr(2), 0.0, iscr, "sbar");
      result.set_BF(BEreq::cb_sd_char2body->brcharsdownl(2), 0.0, isslbar, "c");
      result.set_BF(BEreq::cb_sd_char2body->brcharsdownr(2), 0.0, issrbar, "c");
      result.set_BF(BEreq::cb_sd_char2body->brcharst1(2), 0.0, ist1, "bbar");
      result.set_BF(BEreq::cb_sd_char2body->brcharst2(2), 0.0, ist2, "bbar");
      result.set_BF(BEreq::cb_sd_char2body->brcharsb1(2), 0.0, isb1bar, "t");
      result.set_BF(BEreq::cb_sd_char2body->brcharsb2(2), 0.0, isb2bar, "t");
      result.set_BF(BEreq::cb_sd_char2body->brcharsnel(2), 0.0, inel, "e+");
      result.set_BF(BEreq::cb_sd_char2body->brcharsnel(2), 0.0, inmul, "mu+");
      result.set_BF(BEreq::cb_sd_char2body->brcharsn1(2), 0.0, intau1, "tau+");
      result.set_BF(BEreq::cb_sd_char2body->brcharsell(2), 0.0, isellbar, "nu_e");
      result.set_BF(BEreq::cb_sd_char2body->brcharselr(2), 0.0, iselrbar, "nu_e");
      result.set_BF(BEreq::cb_sd_char2body->brcharsell(2), 0.0, ismulbar, "nu_mu");
      result.set_BF(BEreq::cb_sd_char2body->brcharselr(2), 0.0, ismurbar, "nu_mu");
      result.set_BF(BEreq::cb_sd_char2body->brcharstau1(2), 0.0, istau1bar, "nu_RPV_5");
      result.set_BF(BEreq::cb_sd_char2body->brcharstau2(2), 0.0, istau2bar, "nu_RPV_5");
      result.set_BF(BEreq::cb_sd_char2body->brcharzchic, 0.0, "~chi+_1", "Z0");
      result.set_BF(BEreq::cb_sd_char2body->brcharwneut(2,1), 0.0, "~chi0_1", "W+");
      result.set_BF(BEreq::cb_sd_char2body->brcharwneut(2,2), 0.0, "~chi0_2", "W+");
      result.set_BF(BEreq::cb_sd_char2body->brcharwneut(2,3), 0.0, "~chi0_3", "W+");
      result.set_BF(BEreq::cb_sd_char2body->brcharwneut(2,4), 0.0, "~chi0_4", "W+");
      result.set_BF(BEreq::cb_sd_char2body->brcharhlchic, 0.0, "~chi+_1", "h0_1");
      result.set_BF(BEreq::cb_sd_char2body->brcharhhchic, 0.0, "~chi+_1", "h0_2");
      result.set_BF(BEreq::cb_sd_char2body->brcharhachic, 0.0, "~chi+_1", "A0");
      result.set_BF(BEreq::cb_sd_char2body->brcharhcneut(2,1), 0.0, "~chi0_1", "H+");
      result.set_BF(BEreq::cb_sd_char2body->brcharhcneut(2,2), 0.0, "~chi0_2", "H+");
      result.set_BF(BEreq::cb_sd_char2body->brcharhcneut(2,3), 0.0, "~chi0_3", "H+");
      result.set_BF(BEreq::cb_sd_char2body->brcharhcneut(2,4), 0.0, "~chi0_4", "H+");
      result.set_BF(BEreq::cb_sd_char2bodygrav->brcharwgravitino(2), 0.0, "~G", "W+");
      result.set_BF(BEreq::cb_sd_char2bodygrav->brcharhcgravitino(2), 0.0, "~G", "H+");
      result.set_BF(BEreq::cb_sd_char2bodygrav->brcharwgravitino(2), 0.0, "~G", "W+");
      result.set_BF(BEreq::cb_sd_char2bodygrav->brcharhcgravitino(2), 0.0, "~G", "H+");
      result.set_BF(BEreq::cb_sd_char3body->brnupdb(2,1), 0.0, "~chi0_1", "u", "dbar");
      result.set_BF(BEreq::cb_sd_char3body->brnupdb(2,2), 0.0, "~chi0_2", "u", "dbar");
      result.set_BF(BEreq::cb_sd_char3body->brnupdb(2,3), 0.0, "~chi0_3", "u", "dbar");
      result.set_BF(BEreq::cb_sd_char3body->brnupdb(2,4), 0.0, "~chi0_4", "u", "dbar");
      result.set_BF(BEreq::cb_sd_char3body->brnupdb(2,1), 0.0, "~chi0_1", "c", "sbar");
      result.set_BF(BEreq::cb_sd_char3body->brnupdb(2,2), 0.0, "~chi0_2", "c", "sbar");
      result.set_BF(BEreq::cb_sd_char3body->brnupdb(2,3), 0.0, "~chi0_3", "c", "sbar");
      result.set_BF(BEreq::cb_sd_char3body->brnupdb(2,4), 0.0, "~chi0_4", "c", "sbar");
      result.set_BF(BEreq::cb_sd_char3body->brntopbb(2,1), 0.0, "~chi0_1", "t", "bbar");
      result.set_BF(BEreq::cb_sd_char3body->brntopbb(2,2), 0.0, "~chi0_2", "t", "bbar");
      result.set_BF(BEreq::cb_sd_char3body->brntopbb(2,3), 0.0, "~chi0_3", "t", "bbar");
      result.set_BF(BEreq::cb_sd_char3body->brntopbb(2,4), 0.0, "~chi0_4", "t", "bbar");
      result.set_BF(BEreq::cb_sd_char3body->brnelnue(2,1), 0.0, "~chi0_1", "e+", "nu_e");
      result.set_BF(BEreq::cb_sd_char3body->brnelnue(2,2), 0.0, "~chi0_2", "e+", "nu_e");
      result.set_BF(BEreq::cb_sd_char3body->brnelnue(2,3), 0.0, "~chi0_3", "e+", "nu_e");
      result.set_BF(BEreq::cb_sd_char3body->brnelnue(2,4), 0.0, "~chi0_4", "e+", "nu_e");
      result.set_BF(BEreq::cb_sd_char3body->brnmunumu(2,1), 0.0, "~chi0_1", "mu+", "nu_mu");
      result.set_BF(BEreq::cb_sd_char3body->brnmunumu(2,2), 0.0, "~chi0_2", "mu+", "nu_mu");
      result.set_BF(BEreq::cb_sd_char3body->brnmunumu(2,3), 0.0, "~chi0_3", "mu+", "nu_mu");
      result.set_BF(BEreq::cb_sd_char3body->brnmunumu(2,4), 0.0, "~chi0_4", "mu+", "nu_mu");
      result.set_BF(BEreq::cb_sd_char3body->brntaunut(2,1), 0.0, "~chi0_1", "tau+", "nu_RPV_5");
      result.set_BF(BEreq::cb_sd_char3body->brntaunut(2,2), 0.0, "~chi0_2", "tau+", "nu_RPV_5");
      result.set_BF(BEreq::cb_sd_char3body->brntaunut(2,3), 0.0, "~chi0_3", "tau+", "nu_RPV_5");
      result.set_BF(BEreq::cb_sd_char3body->brntaunut(2,4), 0.0, "~chi0_4", "tau+", "nu_RPV_5");
      result.set_BF(BEreq::cb_sd_char3body->brchupup, 0.0, "~chi+_1", "u", "ubar");
      result.set_BF(BEreq::cb_sd_char3body->brchdodo, 0.0, "~chi+_1", "d", "dbar");
      result.set_BF(BEreq::cb_sd_char3body->brchchch, 0.0, "~chi+_1", "c", "cbar");
      result.set_BF(BEreq::cb_sd_char3body->brchstst, 0.0, "~chi+_1", "s", "sbar");
      result.set_BF(BEreq::cb_sd_char3body->brchtoptop, 0.0, "~chi+_1", "t", "tbar");
      result.set_BF(BEreq::cb_sd_char3body->brchbotbot, 0.0, "~chi+_1", "b", "bbar");
      result.set_BF(BEreq::cb_sd_char3body->brchee, 0.0, "~chi+_1", "e+", "e-");
      result.set_BF(BEreq::cb_sd_char3body->brchmumu, 0.0, "~chi+_1", "mu+", "mu-");
      result.set_BF(BEreq::cb_sd_char3body->brchtautau, 0.0, "~chi+_1", "tau+", "tau-");
      result.set_BF(BEreq::cb_sd_char3body->brchnene, 0.0, "~chi+_1", "nu_e", "nubar_e");
      result.set_BF(BEreq::cb_sd_char3body->brchnmunmu, 0.0, "~chi+_1", "nu_mu", "nubar_mu");
      result.set_BF(BEreq::cb_sd_char3body->brchntauntau, 0.0, "~chi+_1", "nu_RPV_5", "nubar_tau");
      result.set_BF(BEreq::cb_sd_char3body->brglupdb(2), 0.0, "~g", "u", "dbar");
      result.set_BF(BEreq::cb_sd_char3body->brglchsb(2), 0.0, "~g", "c", "sbar");
      result.set_BF(BEreq::cb_sd_char3body->brgltopbb(2), 0.0, "~g", "t", "bbar");
      // cout << "chargino_2 total width: " << result.width_in_GeV << endl;
    }

    /// MSSM decays: neutralino_1
    void neutralino_1_decays (DecayTable::Entry& result) 
    {
      using namespace Pipes::neutralino_1_decays;
      result.width_in_GeV = BEreq::cb_sd_neutwidth->neuttot(1);
      result.set_BF(BEreq::cb_sd_neut2body->brneutwchar(1,1), 0.0, "~chi+_1", "W-");
      result.set_BF(BEreq::cb_sd_neut2body->brneutwchar(1,1), 0.0, "~chi-_1", "W+");
      result.set_BF(BEreq::cb_sd_neut2body->brneutwchar(1,2), 0.0, "~chi+_2", "W-");
      result.set_BF(BEreq::cb_sd_neut2body->brneutwchar(1,2), 0.0, "~chi-_2", "W+");
      result.set_BF(BEreq::cb_sd_neut2body->brneuthcchar(1,1), 0.0, "~chi+_1", "H-");
      result.set_BF(BEreq::cb_sd_neut2body->brneuthcchar(1,1), 0.0, "~chi-_1", "H+");
      result.set_BF(BEreq::cb_sd_neut2body->brneuthcchar(1,2), 0.0, "~chi+_2", "H-");
      result.set_BF(BEreq::cb_sd_neut2body->brneuthcchar(1,2), 0.0, "~chi-_2", "H+");
      result.set_BF(BEreq::cb_sd_neut2body->brneutsupl(1), 0.0, isul, "ubar");
      result.set_BF(BEreq::cb_sd_neut2body->brneutsupl(1), 0.0, isulbar, "u");
      result.set_BF(BEreq::cb_sd_neut2body->brneutsupr(1), 0.0, isur, "ubar");
      result.set_BF(BEreq::cb_sd_neut2body->brneutsupr(1), 0.0, isurbar, "u");
      result.set_BF(BEreq::cb_sd_neut2body->brneutsdownl(1), 0.0, isdl, "dbar");
      result.set_BF(BEreq::cb_sd_neut2body->brneutsdownl(1), 0.0, isdlbar, "d");
      result.set_BF(BEreq::cb_sd_neut2body->brneutsdownr(1), 0.0, isdr, "dbar");
      result.set_BF(BEreq::cb_sd_neut2body->brneutsdownr(1), 0.0, isdrbar, "d");
      result.set_BF(BEreq::cb_sd_neut2body->brneutsupl(1), 0.0, iscl, "cbar");
      result.set_BF(BEreq::cb_sd_neut2body->brneutsupl(1), 0.0, isclbar, "c");
      result.set_BF(BEreq::cb_sd_neut2body->brneutsupr(1), 0.0, iscr, "cbar");
      result.set_BF(BEreq::cb_sd_neut2body->brneutsupr(1), 0.0, iscrbar, "c");
      result.set_BF(BEreq::cb_sd_neut2body->brneutsdownl(1), 0.0, issl, "sbar");
      result.set_BF(BEreq::cb_sd_neut2body->brneutsdownl(1), 0.0, isslbar, "s");
      result.set_BF(BEreq::cb_sd_neut2body->brneutsdownr(1), 0.0, issr, "sbar");
      result.set_BF(BEreq::cb_sd_neut2body->brneutsdownr(1), 0.0, issrbar, "s");
      result.set_BF(BEreq::cb_sd_neut2body->brneutst1(1), 0.0, ist1, "tbar");
      result.set_BF(BEreq::cb_sd_neut2body->brneutst1(1), 0.0, ist1bar, "t");
      result.set_BF(BEreq::cb_sd_neut2body->brneutst2(1), 0.0, ist2, "tbar");
      result.set_BF(BEreq::cb_sd_neut2body->brneutst2(1), 0.0, ist2bar, "t");
      result.set_BF(BEreq::cb_sd_neut2body->brneutsb1(1), 0.0, isb1, "bbar");
      result.set_BF(BEreq::cb_sd_neut2body->brneutsb1(1), 0.0, isb1bar, "b");
      result.set_BF(BEreq::cb_sd_neut2body->brneutsb2(1), 0.0, isb2, "bbar");
      result.set_BF(BEreq::cb_sd_neut2body->brneutsb2(1), 0.0, isb2bar, "b");
      result.set_BF(BEreq::cb_sd_neut2body->brneutsell(1), 0.0, isell, "e+");
      result.set_BF(BEreq::cb_sd_neut2body->brneutsell(1), 0.0, isellbar, "e-");
      result.set_BF(BEreq::cb_sd_neut2body->brneutselr(1), 0.0, iselr, "e+");
      result.set_BF(BEreq::cb_sd_neut2body->brneutselr(1), 0.0, iselrbar, "e-");
      result.set_BF(BEreq::cb_sd_neut2body->brneutsell(1), 0.0, ismul, "mu+");
      result.set_BF(BEreq::cb_sd_neut2body->brneutsell(1), 0.0, ismulbar, "mu-");
      result.set_BF(BEreq::cb_sd_neut2body->brneutselr(1), 0.0, ismur, "mu+");
      result.set_BF(BEreq::cb_sd_neut2body->brneutselr(1), 0.0, ismurbar, "mu-");
      result.set_BF(BEreq::cb_sd_neut2body->brneutstau1(1), 0.0, istau1, "tau+");
      result.set_BF(BEreq::cb_sd_neut2body->brneutstau1(1), 0.0, istau1bar, "tau-");
      result.set_BF(BEreq::cb_sd_neut2body->brneutstau2(1), 0.0, istau2, "tau+");
      result.set_BF(BEreq::cb_sd_neut2body->brneutstau2(1), 0.0, istau2bar, "tau-");
      result.set_BF(BEreq::cb_sd_neut2body->brneutsnel(1), 0.0, inel, "nubar_e");
      result.set_BF(BEreq::cb_sd_neut2body->brneutsnel(1), 0.0, inelbar, "nu_e");
      result.set_BF(BEreq::cb_sd_neut2body->brneutsnel(1), 0.0, inmul, "nubar_mu");
      result.set_BF(BEreq::cb_sd_neut2body->brneutsnel(1), 0.0, inmulbar, "nu_mu");
      result.set_BF(BEreq::cb_sd_neut2body->brneutsn1(1), 0.0, intau1, "nubar_tau");
      result.set_BF(BEreq::cb_sd_neut2body->brneutsn1(1), 0.0, intau1bar, "nu_RPV_5");
      result.set_BF(BEreq::cb_sd_neut2bodygrav->brneutgamgrav(1), 0.0, "~G", "gamma");
      result.set_BF(BEreq::cb_sd_neut2bodygrav->brneutzgrav(1), 0.0, "~G", "Z0");
      result.set_BF(BEreq::cb_sd_neut2bodygrav->brneuthlgrav(1), 0.0, "~G", "h0_1");
      result.set_BF(BEreq::cb_sd_neut2bodygrav->brneuthhgrav(1), 0.0, "~G", "h0_2");
      result.set_BF(BEreq::cb_sd_neut2bodygrav->brneuthagrav(1), 0.0, "~G", "A0");
      result.set_BF(BEreq::cb_sd_neut2bodygrav->brneutgamgrav(1), 0.0, "~G", "gamma");
      result.set_BF(BEreq::cb_sd_neut2bodygrav->brneutzgrav(1), 0.0, "~G", "Z0");
      result.set_BF(BEreq::cb_sd_neut2bodygrav->brneuthlgrav(1), 0.0, "~G", "h0_1");
      result.set_BF(BEreq::cb_sd_neut2bodygrav->brneuthhgrav(1), 0.0, "~G", "h0_2");
      result.set_BF(BEreq::cb_sd_neut2bodygrav->brneuthagrav(1), 0.0, "~G", "A0");
      result.set_BF(BEreq::cb_sd_neut3body->brchubd(1,1), 0.0, "~chi+_1", "ubar", "d");
      result.set_BF(BEreq::cb_sd_neut3body->brchubd(1,1), 0.0, "~chi-_1", "dbar", "u");
      result.set_BF(BEreq::cb_sd_neut3body->brchubd(1,2), 0.0, "~chi+_2", "ubar", "d");
      result.set_BF(BEreq::cb_sd_neut3body->brchubd(1,2), 0.0, "~chi-_2", "dbar", "u");
      result.set_BF(BEreq::cb_sd_neut3body->brchcbs(1,1), 0.0, "~chi+_1", "cbar", "s");
      result.set_BF(BEreq::cb_sd_neut3body->brchcbs(1,1), 0.0, "~chi-_1", "sbar", "c");
      result.set_BF(BEreq::cb_sd_neut3body->brchcbs(1,2), 0.0, "~chi+_2", "cbar", "s");
      result.set_BF(BEreq::cb_sd_neut3body->brchcbs(1,2), 0.0, "~chi-_2", "sbar", "c");
      result.set_BF(BEreq::cb_sd_neut3body->brchtbb(1,1), 0.0, "~chi+_1", "tbar", "b");
      result.set_BF(BEreq::cb_sd_neut3body->brchtbb(1,1), 0.0, "~chi-_1", "bbar", "t");
      result.set_BF(BEreq::cb_sd_neut3body->brchtbb(1,2), 0.0, "~chi+_2", "tbar", "b");
      result.set_BF(BEreq::cb_sd_neut3body->brchtbb(1,2), 0.0, "~chi-_2", "bbar", "t");
      result.set_BF(BEreq::cb_sd_neut3body->brchelne(1,1), 0.0, "~chi+_1", "nubar_e", "e-");
      result.set_BF(BEreq::cb_sd_neut3body->brchelne(1,1), 0.0, "~chi-_1", "nu_e", "e+");
      result.set_BF(BEreq::cb_sd_neut3body->brchelne(1,2), 0.0, "~chi+_2", "nubar_e", "e-");
      result.set_BF(BEreq::cb_sd_neut3body->brchelne(1,2), 0.0, "~chi-_2", "nu_e", "e+");
      result.set_BF(BEreq::cb_sd_neut3body->brchmunmu(1,1), 0.0, "~chi+_1", "nubar_mu", "mu-");
      result.set_BF(BEreq::cb_sd_neut3body->brchmunmu(1,1), 0.0, "~chi-_1", "nu_mu", "mu+");
      result.set_BF(BEreq::cb_sd_neut3body->brchmunmu(1,2), 0.0, "~chi+_2", "nubar_mu", "mu-");
      result.set_BF(BEreq::cb_sd_neut3body->brchmunmu(1,2), 0.0, "~chi-_2", "nu_mu", "mu+");
      result.set_BF(BEreq::cb_sd_neut3body->brchtauntau(1,1), 0.0, "~chi+_1", "nubar_tau", "tau-");
      result.set_BF(BEreq::cb_sd_neut3body->brchtauntau(1,1), 0.0, "~chi-_1", "nu_RPV_5", "tau+");
      result.set_BF(BEreq::cb_sd_neut3body->brchtauntau(1,2), 0.0, "~chi+_2", "nubar_tau", "tau-");
      result.set_BF(BEreq::cb_sd_neut3body->brchtauntau(1,2), 0.0, "~chi-_2", "nu_RPV_5", "tau+");
      result.set_BF(BEreq::cb_sd_neut3body->brglup(1), 0.0, "~g", "ubar", "u");
      result.set_BF(BEreq::cb_sd_neut3body->brgldo(1), 0.0, "~g", "dbar", "d");
      result.set_BF(BEreq::cb_sd_neut3body->brglch(1), 0.0, "~g", "cbar", "c");
      result.set_BF(BEreq::cb_sd_neut3body->brglst(1), 0.0, "~g", "sbar", "s");
      result.set_BF(BEreq::cb_sd_neut3body->brgltop(1), 0.0, "~g", "tbar", "t");
      result.set_BF(BEreq::cb_sd_neut3body->brglbot(1), 0.0, "~g", "bbar", "b");
      cout << "neutralino_1 total width: " << result.width_in_GeV << endl;
    }

    /// MSSM decays: neutralino_2
    void neutralino_2_decays (DecayTable::Entry& result) 
    {
      using namespace Pipes::neutralino_2_decays;
      result.width_in_GeV = BEreq::cb_sd_neutwidth->neuttot(2);
      result.set_BF(BEreq::cb_sd_neut2body->brneutzneut(2,1), 0.0, "~chi0_1", "Z0");
      result.set_BF(BEreq::cb_sd_neut2body->brneutwchar(2,1), 0.0, "~chi+_1", "W-");
      result.set_BF(BEreq::cb_sd_neut2body->brneutwchar(2,1), 0.0, "~chi-_1", "W+");
      result.set_BF(BEreq::cb_sd_neut2body->brneutwchar(2,2), 0.0, "~chi+_2", "W-");
      result.set_BF(BEreq::cb_sd_neut2body->brneutwchar(2,2), 0.0, "~chi-_2", "W+");
      result.set_BF(BEreq::cb_sd_neut2body->brneuthlneut(2,1), 0.0, "~chi0_1", "h0_1");
      result.set_BF(BEreq::cb_sd_neut2body->brneuthhneut(2,1), 0.0, "~chi0_1", "h0_2");
      result.set_BF(BEreq::cb_sd_neut2body->brneuthaneut(2,1), 0.0, "~chi0_1", "A0");
      result.set_BF(BEreq::cb_sd_neut2body->brneuthcchar(2,1), 0.0, "~chi+_1", "H-");
      result.set_BF(BEreq::cb_sd_neut2body->brneuthcchar(2,1), 0.0, "~chi-_1", "H+");
      result.set_BF(BEreq::cb_sd_neut2body->brneuthcchar(2,2), 0.0, "~chi+_2", "H-");
      result.set_BF(BEreq::cb_sd_neut2body->brneuthcchar(2,2), 0.0, "~chi-_2", "H+");
      result.set_BF(BEreq::cb_sd_neut2body->brneutsupl(2), 0.0, isul, "ubar");
      result.set_BF(BEreq::cb_sd_neut2body->brneutsupl(2), 0.0, isulbar, "u");
      result.set_BF(BEreq::cb_sd_neut2body->brneutsupr(2), 0.0, isur, "ubar");
      result.set_BF(BEreq::cb_sd_neut2body->brneutsupr(2), 0.0, isurbar, "u");
      result.set_BF(BEreq::cb_sd_neut2body->brneutsdownl(2), 0.0, isdl, "dbar");
      result.set_BF(BEreq::cb_sd_neut2body->brneutsdownl(2), 0.0, isdlbar, "d");
      result.set_BF(BEreq::cb_sd_neut2body->brneutsdownr(2), 0.0, isdr, "dbar");
      result.set_BF(BEreq::cb_sd_neut2body->brneutsdownr(2), 0.0, isdrbar, "d");
      result.set_BF(BEreq::cb_sd_neut2body->brneutsupl(2), 0.0, iscl, "cbar");
      result.set_BF(BEreq::cb_sd_neut2body->brneutsupl(2), 0.0, isclbar, "c");
      result.set_BF(BEreq::cb_sd_neut2body->brneutsupr(2), 0.0, iscr, "cbar");
      result.set_BF(BEreq::cb_sd_neut2body->brneutsupr(2), 0.0, iscrbar, "c");
      result.set_BF(BEreq::cb_sd_neut2body->brneutsdownl(2), 0.0, issl, "sbar");
      result.set_BF(BEreq::cb_sd_neut2body->brneutsdownl(2), 0.0, isslbar, "s");
      result.set_BF(BEreq::cb_sd_neut2body->brneutsdownr(2), 0.0, issr, "sbar");
      result.set_BF(BEreq::cb_sd_neut2body->brneutsdownr(2), 0.0, issrbar, "s");
      result.set_BF(BEreq::cb_sd_neut2body->brneutst1(2), 0.0, ist1, "tbar");
      result.set_BF(BEreq::cb_sd_neut2body->brneutst1(2), 0.0, ist1bar, "t");
      result.set_BF(BEreq::cb_sd_neut2body->brneutst2(2), 0.0, ist2, "tbar");
      result.set_BF(BEreq::cb_sd_neut2body->brneutst2(2), 0.0, ist2bar, "t");
      result.set_BF(BEreq::cb_sd_neut2body->brneutsb1(2), 0.0, isb1, "bbar");
      result.set_BF(BEreq::cb_sd_neut2body->brneutsb1(2), 0.0, isb1bar, "b");
      result.set_BF(BEreq::cb_sd_neut2body->brneutsb2(2), 0.0, isb2, "bbar");
      result.set_BF(BEreq::cb_sd_neut2body->brneutsb2(2), 0.0, isb2bar, "b");
      result.set_BF(BEreq::cb_sd_neut2body->brneutsell(2), 0.0, isell, "e+");
      result.set_BF(BEreq::cb_sd_neut2body->brneutsell(2), 0.0, isellbar, "e-");
      result.set_BF(BEreq::cb_sd_neut2body->brneutselr(2), 0.0, iselr, "e+");
      result.set_BF(BEreq::cb_sd_neut2body->brneutselr(2), 0.0, iselrbar, "e-");
      result.set_BF(BEreq::cb_sd_neut2body->brneutsell(2), 0.0, ismul, "mu+");
      result.set_BF(BEreq::cb_sd_neut2body->brneutsell(2), 0.0, ismulbar, "mu-");
      result.set_BF(BEreq::cb_sd_neut2body->brneutselr(2), 0.0, ismur, "mu+");
      result.set_BF(BEreq::cb_sd_neut2body->brneutselr(2), 0.0, ismurbar, "mu-");
      result.set_BF(BEreq::cb_sd_neut2body->brneutstau1(2), 0.0, istau1, "tau+");
      result.set_BF(BEreq::cb_sd_neut2body->brneutstau1(2), 0.0, istau1bar, "tau-");
      result.set_BF(BEreq::cb_sd_neut2body->brneutstau2(2), 0.0, istau2, "tau+");
      result.set_BF(BEreq::cb_sd_neut2body->brneutstau2(2), 0.0, istau2bar, "tau-");
      result.set_BF(BEreq::cb_sd_neut2body->brneutsnel(2), 0.0, inel, "nubar_e");
      result.set_BF(BEreq::cb_sd_neut2body->brneutsnel(2), 0.0, inelbar, "nu_e");
      result.set_BF(BEreq::cb_sd_neut2body->brneutsnel(2), 0.0, inmul, "nubar_mu");
      result.set_BF(BEreq::cb_sd_neut2body->brneutsnel(2), 0.0, inmulbar, "nu_mu");
      result.set_BF(BEreq::cb_sd_neut2body->brneutsn1(2), 0.0, intau1, "nubar_tau");
      result.set_BF(BEreq::cb_sd_neut2body->brneutsn1(2), 0.0, intau1bar, "nu_RPV_5");
      result.set_BF(BEreq::cb_sd_neut2bodygrav->brneutgamgrav(2), 0.0, "~G", "gamma");
      result.set_BF(BEreq::cb_sd_neut2bodygrav->brneutzgrav(2), 0.0, "~G", "Z0");
      result.set_BF(BEreq::cb_sd_neut2bodygrav->brneuthlgrav(2), 0.0, "~G", "h0_1");
      result.set_BF(BEreq::cb_sd_neut2bodygrav->brneuthhgrav(2), 0.0, "~G", "h0_2");
      result.set_BF(BEreq::cb_sd_neut2bodygrav->brneuthagrav(2), 0.0, "~G", "A0");
      result.set_BF(BEreq::cb_sd_neutloop->brnraddec(2,1), 0.0, "~chi0_1", "gamma");
      result.set_BF(BEreq::cb_sd_neut2bodygrav->brneutgamgrav(2), 0.0, "~G", "gamma");
      result.set_BF(BEreq::cb_sd_neut2bodygrav->brneutzgrav(2), 0.0, "~G", "Z0");
      result.set_BF(BEreq::cb_sd_neut2bodygrav->brneuthlgrav(2), 0.0, "~G", "h0_1");
      result.set_BF(BEreq::cb_sd_neut2bodygrav->brneuthhgrav(2), 0.0, "~G", "h0_2");
      result.set_BF(BEreq::cb_sd_neut2bodygrav->brneuthagrav(2), 0.0, "~G", "A0");
      result.set_BF(BEreq::cb_sd_neut3body->brneutup(2,1), 0.0, "~chi0_1", "ubar", "u");
      result.set_BF(BEreq::cb_sd_neut3body->brneutdow(2,1), 0.0, "~chi0_1", "dbar", "d");
      result.set_BF(BEreq::cb_sd_neut3body->brneutch(2,1), 0.0, "~chi0_1", "cbar", "c");
      result.set_BF(BEreq::cb_sd_neut3body->brneutst(2,1), 0.0, "~chi0_1", "sbar", "s");
      result.set_BF(BEreq::cb_sd_neut3body->brneuttop(2,1), 0.0, "~chi0_1", "tbar", "t");
      result.set_BF(BEreq::cb_sd_neut3body->brneutbot(2,1), 0.0, "~chi0_1", "bbar", "b");
      result.set_BF(BEreq::cb_sd_neut3body->brneutel(2,1), 0.0, "~chi0_1", "e+", "e-");
      result.set_BF(BEreq::cb_sd_neut3body->brneutmu(2,1), 0.0, "~chi0_1", "mu+", "mu-");
      result.set_BF(BEreq::cb_sd_neut3body->brneuttau(2,1), 0.0, "~chi0_1", "tau+", "tau-");
      result.set_BF(BEreq::cb_sd_neut3body->brneutnue(2,1), 0.0, "~chi0_1", "nubar_e", "nu_e");
      result.set_BF(BEreq::cb_sd_neut3body->brneutnumu(2,1), 0.0, "~chi0_1", "nubar_mu", "nu_mu");
      result.set_BF(BEreq::cb_sd_neut3body->brneutnutau(2,1), 0.0, "~chi0_1", "nubar_tau", "nu_RPV_5");
      result.set_BF(BEreq::cb_sd_neut3body->brchubd(2,1), 0.0, "~chi+_1", "ubar", "d");
      result.set_BF(BEreq::cb_sd_neut3body->brchubd(2,1), 0.0, "~chi-_1", "dbar", "u");
      result.set_BF(BEreq::cb_sd_neut3body->brchubd(2,2), 0.0, "~chi+_2", "ubar", "d");
      result.set_BF(BEreq::cb_sd_neut3body->brchubd(2,2), 0.0, "~chi-_2", "dbar", "u");
      result.set_BF(BEreq::cb_sd_neut3body->brchcbs(2,1), 0.0, "~chi+_1", "cbar", "s");
      result.set_BF(BEreq::cb_sd_neut3body->brchcbs(2,1), 0.0, "~chi-_1", "sbar", "c");
      result.set_BF(BEreq::cb_sd_neut3body->brchcbs(2,2), 0.0, "~chi+_2", "cbar", "s");
      result.set_BF(BEreq::cb_sd_neut3body->brchcbs(2,2), 0.0, "~chi-_2", "sbar", "c");
      result.set_BF(BEreq::cb_sd_neut3body->brchtbb(2,1), 0.0, "~chi+_1", "tbar", "b");
      result.set_BF(BEreq::cb_sd_neut3body->brchtbb(2,1), 0.0, "~chi-_1", "bbar", "t");
      result.set_BF(BEreq::cb_sd_neut3body->brchtbb(2,2), 0.0, "~chi+_2", "tbar", "b");
      result.set_BF(BEreq::cb_sd_neut3body->brchtbb(2,2), 0.0, "~chi-_2", "bbar", "t");
      result.set_BF(BEreq::cb_sd_neut3body->brchelne(2,1), 0.0, "~chi+_1", "nubar_e", "e-");
      result.set_BF(BEreq::cb_sd_neut3body->brchelne(2,1), 0.0, "~chi-_1", "nu_e", "e+");
      result.set_BF(BEreq::cb_sd_neut3body->brchelne(2,2), 0.0, "~chi+_2", "nubar_e", "e-");
      result.set_BF(BEreq::cb_sd_neut3body->brchelne(2,2), 0.0, "~chi-_2", "nu_e", "e+");
      result.set_BF(BEreq::cb_sd_neut3body->brchmunmu(2,1), 0.0, "~chi+_1", "nubar_mu", "mu-");
      result.set_BF(BEreq::cb_sd_neut3body->brchmunmu(2,1), 0.0, "~chi-_1", "nu_mu", "mu+");
      result.set_BF(BEreq::cb_sd_neut3body->brchmunmu(2,2), 0.0, "~chi+_2", "nubar_mu", "mu-");
      result.set_BF(BEreq::cb_sd_neut3body->brchmunmu(2,2), 0.0, "~chi-_2", "nu_mu", "mu+");
      result.set_BF(BEreq::cb_sd_neut3body->brchtauntau(2,1), 0.0, "~chi+_1", "nubar_tau", "tau-");
      result.set_BF(BEreq::cb_sd_neut3body->brchtauntau(2,1), 0.0, "~chi-_1", "nu_RPV_5", "tau+");
      result.set_BF(BEreq::cb_sd_neut3body->brchtauntau(2,2), 0.0, "~chi+_2", "nubar_tau", "tau-");
      result.set_BF(BEreq::cb_sd_neut3body->brchtauntau(2,2), 0.0, "~chi-_2", "nu_RPV_5", "tau+");
      result.set_BF(BEreq::cb_sd_neut3body->brglup(2), 0.0, "~g", "ubar", "u");
      result.set_BF(BEreq::cb_sd_neut3body->brgldo(2), 0.0, "~g", "dbar", "d");
      result.set_BF(BEreq::cb_sd_neut3body->brglch(2), 0.0, "~g", "cbar", "c");
      result.set_BF(BEreq::cb_sd_neut3body->brglst(2), 0.0, "~g", "sbar", "s");
      result.set_BF(BEreq::cb_sd_neut3body->brgltop(2), 0.0, "~g", "tbar", "t");
      result.set_BF(BEreq::cb_sd_neut3body->brglbot(2), 0.0, "~g", "bbar", "b");
      // cout << "neutralino_2 total width: " << result.width_in_GeV << endl;
    }

    /// MSSM decays: neutralino_3
    void neutralino_3_decays (DecayTable::Entry& result) 
    {
      using namespace Pipes::neutralino_3_decays;
      result.width_in_GeV = BEreq::cb_sd_neutwidth->neuttot(3);
      result.set_BF(BEreq::cb_sd_neut2body->brneutzneut(3,1), 0.0, "~chi0_1", "Z0");
      result.set_BF(BEreq::cb_sd_neut2body->brneutzneut(3,2), 0.0, "~chi0_2", "Z0");
      result.set_BF(BEreq::cb_sd_neut2body->brneutwchar(3,1), 0.0, "~chi+_1", "W-");
      result.set_BF(BEreq::cb_sd_neut2body->brneutwchar(3,1), 0.0, "~chi-_1", "W+");
      result.set_BF(BEreq::cb_sd_neut2body->brneutwchar(3,2), 0.0, "~chi+_2", "W-");
      result.set_BF(BEreq::cb_sd_neut2body->brneutwchar(3,2), 0.0, "~chi-_2", "W+");
      result.set_BF(BEreq::cb_sd_neut2body->brneuthlneut(3,1), 0.0, "~chi0_1", "h0_1");
      result.set_BF(BEreq::cb_sd_neut2body->brneuthhneut(3,1), 0.0, "~chi0_1", "h0_2");
      result.set_BF(BEreq::cb_sd_neut2body->brneuthaneut(3,1), 0.0, "~chi0_1", "A0");
      result.set_BF(BEreq::cb_sd_neut2body->brneuthlneut(3,2), 0.0, "~chi0_2", "h0_1");
      result.set_BF(BEreq::cb_sd_neut2body->brneuthhneut(3,2), 0.0, "~chi0_2", "h0_2");
      result.set_BF(BEreq::cb_sd_neut2body->brneuthaneut(3,2), 0.0, "~chi0_2", "A0");
      result.set_BF(BEreq::cb_sd_neut2body->brneuthcchar(3,1), 0.0, "~chi+_1", "H-");
      result.set_BF(BEreq::cb_sd_neut2body->brneuthcchar(3,1), 0.0, "~chi-_1", "H+");
      result.set_BF(BEreq::cb_sd_neut2body->brneuthcchar(3,2), 0.0, "~chi+_2", "H-");
      result.set_BF(BEreq::cb_sd_neut2body->brneuthcchar(3,2), 0.0, "~chi-_2", "H+");
      result.set_BF(BEreq::cb_sd_neut2body->brneutsupl(3), 0.0, isul, "ubar");
      result.set_BF(BEreq::cb_sd_neut2body->brneutsupl(3), 0.0, isulbar, "u");
      result.set_BF(BEreq::cb_sd_neut2body->brneutsupr(3), 0.0, isur, "ubar");
      result.set_BF(BEreq::cb_sd_neut2body->brneutsupr(3), 0.0, isurbar, "u");
      result.set_BF(BEreq::cb_sd_neut2body->brneutsdownl(3), 0.0, isdl, "dbar");
      result.set_BF(BEreq::cb_sd_neut2body->brneutsdownl(3), 0.0, isdlbar, "d");
      result.set_BF(BEreq::cb_sd_neut2body->brneutsdownr(3), 0.0, isdr, "dbar");
      result.set_BF(BEreq::cb_sd_neut2body->brneutsdownr(3), 0.0, isdrbar, "d");
      result.set_BF(BEreq::cb_sd_neut2body->brneutsupl(3), 0.0, iscl, "cbar");
      result.set_BF(BEreq::cb_sd_neut2body->brneutsupl(3), 0.0, isclbar, "c");
      result.set_BF(BEreq::cb_sd_neut2body->brneutsupr(3), 0.0, iscr, "cbar");
      result.set_BF(BEreq::cb_sd_neut2body->brneutsupr(3), 0.0, iscrbar, "c");
      result.set_BF(BEreq::cb_sd_neut2body->brneutsdownl(3), 0.0, issl, "sbar");
      result.set_BF(BEreq::cb_sd_neut2body->brneutsdownl(3), 0.0, isslbar, "s");
      result.set_BF(BEreq::cb_sd_neut2body->brneutsdownr(3), 0.0, issr, "sbar");
      result.set_BF(BEreq::cb_sd_neut2body->brneutsdownr(3), 0.0, issrbar, "s");
      result.set_BF(BEreq::cb_sd_neut2body->brneutst1(3), 0.0, ist1, "tbar");
      result.set_BF(BEreq::cb_sd_neut2body->brneutst1(3), 0.0, ist1bar, "t");
      result.set_BF(BEreq::cb_sd_neut2body->brneutst2(3), 0.0, ist2, "tbar");
      result.set_BF(BEreq::cb_sd_neut2body->brneutst2(3), 0.0, ist2bar, "t");
      result.set_BF(BEreq::cb_sd_neut2body->brneutsb1(3), 0.0, isb1, "bbar");
      result.set_BF(BEreq::cb_sd_neut2body->brneutsb1(3), 0.0, isb1bar, "b");
      result.set_BF(BEreq::cb_sd_neut2body->brneutsb2(3), 0.0, isb2, "bbar");
      result.set_BF(BEreq::cb_sd_neut2body->brneutsb2(3), 0.0, isb2bar, "b");
      result.set_BF(BEreq::cb_sd_neut2body->brneutsell(3), 0.0, isell, "e+");
      result.set_BF(BEreq::cb_sd_neut2body->brneutsell(3), 0.0, isellbar, "e-");
      result.set_BF(BEreq::cb_sd_neut2body->brneutselr(3), 0.0, iselr, "e+");
      result.set_BF(BEreq::cb_sd_neut2body->brneutselr(3), 0.0, iselrbar, "e-");
      result.set_BF(BEreq::cb_sd_neut2body->brneutsell(3), 0.0, ismul, "mu+");
      result.set_BF(BEreq::cb_sd_neut2body->brneutsell(3), 0.0, ismulbar, "mu-");
      result.set_BF(BEreq::cb_sd_neut2body->brneutselr(3), 0.0, ismur, "mu+");
      result.set_BF(BEreq::cb_sd_neut2body->brneutselr(3), 0.0, ismurbar, "mu-");
      result.set_BF(BEreq::cb_sd_neut2body->brneutstau1(3), 0.0, istau1, "tau+");
      result.set_BF(BEreq::cb_sd_neut2body->brneutstau1(3), 0.0, istau1bar, "tau-");
      result.set_BF(BEreq::cb_sd_neut2body->brneutstau2(3), 0.0, istau2, "tau+");
      result.set_BF(BEreq::cb_sd_neut2body->brneutstau2(3), 0.0, istau2bar, "tau-");
      result.set_BF(BEreq::cb_sd_neut2body->brneutsnel(3), 0.0, inel, "nubar_e");
      result.set_BF(BEreq::cb_sd_neut2body->brneutsnel(3), 0.0, inelbar, "nu_e");
      result.set_BF(BEreq::cb_sd_neut2body->brneutsnel(3), 0.0, inmul, "nubar_mu");
      result.set_BF(BEreq::cb_sd_neut2body->brneutsnel(3), 0.0, inmulbar, "nu_mu");
      result.set_BF(BEreq::cb_sd_neut2body->brneutsn1(3), 0.0, intau1, "nubar_tau");
      result.set_BF(BEreq::cb_sd_neut2body->brneutsn1(3), 0.0, intau1bar, "nu_RPV_5");
      result.set_BF(BEreq::cb_sd_neut2bodygrav->brneutgamgrav(3), 0.0, "~G", "gamma");
      result.set_BF(BEreq::cb_sd_neut2bodygrav->brneutzgrav(3), 0.0, "~G", "Z0");
      result.set_BF(BEreq::cb_sd_neut2bodygrav->brneuthlgrav(3), 0.0, "~G", "h0_1");
      result.set_BF(BEreq::cb_sd_neut2bodygrav->brneuthhgrav(3), 0.0, "~G", "h0_2");
      result.set_BF(BEreq::cb_sd_neut2bodygrav->brneuthagrav(3), 0.0, "~G", "A0");
      result.set_BF(BEreq::cb_sd_neutloop->brnraddec(3,1), 0.0, "~chi0_1", "gamma");
      result.set_BF(BEreq::cb_sd_neutloop->brnraddec(3,2), 0.0, "~chi0_2", "gamma");
      result.set_BF(BEreq::cb_sd_neut2bodygrav->brneutgamgrav(3), 0.0, "~G", "gamma");
      result.set_BF(BEreq::cb_sd_neut2bodygrav->brneutzgrav(3), 0.0, "~G", "Z0");
      result.set_BF(BEreq::cb_sd_neut2bodygrav->brneuthlgrav(3), 0.0, "~G", "h0_1");
      result.set_BF(BEreq::cb_sd_neut2bodygrav->brneuthhgrav(3), 0.0, "~G", "h0_2");
      result.set_BF(BEreq::cb_sd_neut2bodygrav->brneuthagrav(3), 0.0, "~G", "A0");
      result.set_BF(BEreq::cb_sd_neut3body->brneutup(3,1), 0.0, "~chi0_1", "ubar", "u");
      result.set_BF(BEreq::cb_sd_neut3body->brneutdow(3,1), 0.0, "~chi0_1", "dbar", "d");
      result.set_BF(BEreq::cb_sd_neut3body->brneutch(3,1), 0.0, "~chi0_1", "cbar", "c");
      result.set_BF(BEreq::cb_sd_neut3body->brneutst(3,1), 0.0, "~chi0_1", "sbar", "s");
      result.set_BF(BEreq::cb_sd_neut3body->brneuttop(3,1), 0.0, "~chi0_1", "tbar", "t");
      result.set_BF(BEreq::cb_sd_neut3body->brneutbot(3,1), 0.0, "~chi0_1", "bbar", "b");
      result.set_BF(BEreq::cb_sd_neut3body->brneutel(3,1), 0.0, "~chi0_1", "e+", "e-");
      result.set_BF(BEreq::cb_sd_neut3body->brneutmu(3,1), 0.0, "~chi0_1", "mu+", "mu-");
      result.set_BF(BEreq::cb_sd_neut3body->brneuttau(3,1), 0.0, "~chi0_1", "tau+", "tau-");
      result.set_BF(BEreq::cb_sd_neut3body->brneutnue(3,1), 0.0, "~chi0_1", "nubar_e", "nu_e");
      result.set_BF(BEreq::cb_sd_neut3body->brneutnumu(3,1), 0.0, "~chi0_1", "nubar_mu", "nu_mu");
      result.set_BF(BEreq::cb_sd_neut3body->brneutnutau(3,1), 0.0, "~chi0_1", "nubar_tau", "nu_RPV_5");
      result.set_BF(BEreq::cb_sd_neut3body->brneutup(3,2), 0.0, "~chi0_2", "ubar", "u");
      result.set_BF(BEreq::cb_sd_neut3body->brneutdow(3,2), 0.0, "~chi0_2", "dbar", "d");
      result.set_BF(BEreq::cb_sd_neut3body->brneutch(3,2), 0.0, "~chi0_2", "cbar", "c");
      result.set_BF(BEreq::cb_sd_neut3body->brneutst(3,2), 0.0, "~chi0_2", "sbar", "s");
      result.set_BF(BEreq::cb_sd_neut3body->brneuttop(3,2), 0.0, "~chi0_2", "tbar", "t");
      result.set_BF(BEreq::cb_sd_neut3body->brneutbot(3,2), 0.0, "~chi0_2", "bbar", "b");
      result.set_BF(BEreq::cb_sd_neut3body->brneutel(3,2), 0.0, "~chi0_2", "e+", "e-");
      result.set_BF(BEreq::cb_sd_neut3body->brneutmu(3,2), 0.0, "~chi0_2", "mu+", "mu-");
      result.set_BF(BEreq::cb_sd_neut3body->brneuttau(3,2), 0.0, "~chi0_2", "tau+", "tau-");
      result.set_BF(BEreq::cb_sd_neut3body->brneutnue(3,2), 0.0, "~chi0_2", "nubar_e", "nu_e");
      result.set_BF(BEreq::cb_sd_neut3body->brneutnumu(3,2), 0.0, "~chi0_2", "nubar_mu", "nu_mu");
      result.set_BF(BEreq::cb_sd_neut3body->brneutnutau(3,2), 0.0, "~chi0_2", "nubar_tau", "nu_RPV_5");
      result.set_BF(BEreq::cb_sd_neut3body->brchubd(3,1), 0.0, "~chi+_1", "ubar", "d");
      result.set_BF(BEreq::cb_sd_neut3body->brchubd(3,1), 0.0, "~chi-_1", "dbar", "u");
      result.set_BF(BEreq::cb_sd_neut3body->brchubd(3,2), 0.0, "~chi+_2", "ubar", "d");
      result.set_BF(BEreq::cb_sd_neut3body->brchubd(3,2), 0.0, "~chi-_2", "dbar", "u");
      result.set_BF(BEreq::cb_sd_neut3body->brchcbs(3,1), 0.0, "~chi+_1", "cbar", "s");
      result.set_BF(BEreq::cb_sd_neut3body->brchcbs(3,1), 0.0, "~chi-_1", "sbar", "c");
      result.set_BF(BEreq::cb_sd_neut3body->brchcbs(3,2), 0.0, "~chi+_2", "cbar", "s");
      result.set_BF(BEreq::cb_sd_neut3body->brchcbs(3,2), 0.0, "~chi-_2", "sbar", "c");
      result.set_BF(BEreq::cb_sd_neut3body->brchtbb(3,1), 0.0, "~chi+_1", "tbar", "b");
      result.set_BF(BEreq::cb_sd_neut3body->brchtbb(3,1), 0.0, "~chi-_1", "bbar", "t");
      result.set_BF(BEreq::cb_sd_neut3body->brchtbb(3,2), 0.0, "~chi+_2", "tbar", "b");
      result.set_BF(BEreq::cb_sd_neut3body->brchtbb(3,2), 0.0, "~chi-_2", "bbar", "t");
      result.set_BF(BEreq::cb_sd_neut3body->brchelne(3,1), 0.0, "~chi+_1", "nubar_e", "e-");
      result.set_BF(BEreq::cb_sd_neut3body->brchelne(3,1), 0.0, "~chi-_1", "nu_e", "e+");
      result.set_BF(BEreq::cb_sd_neut3body->brchelne(3,2), 0.0, "~chi+_2", "nubar_e", "e-");
      result.set_BF(BEreq::cb_sd_neut3body->brchelne(3,2), 0.0, "~chi-_2", "nu_e", "e+");
      result.set_BF(BEreq::cb_sd_neut3body->brchmunmu(3,1), 0.0, "~chi+_1", "nubar_mu", "mu-");
      result.set_BF(BEreq::cb_sd_neut3body->brchmunmu(3,1), 0.0, "~chi-_1", "nu_mu", "mu+");
      result.set_BF(BEreq::cb_sd_neut3body->brchmunmu(3,2), 0.0, "~chi+_2", "nubar_mu", "mu-");
      result.set_BF(BEreq::cb_sd_neut3body->brchmunmu(3,2), 0.0, "~chi-_2", "nu_mu", "mu+");
      result.set_BF(BEreq::cb_sd_neut3body->brchtauntau(3,1), 0.0, "~chi+_1", "nubar_tau", "tau-");
      result.set_BF(BEreq::cb_sd_neut3body->brchtauntau(3,1), 0.0, "~chi-_1", "nu_RPV_5", "tau+");
      result.set_BF(BEreq::cb_sd_neut3body->brchtauntau(3,2), 0.0, "~chi+_2", "nubar_tau", "tau-");
      result.set_BF(BEreq::cb_sd_neut3body->brchtauntau(3,2), 0.0, "~chi-_2", "nu_RPV_5", "tau+");
      result.set_BF(BEreq::cb_sd_neut3body->brglup(3), 0.0, "~g", "ubar", "u");
      result.set_BF(BEreq::cb_sd_neut3body->brgldo(3), 0.0, "~g", "dbar", "d");
      result.set_BF(BEreq::cb_sd_neut3body->brglch(3), 0.0, "~g", "cbar", "c");
      result.set_BF(BEreq::cb_sd_neut3body->brglst(3), 0.0, "~g", "sbar", "s");
      result.set_BF(BEreq::cb_sd_neut3body->brgltop(3), 0.0, "~g", "tbar", "t");
      result.set_BF(BEreq::cb_sd_neut3body->brglbot(3), 0.0, "~g", "bbar", "b");
      // cout << "neutralino_3 total width: " << result.width_in_GeV << endl;
    }

    /// MSSM decays: neutralino_4
    void neutralino_4_decays (DecayTable::Entry& result) 
    {
      using namespace Pipes::neutralino_4_decays;
      result.width_in_GeV = BEreq::cb_sd_neutwidth->neuttot(4);
      result.set_BF(BEreq::cb_sd_neut2body->brneutzneut(4,1), 0.0, "~chi0_1", "Z0");
      result.set_BF(BEreq::cb_sd_neut2body->brneutzneut(4,2), 0.0, "~chi0_2", "Z0");
      result.set_BF(BEreq::cb_sd_neut2body->brneutzneut(4,3), 0.0, "~chi0_3", "Z0");
      result.set_BF(BEreq::cb_sd_neut2body->brneutwchar(4,1), 0.0, "~chi+_1", "W-");
      result.set_BF(BEreq::cb_sd_neut2body->brneutwchar(4,1), 0.0, "~chi-_1", "W+");
      result.set_BF(BEreq::cb_sd_neut2body->brneutwchar(4,2), 0.0, "~chi+_2", "W-");
      result.set_BF(BEreq::cb_sd_neut2body->brneutwchar(4,2), 0.0, "~chi-_2", "W+");
      result.set_BF(BEreq::cb_sd_neut2body->brneuthlneut(4,1), 0.0, "~chi0_1", "h0_1");
      result.set_BF(BEreq::cb_sd_neut2body->brneuthhneut(4,1), 0.0, "~chi0_1", "h0_2");
      result.set_BF(BEreq::cb_sd_neut2body->brneuthaneut(4,1), 0.0, "~chi0_1", "A0");
      result.set_BF(BEreq::cb_sd_neut2body->brneuthlneut(4,2), 0.0, "~chi0_2", "h0_1");
      result.set_BF(BEreq::cb_sd_neut2body->brneuthhneut(4,2), 0.0, "~chi0_2", "h0_2");
      result.set_BF(BEreq::cb_sd_neut2body->brneuthaneut(4,2), 0.0, "~chi0_2", "A0");
      result.set_BF(BEreq::cb_sd_neut2body->brneuthlneut(4,3), 0.0, "~chi0_3", "h0_1");
      result.set_BF(BEreq::cb_sd_neut2body->brneuthhneut(4,3), 0.0, "~chi0_3", "h0_2");
      result.set_BF(BEreq::cb_sd_neut2body->brneuthaneut(4,3), 0.0, "~chi0_3", "A0");
      result.set_BF(BEreq::cb_sd_neut2body->brneuthcchar(4,1), 0.0, "~chi+_1", "H-");
      result.set_BF(BEreq::cb_sd_neut2body->brneuthcchar(4,1), 0.0, "~chi-_1", "H+");
      result.set_BF(BEreq::cb_sd_neut2body->brneuthcchar(4,2), 0.0, "~chi+_2", "H-");
      result.set_BF(BEreq::cb_sd_neut2body->brneuthcchar(4,2), 0.0, "~chi-_2", "H+");
      result.set_BF(BEreq::cb_sd_neut2body->brneutsupl(4), 0.0, isul, "ubar");
      result.set_BF(BEreq::cb_sd_neut2body->brneutsupl(4), 0.0, isulbar, "u");
      result.set_BF(BEreq::cb_sd_neut2body->brneutsupr(4), 0.0, isur, "ubar");
      result.set_BF(BEreq::cb_sd_neut2body->brneutsupr(4), 0.0, isurbar, "u");
      result.set_BF(BEreq::cb_sd_neut2body->brneutsdownl(4), 0.0, isdl, "dbar");
      result.set_BF(BEreq::cb_sd_neut2body->brneutsdownl(4), 0.0, isdlbar, "d");
      result.set_BF(BEreq::cb_sd_neut2body->brneutsdownr(4), 0.0, isdr, "dbar");
      result.set_BF(BEreq::cb_sd_neut2body->brneutsdownr(4), 0.0, isdrbar, "d");
      result.set_BF(BEreq::cb_sd_neut2body->brneutsupl(4), 0.0, iscl, "cbar");
      result.set_BF(BEreq::cb_sd_neut2body->brneutsupl(4), 0.0, isclbar, "c");
      result.set_BF(BEreq::cb_sd_neut2body->brneutsupr(4), 0.0, iscr, "cbar");
      result.set_BF(BEreq::cb_sd_neut2body->brneutsupr(4), 0.0, iscrbar, "c");
      result.set_BF(BEreq::cb_sd_neut2body->brneutsdownl(4), 0.0, issl, "sbar");
      result.set_BF(BEreq::cb_sd_neut2body->brneutsdownl(4), 0.0, isslbar, "s");
      result.set_BF(BEreq::cb_sd_neut2body->brneutsdownr(4), 0.0, issr, "sbar");
      result.set_BF(BEreq::cb_sd_neut2body->brneutsdownr(4), 0.0, issrbar, "s");
      result.set_BF(BEreq::cb_sd_neut2body->brneutst1(4), 0.0, ist1, "tbar");
      result.set_BF(BEreq::cb_sd_neut2body->brneutst1(4), 0.0, ist1bar, "t");
      result.set_BF(BEreq::cb_sd_neut2body->brneutst2(4), 0.0, ist2, "tbar");
      result.set_BF(BEreq::cb_sd_neut2body->brneutst2(4), 0.0, ist2bar, "t");
      result.set_BF(BEreq::cb_sd_neut2body->brneutsb1(4), 0.0, isb1, "bbar");
      result.set_BF(BEreq::cb_sd_neut2body->brneutsb1(4), 0.0, isb1bar, "b");
      result.set_BF(BEreq::cb_sd_neut2body->brneutsb2(4), 0.0, isb2, "bbar");
      result.set_BF(BEreq::cb_sd_neut2body->brneutsb2(4), 0.0, isb2bar, "b");
      result.set_BF(BEreq::cb_sd_neut2body->brneutsell(4), 0.0, isell, "e+");
      result.set_BF(BEreq::cb_sd_neut2body->brneutsell(4), 0.0, isellbar, "e-");
      result.set_BF(BEreq::cb_sd_neut2body->brneutselr(4), 0.0, iselr, "e+");
      result.set_BF(BEreq::cb_sd_neut2body->brneutselr(4), 0.0, iselrbar, "e-");
      result.set_BF(BEreq::cb_sd_neut2body->brneutsell(4), 0.0, ismul, "mu+");
      result.set_BF(BEreq::cb_sd_neut2body->brneutsell(4), 0.0, ismulbar, "mu-");
      result.set_BF(BEreq::cb_sd_neut2body->brneutselr(4), 0.0, ismur, "mu+");
      result.set_BF(BEreq::cb_sd_neut2body->brneutselr(4), 0.0, ismurbar, "mu-");
      result.set_BF(BEreq::cb_sd_neut2body->brneutstau1(4), 0.0, istau1, "tau+");
      result.set_BF(BEreq::cb_sd_neut2body->brneutstau1(4), 0.0, istau1bar, "tau-");
      result.set_BF(BEreq::cb_sd_neut2body->brneutstau2(4), 0.0, istau2, "tau+");
      result.set_BF(BEreq::cb_sd_neut2body->brneutstau2(4), 0.0, istau2bar, "tau-");
      result.set_BF(BEreq::cb_sd_neut2body->brneutsnel(4), 0.0, inel, "nubar_e");
      result.set_BF(BEreq::cb_sd_neut2body->brneutsnel(4), 0.0, inelbar, "nu_e");
      result.set_BF(BEreq::cb_sd_neut2body->brneutsnel(4), 0.0, inmul, "nubar_mu");
      result.set_BF(BEreq::cb_sd_neut2body->brneutsnel(4), 0.0, inmulbar, "nu_mu");
      result.set_BF(BEreq::cb_sd_neut2body->brneutsn1(4), 0.0, intau1, "nubar_tau");
      result.set_BF(BEreq::cb_sd_neut2body->brneutsn1(4), 0.0, intau1bar, "nu_RPV_5");
      result.set_BF(BEreq::cb_sd_neut2bodygrav->brneutgamgrav(4), 0.0, "~G", "gamma");
      result.set_BF(BEreq::cb_sd_neut2bodygrav->brneutzgrav(4), 0.0, "~G", "Z0");
      result.set_BF(BEreq::cb_sd_neut2bodygrav->brneuthlgrav(4), 0.0, "~G", "h0_1");
      result.set_BF(BEreq::cb_sd_neut2bodygrav->brneuthhgrav(4), 0.0, "~G", "h0_2");
      result.set_BF(BEreq::cb_sd_neut2bodygrav->brneuthagrav(4), 0.0, "~G", "A0");
      result.set_BF(BEreq::cb_sd_neutloop->brnraddec(4,1), 0.0, "~chi0_1", "gamma");
      result.set_BF(BEreq::cb_sd_neutloop->brnraddec(4,2), 0.0, "~chi0_2", "gamma");
      result.set_BF(BEreq::cb_sd_neutloop->brnraddec(4,3), 0.0, "~chi0_3", "gamma");
      result.set_BF(BEreq::cb_sd_neut2bodygrav->brneutgamgrav(4), 0.0, "~G", "gamma");
      result.set_BF(BEreq::cb_sd_neut2bodygrav->brneutzgrav(4), 0.0, "~G", "Z0");
      result.set_BF(BEreq::cb_sd_neut2bodygrav->brneuthlgrav(4), 0.0, "~G", "h0_1");
      result.set_BF(BEreq::cb_sd_neut2bodygrav->brneuthhgrav(4), 0.0, "~G", "h0_2");
      result.set_BF(BEreq::cb_sd_neut2bodygrav->brneuthagrav(4), 0.0, "~G", "A0");
      result.set_BF(BEreq::cb_sd_neut3body->brneutup(4,1), 0.0, "~chi0_1", "ubar", "u");
      result.set_BF(BEreq::cb_sd_neut3body->brneutdow(4,1), 0.0, "~chi0_1", "dbar", "d");
      result.set_BF(BEreq::cb_sd_neut3body->brneutch(4,1), 0.0, "~chi0_1", "cbar", "c");
      result.set_BF(BEreq::cb_sd_neut3body->brneutst(4,1), 0.0, "~chi0_1", "sbar", "s");
      result.set_BF(BEreq::cb_sd_neut3body->brneuttop(4,1), 0.0, "~chi0_1", "tbar", "t");
      result.set_BF(BEreq::cb_sd_neut3body->brneutbot(4,1), 0.0, "~chi0_1", "bbar", "b");
      result.set_BF(BEreq::cb_sd_neut3body->brneutel(4,1), 0.0, "~chi0_1", "e+", "e-");
      result.set_BF(BEreq::cb_sd_neut3body->brneutmu(4,1), 0.0, "~chi0_1", "mu+", "mu-");
      result.set_BF(BEreq::cb_sd_neut3body->brneuttau(4,1), 0.0, "~chi0_1", "tau+", "tau-");
      result.set_BF(BEreq::cb_sd_neut3body->brneutnue(4,1), 0.0, "~chi0_1", "nubar_e", "nu_e");
      result.set_BF(BEreq::cb_sd_neut3body->brneutnumu(4,1), 0.0, "~chi0_1", "nubar_mu", "nu_mu");
      result.set_BF(BEreq::cb_sd_neut3body->brneutnutau(4,1), 0.0, "~chi0_1", "nubar_tau", "nu_RPV_5");
      result.set_BF(BEreq::cb_sd_neut3body->brneutup(4,2), 0.0, "~chi0_2", "ubar", "u");
      result.set_BF(BEreq::cb_sd_neut3body->brneutdow(4,2), 0.0, "~chi0_2", "dbar", "d");
      result.set_BF(BEreq::cb_sd_neut3body->brneutch(4,2), 0.0, "~chi0_2", "cbar", "c");
      result.set_BF(BEreq::cb_sd_neut3body->brneutst(4,2), 0.0, "~chi0_2", "sbar", "s");
      result.set_BF(BEreq::cb_sd_neut3body->brneuttop(4,2), 0.0, "~chi0_2", "tbar", "t");
      result.set_BF(BEreq::cb_sd_neut3body->brneutbot(4,2), 0.0, "~chi0_2", "bbar", "b");
      result.set_BF(BEreq::cb_sd_neut3body->brneutel(4,2), 0.0, "~chi0_2", "e+", "e-");
      result.set_BF(BEreq::cb_sd_neut3body->brneutmu(4,2), 0.0, "~chi0_2", "mu+", "mu-");
      result.set_BF(BEreq::cb_sd_neut3body->brneuttau(4,2), 0.0, "~chi0_2", "tau+", "tau-");
      result.set_BF(BEreq::cb_sd_neut3body->brneutnue(4,2), 0.0, "~chi0_2", "nubar_e", "nu_e");
      result.set_BF(BEreq::cb_sd_neut3body->brneutnumu(4,2), 0.0, "~chi0_2", "nubar_mu", "nu_mu");
      result.set_BF(BEreq::cb_sd_neut3body->brneutnutau(4,2), 0.0, "~chi0_2", "nubar_tau", "nu_RPV_5");
      result.set_BF(BEreq::cb_sd_neut3body->brneutup(4,3), 0.0, "~chi0_3", "ubar", "u");
      result.set_BF(BEreq::cb_sd_neut3body->brneutdow(4,3), 0.0, "~chi0_3", "dbar", "d");
      result.set_BF(BEreq::cb_sd_neut3body->brneutch(4,3), 0.0, "~chi0_3", "cbar", "c");
      result.set_BF(BEreq::cb_sd_neut3body->brneutst(4,3), 0.0, "~chi0_3", "sbar", "s");
      result.set_BF(BEreq::cb_sd_neut3body->brneuttop(4,3), 0.0, "~chi0_3", "tbar", "t");
      result.set_BF(BEreq::cb_sd_neut3body->brneutbot(4,3), 0.0, "~chi0_3", "bbar", "b");
      result.set_BF(BEreq::cb_sd_neut3body->brneutel(4,3), 0.0, "~chi0_3", "e+", "e-");
      result.set_BF(BEreq::cb_sd_neut3body->brneutmu(4,3), 0.0, "~chi0_3", "mu+", "mu-");
      result.set_BF(BEreq::cb_sd_neut3body->brneuttau(4,3), 0.0, "~chi0_3", "tau+", "tau-");
      result.set_BF(BEreq::cb_sd_neut3body->brneutnue(4,3), 0.0, "~chi0_3", "nubar_e", "nu_e");
      result.set_BF(BEreq::cb_sd_neut3body->brneutnumu(4,3), 0.0, "~chi0_3", "nubar_mu", "nu_mu");
      result.set_BF(BEreq::cb_sd_neut3body->brneutnutau(4,3), 0.0, "~chi0_3", "nubar_tau", "nu_RPV_5");
      result.set_BF(BEreq::cb_sd_neut3body->brchubd(4,1), 0.0, "~chi+_1", "ubar", "d");
      result.set_BF(BEreq::cb_sd_neut3body->brchubd(4,1), 0.0, "~chi-_1", "dbar", "u");
      result.set_BF(BEreq::cb_sd_neut3body->brchubd(4,2), 0.0, "~chi+_2", "ubar", "d");
      result.set_BF(BEreq::cb_sd_neut3body->brchubd(4,2), 0.0, "~chi-_2", "dbar", "u");
      result.set_BF(BEreq::cb_sd_neut3body->brchcbs(4,1), 0.0, "~chi+_1", "cbar", "s");
      result.set_BF(BEreq::cb_sd_neut3body->brchcbs(4,1), 0.0, "~chi-_1", "sbar", "c");
      result.set_BF(BEreq::cb_sd_neut3body->brchcbs(4,2), 0.0, "~chi+_2", "cbar", "s");
      result.set_BF(BEreq::cb_sd_neut3body->brchcbs(4,2), 0.0, "~chi-_2", "sbar", "c");
      result.set_BF(BEreq::cb_sd_neut3body->brchtbb(4,1), 0.0, "~chi+_1", "tbar", "b");
      result.set_BF(BEreq::cb_sd_neut3body->brchtbb(4,1), 0.0, "~chi-_1", "bbar", "t");
      result.set_BF(BEreq::cb_sd_neut3body->brchtbb(4,2), 0.0, "~chi+_2", "tbar", "b");
      result.set_BF(BEreq::cb_sd_neut3body->brchtbb(4,2), 0.0, "~chi-_2", "bbar", "t");
      result.set_BF(BEreq::cb_sd_neut3body->brchelne(4,1), 0.0, "~chi+_1", "nubar_e", "e-");
      result.set_BF(BEreq::cb_sd_neut3body->brchelne(4,1), 0.0, "~chi-_1", "nu_e", "e+");
      result.set_BF(BEreq::cb_sd_neut3body->brchelne(4,2), 0.0, "~chi+_2", "nubar_e", "e-");
      result.set_BF(BEreq::cb_sd_neut3body->brchelne(4,2), 0.0, "~chi-_2", "nu_e", "e+");
      result.set_BF(BEreq::cb_sd_neut3body->brchmunmu(4,1), 0.0, "~chi+_1", "nubar_mu", "mu-");
      result.set_BF(BEreq::cb_sd_neut3body->brchmunmu(4,1), 0.0, "~chi-_1", "nu_mu", "mu+");
      result.set_BF(BEreq::cb_sd_neut3body->brchmunmu(4,2), 0.0, "~chi+_2", "nubar_mu", "mu-");
      result.set_BF(BEreq::cb_sd_neut3body->brchmunmu(4,2), 0.0, "~chi-_2", "nu_mu", "mu+");
      result.set_BF(BEreq::cb_sd_neut3body->brchtauntau(4,1), 0.0, "~chi+_1", "nubar_tau", "tau-");
      result.set_BF(BEreq::cb_sd_neut3body->brchtauntau(4,1), 0.0, "~chi-_1", "nu_RPV_5", "tau+");
      result.set_BF(BEreq::cb_sd_neut3body->brchtauntau(4,2), 0.0, "~chi+_2", "nubar_tau", "tau-");
      result.set_BF(BEreq::cb_sd_neut3body->brchtauntau(4,2), 0.0, "~chi-_2", "nu_RPV_5", "tau+");
      result.set_BF(BEreq::cb_sd_neut3body->brglup(4), 0.0, "~g", "ubar", "u");
      result.set_BF(BEreq::cb_sd_neut3body->brgldo(4), 0.0, "~g", "dbar", "d");
      result.set_BF(BEreq::cb_sd_neut3body->brglch(4), 0.0, "~g", "cbar", "c");
      result.set_BF(BEreq::cb_sd_neut3body->brglst(4), 0.0, "~g", "sbar", "s");
      result.set_BF(BEreq::cb_sd_neut3body->brgltop(4), 0.0, "~g", "tbar", "t");
      result.set_BF(BEreq::cb_sd_neut3body->brglbot(4), 0.0, "~g", "bbar", "b");
      // cout << "neutralino_4 total width: " << result.width_in_GeV << endl;
    }
	
>>>>>>> 63491ef2
    /// Collect all the DecayTable entries into an actual DecayTable 
    void all_decays (DecayTable &result) 
    {
      using namespace Pipes::all_decays;
      DecayTable decays = DecayTable();             // Start with a blank DecayTable.

      decays("h0_1") = *Dep::Higgs_decay_rates;     // Add the Higgs decays.
      decays("Z0") = *Dep::W_minus_decay_rates;     // Add the Z decays
      decays("W+") = *Dep::W_plus_decay_rates;      // Add the W decays for W+.
      decays("W-") = *Dep::W_minus_decay_rates;     // Add the W decays for W-

      decays("t") = *Dep::t_decay_rates;      // Add the top decays for t.
      decays("tbar") = *Dep::tbar_decay_rates;  // Add the top decays for tbar
      decays("u_3") = decays("t");                  // Duplicate for mass-ordered quarks
      decays("ubar_3") = decays("tbar");            // Duplicate for mass-ordered quarks

      decays("mu+") = *Dep::mu_plus_decay_rates;    // Add the muon decays for mu+.
      decays("mu-") = *Dep::mu_minus_decay_rates;   // Add the muon decays for mu-
      decays("e+_2") = decays("mu+");               // Duplicate for mass-ordered leptons
      decays("e-_2") = decays("mu-");               // Duplicate for mass-ordered leptons

      decays("tau+") = *Dep::tau_plus_decay_rates;  // Add the tauon decays for tau+.
      decays("tau-") = *Dep::tau_minus_decay_rates; // Do the same for tau-, assuming no CP asymmetry.
      decays("e+_3") = decays("tau+");              // Duplicate for mass-ordered leptons
      decays("e-_3") = decays("tau-");              // Duplicate for mass-ordered leptons

      decays("pi0") = *Dep::pi_0_decay_rates;       // Add the neutral pion decays.
      decays("pi+") = *Dep::pi_plus_decay_rates;    // Add the pi+ decays.
      decays("pi-") = *Dep::pi_minus_decay_rates;   // Add the pi- decays.
      decays("eta") = *Dep::eta_decay_rates;        // Add the eta meson decays.
      decays("rho0") = *Dep::rho_0_decay_rates;     // Add the neutral rho meson decays.
      decays("rho+") = *Dep::rho_plus_decay_rates;  // Add the rho+ decays.
      decays("rho-") = *Dep::rho_minus_decay_rates; // Add the rho- decays.
      decays("omega") = *Dep::omega_decay_rates;    // Add the omega meson decays.
      
      // MSSM-specific
      decays("h0_2") = *Dep::h0_2_decay_rates;       // Add the h0_2 decays.
      decays("A0") = *Dep::A0_decay_rates;           // Add the A0 decays.
      decays("H+") = *Dep::Hplus_decay_rates;        // Add the H+ decays.
<<<<<<< HEAD

      decays("~g") = *Dep::gluino_decay_rates;       // Add the gluino decays.

      decays("~u_1") = *Dep::stop_1_decay_rates;     // Add the ~t_1 decays.  CsB: CHECK THIS WITH PETER !!!
      decays("~u_2") = *Dep::stop_2_decay_rates;     // Add the ~t_2 decays.  CsB: CHECK THIS WITH PETER !!!
      decays("~d_1") = *Dep::sbottom_1_decay_rates;  // Add the ~b_1 decays.  CsB: CHECK THIS WITH PETER !!!
      decays("~d_2") = *Dep::sbottom_2_decay_rates;  // Add the ~b_2 decays.  CsB: CHECK THIS WITH PETER !!!
      decays("~u_L") = *Dep::sup_L_decay_rates;      // Add the ~u_L decays.
      decays("~u_R") = *Dep::sup_R_decay_rates;      // Add the ~u_R decays.
      decays("~d_L") = *Dep::sdown_L_decay_rates;    // Add the ~d_L decays.
      decays("~d_R") = *Dep::sdown_R_decay_rates;    // Add the ~d_R decays.
      decays("~c_L") = *Dep::scharm_L_decay_rates;   // Add the ~c_L decays.
      decays("~c_R") = *Dep::scharm_R_decay_rates;   // Add the ~c_R decays.
      decays("~s_L") = *Dep::sstrange_L_decay_rates; // Add the ~s_L decays.
      decays("~s_R") = *Dep::sstrange_R_decay_rates; // Add the ~s_R decays.

// CsB: code below needs testing
//      decays("~e-_L") = *Dep::selectron_L_decay_rates;  // Add the ~e-_L decays.
//      decays("~e-_R") = *Dep::selectron_R_decay_rates;  // Add the ~e-_R decays.
//      decays("~mu-_L") = *Dep::smuon_L_decay_rates;     // Add the ~mu-_L decays.
//      decays("~mu-_R") = *Dep::smuon_R_decay_rates;     // Add the ~mu-_R decays.
//      decays("~tau-_1") = *Dep::stau_1_decay_rates;     // Add the ~tau_1 decays.  CsB: CHECK THIS WITH PETER !!!
//      decays("~tau-_2") = *Dep::stau_2_decay_rates;     // Add the ~tau_2 decays.  CsB: CHECK THIS WITH PETER !!!
//      decays("~nu_e") = *Dep::snu_e_decay_rates;        // Add the ~nu_e decays.
//      decays("~nu_mu") = *Dep::snu_mu_decay_rates;      // Add the ~nu_mu decays.
//      decays("~nu_tau") = *Dep::snu_tau_decay_rates;    // Add the ~nu_tau decays.

//      decays("~chi+_1") = *Dep::chargino_1_decay_rates;   // Add the ~chi+_1 decays.
//      decays("~chi+_2") = *Dep::chargino_2_decay_rates;   // Add the ~chi+_2 decays.
//      decays("~chi0_1") = *Dep::neutralino_1_decay_rates; // Add the ~chi0_1 decays.
//      decays("~chi0_2") = *Dep::neutralino_2_decay_rates; // Add the ~chi0_2 decays.
//      decays("~chi0_3") = *Dep::neutralino_3_decay_rates; // Add the ~chi0_3 decays.
//      decays("~chi0_4") = *Dep::neutralino_4_decay_rates; // Add the ~chi0_4 decays.
=======
      
      decays("~g") = *Dep::gluino_decay_rates;       // Add the gluino decays.
      
      decays(ist1) = *Dep::stop_1_decay_rates;     // Add the ~t_1 decays.
      decays(ist2) = *Dep::stop_2_decay_rates;     // Add the ~t_2 decays.
      decays(isb1) = *Dep::sbottom_1_decay_rates;  // Add the ~b_1 decays.
      decays(isb2) = *Dep::sbottom_2_decay_rates;  // Add the ~b_2 decays.
      decays(isul) = *Dep::sup_l_decay_rates;      // Add the ~u_L decays.
      decays(isur) = *Dep::sup_r_decay_rates;      // Add the ~u_R decays.
      decays(isdl) = *Dep::sdown_l_decay_rates;    // Add the ~d_L decays.
      decays(isdr) = *Dep::sdown_r_decay_rates;    // Add the ~d_R decays.
      decays(iscl) = *Dep::scharm_l_decay_rates;   // Add the ~c_L decays.
      decays(iscr) = *Dep::scharm_r_decay_rates;   // Add the ~c_R decays.
      decays(issl) = *Dep::sstrange_l_decay_rates; // Add the ~s_L decays.
      decays(issr) = *Dep::sstrange_r_decay_rates; // Add the ~s_R decays.

      decays(isell) = *Dep::selectron_l_decay_rates;  // Add the ~e-_L decays.
      decays(iselr) = *Dep::selectron_r_decay_rates;  // Add the ~e-_R decays.
      decays(ismul) = *Dep::smuon_l_decay_rates;      // Add the ~mu-_L decays.
      decays(ismur) = *Dep::smuon_r_decay_rates;      // Add the ~mu-_R decays.
      decays(istau1) = *Dep::stau_1_decay_rates;      // Add the ~tau_1 decays.
      decays(istau2) = *Dep::stau_2_decay_rates;      // Add the ~tau_2 decays.
      decays(inel) = *Dep::snu_electronl_decay_rates; // Add the ~nu_e decays.
      decays(inmul) = *Dep::snu_muonl_decay_rates;    // Add the ~nu_mu decays.
      decays(intau1) = *Dep::snu_taul_decay_rates;    // Add the ~nu_tau decays.

      decays("~chi+_1") = *Dep::chargino_1_decay_rates;   // Add the ~chi+_1 decays.
      decays("~chi+_2") = *Dep::chargino_2_decay_rates;   // Add the ~chi+_2 decays.
      decays("~chi0_1") = *Dep::neutralino_1_decay_rates; // Add the ~chi0_1 decays.
      decays("~chi0_2") = *Dep::neutralino_2_decay_rates; // Add the ~chi0_2 decays.
      decays("~chi0_3") = *Dep::neutralino_3_decay_rates; // Add the ~chi0_3 decays.
      decays("~chi0_4") = *Dep::neutralino_4_decay_rates; // Add the ~chi0_4 decays.
>>>>>>> 63491ef2

      cout << "BF for tau+ -> pi+ nubar_tau: " << decays("tau+").BF("pi+", "nubar_tau") << endl;
      result = decays;
    }

    /// @}

  }

}<|MERGE_RESOLUTION|>--- conflicted
+++ resolved
@@ -12,11 +12,7 @@
 ///          (p.scott@imperial.ac.uk)
 ///  \date 2014 Aug
 ///  \author Csaba Balazs
-<<<<<<< HEAD
-///  \date 2015 Jan-Apr 
-=======
 ///  \date 2015 Jan-May
->>>>>>> 63491ef2
 ///
 ///  *********************************************
 
@@ -286,8 +282,6 @@
       result.set_BF(BF_WWZ, BF_err, "W+", "W-", "Z0");
     }
 
-<<<<<<< HEAD
-=======
 	/// MSSM sfermion states 
 	const char *isdl = "~d_1";
     const char *isul = "~u_1";
@@ -339,7 +333,6 @@
     const char *istau2bar = "~e+_6";
     const char *intau2bar = "~nubar_3"; // -2000016
 	
->>>>>>> 63491ef2
     /// MSSM decays: h0_1
     void MSSM_h0_1_decays (DecayTable::Entry& result) 
     {
@@ -370,39 +363,37 @@
       result.set_BF(BEreq::cb_wisusy_hdec->hlbrsn(2,3)*2.0, 0.0, "~chi0_2", "~chi0_3");
       result.set_BF(BEreq::cb_wisusy_hdec->hlbrsn(2,4)*2.0, 0.0, "~chi0_2", "~chi0_4");
       result.set_BF(BEreq::cb_wisusy_hdec->hlbrsn(3,4)*2.0, 0.0, "~chi0_3", "~chi0_4");
-<<<<<<< HEAD
-      result.set_BF(BEreq::cb_wisfer_hdec->bhlsqul/2.0, 0.0, "~u_L", "~ubar_L");
-      result.set_BF(BEreq::cb_wisfer_hdec->bhlsqur/2.0, 0.0, "~u_R", "~ubar_R");
-      result.set_BF(BEreq::cb_wisfer_hdec->bhlsqul/2.0, 0.0, "~c_L", "~cbar_L");
-      result.set_BF(BEreq::cb_wisfer_hdec->bhlsqur/2.0, 0.0, "~c_R", "~cbar_R");
-      result.set_BF(BEreq::cb_wisfer_hdec->bhlst(1,1), 0.0, "~t_L", "~ubar_5");
-      result.set_BF(BEreq::cb_wisfer_hdec->bhlst(2,2), 0.0, "~t_R", "~ubar_6");
-      result.set_BF(BEreq::cb_wisfer_hdec->bhlst(1,2), 0.0, "~t_L", "~ubar_6");
-      result.set_BF(BEreq::cb_wisfer_hdec->bhlst(2,1), 0.0, "~t_R", "~ubar_5");
-      result.set_BF(BEreq::cb_wisfer_hdec->bhlsqdl/2.0, 0.0, "~d_L", "~dbar_L");
-      result.set_BF(BEreq::cb_wisfer_hdec->bhlsqdr/2.0, 0.0, "~d_R", "~dbar_R");
-      result.set_BF(BEreq::cb_wisfer_hdec->bhlsqdl/2.0, 0.0, "~s_L", "~sbar_L");
-      result.set_BF(BEreq::cb_wisfer_hdec->bhlsqdr/2.0, 0.0, "~s_R", "~sbar_R");
-      result.set_BF(BEreq::cb_wisfer_hdec->bhlsb(1,1), 0.0, "~b_L", "~dbar_5");
-      result.set_BF(BEreq::cb_wisfer_hdec->bhlsb(2,2), 0.0, "~b_R", "~dbar_6");
-      result.set_BF(BEreq::cb_wisfer_hdec->bhlsb(1,2), 0.0, "~b_L", "~dbar_6");
-      result.set_BF(BEreq::cb_wisfer_hdec->bhlsb(2,1), 0.0, "~b_R", "~dbar_5");
-      result.set_BF(BEreq::cb_wisfer_hdec->bhlslel/2.0, 0.0, "~e-_L", "~e+_L");
-      result.set_BF(BEreq::cb_wisfer_hdec->bhlsler/2.0, 0.0, "~e-_R", "~e+_R");
-      result.set_BF(BEreq::cb_wisfer_hdec->bhlslel/2.0, 0.0, "~mu-_L", "~mu+_L");
-      result.set_BF(BEreq::cb_wisfer_hdec->bhlsler/2.0, 0.0, "~mu-_R", "~mu+_R");
-      result.set_BF(BEreq::cb_wisfer_hdec->bhlstau(1,1), 0.0, "~tau-_L", "~e+_5");
-      result.set_BF(BEreq::cb_wisfer_hdec->bhlstau(2,2), 0.0, "~tau-_R", "~e+_6");
-      result.set_BF(BEreq::cb_wisfer_hdec->bhlstau(1,2), 0.0, "~tau-_L", "~e+_6");
-      result.set_BF(BEreq::cb_wisfer_hdec->bhlstau(2,1), 0.0, "~tau-_R", "~e+_5");
-      result.set_BF(BEreq::cb_wisfer_hdec->bhlslnl/3.0, 0.0, "~nu_e", "~nubar_e");
-      result.set_BF(BEreq::cb_wisfer_hdec->bhlslnl/3.0, 0.0, "~nu_mu", "~nubar_mu");
-      result.set_BF(BEreq::cb_wisfer_hdec->bhlslnl/3.0, 0.0, "~nu_tau", "~nubar_tau");
-      result.set_BF(BEreq::cb_wisfer_hdec->bhlslnl/3.0, 0.0, "~nu_1", "~nubar_1");
-      result.set_BF(BEreq::cb_wisfer_hdec->bhlslnl/3.0, 0.0, "~nu_2", "~nubar_2");
-      result.set_BF(BEreq::cb_wisfer_hdec->bhlslnl/3.0, 0.0, "~nu_3", "~nubar_3");
+      result.set_BF(BEreq::cb_wisfer_hdec->bhlsqul/2.0, 0.0, isul, isulbar);
+      result.set_BF(BEreq::cb_wisfer_hdec->bhlsqur/2.0, 0.0, isur, isurbar);
+      result.set_BF(BEreq::cb_wisfer_hdec->bhlsqul/2.0, 0.0, iscl, isclbar);
+      result.set_BF(BEreq::cb_wisfer_hdec->bhlsqur/2.0, 0.0, iscr, iscrbar);
+      result.set_BF(BEreq::cb_wisfer_hdec->bhlst(1,1), 0.0, ist1, ist1bar);
+      result.set_BF(BEreq::cb_wisfer_hdec->bhlst(2,2), 0.0, ist2, ist2bar);
+      result.set_BF(BEreq::cb_wisfer_hdec->bhlst(1,2), 0.0, ist1, ist2bar);
+      result.set_BF(BEreq::cb_wisfer_hdec->bhlst(2,1), 0.0, ist2, ist1bar);
+      result.set_BF(BEreq::cb_wisfer_hdec->bhlsqdl/2.0, 0.0, isdl, isdlbar);
+      result.set_BF(BEreq::cb_wisfer_hdec->bhlsqdr/2.0, 0.0, isdr, isdrbar);
+      result.set_BF(BEreq::cb_wisfer_hdec->bhlsqdl/2.0, 0.0, issl, isslbar);
+      result.set_BF(BEreq::cb_wisfer_hdec->bhlsqdr/2.0, 0.0, issr, issrbar);
+      result.set_BF(BEreq::cb_wisfer_hdec->bhlsb(1,1), 0.0, isb1, isb1bar);
+      result.set_BF(BEreq::cb_wisfer_hdec->bhlsb(2,2), 0.0, isb2, isb2bar);
+      result.set_BF(BEreq::cb_wisfer_hdec->bhlsb(1,2), 0.0, isb1, isb2bar);
+      result.set_BF(BEreq::cb_wisfer_hdec->bhlsb(2,1), 0.0, isb2, isb1bar);
+      result.set_BF(BEreq::cb_wisfer_hdec->bhlslel/2.0, 0.0, isell, isellbar);
+      result.set_BF(BEreq::cb_wisfer_hdec->bhlsler/2.0, 0.0, iselr, iselrbar);
+      result.set_BF(BEreq::cb_wisfer_hdec->bhlslel/2.0, 0.0, ismul, ismulbar);
+      result.set_BF(BEreq::cb_wisfer_hdec->bhlsler/2.0, 0.0, ismur, ismurbar);
+      result.set_BF(BEreq::cb_wisfer_hdec->bhlstau(1,1), 0.0, istau1, istau1bar);
+      result.set_BF(BEreq::cb_wisfer_hdec->bhlstau(2,2), 0.0, istau2, istau2bar);
+      result.set_BF(BEreq::cb_wisfer_hdec->bhlstau(1,2), 0.0, istau1, istau2bar);
+      result.set_BF(BEreq::cb_wisfer_hdec->bhlstau(2,1), 0.0, istau2, istau1bar);
+      result.set_BF(BEreq::cb_wisfer_hdec->bhlslnl/3.0, 0.0, inel, inelbar);
+      result.set_BF(BEreq::cb_wisfer_hdec->bhlslnl/3.0, 0.0, inmul, inmulbar);
+      result.set_BF(BEreq::cb_wisfer_hdec->bhlslnl/3.0, 0.0, intau1, intau1bar);
+
       // cout << "h0_1 total width: " << result.width_in_GeV << endl;
       // cout << "BR(h0_1 -> gamma gamma): " << BEreq::cb_widthhl_hdec->hlbrga << endl;
+      // cout << "BR(h0_1 -> ~u_L ~u_L_bar): " << BEreq::cb_wisfer_hdec->bhlsqul/2.0 << endl;
       // cout << "BR(h0_1 -> ~tau-_L ~e+_5): " << BEreq::cb_wisfer_hdec->bhlstau(1,1) << endl;
     }
 
@@ -515,41 +506,6 @@
       cout << "h0_1 total width: " << result.width_in_GeV << endl;
     }
 
-=======
-      result.set_BF(BEreq::cb_wisfer_hdec->bhlsqul/2.0, 0.0, isul, isulbar);
-      result.set_BF(BEreq::cb_wisfer_hdec->bhlsqur/2.0, 0.0, isur, isurbar);
-      result.set_BF(BEreq::cb_wisfer_hdec->bhlsqul/2.0, 0.0, iscl, isclbar);
-      result.set_BF(BEreq::cb_wisfer_hdec->bhlsqur/2.0, 0.0, iscr, iscrbar);
-      result.set_BF(BEreq::cb_wisfer_hdec->bhlst(1,1), 0.0, ist1, ist1bar);
-      result.set_BF(BEreq::cb_wisfer_hdec->bhlst(2,2), 0.0, ist2, ist2bar);
-      result.set_BF(BEreq::cb_wisfer_hdec->bhlst(1,2), 0.0, ist1, ist2bar);
-      result.set_BF(BEreq::cb_wisfer_hdec->bhlst(2,1), 0.0, ist2, ist1bar);
-      result.set_BF(BEreq::cb_wisfer_hdec->bhlsqdl/2.0, 0.0, isdl, isdlbar);
-      result.set_BF(BEreq::cb_wisfer_hdec->bhlsqdr/2.0, 0.0, isdr, isdrbar);
-      result.set_BF(BEreq::cb_wisfer_hdec->bhlsqdl/2.0, 0.0, issl, isslbar);
-      result.set_BF(BEreq::cb_wisfer_hdec->bhlsqdr/2.0, 0.0, issr, issrbar);
-      result.set_BF(BEreq::cb_wisfer_hdec->bhlsb(1,1), 0.0, isb1, isb1bar);
-      result.set_BF(BEreq::cb_wisfer_hdec->bhlsb(2,2), 0.0, isb2, isb2bar);
-      result.set_BF(BEreq::cb_wisfer_hdec->bhlsb(1,2), 0.0, isb1, isb2bar);
-      result.set_BF(BEreq::cb_wisfer_hdec->bhlsb(2,1), 0.0, isb2, isb1bar);
-      result.set_BF(BEreq::cb_wisfer_hdec->bhlslel/2.0, 0.0, isell, isellbar);
-      result.set_BF(BEreq::cb_wisfer_hdec->bhlsler/2.0, 0.0, iselr, iselrbar);
-      result.set_BF(BEreq::cb_wisfer_hdec->bhlslel/2.0, 0.0, ismul, ismulbar);
-      result.set_BF(BEreq::cb_wisfer_hdec->bhlsler/2.0, 0.0, ismur, ismurbar);
-      result.set_BF(BEreq::cb_wisfer_hdec->bhlstau(1,1), 0.0, istau1, istau1bar);
-      result.set_BF(BEreq::cb_wisfer_hdec->bhlstau(2,2), 0.0, istau2, istau2bar);
-      result.set_BF(BEreq::cb_wisfer_hdec->bhlstau(1,2), 0.0, istau1, istau2bar);
-      result.set_BF(BEreq::cb_wisfer_hdec->bhlstau(2,1), 0.0, istau2, istau1bar);
-      result.set_BF(BEreq::cb_wisfer_hdec->bhlslnl/3.0, 0.0, inel, inelbar);
-      result.set_BF(BEreq::cb_wisfer_hdec->bhlslnl/3.0, 0.0, inmul, inmulbar);
-      result.set_BF(BEreq::cb_wisfer_hdec->bhlslnl/3.0, 0.0, intau1, intau1bar);
-      // cout << "h0_1 total width: " << result.width_in_GeV << endl;
-      // cout << "BR(h0_1 -> gamma gamma): " << BEreq::cb_widthhl_hdec->hlbrga << endl;
-      // cout << "BR(h0_1 -> ~u_L ~u_L_bar): " << BEreq::cb_wisfer_hdec->bhlsqul/2.0 << endl;
-      // cout << "BR(h0_1 -> ~tau-_L ~e+_5): " << BEreq::cb_wisfer_hdec->bhlstau(1,1) << endl;
-    }
-
->>>>>>> 63491ef2
     /// MSSM decays: h0_2
     void h0_2_decays (DecayTable::Entry& result) 
     {
@@ -585,39 +541,35 @@
       result.set_BF(BEreq::cb_wisusy_hdec->hhbrsn(2,3)*2.0, 0.0, "~chi0_2", "~chi0_3");
       result.set_BF(BEreq::cb_wisusy_hdec->hhbrsn(2,4)*2.0, 0.0, "~chi0_2", "~chi0_4");
       result.set_BF(BEreq::cb_wisusy_hdec->hhbrsn(3,4)*2.0, 0.0, "~chi0_3", "~chi0_4");
-<<<<<<< HEAD
-      result.set_BF(BEreq::cb_wisfer_hdec->bhhsqul/2.0, 0.0, "~u_L", "~ubar_L");
-      result.set_BF(BEreq::cb_wisfer_hdec->bhhsqur/2.0, 0.0, "~u_R", "~ubar_R");
-      result.set_BF(BEreq::cb_wisfer_hdec->bhhsqul/2.0, 0.0, "~c_L", "~cbar_L");
-      result.set_BF(BEreq::cb_wisfer_hdec->bhhsqur/2.0, 0.0, "~c_R", "~cbar_R");
-      result.set_BF(BEreq::cb_wisfer_hdec->bhhst(1,1), 0.0, "~t_L", "~ubar_5");
-      result.set_BF(BEreq::cb_wisfer_hdec->bhhst(2,2), 0.0, "~t_R", "~ubar_6");
-      result.set_BF(BEreq::cb_wisfer_hdec->bhhst(1,2), 0.0, "~t_L", "~ubar_6");
-      result.set_BF(BEreq::cb_wisfer_hdec->bhhst(2,1), 0.0, "~t_R", "~ubar_5");
-      result.set_BF(BEreq::cb_wisfer_hdec->bhhsqdl/2.0, 0.0, "~d_L", "~dbar_L");
-      result.set_BF(BEreq::cb_wisfer_hdec->bhhsqdr/2.0, 0.0, "~d_R", "~dbar_R");
-      result.set_BF(BEreq::cb_wisfer_hdec->bhhsqdl/2.0, 0.0, "~s_L", "~sbar_L");
-      result.set_BF(BEreq::cb_wisfer_hdec->bhhsqdr/2.0, 0.0, "~s_R", "~sbar_R");
-      result.set_BF(BEreq::cb_wisfer_hdec->bhhsb(1,1), 0.0, "~b_L", "~dbar_5");
-      result.set_BF(BEreq::cb_wisfer_hdec->bhhsb(2,2), 0.0, "~b_R", "~dbar_6");
-      result.set_BF(BEreq::cb_wisfer_hdec->bhhsb(1,2), 0.0, "~b_L", "~dbar_6");
-      result.set_BF(BEreq::cb_wisfer_hdec->bhhsb(2,1), 0.0, "~b_R", "~dbar_5");
-      result.set_BF(BEreq::cb_wisfer_hdec->bhhslel/2.0, 0.0, "~e-_L", "~e+_L");
-      result.set_BF(BEreq::cb_wisfer_hdec->bhhsler/2.0, 0.0, "~e-_R", "~e+_R");
-      result.set_BF(BEreq::cb_wisfer_hdec->bhhslel/2.0, 0.0, "~mu-_L", "~mu+_L");
-      result.set_BF(BEreq::cb_wisfer_hdec->bhhsler/2.0, 0.0, "~mu-_R", "~mu+_R");
-      result.set_BF(BEreq::cb_wisfer_hdec->bhhstau(1,1), 0.0, "~tau-_L", "~e+_5");
-      result.set_BF(BEreq::cb_wisfer_hdec->bhhstau(2,2), 0.0, "~tau-_R", "~e+_6");
-      result.set_BF(BEreq::cb_wisfer_hdec->bhhstau(1,2), 0.0, "~tau-_L", "~e+_6");
-      result.set_BF(BEreq::cb_wisfer_hdec->bhhstau(2,1), 0.0, "~tau-_R", "~e+_5");
-      result.set_BF(BEreq::cb_wisfer_hdec->bhhslnl/3.0, 0.0, "~nu_e", "~nubar_e");
-      result.set_BF(BEreq::cb_wisfer_hdec->bhhslnl/3.0, 0.0, "~nu_mu", "~nubar_mu");
-      result.set_BF(BEreq::cb_wisfer_hdec->bhhslnl/3.0, 0.0, "~nu_tau", "~nubar_tau");
-      result.set_BF(BEreq::cb_wisfer_hdec->bhhslnl/3.0, 0.0, "~nu_1", "~nubar_1");
-      result.set_BF(BEreq::cb_wisfer_hdec->bhhslnl/3.0, 0.0, "~nu_2", "~nubar_2");
-      result.set_BF(BEreq::cb_wisfer_hdec->bhhslnl/3.0, 0.0, "~nu_3", "~nubar_3");
+      result.set_BF(BEreq::cb_wisfer_hdec->bhhsqul/2.0, 0.0, isul, isulbar);
+      result.set_BF(BEreq::cb_wisfer_hdec->bhhsqur/2.0, 0.0, isur, isurbar);
+      result.set_BF(BEreq::cb_wisfer_hdec->bhhsqul/2.0, 0.0, iscl, isclbar);
+      result.set_BF(BEreq::cb_wisfer_hdec->bhhsqur/2.0, 0.0, iscr, iscrbar);
+      result.set_BF(BEreq::cb_wisfer_hdec->bhhst(1,1), 0.0, ist1, ist1bar);
+      result.set_BF(BEreq::cb_wisfer_hdec->bhhst(2,2), 0.0, ist2, ist2bar);
+      result.set_BF(BEreq::cb_wisfer_hdec->bhhst(1,2), 0.0, ist1, ist2bar);
+      result.set_BF(BEreq::cb_wisfer_hdec->bhhst(2,1), 0.0, ist2, ist1bar);
+      result.set_BF(BEreq::cb_wisfer_hdec->bhhsqdl/2.0, 0.0, isdl, isdlbar);
+      result.set_BF(BEreq::cb_wisfer_hdec->bhhsqdr/2.0, 0.0, isdr, isdrbar);
+      result.set_BF(BEreq::cb_wisfer_hdec->bhhsqdl/2.0, 0.0, issl, isslbar);
+      result.set_BF(BEreq::cb_wisfer_hdec->bhhsqdr/2.0, 0.0, issr, issrbar);
+      result.set_BF(BEreq::cb_wisfer_hdec->bhhsb(1,1), 0.0, isb1, isb1bar);
+      result.set_BF(BEreq::cb_wisfer_hdec->bhhsb(2,2), 0.0, isb2, isb2bar);
+      result.set_BF(BEreq::cb_wisfer_hdec->bhhsb(1,2), 0.0, isb1, isb2bar);
+      result.set_BF(BEreq::cb_wisfer_hdec->bhhsb(2,1), 0.0, isb2, isb1bar);
+      result.set_BF(BEreq::cb_wisfer_hdec->bhhslel/2.0, 0.0, isell, isellbar);
+      result.set_BF(BEreq::cb_wisfer_hdec->bhhsler/2.0, 0.0, iselr, iselrbar);
+      result.set_BF(BEreq::cb_wisfer_hdec->bhhslel/2.0, 0.0, ismul, ismulbar);
+      result.set_BF(BEreq::cb_wisfer_hdec->bhhsler/2.0, 0.0, ismur, ismurbar);
+      result.set_BF(BEreq::cb_wisfer_hdec->bhhstau(1,1), 0.0, istau1, istau1bar);
+      result.set_BF(BEreq::cb_wisfer_hdec->bhhstau(2,2), 0.0, istau2, istau2bar);
+      result.set_BF(BEreq::cb_wisfer_hdec->bhhstau(1,2), 0.0, istau1, istau2bar);
+      result.set_BF(BEreq::cb_wisfer_hdec->bhhstau(2,1), 0.0, istau2, istau1bar);
+      result.set_BF(BEreq::cb_wisfer_hdec->bhhslnl/3.0, 0.0, inel, inelbar);
+      result.set_BF(BEreq::cb_wisfer_hdec->bhhslnl/3.0, 0.0, inmul, inmulbar);
+      result.set_BF(BEreq::cb_wisfer_hdec->bhhslnl/3.0, 0.0, intau1, intau1bar);
+
       // cout << "h0_2 total width: " << result.width_in_GeV << endl;
-      // cout << "BR(h0_2 -> ~chi0_1 ~chi0_2): " << BEreq::cb_wisusy_hdec->hhbrsn(1,2)*2.0 << endl;
     }
 
     /// FeynHiggs MSSM decays: h0_2
@@ -727,36 +679,6 @@
       result.set_BF(FH_input.gammas[H0SfSf(iH,2,2,3,3)+BRoffset], 0.0, "~b_R", "~dbar_6");
 
       cout << "h0_2 total width: " << result.width_in_GeV << endl;
-=======
-      result.set_BF(BEreq::cb_wisfer_hdec->bhhsqul/2.0, 0.0, isul, isulbar);
-      result.set_BF(BEreq::cb_wisfer_hdec->bhhsqur/2.0, 0.0, isur, isurbar);
-      result.set_BF(BEreq::cb_wisfer_hdec->bhhsqul/2.0, 0.0, iscl, isclbar);
-      result.set_BF(BEreq::cb_wisfer_hdec->bhhsqur/2.0, 0.0, iscr, iscrbar);
-      result.set_BF(BEreq::cb_wisfer_hdec->bhhst(1,1), 0.0, ist1, ist1bar);
-      result.set_BF(BEreq::cb_wisfer_hdec->bhhst(2,2), 0.0, ist2, ist2bar);
-      result.set_BF(BEreq::cb_wisfer_hdec->bhhst(1,2), 0.0, ist1, ist2bar);
-      result.set_BF(BEreq::cb_wisfer_hdec->bhhst(2,1), 0.0, ist2, ist1bar);
-      result.set_BF(BEreq::cb_wisfer_hdec->bhhsqdl/2.0, 0.0, isdl, isdlbar);
-      result.set_BF(BEreq::cb_wisfer_hdec->bhhsqdr/2.0, 0.0, isdr, isdrbar);
-      result.set_BF(BEreq::cb_wisfer_hdec->bhhsqdl/2.0, 0.0, issl, isslbar);
-      result.set_BF(BEreq::cb_wisfer_hdec->bhhsqdr/2.0, 0.0, issr, issrbar);
-      result.set_BF(BEreq::cb_wisfer_hdec->bhhsb(1,1), 0.0, isb1, isb1bar);
-      result.set_BF(BEreq::cb_wisfer_hdec->bhhsb(2,2), 0.0, isb2, isb2bar);
-      result.set_BF(BEreq::cb_wisfer_hdec->bhhsb(1,2), 0.0, isb1, isb2bar);
-      result.set_BF(BEreq::cb_wisfer_hdec->bhhsb(2,1), 0.0, isb2, isb1bar);
-      result.set_BF(BEreq::cb_wisfer_hdec->bhhslel/2.0, 0.0, isell, isellbar);
-      result.set_BF(BEreq::cb_wisfer_hdec->bhhsler/2.0, 0.0, iselr, iselrbar);
-      result.set_BF(BEreq::cb_wisfer_hdec->bhhslel/2.0, 0.0, ismul, ismulbar);
-      result.set_BF(BEreq::cb_wisfer_hdec->bhhsler/2.0, 0.0, ismur, ismurbar);
-      result.set_BF(BEreq::cb_wisfer_hdec->bhhstau(1,1), 0.0, istau1, istau1bar);
-      result.set_BF(BEreq::cb_wisfer_hdec->bhhstau(2,2), 0.0, istau2, istau2bar);
-      result.set_BF(BEreq::cb_wisfer_hdec->bhhstau(1,2), 0.0, istau1, istau2bar);
-      result.set_BF(BEreq::cb_wisfer_hdec->bhhstau(2,1), 0.0, istau2, istau1bar);
-      result.set_BF(BEreq::cb_wisfer_hdec->bhhslnl/3.0, 0.0, inel, inelbar);
-      result.set_BF(BEreq::cb_wisfer_hdec->bhhslnl/3.0, 0.0, inmul, inmulbar);
-      result.set_BF(BEreq::cb_wisfer_hdec->bhhslnl/3.0, 0.0, intau1, intau1bar);
-      // cout << "h0_2 total width: " << result.width_in_GeV << endl;
->>>>>>> 63491ef2
     }
 
     /// MSSM decays: A0
@@ -774,7 +696,6 @@
       result.set_BF(BEreq::cb_widtha_hdec->abrga, 0.0, "gamma", "gamma");
       result.set_BF(BEreq::cb_widtha_hdec->abrzga, 0.0, "Z0", "gamma");
       result.set_BF(BEreq::cb_widtha_hdec->abrz, 0.0, "Z0", "h0_1");
-<<<<<<< HEAD
       result.set_BF(0.0, 0.0, "Z0", "Z0");
       result.set_BF(0.0, 0.0, "W+", "W-");
       result.set_BF(0.0, 0.0, "h0_1", "h0_1");
@@ -782,8 +703,6 @@
       result.set_BF(0.0, 0.0, "~nu_1", "~nubar_1");
       result.set_BF(0.0, 0.0, "~nu_2", "~nubar_2");
       result.set_BF(0.0, 0.0, "~nu_3", "~nubar_3");
-=======
->>>>>>> 63491ef2
       result.set_BF(BEreq::cb_wisusy_hdec->habrsc(1,1), 0.0, "~chi+_1", "~chi-_1");
       result.set_BF(BEreq::cb_wisusy_hdec->habrsc(2,2), 0.0, "~chi+_2", "~chi-_2");
       result.set_BF(BEreq::cb_wisusy_hdec->habrsc(1,2), 0.0, "~chi+_1", "~chi-_2");
@@ -798,13 +717,12 @@
       result.set_BF(BEreq::cb_wisusy_hdec->habrsn(2,3)*2.0, 0.0, "~chi0_2", "~chi0_3");
       result.set_BF(BEreq::cb_wisusy_hdec->habrsn(2,4)*2.0, 0.0, "~chi0_2", "~chi0_4");
       result.set_BF(BEreq::cb_wisusy_hdec->habrsn(3,4)*2.0, 0.0, "~chi0_3", "~chi0_4");
-<<<<<<< HEAD
-      result.set_BF(BEreq::cb_wisusy_hdec->habrst/2.0, 0.0, "~t_L", "~ubar_6");
-      result.set_BF(BEreq::cb_wisusy_hdec->habrst/2.0, 0.0, "~ubar_5", "~t_R");
-      result.set_BF(BEreq::cb_wisusy_hdec->habrsb/2.0, 0.0, "~b_L", "~dbar_6");
-      result.set_BF(BEreq::cb_wisusy_hdec->habrsb/2.0, 0.0, "~dbar_5", "~b_R");
-      result.set_BF(BEreq::cb_wisusy_hdec->habrsl/2.0, 0.0, "~tau-_L", "~e+_6");
-      result.set_BF(BEreq::cb_wisusy_hdec->habrsl/2.0, 0.0, "~e+_5", "~tau-_R");
+      result.set_BF(BEreq::cb_wisusy_hdec->habrst/2.0, 0.0, ist1, ist2bar);
+      result.set_BF(BEreq::cb_wisusy_hdec->habrst/2.0, 0.0, ist1bar, ist2);
+      result.set_BF(BEreq::cb_wisusy_hdec->habrsb/2.0, 0.0, isb1, isb2bar);
+      result.set_BF(BEreq::cb_wisusy_hdec->habrsb/2.0, 0.0, isb1bar, isb2);
+      result.set_BF(BEreq::cb_wisusy_hdec->habrsl/2.0, 0.0, istau1, istau2bar);
+      result.set_BF(BEreq::cb_wisusy_hdec->habrsl/2.0, 0.0, istau1bar, istau2);
       // cout << "A0 total width: " << result.width_in_GeV << endl;
     }
 
@@ -917,29 +835,13 @@
       cout << "A0 total width: " << result.width_in_GeV << endl;
     }
 
-    /// MSSM decays: H+
-=======
-      result.set_BF(BEreq::cb_wisusy_hdec->habrst/2.0, 0.0, ist1, ist2bar);
-      result.set_BF(BEreq::cb_wisusy_hdec->habrst/2.0, 0.0, ist1bar, ist2);
-      result.set_BF(BEreq::cb_wisusy_hdec->habrsb/2.0, 0.0, isb1, isb2bar);
-      result.set_BF(BEreq::cb_wisusy_hdec->habrsb/2.0, 0.0, isb1bar, isb2);
-      result.set_BF(BEreq::cb_wisusy_hdec->habrsl/2.0, 0.0, istau1, istau2bar);
-      result.set_BF(BEreq::cb_wisusy_hdec->habrsl/2.0, 0.0, istau1bar, istau2);
-      // cout << "A0 total width: " << result.width_in_GeV << endl;
-    }
-
     /// MSSM decays: Hplus
->>>>>>> 63491ef2
     void Hplus_decays (DecayTable::Entry& result) 
     {
       using namespace Pipes::Hplus_decays;
       result.width_in_GeV = BEreq::cb_widthhc_hdec->hcwdth;
       result.set_BF(BEreq::cb_widthhc_hdec->hcbrb, 0.0, "c", "bbar");
-<<<<<<< HEAD
-      result.set_BF(BEreq::cb_widthhc_hdec->hcbrl, 0.0, "tau+", "nu_tau");
-=======
       result.set_BF(BEreq::cb_widthhc_hdec->hcbrl, 0.0, "tau+", "nu_RPV_5");
->>>>>>> 63491ef2
       result.set_BF(BEreq::cb_widthhc_hdec->hcbrm, 0.0, "mu+", "nu_mu");
       result.set_BF(BEreq::cb_widthhc_hdec->hcbrbu, 0.0, "u", "bbar");
       result.set_BF(BEreq::cb_widthhc_hdec->hcbrs, 0.0, "u", "sbar");
@@ -955,18 +857,17 @@
       result.set_BF(BEreq::cb_wisusy_hdec->hcbrsu(2,2), 0.0, "~chi+_2", "~chi0_2");
       result.set_BF(BEreq::cb_wisusy_hdec->hcbrsu(2,3), 0.0, "~chi+_2", "~chi0_3");
       result.set_BF(BEreq::cb_wisusy_hdec->hcbrsu(2,4), 0.0, "~chi+_2", "~chi0_4");
-<<<<<<< HEAD
-      result.set_BF(BEreq::cb_wisfer_hdec->bhcsl00/2.0, 0.0, "~e+_L", "~nu_e");
-      result.set_BF(BEreq::cb_wisfer_hdec->bhcsl00/2.0, 0.0, "~mu+_L", "~nu_mu");
-      result.set_BF(BEreq::cb_wisfer_hdec->bhcsl11, 0.0, "~e+_5", "~nu_tau");
-      result.set_BF(BEreq::cb_wisfer_hdec->bhcsl21, 0.0, "~e+_6", "~nu_tau");
-      result.set_BF(BEreq::cb_wisusy_hdec->hcbrsq/2.0, 0.0, "~u_L", "~dbar_L");
-      result.set_BF(BEreq::cb_wisusy_hdec->hcbrsq/2.0, 0.0, "~c_L", "~sbar_L");
-      result.set_BF(BEreq::cb_wisusy_hdec->hcbrstb(1,1), 0.0, "~t_L", "~dbar_5");
-      result.set_BF(BEreq::cb_wisusy_hdec->hcbrstb(2,2), 0.0, "~t_R", "~dbar_6");
-      result.set_BF(BEreq::cb_wisusy_hdec->hcbrstb(1,2), 0.0, "~t_L", "~dbar_6");
-      result.set_BF(BEreq::cb_wisusy_hdec->hcbrstb(2,1), 0.0, "~t_R", "~dbar_5");
-      // cout << "H+ total width: " << result.width_in_GeV << endl;
+      result.set_BF(BEreq::cb_wisfer_hdec->bhcsl00/2.0, 0.0, isellbar, inel);
+      result.set_BF(BEreq::cb_wisfer_hdec->bhcsl00/2.0, 0.0, ismulbar, inmul);
+      result.set_BF(BEreq::cb_wisfer_hdec->bhcsl11, 0.0, istau1bar, intau1);
+      result.set_BF(BEreq::cb_wisfer_hdec->bhcsl21, 0.0, istau2bar, intau1);
+      result.set_BF(BEreq::cb_wisusy_hdec->hcbrsq/2.0, 0.0, isul, isdlbar);
+      result.set_BF(BEreq::cb_wisusy_hdec->hcbrsq/2.0, 0.0, iscl, isslbar);
+      result.set_BF(BEreq::cb_wisusy_hdec->hcbrstb(1,1), 0.0, ist1, isb1bar);
+      result.set_BF(BEreq::cb_wisusy_hdec->hcbrstb(2,2), 0.0, ist2, isb2bar);
+      result.set_BF(BEreq::cb_wisusy_hdec->hcbrstb(1,2), 0.0, ist1, isb2bar);
+      result.set_BF(BEreq::cb_wisusy_hdec->hcbrstb(2,1), 0.0, ist2, isb1bar);
+      // cout << "Hplus total width: " << result.width_in_GeV << endl;
     }
 
     /// FeynHiggs MSSM decays: H+
@@ -1055,54 +956,12 @@
       cout << "H+ total width: " << result.width_in_GeV << endl;
     }
 
-    /// MSSM decays: ~g
-=======
-      result.set_BF(BEreq::cb_wisfer_hdec->bhcsl00/2.0, 0.0, isellbar, inel);
-      result.set_BF(BEreq::cb_wisfer_hdec->bhcsl00/2.0, 0.0, ismulbar, inmul);
-      result.set_BF(BEreq::cb_wisfer_hdec->bhcsl11, 0.0, istau1bar, intau1);
-      result.set_BF(BEreq::cb_wisfer_hdec->bhcsl21, 0.0, istau2bar, intau1);
-      result.set_BF(BEreq::cb_wisusy_hdec->hcbrsq/2.0, 0.0, isul, isdlbar);
-      result.set_BF(BEreq::cb_wisusy_hdec->hcbrsq/2.0, 0.0, iscl, isslbar);
-      result.set_BF(BEreq::cb_wisusy_hdec->hcbrstb(1,1), 0.0, ist1, isb1bar);
-      result.set_BF(BEreq::cb_wisusy_hdec->hcbrstb(2,2), 0.0, ist2, isb2bar);
-      result.set_BF(BEreq::cb_wisusy_hdec->hcbrstb(1,2), 0.0, ist1, isb2bar);
-      result.set_BF(BEreq::cb_wisusy_hdec->hcbrstb(2,1), 0.0, ist2, isb1bar);
-      // cout << "Hplus total width: " << result.width_in_GeV << endl;
-    }
-
-
     /// MSSM decays: gluino
->>>>>>> 63491ef2
+
     void gluino_decays (DecayTable::Entry& result) 
     {
       using namespace Pipes::gluino_decays;
       result.width_in_GeV = BEreq::cb_sd_gluiwidth->gluitot;
-<<<<<<< HEAD
-      result.set_BF(BEreq::cb_sd_glui2body->brgsdownl, 0.0, "~d_L", "dbar");
-      result.set_BF(BEreq::cb_sd_glui2body->brgsdownl, 0.0, "~dbar_L", "d");
-      result.set_BF(BEreq::cb_sd_glui2body->brgsdownr, 0.0, "~d_R", "dbar");
-      result.set_BF(BEreq::cb_sd_glui2body->brgsdownr, 0.0, "~dbar_R", "d");
-      result.set_BF(BEreq::cb_sd_glui2body->brgsupl, 0.0, "~u_L", "ubar");
-      result.set_BF(BEreq::cb_sd_glui2body->brgsupl, 0.0, "~ubar_L", "u");
-      result.set_BF(BEreq::cb_sd_glui2body->brgsupr, 0.0, "~u_R", "ubar");
-      result.set_BF(BEreq::cb_sd_glui2body->brgsupr, 0.0, "~ubar_R", "u");
-      result.set_BF(BEreq::cb_sd_glui2body->brgsdownl, 0.0, "~s_L", "sbar");
-      result.set_BF(BEreq::cb_sd_glui2body->brgsdownl, 0.0, "~sbar_L", "s");
-      result.set_BF(BEreq::cb_sd_glui2body->brgsdownr, 0.0, "~s_R", "sbar");
-      result.set_BF(BEreq::cb_sd_glui2body->brgsdownr, 0.0, "~sbar_R", "s");
-      result.set_BF(BEreq::cb_sd_glui2body->brgsupl, 0.0, "~c_L", "cbar");
-      result.set_BF(BEreq::cb_sd_glui2body->brgsupl, 0.0, "~cbar_L", "c");
-      result.set_BF(BEreq::cb_sd_glui2body->brgsupr, 0.0, "~c_R", "cbar");
-      result.set_BF(BEreq::cb_sd_glui2body->brgsupr, 0.0, "~cbar_R", "c");
-      result.set_BF(BEreq::cb_sd_glui2body->brgsb1, 0.0, "~b_L", "bbar");
-      result.set_BF(BEreq::cb_sd_glui2body->brgsb1, 0.0, "~dbar_5", "b");
-      result.set_BF(BEreq::cb_sd_glui2body->brgsb2, 0.0, "~b_R", "bbar");
-      result.set_BF(BEreq::cb_sd_glui2body->brgsb2, 0.0, "~dbar_6", "b");
-      result.set_BF(BEreq::cb_sd_glui2body->brgst1, 0.0, "~t_L", "tbar");
-      result.set_BF(BEreq::cb_sd_glui2body->brgst1, 0.0, "~ubar_5", "t");
-      result.set_BF(BEreq::cb_sd_glui2body->brgst2, 0.0, "~t_R", "tbar");
-      result.set_BF(BEreq::cb_sd_glui2body->brgst2, 0.0, "~ubar_6", "t");
-=======
       result.set_BF(BEreq::cb_sd_glui2body->brgsdownl, 0.0, isdl, "dbar");
       result.set_BF(BEreq::cb_sd_glui2body->brgsdownl, 0.0, isdlbar, "d");
       result.set_BF(BEreq::cb_sd_glui2body->brgsdownr, 0.0, isdr, "dbar");
@@ -1127,7 +986,6 @@
       result.set_BF(BEreq::cb_sd_glui2body->brgst1, 0.0, ist1bar, "t");
       result.set_BF(BEreq::cb_sd_glui2body->brgst2, 0.0, ist2, "tbar");
       result.set_BF(BEreq::cb_sd_glui2body->brgst2, 0.0, ist2bar, "t");
->>>>>>> 63491ef2
       result.set_BF(BEreq::cb_sd_gluiloop->brglnjgluon(1), 0.0, "~chi0_1", "g");
       result.set_BF(BEreq::cb_sd_gluiloop->brglnjgluon(2), 0.0, "~chi0_2", "g");
       result.set_BF(BEreq::cb_sd_gluiloop->brglnjgluon(3), 0.0, "~chi0_3", "g");
@@ -1168,20 +1026,6 @@
       result.set_BF(BEreq::cb_sd_glui3body->brgotb(1), 0.0, "~chi-_1", "t", "bbar");
       result.set_BF(BEreq::cb_sd_glui3body->brgotb(2), 0.0, "~chi+_2", "b", "tbar");
       result.set_BF(BEreq::cb_sd_glui3body->brgotb(2), 0.0, "~chi-_2", "t", "bbar");
-<<<<<<< HEAD
-      result.set_BF(BEreq::cb_sd_glui3body->brwst1b, 0.0, "~t_L", "bbar", "W-");
-      result.set_BF(BEreq::cb_sd_glui3body->brwst1b, 0.0, "~ubar_5", "b", "W+");
-      result.set_BF(BEreq::cb_sd_glui3body->brhcst1b, 0.0, "~t_L", "bbar", "H-");
-      result.set_BF(BEreq::cb_sd_glui3body->brhcst1b, 0.0, "~ubar_5", "b", "H+");
-      // cout << "gluino total width: " << result.width_in_GeV << endl;
-    }
-
-    /// MSSM decays: ~t_1
-    void stop_1_decays (DecayTable::Entry& result) 
-    {
-      using namespace Pipes::stop_1_decays;
-      result.width_in_GeV = BEreq::cb_sd_stopwidth->stoptot4; // CsB: CHECK THIS WITH MAGGIE !!!
-=======
       result.set_BF(BEreq::cb_sd_glui3body->brwst1b, 0.0, ist1, "bbar", "W-");
       result.set_BF(BEreq::cb_sd_glui3body->brwst1b, 0.0, ist1bar, "b", "W+");
       result.set_BF(BEreq::cb_sd_glui3body->brhcst1b, 0.0, ist1, "bbar", "H-");
@@ -1194,7 +1038,6 @@
     {
       using namespace Pipes::stop_1_decays;
       result.width_in_GeV = BEreq::cb_sd_stopwidth->stoptot4;
->>>>>>> 63491ef2
       result.set_BF(BEreq::cb_sd_stop2body->brst1neutt(1), 0.0, "~chi0_1", "t");
       result.set_BF(BEreq::cb_sd_stop2body->brst1neutt(2), 0.0, "~chi0_2", "t");
       result.set_BF(BEreq::cb_sd_stop2body->brst1neutt(3), 0.0, "~chi0_3", "t");
@@ -1202,17 +1045,10 @@
       result.set_BF(BEreq::cb_sd_stop2body->brst1charb(1), 0.0, "~chi+_1", "b");
       result.set_BF(BEreq::cb_sd_stop2body->brst1charb(2), 0.0, "~chi+_2", "b");
       result.set_BF(BEreq::cb_sd_stop2body->brst1glui, 0.0, "~g", "t");
-<<<<<<< HEAD
-      result.set_BF(BEreq::cb_sd_stop2body->brst1hcsb(1), 0.0, "~b_L", "H+");
-      result.set_BF(BEreq::cb_sd_stop2body->brst1hcsb(2), 0.0, "~b_R", "H+");
-      result.set_BF(BEreq::cb_sd_stop2body->brst1wsb(1), 0.0, "~b_L", "W+");
-      result.set_BF(BEreq::cb_sd_stop2body->brst1wsb(2), 0.0, "~b_R", "W+");
-=======
       result.set_BF(BEreq::cb_sd_stop2body->brst1hcsb(1), 0.0, isb1, "H+");
       result.set_BF(BEreq::cb_sd_stop2body->brst1hcsb(2), 0.0, isb2, "H+");
       result.set_BF(BEreq::cb_sd_stop2body->brst1wsb(1), 0.0, isb1, "W+");
       result.set_BF(BEreq::cb_sd_stop2body->brst1wsb(2), 0.0, isb2, "W+");
->>>>>>> 63491ef2
       result.set_BF(BEreq::cb_sd_stoploop->brgamma, 0.0, "~chi0_1", "c");
       result.set_BF(BEreq::cb_sd_stoploop->brgammaup, 0.0, "~chi0_1", "u");
       result.set_BF(BEreq::cb_sd_stoploop->brgammagluino, 0.0, "~g", "c");
@@ -1224,39 +1060,6 @@
       result.set_BF(BEreq::cb_sd_stop3body->brstoph(1,2), 0.0, "~chi0_2", "b", "H+");
       result.set_BF(BEreq::cb_sd_stop3body->brstoph(1,3), 0.0, "~chi0_3", "b", "H+");
       result.set_BF(BEreq::cb_sd_stop3body->brstoph(1,4), 0.0, "~chi0_4", "b", "H+");
-<<<<<<< HEAD
-      result.set_BF(BEreq::cb_sd_stop3body->brstsntau(1,1), 0.0, "~nu_tau", "b", "tau+");
-      result.set_BF(BEreq::cb_sd_stop3body->brstsnel(1), 0.0, "~nu_e", "b", "e+");
-      result.set_BF(BEreq::cb_sd_stop3body->brstsnel(1), 0.0, "~nu_mu", "b", "mu+");
-      result.set_BF(BEreq::cb_sd_stop3body->brststau(1,1), 0.0, "~e+_5", "b", "nu_tau");
-      result.set_BF(BEreq::cb_sd_stop3body->brststau(1,2), 0.0, "~e+_6", "b", "nu_tau");
-      result.set_BF(BEreq::cb_sd_stop3body->brstsel(1,1), 0.0, "~e+_L", "b", "nu_e");
-      result.set_BF(BEreq::cb_sd_stop3body->brstsel(1,2), 0.0, "~e+_R", "b", "nu_e");
-      result.set_BF(BEreq::cb_sd_stop3body->brstsel(1,1), 0.0, "~mu+_L", "b", "nu_mu");
-      result.set_BF(BEreq::cb_sd_stop3body->brstsel(1,2), 0.0, "~mu+_R", "b", "nu_mu");
-      result.set_BF(BEreq::cb_sd_stop3body->brstbsbst(1,1), 0.0, "~dbar_5", "b", "t");
-      result.set_BF(BEreq::cb_sd_stop3body->brstbsbst(1,2), 0.0, "~dbar_6", "b", "t");
-      result.set_BF(BEreq::cb_sd_stop3body->brstbbsbt(1,1), 0.0, "~b_L", "bbar", "t");
-      result.set_BF(BEreq::cb_sd_stop3body->brstbbsbt(1,2), 0.0, "~b_R", "bbar", "t");
-      result.set_BF(BEreq::cb_sd_stop3body->brstupsbdow(1,1), 0.0, "~b_L", "dbar", "u");
-      result.set_BF(BEreq::cb_sd_stop3body->brstupsbdow(1,2), 0.0, "~b_R", "dbar", "u");
-      result.set_BF(BEreq::cb_sd_stop3body->brstupsbdow(1,1), 0.0, "~b_L", "sbar", "c");
-      result.set_BF(BEreq::cb_sd_stop3body->brstupsbdow(1,2), 0.0, "~b_R", "sbar", "c");
-      result.set_BF(BEreq::cb_sd_stop3body->brsttausbnu(1,1), 0.0, "~b_L", "tau+", "nu_tau");
-      result.set_BF(BEreq::cb_sd_stop3body->brsttausbnu(1,2), 0.0, "~b_R", "tau+", "nu_tau");
-      result.set_BF(BEreq::cb_sd_stop3body->brstelsbnu(1,1), 0.0, "~b_L", "e+", "nu_e");
-      result.set_BF(BEreq::cb_sd_stop3body->brstelsbnu(1,2), 0.0, "~b_R", "e+", "nu_e");
-      result.set_BF(BEreq::cb_sd_stop3body->brstelsbnu(1,1), 0.0, "~b_L", "mu+", "nu_mu");
-      result.set_BF(BEreq::cb_sd_stop3body->brstelsbnu(1,2), 0.0, "~b_R", "mu+", "nu_mu");
-      cout << "~t_1 total width: " << result.width_in_GeV << endl;
-    }
-
-    /// MSSM decays: ~t_2
-    void stop_2_decays (DecayTable::Entry& result) 
-    {
-      using namespace Pipes::stop_2_decays;
-      result.width_in_GeV = BEreq::cb_sd_stopwidth->stoptot4; // CsB: CHECK THIS WITH MAGGIE !!!
-=======
       result.set_BF(BEreq::cb_sd_stop3body->brstsntau(1,1), 0.0, intau1, "b", "tau+");
       result.set_BF(BEreq::cb_sd_stop3body->brstsnel(1), 0.0, inel, "b", "e+");
       result.set_BF(BEreq::cb_sd_stop3body->brstsnel(1), 0.0, inmul, "b", "mu+");
@@ -1288,7 +1091,6 @@
     {
       using namespace Pipes::stop_2_decays;
       result.width_in_GeV = BEreq::cb_sd_stopwidth->stoptot4;
->>>>>>> 63491ef2
       result.set_BF(BEreq::cb_sd_stop2body->brst2neutt(1), 0.0, "~chi0_1", "t");
       result.set_BF(BEreq::cb_sd_stop2body->brst2neutt(2), 0.0, "~chi0_2", "t");
       result.set_BF(BEreq::cb_sd_stop2body->brst2neutt(3), 0.0, "~chi0_3", "t");
@@ -1296,16 +1098,6 @@
       result.set_BF(BEreq::cb_sd_stop2body->brst2charb(1), 0.0, "~chi+_1", "b");
       result.set_BF(BEreq::cb_sd_stop2body->brst2charb(2), 0.0, "~chi+_2", "b");
       result.set_BF(BEreq::cb_sd_stop2body->brst2glui, 0.0, "~g", "t");
-<<<<<<< HEAD
-      result.set_BF(BEreq::cb_sd_stop2body->brst2hl, 0.0, "~t_L", "h0_1");
-      result.set_BF(BEreq::cb_sd_stop2body->brst2hh, 0.0, "~t_L", "h0_2");
-      result.set_BF(BEreq::cb_sd_stop2body->brst2ha, 0.0, "~t_L", "A0");
-      result.set_BF(BEreq::cb_sd_stop2body->brst2hcsb(1), 0.0, "~b_L", "H+");
-      result.set_BF(BEreq::cb_sd_stop2body->brst2hcsb(2), 0.0, "~b_R", "H+");
-      result.set_BF(BEreq::cb_sd_stop2body->brst2ztop, 0.0, "~t_L", "Z0");
-      result.set_BF(BEreq::cb_sd_stop2body->brst2wsb(1), 0.0, "~b_L", "W+");
-      result.set_BF(BEreq::cb_sd_stop2body->brst2wsb(2), 0.0, "~b_R", "W+");
-=======
       result.set_BF(BEreq::cb_sd_stop2body->brst2hl, 0.0, ist1, "h0_1");
       result.set_BF(BEreq::cb_sd_stop2body->brst2hh, 0.0, ist1, "h0_2");
       result.set_BF(BEreq::cb_sd_stop2body->brst2ha, 0.0, ist1, "A0");
@@ -1314,7 +1106,6 @@
       result.set_BF(BEreq::cb_sd_stop2body->brst2ztop, 0.0, ist1, "Z0");
       result.set_BF(BEreq::cb_sd_stop2body->brst2wsb(1), 0.0, isb1, "W+");
       result.set_BF(BEreq::cb_sd_stop2body->brst2wsb(2), 0.0, isb2, "W+");
->>>>>>> 63491ef2
       result.set_BF(BEreq::cb_sd_stop3body->brstopw(2,1), 0.0, "~chi0_1", "b", "W+");
       result.set_BF(BEreq::cb_sd_stop3body->brstopw(2,2), 0.0, "~chi0_2", "b", "W+");
       result.set_BF(BEreq::cb_sd_stop3body->brstopw(2,3), 0.0, "~chi0_3", "b", "W+");
@@ -1323,48 +1114,6 @@
       result.set_BF(BEreq::cb_sd_stop3body->brstoph(2,2), 0.0, "~chi0_2", "b", "H+");
       result.set_BF(BEreq::cb_sd_stop3body->brstoph(2,3), 0.0, "~chi0_3", "b", "H+");
       result.set_BF(BEreq::cb_sd_stop3body->brstoph(2,4), 0.0, "~chi0_4", "b", "H+");
-<<<<<<< HEAD
-      result.set_BF(BEreq::cb_sd_stop3body->brstsntau(2,1), 0.0, "~nu_tau", "b", "tau+");
-      result.set_BF(BEreq::cb_sd_stop3body->brstsnel(2), 0.0, "~nu_e", "b", "e+");
-      result.set_BF(BEreq::cb_sd_stop3body->brstsnel(2), 0.0, "~nu_mu", "b", "mu+");
-      result.set_BF(BEreq::cb_sd_stop3body->brststau(2,1), 0.0, "~e+_5", "b", "nu_tau");
-      result.set_BF(BEreq::cb_sd_stop3body->brststau(2,2), 0.0, "~e+_6", "b", "nu_tau");
-      result.set_BF(BEreq::cb_sd_stop3body->brstsel(2,1), 0.0, "~e+_L", "b", "nu_e");
-      result.set_BF(BEreq::cb_sd_stop3body->brstsel(2,2), 0.0, "~e+_R", "b", "nu_e");
-      result.set_BF(BEreq::cb_sd_stop3body->brstsel(2,1), 0.0, "~mu+_L", "b", "nu_mu");
-      result.set_BF(BEreq::cb_sd_stop3body->brstsel(2,2), 0.0, "~mu+_R", "b", "nu_mu");
-      result.set_BF(BEreq::cb_sd_stop3body->brstbsbst(2,1), 0.0, "~dbar_5", "b", "t");
-      result.set_BF(BEreq::cb_sd_stop3body->brstbsbst(2,2), 0.0, "~dbar_6", "b", "t");
-      result.set_BF(BEreq::cb_sd_stop3body->brstbbsbt(2,1), 0.0, "~b_L", "bbar", "t");
-      result.set_BF(BEreq::cb_sd_stop3body->brstbbsbt(2,2), 0.0, "~b_R", "bbar", "t");
-      result.set_BF(BEreq::cb_sd_stop3body->brstupsbdow(2,1), 0.0, "~b_L", "dbar", "u");
-      result.set_BF(BEreq::cb_sd_stop3body->brstupsbdow(2,2), 0.0, "~b_R", "dbar", "u");
-      result.set_BF(BEreq::cb_sd_stop3body->brstupsbdow(2,1), 0.0, "~b_L", "sbar", "c");
-      result.set_BF(BEreq::cb_sd_stop3body->brstupsbdow(2,2), 0.0, "~b_R", "sbar", "c");
-      result.set_BF(BEreq::cb_sd_stop3body->brsttausbnu(2,1), 0.0, "~b_L", "tau+", "nu_tau");
-      result.set_BF(BEreq::cb_sd_stop3body->brsttausbnu(2,2), 0.0, "~b_R", "tau+", "nu_tau");
-      result.set_BF(BEreq::cb_sd_stop3body->brstelsbnu(2,1), 0.0, "~b_L", "e+", "nu_e");
-      result.set_BF(BEreq::cb_sd_stop3body->brstelsbnu(2,2), 0.0, "~b_R", "e+", "nu_e");
-      result.set_BF(BEreq::cb_sd_stop3body->brstelsbnu(2,1), 0.0, "~b_L", "mu+", "nu_mu");
-      result.set_BF(BEreq::cb_sd_stop3body->brstelsbnu(2,2), 0.0, "~b_R", "mu+", "nu_mu");
-      result.set_BF(BEreq::cb_sd_stop3body->brst2st1tt, 0.0, "~t_L", "t", "tbar");
-      result.set_BF(BEreq::cb_sd_stop3body->brst2st1tt, 0.0, "~ubar_5", "t", "t");
-      result.set_BF(BEreq::cb_sd_stop3body->brst2st1bb, 0.0, "~t_L", "b", "bbar");
-      result.set_BF(BEreq::cb_sd_stop3body->brst2st1uu, 0.0, "~t_L", "u", "ubar");
-      result.set_BF(BEreq::cb_sd_stop3body->brst2st1dd, 0.0, "~t_L", "d", "dbar");
-      result.set_BF(BEreq::cb_sd_stop3body->brst2st1uu, 0.0, "~t_L", "c", "cbar");
-      result.set_BF(BEreq::cb_sd_stop3body->brst2st1dd, 0.0, "~t_L", "s", "sbar");
-      result.set_BF(BEreq::cb_sd_stop3body->brst2st1ee, 0.0, "~t_L", "e-", "e+");
-      result.set_BF(BEreq::cb_sd_stop3body->brst2st1ee, 0.0, "~t_L", "mu-", "mu+");
-      result.set_BF(BEreq::cb_sd_stop3body->brst2st1tautau, 0.0, "~t_L", "tau-", "tau+");
-      result.set_BF(BEreq::cb_sd_stop3body->brst2st1nunu, 0.0, "~t_L", "nu_e", "nubar_e");
-      result.set_BF(BEreq::cb_sd_stop3body->brst2st1nunu, 0.0, "~t_L", "nu_mu", "nubar_mu");
-      result.set_BF(BEreq::cb_sd_stop3body->brst2st1nunu, 0.0, "~t_L", "nu_tau", "nubar_tau");
-      cout << "~t_2 total width: " << result.width_in_GeV << endl;
-    }
-
-    /// MSSM decays: ~b_1
-=======
       result.set_BF(BEreq::cb_sd_stop3body->brstsntau(2,1), 0.0, intau1, "b", "tau+");
       result.set_BF(BEreq::cb_sd_stop3body->brstsnel(2), 0.0, inel, "b", "e+");
       result.set_BF(BEreq::cb_sd_stop3body->brstsnel(2), 0.0, inmul, "b", "mu+");
@@ -1405,7 +1154,6 @@
     }
 
     /// MSSM decays: sbottom_1
->>>>>>> 63491ef2
     void sbottom_1_decays (DecayTable::Entry& result) 
     {
       using namespace Pipes::sbottom_1_decays;
@@ -1417,39 +1165,6 @@
       result.set_BF(BEreq::cb_sd_sbot2body->brsb1chart(1), 0.0, "~chi-_1", "t");
       result.set_BF(BEreq::cb_sd_sbot2body->brsb1chart(2), 0.0, "~chi-_2", "t");
       result.set_BF(BEreq::cb_sd_sbot2body->brsb1glui, 0.0, "~g", "b");
-<<<<<<< HEAD
-      result.set_BF(BEreq::cb_sd_sbot2body->brsb1hcst(1), 0.0, "~t_L", "H-");
-      result.set_BF(BEreq::cb_sd_sbot2body->brsb1hcst(2), 0.0, "~t_R", "H-");
-      result.set_BF(BEreq::cb_sd_sbot2body->brsb1wst(1), 0.0, "~t_L", "W-");
-      result.set_BF(BEreq::cb_sd_sbot2body->brsb1wst(2), 0.0, "~t_R", "W-");
-      result.set_BF(BEreq::cb_sd_sbot3body->brsbsntau(1,1), 0.0, "~nubar_tau", "t", "tau-");
-      result.set_BF(BEreq::cb_sd_sbot3body->brsbsnel(1), 0.0, "~nubar_e", "t", "e-");
-      result.set_BF(BEreq::cb_sd_sbot3body->brsbsnel(1), 0.0, "~nubar_mu", "t", "mu-");
-      result.set_BF(BEreq::cb_sd_sbot3body->brsbstau(1,1), 0.0, "~tau-_L", "t", "nubar_tau");
-      result.set_BF(BEreq::cb_sd_sbot3body->brsbstau(1,2), 0.0, "~tau-_R", "t", "nubar_tau");
-      result.set_BF(BEreq::cb_sd_sbot3body->brsbsel(1,1), 0.0, "~e-_L", "t", "nubar_e");
-      result.set_BF(BEreq::cb_sd_sbot3body->brsbsel(1,2), 0.0, "~e-_R", "t", "nubar_e");
-      result.set_BF(BEreq::cb_sd_sbot3body->brsbsel(1,1), 0.0, "~mu-_L", "t", "nubar_mu");
-      result.set_BF(BEreq::cb_sd_sbot3body->brsbsel(1,2), 0.0, "~mu-_R", "t", "nubar_mu");
-      result.set_BF(BEreq::cb_sd_sbot3body->brsbtstsb(1,1), 0.0, "~ubar_5", "t", "b");
-      result.set_BF(BEreq::cb_sd_sbot3body->brsbtstsb(1,2), 0.0, "~ubar_6", "t", "b");
-      result.set_BF(BEreq::cb_sd_sbot3body->brsbtbstb(1,1), 0.0, "~t_L", "tbar", "b");
-      result.set_BF(BEreq::cb_sd_sbot3body->brsbtbstb(1,2), 0.0, "~t_R", "tbar", "b");
-      result.set_BF(BEreq::cb_sd_sbot3body->brsbupstdow(1,1), 0.0, "~t_L", "ubar", "d");
-      result.set_BF(BEreq::cb_sd_sbot3body->brsbupstdow(1,2), 0.0, "~t_R", "ubar", "d");
-      result.set_BF(BEreq::cb_sd_sbot3body->brsbupstdow(1,1), 0.0, "~t_L", "cbar", "s");
-      result.set_BF(BEreq::cb_sd_sbot3body->brsbupstdow(1,2), 0.0, "~t_R", "cbar", "s");
-      result.set_BF(BEreq::cb_sd_sbot3body->brsbtaustnu(1,1), 0.0, "~t_L", "tau-", "nubar_tau");
-      result.set_BF(BEreq::cb_sd_sbot3body->brsbtaustnu(1,2), 0.0, "~t_R", "tau-", "nubar_tau");
-      result.set_BF(BEreq::cb_sd_sbot3body->brsbelstnu(1,1), 0.0, "~t_L", "e-", "nubar_e");
-      result.set_BF(BEreq::cb_sd_sbot3body->brsbelstnu(1,2), 0.0, "~t_L", "e-", "nubar_e");
-      result.set_BF(BEreq::cb_sd_sbot3body->brsbelstnu(1,1), 0.0, "~t_L", "mu-", "nubar_mu");
-      result.set_BF(BEreq::cb_sd_sbot3body->brsbelstnu(1,2), 0.0, "~t_L", "mu-", "nubar_mu");
-      cout << "~b_1 total width: " << result.width_in_GeV << endl;
-    }
-
-    /// MSSM decays: ~b_2
-=======
       result.set_BF(BEreq::cb_sd_sbot2body->brsb1hcst(1), 0.0, ist1, "H-");
       result.set_BF(BEreq::cb_sd_sbot2body->brsb1hcst(2), 0.0, ist2, "H-");
       result.set_BF(BEreq::cb_sd_sbot2body->brsb1wst(1), 0.0, ist1, "W-");
@@ -1481,7 +1196,6 @@
     }
 
     /// MSSM decays: sbottom_2
->>>>>>> 63491ef2
     void sbottom_2_decays (DecayTable::Entry& result) 
     {
       using namespace Pipes::sbottom_2_decays;
@@ -1493,59 +1207,6 @@
       result.set_BF(BEreq::cb_sd_sbot2body->brsb2chart(1), 0.0, "~chi-_1", "t");
       result.set_BF(BEreq::cb_sd_sbot2body->brsb2chart(2), 0.0, "~chi-_2", "t");
       result.set_BF(BEreq::cb_sd_sbot2body->brsb2glui, 0.0, "~g", "b");
-<<<<<<< HEAD
-      result.set_BF(BEreq::cb_sd_sbot2body->brsb2hl, 0.0, "~b_L", "h0_1");
-      result.set_BF(BEreq::cb_sd_sbot2body->brsb2hh, 0.0, "~b_L", "h0_2");
-      result.set_BF(BEreq::cb_sd_sbot2body->brsb2ha, 0.0, "~b_L", "A0");
-      result.set_BF(BEreq::cb_sd_sbot2body->brsb2hcst(1), 0.0, "~t_L", "H-");
-      result.set_BF(BEreq::cb_sd_sbot2body->brsb2hcst(2), 0.0, "~t_R", "H-");
-      result.set_BF(BEreq::cb_sd_sbot2body->brsb2zbot, 0.0, "~b_L", "Z0");
-      result.set_BF(BEreq::cb_sd_sbot2body->brsb2wst(1), 0.0, "~t_L", "W-");
-      result.set_BF(BEreq::cb_sd_sbot2body->brsb2wst(2), 0.0, "~t_R", "W-");
-      result.set_BF(BEreq::cb_sd_sbot3body->brsbsntau(2,1), 0.0, "~nubar_tau", "t", "tau-");
-      result.set_BF(BEreq::cb_sd_sbot3body->brsbsnel(2), 0.0, "~nubar_e", "t", "e-");
-      result.set_BF(BEreq::cb_sd_sbot3body->brsbsnel(2), 0.0, "~nubar_mu", "t", "mu-");
-      result.set_BF(BEreq::cb_sd_sbot3body->brsbstau(2,1), 0.0, "~tau-_L", "t", "nubar_tau");
-      result.set_BF(BEreq::cb_sd_sbot3body->brsbstau(2,2), 0.0, "~tau-_R", "t", "nubar_tau");
-      result.set_BF(BEreq::cb_sd_sbot3body->brsbsel(2,1), 0.0, "~e-_L", "t", "nubar_e");
-      result.set_BF(BEreq::cb_sd_sbot3body->brsbsel(2,2), 0.0, "~e-_R", "t", "nubar_e");
-      result.set_BF(BEreq::cb_sd_sbot3body->brsbsel(2,1), 0.0, "~mu-_L", "t", "nubar_mu");
-      result.set_BF(BEreq::cb_sd_sbot3body->brsbsel(2,2), 0.0, "~mu-_R", "t", "nubar_mu");
-      result.set_BF(BEreq::cb_sd_sbot3body->brsbtstsb(2,1), 0.0, "~ubar_5", "t", "b");
-      result.set_BF(BEreq::cb_sd_sbot3body->brsbtstsb(2,2), 0.0, "~ubar_6", "t", "b");
-      result.set_BF(BEreq::cb_sd_sbot3body->brsbtbstb(2,1), 0.0, "~t_L", "tbar", "b");
-      result.set_BF(BEreq::cb_sd_sbot3body->brsbtbstb(2,2), 0.0, "~t_R", "tbar", "b");
-      result.set_BF(BEreq::cb_sd_sbot3body->brsbupstdow(2,1), 0.0, "~t_L", "ubar", "d");
-      result.set_BF(BEreq::cb_sd_sbot3body->brsbupstdow(2,2), 0.0, "~t_R", "ubar", "d");
-      result.set_BF(BEreq::cb_sd_sbot3body->brsbupstdow(2,1), 0.0, "~t_L", "cbar", "s");
-      result.set_BF(BEreq::cb_sd_sbot3body->brsbupstdow(2,2), 0.0, "~t_R", "cbar", "s");
-      result.set_BF(BEreq::cb_sd_sbot3body->brsbtaustnu(2,1), 0.0, "~t_L", "tau-", "nubar_tau");
-      result.set_BF(BEreq::cb_sd_sbot3body->brsbtaustnu(2,2), 0.0, "~t_R", "tau-", "nubar_tau");
-      result.set_BF(BEreq::cb_sd_sbot3body->brsbelstnu(2,1), 0.0, "~t_L", "e-", "nubar_e");
-      result.set_BF(BEreq::cb_sd_sbot3body->brsbelstnu(2,2), 0.0, "~t_L", "e-", "nubar_e");
-      result.set_BF(BEreq::cb_sd_sbot3body->brsbelstnu(2,1), 0.0, "~t_L", "mu-", "nubar_mu");
-      result.set_BF(BEreq::cb_sd_sbot3body->brsbelstnu(2,2), 0.0, "~t_L", "mu-", "nubar_mu");
-      result.set_BF(BEreq::cb_sd_sbot3body->brsb2sb1bb, 0.0, "~b_L", "b", "bbar");
-      result.set_BF(BEreq::cb_sd_sbot3body->brsb2sb1starbb, 0.0, "~dbar_5", "b", "b");
-      result.set_BF(BEreq::cb_sd_sbot3body->brsb2sb1tt, 0.0, "~b_L", "t", "tbar");
-      result.set_BF(BEreq::cb_sd_sbot3body->brsb2sb1uu, 0.0, "~b_L", "u", "ubar");
-      result.set_BF(BEreq::cb_sd_sbot3body->brsb2sb1dd, 0.0, "~b_L", "d", "dbar");
-      result.set_BF(BEreq::cb_sd_sbot3body->brsb2sb1uu, 0.0, "~b_L", "c", "cbar");
-      result.set_BF(BEreq::cb_sd_sbot3body->brsb2sb1dd, 0.0, "~b_L", "s", "sbar");
-      result.set_BF(BEreq::cb_sd_sbot3body->brsb2sb1ee, 0.0, "~b_L", "e-", "e+");
-      result.set_BF(BEreq::cb_sd_sbot3body->brsb2sb1ee, 0.0, "~b_L", "mu-", "mu+");
-      result.set_BF(BEreq::cb_sd_sbot3body->brsb2sb1tautau, 0.0, "~b_L", "tau-", "tau+");
-      result.set_BF(BEreq::cb_sd_sbot3body->brsb2sb1nunu, 0.0, "~b_L", "nu_e", "nubar_e");
-      result.set_BF(BEreq::cb_sd_sbot3body->brsb2sb1nunu, 0.0, "~b_L", "nu_mu", "nubar_mu");
-      result.set_BF(BEreq::cb_sd_sbot3body->brsb2sb1nunu, 0.0, "~b_L", "nu_tau", "nubar_tau");
-      cout << "~b_2 total width: " << result.width_in_GeV << endl;
-    }
-
-    /// MSSM decays: ~u_L
-    void sup_L_decays (DecayTable::Entry& result) 
-    {
-      using namespace Pipes::sup_L_decays;
-=======
       result.set_BF(BEreq::cb_sd_sbot2body->brsb2hl, 0.0, isb1, "h0_1");
       result.set_BF(BEreq::cb_sd_sbot2body->brsb2hh, 0.0, isb1, "h0_2");
       result.set_BF(BEreq::cb_sd_sbot2body->brsb2ha, 0.0, isb1, "A0");
@@ -1597,7 +1258,6 @@
     void sup_l_decays (DecayTable::Entry& result) 
     {
       using namespace Pipes::sup_l_decays;
->>>>>>> 63491ef2
       result.width_in_GeV = BEreq::cb_sd_supwidth->supltot2;
       result.set_BF(BEreq::cb_sd_sup2body->brsuplnup(1), 0.0, "~chi0_1", "u");
       result.set_BF(BEreq::cb_sd_sup2body->brsuplnup(2), 0.0, "~chi0_2", "u");
@@ -1606,15 +1266,6 @@
       result.set_BF(BEreq::cb_sd_sup2body->brsuplcdow(1), 0.0, "~chi+_1", "d");
       result.set_BF(BEreq::cb_sd_sup2body->brsuplcdow(2), 0.0, "~chi+_2", "d");
       result.set_BF(BEreq::cb_sd_sup2body->brsuplglui, 0.0, "~g", "u");
-<<<<<<< HEAD
-      cout << "~u_L total width: " << result.width_in_GeV << endl;
-    }
-
-    /// MSSM decays: ~u_R
-    void sup_R_decays (DecayTable::Entry& result) 
-    {
-      using namespace Pipes::sup_R_decays;
-=======
       // cout << "sup_l total width: " << result.width_in_GeV << endl;
     }
 
@@ -1622,7 +1273,6 @@
     void sup_r_decays (DecayTable::Entry& result) 
     {
       using namespace Pipes::sup_r_decays;
->>>>>>> 63491ef2
       result.width_in_GeV = BEreq::cb_sd_supwidth->suprtot2;
       result.set_BF(BEreq::cb_sd_sup2body->brsuprnup(1), 0.0, "~chi0_1", "u");
       result.set_BF(BEreq::cb_sd_sup2body->brsuprnup(2), 0.0, "~chi0_2", "u");
@@ -1631,15 +1281,6 @@
       result.set_BF(BEreq::cb_sd_sup2body->brsuprcdow(1), 0.0, "~chi+_1", "d");
       result.set_BF(BEreq::cb_sd_sup2body->brsuprcdow(2), 0.0, "~chi+_2", "d");
       result.set_BF(BEreq::cb_sd_sup2body->brsuprglui, 0.0, "~g", "u");
-<<<<<<< HEAD
-      cout << "~u_R total width: " << result.width_in_GeV << endl;
-    }
-
-    /// MSSM decays: ~d_L
-    void sdown_L_decays (DecayTable::Entry& result) 
-    {
-      using namespace Pipes::sdown_L_decays;
-=======
       // cout << "sup_r total width: " << result.width_in_GeV << endl;
     }
 
@@ -1647,7 +1288,6 @@
     void sdown_l_decays (DecayTable::Entry& result) 
     {
       using namespace Pipes::sdown_l_decays;
->>>>>>> 63491ef2
       result.width_in_GeV = BEreq::cb_sd_sdownwidth->sdowltot2;
       result.set_BF(BEreq::cb_sd_sdown2body->brsdowlndow(1), 0.0, "~chi0_1", "d");
       result.set_BF(BEreq::cb_sd_sdown2body->brsdowlndow(2), 0.0, "~chi0_2", "d");
@@ -1656,15 +1296,6 @@
       result.set_BF(BEreq::cb_sd_sdown2body->brsdowlchup(1), 0.0, "~chi-_1", "u");
       result.set_BF(BEreq::cb_sd_sdown2body->brsdowlchup(2), 0.0, "~chi-_2", "u");
       result.set_BF(BEreq::cb_sd_sdown2body->brsdowlglui, 0.0, "~g", "d");
-<<<<<<< HEAD
-      cout << "~d_L total width: " << result.width_in_GeV << endl;
-    }
-
-    /// MSSM decays: ~d_R
-    void sdown_R_decays (DecayTable::Entry& result) 
-    {
-      using namespace Pipes::sdown_R_decays;
-=======
       // cout << "sdown_l total width: " << result.width_in_GeV << endl;
     }
 
@@ -1672,7 +1303,6 @@
     void sdown_r_decays (DecayTable::Entry& result) 
     {
       using namespace Pipes::sdown_r_decays;
->>>>>>> 63491ef2
       result.width_in_GeV = BEreq::cb_sd_sdownwidth->sdowrtot2;
       result.set_BF(BEreq::cb_sd_sdown2body->brsdowrndow(1), 0.0, "~chi0_1", "d");
       result.set_BF(BEreq::cb_sd_sdown2body->brsdowrndow(2), 0.0, "~chi0_2", "d");
@@ -1681,15 +1311,6 @@
       result.set_BF(BEreq::cb_sd_sdown2body->brsdowrchup(1), 0.0, "~chi-_1", "u");
       result.set_BF(BEreq::cb_sd_sdown2body->brsdowrchup(2), 0.0, "~chi-_2", "u");
       result.set_BF(BEreq::cb_sd_sdown2body->brsdowrglui, 0.0, "~g", "d");
-<<<<<<< HEAD
-      cout << "~d_R total width: " << result.width_in_GeV << endl;
-    }
-
-    /// MSSM decays: ~c_L
-    void scharm_L_decays (DecayTable::Entry& result) 
-    {
-      using namespace Pipes::scharm_L_decays;
-=======
       // cout << "sdown_r total width: " << result.width_in_GeV << endl;
     }
 
@@ -1697,7 +1318,6 @@
     void scharm_l_decays (DecayTable::Entry& result) 
     {
       using namespace Pipes::scharm_l_decays;
->>>>>>> 63491ef2
       result.width_in_GeV = BEreq::cb_sd_supwidth->supltot2;
       result.set_BF(BEreq::cb_sd_sup2body->brsuplnup(1), 0.0, "~chi0_1", "c");
       result.set_BF(BEreq::cb_sd_sup2body->brsuplnup(2), 0.0, "~chi0_2", "c");
@@ -1706,15 +1326,6 @@
       result.set_BF(BEreq::cb_sd_sup2body->brsuplcdow(1), 0.0, "~chi+_1", "s");
       result.set_BF(BEreq::cb_sd_sup2body->brsuplcdow(2), 0.0, "~chi+_2", "s");
       result.set_BF(BEreq::cb_sd_sup2body->brsuplglui, 0.0, "~g", "c");
-<<<<<<< HEAD
-      cout << "~c_L total width: " << result.width_in_GeV << endl;
-    }
-
-    /// MSSM decays: ~c_R
-    void scharm_R_decays (DecayTable::Entry& result) 
-    {
-      using namespace Pipes::scharm_R_decays;
-=======
       // cout << "scharm_l total width: " << result.width_in_GeV << endl;
     }
 
@@ -1722,7 +1333,6 @@
     void scharm_r_decays (DecayTable::Entry& result) 
     {
       using namespace Pipes::scharm_r_decays;
->>>>>>> 63491ef2
       result.width_in_GeV = BEreq::cb_sd_supwidth->suprtot2;
       result.set_BF(BEreq::cb_sd_sup2body->brsuprnup(1), 0.0, "~chi0_1", "c");
       result.set_BF(BEreq::cb_sd_sup2body->brsuprnup(2), 0.0, "~chi0_2", "c");
@@ -1731,15 +1341,6 @@
       result.set_BF(BEreq::cb_sd_sup2body->brsuprcdow(1), 0.0, "~chi+_1", "s");
       result.set_BF(BEreq::cb_sd_sup2body->brsuprcdow(2), 0.0, "~chi+_2", "s");
       result.set_BF(BEreq::cb_sd_sup2body->brsuprglui, 0.0, "~g", "c");
-<<<<<<< HEAD
-      cout << "~c_R total width: " << result.width_in_GeV << endl;
-    }
-
-    /// MSSM decays: ~s_L
-    void sstrange_L_decays (DecayTable::Entry& result) 
-    {
-      using namespace Pipes::sstrange_L_decays;
-=======
       // cout << "scharm_r total width: " << result.width_in_GeV << endl;
     }
 
@@ -1747,7 +1348,6 @@
     void sstrange_l_decays (DecayTable::Entry& result) 
     {
       using namespace Pipes::sstrange_l_decays;
->>>>>>> 63491ef2
       result.width_in_GeV = BEreq::cb_sd_sdownwidth->sdowltot2;
       result.set_BF(BEreq::cb_sd_sdown2body->brsdowlndow(1), 0.0, "~chi0_1", "s");
       result.set_BF(BEreq::cb_sd_sdown2body->brsdowlndow(2), 0.0, "~chi0_2", "s");
@@ -1756,15 +1356,6 @@
       result.set_BF(BEreq::cb_sd_sdown2body->brsdowlchup(1), 0.0, "~chi-_1", "c");
       result.set_BF(BEreq::cb_sd_sdown2body->brsdowlchup(2), 0.0, "~chi-_2", "c");
       result.set_BF(BEreq::cb_sd_sdown2body->brsdowlglui, 0.0, "~g", "s");
-<<<<<<< HEAD
-      cout << "~s_L total width: " << result.width_in_GeV << endl;
-    }
-
-    /// MSSM decays: ~s_R
-    void sstrange_R_decays (DecayTable::Entry& result) 
-    {
-      using namespace Pipes::sstrange_R_decays;
-=======
       // cout << "sstrange_l total width: " << result.width_in_GeV << endl;
     }
 
@@ -1772,7 +1363,6 @@
     void sstrange_r_decays (DecayTable::Entry& result) 
     {
       using namespace Pipes::sstrange_r_decays;
->>>>>>> 63491ef2
       result.width_in_GeV = BEreq::cb_sd_sdownwidth->sdowrtot2;
       result.set_BF(BEreq::cb_sd_sdown2body->brsdowrndow(1), 0.0, "~chi0_1", "s");
       result.set_BF(BEreq::cb_sd_sdown2body->brsdowrndow(2), 0.0, "~chi0_2", "s");
@@ -1781,797 +1371,6 @@
       result.set_BF(BEreq::cb_sd_sdown2body->brsdowrchup(1), 0.0, "~chi-_1", "c");
       result.set_BF(BEreq::cb_sd_sdown2body->brsdowrchup(2), 0.0, "~chi-_2", "c");
       result.set_BF(BEreq::cb_sd_sdown2body->brsdowrglui, 0.0, "~g", "s");
-<<<<<<< HEAD
-      cout << "~s_R total width: " << result.width_in_GeV << endl;
-    }
-
-// CsB: code below needs testing
-//    /// MSSM decays: ~e-_L
-//    void selectron_L_decays (DecayTable::Entry& result) 
-//    {
-//      using namespace Pipes::selectron_L_decays;
-//      result.width_in_GeV = BEreq::cb_sd_selwidth->selltot2;
-//      result.set_BF(BEreq::cb_sd_sel2body->brsellneute(1), 0.0, "~chi0_1", "e-");
-//      result.set_BF(BEreq::cb_sd_sel2body->brsellneute(2), 0.0, "~chi0_2", "e-");
-//      result.set_BF(BEreq::cb_sd_sel2body->brsellneute(3), 0.0, "~chi0_3", "e-");
-//      result.set_BF(BEreq::cb_sd_sel2body->brsellneute(4), 0.0, "~chi0_4", "e-");
-//      result.set_BF(BEreq::cb_sd_sel2body->brsellcharnue(1), 0.0, "~chi-_1", "nu_e");
-//      result.set_BF(BEreq::cb_sd_sel2body->brsellcharnue(2), 0.0, "~chi-_2", "nu_e");
-//      cout << "~e-_L total width: " << result.width_in_GeV << endl;
-//    }
-//
-//    /// MSSM decays: ~e-_R
-//    void selectron_R_decays (DecayTable::Entry& result) 
-//    {
-//      using namespace Pipes::selectron_R_decays;
-//      result.width_in_GeV = BEreq::cb_sd_selwidth->selrtot2;
-//      result.set_BF(BEreq::cb_sd_sel2body->brselrneute(1), 0.0, "~chi0_1", "e-");
-//      result.set_BF(BEreq::cb_sd_sel2body->brselrneute(2), 0.0, "~chi0_2", "e-");
-//      result.set_BF(BEreq::cb_sd_sel2body->brselrneute(3), 0.0, "~chi0_3", "e-");
-//      result.set_BF(BEreq::cb_sd_sel2body->brselrneute(4), 0.0, "~chi0_4", "e-");
-//      result.set_BF(BEreq::cb_sd_sel2body->brselrcharnue(1), 0.0, "~chi-_1", "nu_e");
-//      result.set_BF(BEreq::cb_sd_sel2body->brselrcharnue(2), 0.0, "~chi-_2", "nu_e");
-//      cout << "~e-_R total width: " << result.width_in_GeV << endl;
-//    }
-//
-//    /// MSSM decays: ~mu-_L
-//    void smuon_L_decays (DecayTable::Entry& result) 
-//    {
-//      using namespace Pipes::smuon_L_decays;
-//      result.width_in_GeV = BEreq::cb_sd_selwidth->selltot2;
-//      result.set_BF(BEreq::cb_sd_sel2body->brsellneute(1), 0.0, "~chi0_1", "mu-");
-//      result.set_BF(BEreq::cb_sd_sel2body->brsellneute(2), 0.0, "~chi0_2", "mu-");
-//      result.set_BF(BEreq::cb_sd_sel2body->brsellneute(3), 0.0, "~chi0_3", "mu-");
-//      result.set_BF(BEreq::cb_sd_sel2body->brsellneute(4), 0.0, "~chi0_4", "mu-");
-//      result.set_BF(BEreq::cb_sd_sel2body->brsellcharnue(1), 0.0, "~chi-_1", "nu_mu");
-//      result.set_BF(BEreq::cb_sd_sel2body->brsellcharnue(2), 0.0, "~chi-_2", "nu_mu");
-//      cout << "~mu-_L total width: " << result.width_in_GeV << endl;
-//    }
-//
-//    /// MSSM decays: ~mu-_R
-//    void smuon_R_decays (DecayTable::Entry& result) 
-//    {
-//      using namespace Pipes::smuon_R_decays;
-//      result.width_in_GeV = BEreq::cb_sd_selwidth->selrtot2;
-//      result.set_BF(BEreq::cb_sd_sel2body->brselrneute(1), 0.0, "~chi0_1", "mu-");
-//      result.set_BF(BEreq::cb_sd_sel2body->brselrneute(2), 0.0, "~chi0_2", "mu-");
-//      result.set_BF(BEreq::cb_sd_sel2body->brselrneute(3), 0.0, "~chi0_3", "mu-");
-//      result.set_BF(BEreq::cb_sd_sel2body->brselrneute(4), 0.0, "~chi0_4", "mu-");
-//      result.set_BF(BEreq::cb_sd_sel2body->brselrcharnue(1), 0.0, "~chi-_1", "nu_mu");
-//      result.set_BF(BEreq::cb_sd_sel2body->brselrcharnue(2), 0.0, "~chi-_2", "nu_mu");
-//      cout << "~mu-_R total width: " << result.width_in_GeV << endl;
-//    }
-//
-//    /// MSSM decays: ~tau-_1
-//    void stau_1_decays (DecayTable::Entry& result) 
-//    {
-//      using namespace Pipes::stau_1_decays;
-//      result.width_in_GeV = BEreq::cb_sd_stauwidth->stau1tot2;
-//      result.set_BF(BEreq::cb_sd_stau2body->brstau1neut(1), 0.0, "~chi0_1", "tau-");
-//      result.set_BF(BEreq::cb_sd_stau2body->brstau1neut(2), 0.0, "~chi0_2", "tau-");
-//      result.set_BF(BEreq::cb_sd_stau2body->brstau1neut(3), 0.0, "~chi0_3", "tau-");
-//      result.set_BF(BEreq::cb_sd_stau2body->brstau1neut(4), 0.0, "~chi0_4", "tau-");
-//      result.set_BF(BEreq::cb_sd_stau2body->brstau1char(1), 0.0, "~chi-_1", "nu_tau");
-//      result.set_BF(BEreq::cb_sd_stau2body->brstau1char(2), 0.0, "~chi-_2", "nu_tau");
-//      result.set_BF(BEreq::cb_sd_stau2body->brstau1hcsn(1), 0.0, "~nu_tau", "H-");
-//      result.set_BF(BEreq::cb_sd_stau2body->brstau1wsn(1), 0.0, "~nu_tau", "W-");
-//      result.set_BF(BEreq::cb_sd_stau2bodygrav->brstautaugrav, 0.0, "1000039", "tau-");
-//      cout << "~tau-_L total width: " << result.width_in_GeV << endl;
-//    }
-//
-//    /// MSSM decays: ~tau-_2
-//    void stau_2_decays (DecayTable::Entry& result) 
-//    {
-//      using namespace Pipes::stau_2_decays;
-//      result.width_in_GeV = BEreq::cb_sd_stauwidth->stau2tot2;
-//      result.set_BF(BEreq::cb_sd_stau2body->brstau2neut(1), 0.0, "~chi0_1", "tau-");
-//      result.set_BF(BEreq::cb_sd_stau2body->brstau2neut(2), 0.0, "~chi0_2", "tau-");
-//      result.set_BF(BEreq::cb_sd_stau2body->brstau2neut(3), 0.0, "~chi0_3", "tau-");
-//      result.set_BF(BEreq::cb_sd_stau2body->brstau2neut(4), 0.0, "~chi0_4", "tau-");
-//      result.set_BF(BEreq::cb_sd_stau2body->brstau2char(1), 0.0, "~chi-_1", "nu_tau");
-//      result.set_BF(BEreq::cb_sd_stau2body->brstau2char(2), 0.0, "~chi-_2", "nu_tau");
-//      result.set_BF(BEreq::cb_sd_stau2body->brstau2hcsn(1), 0.0, "~nu_tau", "H-");
-//      result.set_BF(BEreq::cb_sd_stau2body->brstau2wsn(1), 0.0, "~nu_tau", "W-");
-//      result.set_BF(BEreq::cb_sd_stau2body->brstau2hl, 0.0, "~tau-_L", "h0_1");
-//      result.set_BF(BEreq::cb_sd_stau2body->brstau2hh, 0.0, "~tau-_L", "h0_2");
-//      result.set_BF(BEreq::cb_sd_stau2body->brstau2ha, 0.0, "~tau-_L", "A0");
-//      result.set_BF(BEreq::cb_sd_stau2body->brstau2ztau, 0.0, "~tau-_L", "Z0");
-//      cout << "~tau-_R total width: " << result.width_in_GeV << endl;
-//    }
-//
-//    /// MSSM decays: ~nu_e
-//    void snu_e_decays (DecayTable::Entry& result) 
-//    {
-//      using namespace Pipes::snu_e_decays;
-//      result.width_in_GeV = BEreq::cb_sd_snelwidth->sneltot2;
-//      result.set_BF(BEreq::cb_sd_snel2body->brsnellneut(1), 0.0, "~chi0_1", "nu_e");
-//      result.set_BF(BEreq::cb_sd_snel2body->brsnellneut(2), 0.0, "~chi0_2", "nu_e");
-//      result.set_BF(BEreq::cb_sd_snel2body->brsnellneut(3), 0.0, "~chi0_3", "nu_e");
-//      result.set_BF(BEreq::cb_sd_snel2body->brsnellneut(4), 0.0, "~chi0_4", "nu_e");
-//      result.set_BF(BEreq::cb_sd_snel2body->brsnellchar(1), 0.0, "~chi+_1", "e-");
-//      result.set_BF(BEreq::cb_sd_snel2body->brsnellchar(2), 0.0, "~chi+_2", "e-");
-//      cout << "~nu_e total width: " << result.width_in_GeV << endl;
-//    }
-//
-//    /// MSSM decays: ~nu_mu
-//    void snu_mu_decays (DecayTable::Entry& result) 
-//    {
-//      using namespace Pipes::snu_mu_decays;
-//      result.width_in_GeV = BEreq::cb_sd_snelwidth->sneltot2;
-//      result.set_BF(BEreq::cb_sd_snel2body->brsnellneut(1), 0.0, "~chi0_1", "nu_mu");
-//      result.set_BF(BEreq::cb_sd_snel2body->brsnellneut(2), 0.0, "~chi0_2", "nu_mu");
-//      result.set_BF(BEreq::cb_sd_snel2body->brsnellneut(3), 0.0, "~chi0_3", "nu_mu");
-//      result.set_BF(BEreq::cb_sd_snel2body->brsnellneut(4), 0.0, "~chi0_4", "nu_mu");
-//      result.set_BF(BEreq::cb_sd_snel2body->brsnellchar(1), 0.0, "~chi+_1", "mu-");
-//      result.set_BF(BEreq::cb_sd_snel2body->brsnellchar(2), 0.0, "~chi+_2", "mu-");
-//      cout << "~nu_mu total width: " << result.width_in_GeV << endl;
-//    }
-//
-//    /// MSSM decays: ~nu_tau
-//    void snu_tau_decays (DecayTable::Entry& result) 
-//    {
-//      using namespace Pipes::snu_tau_decays;
-//      result.width_in_GeV = BEreq::cb_sd_sntauwidth->sntautot2;
-//      result.set_BF(BEreq::cb_sd_sntau2body->brsntauneut(1), 0.0, "~chi0_1", "nu_tau");
-//      result.set_BF(BEreq::cb_sd_sntau2body->brsntauneut(2), 0.0, "~chi0_2", "nu_tau");
-//      result.set_BF(BEreq::cb_sd_sntau2body->brsntauneut(3), 0.0, "~chi0_3", "nu_tau");
-//      result.set_BF(BEreq::cb_sd_sntau2body->brsntauneut(4), 0.0, "~chi0_4", "nu_tau");
-//      result.set_BF(BEreq::cb_sd_sntau2body->brsntauchar(1), 0.0, "~chi+_1", "tau-");
-//      result.set_BF(BEreq::cb_sd_sntau2body->brsntauchar(2), 0.0, "~chi+_2", "tau-");
-//      result.set_BF(BEreq::cb_sd_sntau2body->brsntau1hcstau(1), 0.0, "~e+_5", "H-");
-//      result.set_BF(BEreq::cb_sd_sntau2body->brsntau1hcstau(2), 0.0, "~e+_6", "H-");
-//      result.set_BF(BEreq::cb_sd_sntau2body->brsntau1wstau(1), 0.0, "~e+_5", "W-");
-//      result.set_BF(BEreq::cb_sd_sntau2body->brsntau1wstau(2), 0.0, "~e+_6", "W-");
-//      cout << "~nu_tau total width: " << result.width_in_GeV << endl;
-//    }
-//
-//    /// MSSM decays: ~chi+_1
-//    void chargino_1_decays (DecayTable::Entry& result) 
-//    {
-//      using namespace Pipes::chargino_1_decays;
-//      result.width_in_GeV = BEreq::cb_sd_charwidth->chartot(1);
-//      result.set_BF(BEreq::cb_sd_char2body->brcharsupl(1), 0.0, "~u_L", "dbar");
-//      result.set_BF(BEreq::cb_sd_char2body->brcharsupr(1), 0.0, "~u_R", "dbar");
-//      result.set_BF(BEreq::cb_sd_char2body->brcharsdownl(1), 0.0, "~dbar_L", "u");
-//      result.set_BF(BEreq::cb_sd_char2body->brcharsdownr(1), 0.0, "~dbar_R", "u");
-//      result.set_BF(BEreq::cb_sd_char2body->brcharsupl(1), 0.0, "~c_L", "sbar");
-//      result.set_BF(BEreq::cb_sd_char2body->brcharsupr(1), 0.0, "~c_R", "sbar");
-//      result.set_BF(BEreq::cb_sd_char2body->brcharsdownl(1), 0.0, "~sbar_L", "c");
-//      result.set_BF(BEreq::cb_sd_char2body->brcharsdownr(1), 0.0, "~sbar_R", "c");
-//      result.set_BF(BEreq::cb_sd_char2body->brcharst1(1), 0.0, "~t_L", "bbar");
-//      result.set_BF(BEreq::cb_sd_char2body->brcharst2(1), 0.0, "~t_R", "bbar");
-//      result.set_BF(BEreq::cb_sd_char2body->brcharsb1(1), 0.0, "~dbar_5", "t");
-//      result.set_BF(BEreq::cb_sd_char2body->brcharsb2(1), 0.0, "~dbar_6", "t");
-//      result.set_BF(BEreq::cb_sd_char2body->brcharsnel(1), 0.0, "~nu_e", "e+");
-//      result.set_BF(BEreq::cb_sd_char2body->brcharsnel(1), 0.0, "~nu_mu", "mu+");
-//      result.set_BF(BEreq::cb_sd_char2body->brcharsn1(1), 0.0, "~nu_tau", "tau+");
-//      result.set_BF(BEreq::cb_sd_char2body->brcharsell(1), 0.0, "~e+_L", "nu_e");
-//      result.set_BF(BEreq::cb_sd_char2body->brcharselr(1), 0.0, "~e+_R", "nu_e");
-//      result.set_BF(BEreq::cb_sd_char2body->brcharsell(1), 0.0, "~mu+_L", "nu_mu");
-//      result.set_BF(BEreq::cb_sd_char2body->brcharselr(1), 0.0, "~mu+_R", "nu_mu");
-//      result.set_BF(BEreq::cb_sd_char2body->brcharstau1(1), 0.0, "~e+_5", "nu_tau");
-//      result.set_BF(BEreq::cb_sd_char2body->brcharstau2(1), 0.0, "~e+_6", "nu_tau");
-//      result.set_BF(BEreq::cb_sd_char2body->brcharwneut(1,1), 0.0, "~chi0_1", "W+");
-//      result.set_BF(BEreq::cb_sd_char2body->brcharwneut(1,2), 0.0, "~chi0_2", "W+");
-//      result.set_BF(BEreq::cb_sd_char2body->brcharwneut(1,3), 0.0, "~chi0_3", "W+");
-//      result.set_BF(BEreq::cb_sd_char2body->brcharwneut(1,4), 0.0, "~chi0_4", "W+");
-//      result.set_BF(BEreq::cb_sd_char2body->brcharhcneut(1,1), 0.0, "~chi0_1", "H+");
-//      result.set_BF(BEreq::cb_sd_char2body->brcharhcneut(1,2), 0.0, "~chi0_2", "H+");
-//      result.set_BF(BEreq::cb_sd_char2body->brcharhcneut(1,3), 0.0, "~chi0_3", "H+");
-//      result.set_BF(BEreq::cb_sd_char2body->brcharhcneut(1,4), 0.0, "~chi0_4", "H+");
-//      result.set_BF(BEreq::cb_sd_char2bodygrav->brcharwgravitino(1), 0.0, "1000039", "W+");
-//      result.set_BF(BEreq::cb_sd_char2bodygrav->brcharhcgravitino(1), 0.0, "1000039", "H+");
-//      result.set_BF(BEreq::cb_sd_char2bodygrav->brcharwgravitino(1), 0.0, "1000039", "W+");
-//      result.set_BF(BEreq::cb_sd_char2bodygrav->brcharhcgravitino(1), 0.0, "1000039", "H+");
-//      result.set_BF(BEreq::cb_sd_char3body->brnupdb(1,1), 0.0, "~chi0_1", "u", "dbar");
-//      result.set_BF(BEreq::cb_sd_char3body->brnupdb(1,2), 0.0, "~chi0_2", "u", "dbar");
-//      result.set_BF(BEreq::cb_sd_char3body->brnupdb(1,3), 0.0, "~chi0_3", "u", "dbar");
-//      result.set_BF(BEreq::cb_sd_char3body->brnupdb(1,4), 0.0, "~chi0_4", "u", "dbar");
-//      result.set_BF(BEreq::cb_sd_char3body->brnupdb(1,1), 0.0, "~chi0_1", "c", "sbar");
-//      result.set_BF(BEreq::cb_sd_char3body->brnupdb(1,2), 0.0, "~chi0_2", "c", "sbar");
-//      result.set_BF(BEreq::cb_sd_char3body->brnupdb(1,3), 0.0, "~chi0_3", "c", "sbar");
-//      result.set_BF(BEreq::cb_sd_char3body->brnupdb(1,4), 0.0, "~chi0_4", "c", "sbar");
-//      result.set_BF(BEreq::cb_sd_char3body->brntopbb(1,1), 0.0, "~chi0_1", "t", "bbar");
-//      result.set_BF(BEreq::cb_sd_char3body->brntopbb(1,2), 0.0, "~chi0_2", "t", "bbar");
-//      result.set_BF(BEreq::cb_sd_char3body->brntopbb(1,3), 0.0, "~chi0_3", "t", "bbar");
-//      result.set_BF(BEreq::cb_sd_char3body->brntopbb(1,4), 0.0, "~chi0_4", "t", "bbar");
-//      result.set_BF(BEreq::cb_sd_char3body->brnelnue(1,1), 0.0, "~chi0_1", "e+", "nu_e");
-//      result.set_BF(BEreq::cb_sd_char3body->brnelnue(1,2), 0.0, "~chi0_2", "e+", "nu_e");
-//      result.set_BF(BEreq::cb_sd_char3body->brnelnue(1,3), 0.0, "~chi0_3", "e+", "nu_e");
-//      result.set_BF(BEreq::cb_sd_char3body->brnelnue(1,4), 0.0, "~chi0_4", "e+", "nu_e");
-//      result.set_BF(BEreq::cb_sd_char3body->brnmunumu(1,1), 0.0, "~chi0_1", "mu+", "nu_mu");
-//      result.set_BF(BEreq::cb_sd_char3body->brnmunumu(1,2), 0.0, "~chi0_2", "mu+", "nu_mu");
-//      result.set_BF(BEreq::cb_sd_char3body->brnmunumu(1,3), 0.0, "~chi0_3", "mu+", "nu_mu");
-//      result.set_BF(BEreq::cb_sd_char3body->brnmunumu(1,4), 0.0, "~chi0_4", "mu+", "nu_mu");
-//      result.set_BF(BEreq::cb_sd_char3body->brntaunut(1,1), 0.0, "~chi0_1", "tau+", "nu_tau");
-//      result.set_BF(BEreq::cb_sd_char3body->brntaunut(1,2), 0.0, "~chi0_2", "tau+", "nu_tau");
-//      result.set_BF(BEreq::cb_sd_char3body->brntaunut(1,3), 0.0, "~chi0_3", "tau+", "nu_tau");
-//      result.set_BF(BEreq::cb_sd_char3body->brntaunut(1,4), 0.0, "~chi0_4", "tau+", "nu_tau");
-//      result.set_BF(BEreq::cb_sd_char3body->brglupdb(1), 0.0, "~g", "u", "dbar");
-//      result.set_BF(BEreq::cb_sd_char3body->brglchsb(1), 0.0, "~g", "c", "sbar");
-//      result.set_BF(BEreq::cb_sd_char3body->brgltopbb(1), 0.0, "~g", "t", "bbar");
-//      cout << "~chi+_1 total width: " << result.width_in_GeV << endl;
-//    }
-//
-//    /// MSSM decays: ~chi+_2
-//    void chargino_2_decays (DecayTable::Entry& result) 
-//    {
-//      using namespace Pipes::chargino_2_decays;
-//      result.width_in_GeV = BEreq::cb_sd_charwidth->chartot(2);
-//      result.set_BF(BEreq::cb_sd_char2body->brcharsupl(2), 0.0, "~u_L", "dbar");
-//      result.set_BF(BEreq::cb_sd_char2body->brcharsupr(2), 0.0, "~u_R", "dbar");
-//      result.set_BF(BEreq::cb_sd_char2body->brcharsdownl(2), 0.0, "~dbar_L", "u");
-//      result.set_BF(BEreq::cb_sd_char2body->brcharsdownr(2), 0.0, "~dbar_R", "u");
-//      result.set_BF(BEreq::cb_sd_char2body->brcharsupl(2), 0.0, "~c_L", "sbar");
-//      result.set_BF(BEreq::cb_sd_char2body->brcharsupr(2), 0.0, "~c_R", "sbar");
-//      result.set_BF(BEreq::cb_sd_char2body->brcharsdownl(2), 0.0, "~sbar_L", "c");
-//      result.set_BF(BEreq::cb_sd_char2body->brcharsdownr(2), 0.0, "~sbar_R", "c");
-//      result.set_BF(BEreq::cb_sd_char2body->brcharst1(2), 0.0, "~t_L", "bbar");
-//      result.set_BF(BEreq::cb_sd_char2body->brcharst2(2), 0.0, "~t_R", "bbar");
-//      result.set_BF(BEreq::cb_sd_char2body->brcharsb1(2), 0.0, "~dbar_5", "t");
-//      result.set_BF(BEreq::cb_sd_char2body->brcharsb2(2), 0.0, "~dbar_6", "t");
-//      result.set_BF(BEreq::cb_sd_char2body->brcharsnel(2), 0.0, "~nu_e", "e+");
-//      result.set_BF(BEreq::cb_sd_char2body->brcharsnel(2), 0.0, "~nu_mu", "mu+");
-//      result.set_BF(BEreq::cb_sd_char2body->brcharsn1(2), 0.0, "~nu_tau", "tau+");
-//      result.set_BF(BEreq::cb_sd_char2body->brcharsell(2), 0.0, "~e+_L", "nu_e");
-//      result.set_BF(BEreq::cb_sd_char2body->brcharselr(2), 0.0, "~e+_R", "nu_e");
-//      result.set_BF(BEreq::cb_sd_char2body->brcharsell(2), 0.0, "~mu+_L", "nu_mu");
-//      result.set_BF(BEreq::cb_sd_char2body->brcharselr(2), 0.0, "~mu+_R", "nu_mu");
-//      result.set_BF(BEreq::cb_sd_char2body->brcharstau1(2), 0.0, "~e+_5", "nu_tau");
-//      result.set_BF(BEreq::cb_sd_char2body->brcharstau2(2), 0.0, "~e+_6", "nu_tau");
-//      result.set_BF(BEreq::cb_sd_char2body->brcharzchic, 0.0, "~chi+_1", "Z0");
-//      result.set_BF(BEreq::cb_sd_char2body->brcharwneut(2,1), 0.0, "~chi0_1", "W+");
-//      result.set_BF(BEreq::cb_sd_char2body->brcharwneut(2,2), 0.0, "~chi0_2", "W+");
-//      result.set_BF(BEreq::cb_sd_char2body->brcharwneut(2,3), 0.0, "~chi0_3", "W+");
-//      result.set_BF(BEreq::cb_sd_char2body->brcharwneut(2,4), 0.0, "~chi0_4", "W+");
-//      result.set_BF(BEreq::cb_sd_char2body->brcharhlchic, 0.0, "~chi+_1", "h0_1");
-//      result.set_BF(BEreq::cb_sd_char2body->brcharhhchic, 0.0, "~chi+_1", "h0_2");
-//      result.set_BF(BEreq::cb_sd_char2body->brcharhachic, 0.0, "~chi+_1", "A0");
-//      result.set_BF(BEreq::cb_sd_char2body->brcharhcneut(2,1), 0.0, "~chi0_1", "H+");
-//      result.set_BF(BEreq::cb_sd_char2body->brcharhcneut(2,2), 0.0, "~chi0_2", "H+");
-//      result.set_BF(BEreq::cb_sd_char2body->brcharhcneut(2,3), 0.0, "~chi0_3", "H+");
-//      result.set_BF(BEreq::cb_sd_char2body->brcharhcneut(2,4), 0.0, "~chi0_4", "H+");
-//      result.set_BF(BEreq::cb_sd_char2bodygrav->brcharwgravitino(2), 0.0, "1000039", "W+");
-//      result.set_BF(BEreq::cb_sd_char2bodygrav->brcharhcgravitino(2), 0.0, "1000039", "H+");
-//      result.set_BF(BEreq::cb_sd_char2bodygrav->brcharwgravitino(2), 0.0, "1000039", "W+");
-//      result.set_BF(BEreq::cb_sd_char2bodygrav->brcharhcgravitino(2), 0.0, "1000039", "H+");
-//      result.set_BF(BEreq::cb_sd_char3body->brnupdb(2,1), 0.0, "~chi0_1", "u", "dbar");
-//      result.set_BF(BEreq::cb_sd_char3body->brnupdb(2,2), 0.0, "~chi0_2", "u", "dbar");
-//      result.set_BF(BEreq::cb_sd_char3body->brnupdb(2,3), 0.0, "~chi0_3", "u", "dbar");
-//      result.set_BF(BEreq::cb_sd_char3body->brnupdb(2,4), 0.0, "~chi0_4", "u", "dbar");
-//      result.set_BF(BEreq::cb_sd_char3body->brnupdb(2,1), 0.0, "~chi0_1", "c", "sbar");
-//      result.set_BF(BEreq::cb_sd_char3body->brnupdb(2,2), 0.0, "~chi0_2", "c", "sbar");
-//      result.set_BF(BEreq::cb_sd_char3body->brnupdb(2,3), 0.0, "~chi0_3", "c", "sbar");
-//      result.set_BF(BEreq::cb_sd_char3body->brnupdb(2,4), 0.0, "~chi0_4", "c", "sbar");
-//      result.set_BF(BEreq::cb_sd_char3body->brntopbb(2,1), 0.0, "~chi0_1", "t", "bbar");
-//      result.set_BF(BEreq::cb_sd_char3body->brntopbb(2,2), 0.0, "~chi0_2", "t", "bbar");
-//      result.set_BF(BEreq::cb_sd_char3body->brntopbb(2,3), 0.0, "~chi0_3", "t", "bbar");
-//      result.set_BF(BEreq::cb_sd_char3body->brntopbb(2,4), 0.0, "~chi0_4", "t", "bbar");
-//      result.set_BF(BEreq::cb_sd_char3body->brnelnue(2,1), 0.0, "~chi0_1", "e+", "nu_e");
-//      result.set_BF(BEreq::cb_sd_char3body->brnelnue(2,2), 0.0, "~chi0_2", "e+", "nu_e");
-//      result.set_BF(BEreq::cb_sd_char3body->brnelnue(2,3), 0.0, "~chi0_3", "e+", "nu_e");
-//      result.set_BF(BEreq::cb_sd_char3body->brnelnue(2,4), 0.0, "~chi0_4", "e+", "nu_e");
-//      result.set_BF(BEreq::cb_sd_char3body->brnmunumu(2,1), 0.0, "~chi0_1", "mu+", "nu_mu");
-//      result.set_BF(BEreq::cb_sd_char3body->brnmunumu(2,2), 0.0, "~chi0_2", "mu+", "nu_mu");
-//      result.set_BF(BEreq::cb_sd_char3body->brnmunumu(2,3), 0.0, "~chi0_3", "mu+", "nu_mu");
-//      result.set_BF(BEreq::cb_sd_char3body->brnmunumu(2,4), 0.0, "~chi0_4", "mu+", "nu_mu");
-//      result.set_BF(BEreq::cb_sd_char3body->brntaunut(2,1), 0.0, "~chi0_1", "tau+", "nu_tau");
-//      result.set_BF(BEreq::cb_sd_char3body->brntaunut(2,2), 0.0, "~chi0_2", "tau+", "nu_tau");
-//      result.set_BF(BEreq::cb_sd_char3body->brntaunut(2,3), 0.0, "~chi0_3", "tau+", "nu_tau");
-//      result.set_BF(BEreq::cb_sd_char3body->brntaunut(2,4), 0.0, "~chi0_4", "tau+", "nu_tau");
-//      result.set_BF(BEreq::cb_sd_char3body->brchupup, 0.0, "~chi+_1", "u", "ubar");
-//      result.set_BF(BEreq::cb_sd_char3body->brchdodo, 0.0, "~chi+_1", "d", "dbar");
-//      result.set_BF(BEreq::cb_sd_char3body->brchchch, 0.0, "~chi+_1", "c", "cbar");
-//      result.set_BF(BEreq::cb_sd_char3body->brchstst, 0.0, "~chi+_1", "s", "sbar");
-//      result.set_BF(BEreq::cb_sd_char3body->brchtoptop, 0.0, "~chi+_1", "t", "tbar");
-//      result.set_BF(BEreq::cb_sd_char3body->brchbotbot, 0.0, "~chi+_1", "b", "bbar");
-//      result.set_BF(BEreq::cb_sd_char3body->brchee, 0.0, "~chi+_1", "e+", "e-");
-//      result.set_BF(BEreq::cb_sd_char3body->brchmumu, 0.0, "~chi+_1", "mu+", "mu-");
-//      result.set_BF(BEreq::cb_sd_char3body->brchtautau, 0.0, "~chi+_1", "tau+", "tau-");
-//      result.set_BF(BEreq::cb_sd_char3body->brchnene, 0.0, "~chi+_1", "nu_e", "nubar_e");
-//      result.set_BF(BEreq::cb_sd_char3body->brchnmunmu, 0.0, "~chi+_1", "nu_mu", "nubar_mu");
-//      result.set_BF(BEreq::cb_sd_char3body->brchntauntau, 0.0, "~chi+_1", "nu_tau", "nubar_tau");
-//      result.set_BF(BEreq::cb_sd_char3body->brglupdb(2), 0.0, "~g", "u", "dbar");
-//      result.set_BF(BEreq::cb_sd_char3body->brglchsb(2), 0.0, "~g", "c", "sbar");
-//      result.set_BF(BEreq::cb_sd_char3body->brgltopbb(2), 0.0, "~g", "t", "bbar");
-//      cout << "~chi+_2 total width: " << result.width_in_GeV << endl;
-//    }
-//
-//    /// MSSM decays: ~chi0_1
-//    void neutralino_1_decays (DecayTable::Entry& result) 
-//    {
-//      using namespace Pipes::neutralino_1_decays;
-//      result.width_in_GeV = BEreq::cb_sd_neutwidth->neuttot(1);
-//      result.set_BF(BEreq::cb_sd_neut2body->brneutwchar(1,1), 0.0, "~chi+_1", "W-");
-//      result.set_BF(BEreq::cb_sd_neut2body->brneutwchar(1,1), 0.0, "~chi-_1", "W+");
-//      result.set_BF(BEreq::cb_sd_neut2body->brneutwchar(1,2), 0.0, "~chi+_2", "W-");
-//      result.set_BF(BEreq::cb_sd_neut2body->brneutwchar(1,2), 0.0, "~chi-_2", "W+");
-//      result.set_BF(BEreq::cb_sd_neut2body->brneuthcchar(1,1), 0.0, "~chi+_1", "H-");
-//      result.set_BF(BEreq::cb_sd_neut2body->brneuthcchar(1,1), 0.0, "~chi-_1", "H+");
-//      result.set_BF(BEreq::cb_sd_neut2body->brneuthcchar(1,2), 0.0, "~chi+_2", "H-");
-//      result.set_BF(BEreq::cb_sd_neut2body->brneuthcchar(1,2), 0.0, "~chi-_2", "H+");
-//      result.set_BF(BEreq::cb_sd_neut2body->brneutsupl(1), 0.0, "~u_L", "ubar");
-//      result.set_BF(BEreq::cb_sd_neut2body->brneutsupl(1), 0.0, "~ubar_L", "u");
-//      result.set_BF(BEreq::cb_sd_neut2body->brneutsupr(1), 0.0, "~u_R", "ubar");
-//      result.set_BF(BEreq::cb_sd_neut2body->brneutsupr(1), 0.0, "~ubar_R", "u");
-//      result.set_BF(BEreq::cb_sd_neut2body->brneutsdownl(1), 0.0, "~d_L", "dbar");
-//      result.set_BF(BEreq::cb_sd_neut2body->brneutsdownl(1), 0.0, "~dbar_L", "d");
-//      result.set_BF(BEreq::cb_sd_neut2body->brneutsdownr(1), 0.0, "~d_R", "dbar");
-//      result.set_BF(BEreq::cb_sd_neut2body->brneutsdownr(1), 0.0, "~dbar_R", "d");
-//      result.set_BF(BEreq::cb_sd_neut2body->brneutsupl(1), 0.0, "~c_L", "cbar");
-//      result.set_BF(BEreq::cb_sd_neut2body->brneutsupl(1), 0.0, "~cbar_L", "c");
-//      result.set_BF(BEreq::cb_sd_neut2body->brneutsupr(1), 0.0, "~c_R", "cbar");
-//      result.set_BF(BEreq::cb_sd_neut2body->brneutsupr(1), 0.0, "~cbar_R", "c");
-//      result.set_BF(BEreq::cb_sd_neut2body->brneutsdownl(1), 0.0, "~s_L", "sbar");
-//      result.set_BF(BEreq::cb_sd_neut2body->brneutsdownl(1), 0.0, "~sbar_L", "s");
-//      result.set_BF(BEreq::cb_sd_neut2body->brneutsdownr(1), 0.0, "~s_R", "sbar");
-//      result.set_BF(BEreq::cb_sd_neut2body->brneutsdownr(1), 0.0, "~sbar_R", "s");
-//      result.set_BF(BEreq::cb_sd_neut2body->brneutst1(1), 0.0, "~t_L", "tbar");
-//      result.set_BF(BEreq::cb_sd_neut2body->brneutst1(1), 0.0, "~ubar_5", "t");
-//      result.set_BF(BEreq::cb_sd_neut2body->brneutst2(1), 0.0, "~t_R", "tbar");
-//      result.set_BF(BEreq::cb_sd_neut2body->brneutst2(1), 0.0, "~ubar_6", "t");
-//      result.set_BF(BEreq::cb_sd_neut2body->brneutsb1(1), 0.0, "~b_L", "bbar");
-//      result.set_BF(BEreq::cb_sd_neut2body->brneutsb1(1), 0.0, "~dbar_5", "b");
-//      result.set_BF(BEreq::cb_sd_neut2body->brneutsb2(1), 0.0, "~b_R", "bbar");
-//      result.set_BF(BEreq::cb_sd_neut2body->brneutsb2(1), 0.0, "~dbar_6", "b");
-//      result.set_BF(BEreq::cb_sd_neut2body->brneutsell(1), 0.0, "~e-_L", "e+");
-//      result.set_BF(BEreq::cb_sd_neut2body->brneutsell(1), 0.0, "~e+_L", "e-");
-//      result.set_BF(BEreq::cb_sd_neut2body->brneutselr(1), 0.0, "~e-_R", "e+");
-//      result.set_BF(BEreq::cb_sd_neut2body->brneutselr(1), 0.0, "~e+_R", "e-");
-//      result.set_BF(BEreq::cb_sd_neut2body->brneutsell(1), 0.0, "~mu-_L", "mu+");
-//      result.set_BF(BEreq::cb_sd_neut2body->brneutsell(1), 0.0, "~mu+_L", "mu-");
-//      result.set_BF(BEreq::cb_sd_neut2body->brneutselr(1), 0.0, "~mu-_R", "mu+");
-//      result.set_BF(BEreq::cb_sd_neut2body->brneutselr(1), 0.0, "~mu+_R", "mu-");
-//      result.set_BF(BEreq::cb_sd_neut2body->brneutstau1(1), 0.0, "~tau-_L", "tau+");
-//      result.set_BF(BEreq::cb_sd_neut2body->brneutstau1(1), 0.0, "~e+_5", "tau-");
-//      result.set_BF(BEreq::cb_sd_neut2body->brneutstau2(1), 0.0, "~tau-_R", "tau+");
-//      result.set_BF(BEreq::cb_sd_neut2body->brneutstau2(1), 0.0, "~e+_6", "tau-");
-//      result.set_BF(BEreq::cb_sd_neut2body->brneutsnel(1), 0.0, "~nu_e", "nubar_e");
-//      result.set_BF(BEreq::cb_sd_neut2body->brneutsnel(1), 0.0, "~nubar_e", "nu_e");
-//      result.set_BF(BEreq::cb_sd_neut2body->brneutsnel(1), 0.0, "~nu_mu", "nubar_mu");
-//      result.set_BF(BEreq::cb_sd_neut2body->brneutsnel(1), 0.0, "~nubar_mu", "nu_mu");
-//      result.set_BF(BEreq::cb_sd_neut2body->brneutsn1(1), 0.0, "~nu_tau", "nubar_tau");
-//      result.set_BF(BEreq::cb_sd_neut2body->brneutsn1(1), 0.0, "~nubar_tau", "nu_tau");
-//      result.set_BF(BEreq::cb_sd_neut2bodygrav->brneutgamgrav(1), 0.0, "1000039", "gamma");
-//      result.set_BF(BEreq::cb_sd_neut2bodygrav->brneutzgrav(1), 0.0, "1000039", "Z0");
-//      result.set_BF(BEreq::cb_sd_neut2bodygrav->brneuthlgrav(1), 0.0, "1000039", "h0_1");
-//      result.set_BF(BEreq::cb_sd_neut2bodygrav->brneuthhgrav(1), 0.0, "1000039", "h0_2");
-//      result.set_BF(BEreq::cb_sd_neut2bodygrav->brneuthagrav(1), 0.0, "1000039", "A0");
-//      result.set_BF(BEreq::cb_sd_neut2bodygrav->brneutgamgrav(1), 0.0, "1000039", "gamma");
-//      result.set_BF(BEreq::cb_sd_neut2bodygrav->brneutzgrav(1), 0.0, "1000039", "Z0");
-//      result.set_BF(BEreq::cb_sd_neut2bodygrav->brneuthlgrav(1), 0.0, "1000039", "h0_1");
-//      result.set_BF(BEreq::cb_sd_neut2bodygrav->brneuthhgrav(1), 0.0, "1000039", "h0_2");
-//      result.set_BF(BEreq::cb_sd_neut2bodygrav->brneuthagrav(1), 0.0, "1000039", "A0");
-//      result.set_BF(BEreq::cb_sd_neut3body->brchubd(1,1), 0.0, "~chi+_1", "ubar", "d");
-//      result.set_BF(BEreq::cb_sd_neut3body->brchubd(1,1), 0.0, "~chi-_1", "dbar", "u");
-//      result.set_BF(BEreq::cb_sd_neut3body->brchubd(1,2), 0.0, "~chi+_2", "ubar", "d");
-//      result.set_BF(BEreq::cb_sd_neut3body->brchubd(1,2), 0.0, "~chi-_2", "dbar", "u");
-//      result.set_BF(BEreq::cb_sd_neut3body->brchcbs(1,1), 0.0, "~chi+_1", "cbar", "s");
-//      result.set_BF(BEreq::cb_sd_neut3body->brchcbs(1,1), 0.0, "~chi-_1", "sbar", "c");
-//      result.set_BF(BEreq::cb_sd_neut3body->brchcbs(1,2), 0.0, "~chi+_2", "cbar", "s");
-//      result.set_BF(BEreq::cb_sd_neut3body->brchcbs(1,2), 0.0, "~chi-_2", "sbar", "c");
-//      result.set_BF(BEreq::cb_sd_neut3body->brchtbb(1,1), 0.0, "~chi+_1", "tbar", "b");
-//      result.set_BF(BEreq::cb_sd_neut3body->brchtbb(1,1), 0.0, "~chi-_1", "bbar", "t");
-//      result.set_BF(BEreq::cb_sd_neut3body->brchtbb(1,2), 0.0, "~chi+_2", "tbar", "b");
-//      result.set_BF(BEreq::cb_sd_neut3body->brchtbb(1,2), 0.0, "~chi-_2", "bbar", "t");
-//      result.set_BF(BEreq::cb_sd_neut3body->brchelne(1,1), 0.0, "~chi+_1", "nubar_e", "e-");
-//      result.set_BF(BEreq::cb_sd_neut3body->brchelne(1,1), 0.0, "~chi-_1", "nu_e", "e+");
-//      result.set_BF(BEreq::cb_sd_neut3body->brchelne(1,2), 0.0, "~chi+_2", "nubar_e", "e-");
-//      result.set_BF(BEreq::cb_sd_neut3body->brchelne(1,2), 0.0, "~chi-_2", "nu_e", "e+");
-//      result.set_BF(BEreq::cb_sd_neut3body->brchmunmu(1,1), 0.0, "~chi+_1", "nubar_mu", "mu-");
-//      result.set_BF(BEreq::cb_sd_neut3body->brchmunmu(1,1), 0.0, "~chi-_1", "nu_mu", "mu+");
-//      result.set_BF(BEreq::cb_sd_neut3body->brchmunmu(1,2), 0.0, "~chi+_2", "nubar_mu", "mu-");
-//      result.set_BF(BEreq::cb_sd_neut3body->brchmunmu(1,2), 0.0, "~chi-_2", "nu_mu", "mu+");
-//      result.set_BF(BEreq::cb_sd_neut3body->brchtauntau(1,1), 0.0, "~chi+_1", "nubar_tau", "tau-");
-//      result.set_BF(BEreq::cb_sd_neut3body->brchtauntau(1,1), 0.0, "~chi-_1", "nu_tau", "tau+");
-//      result.set_BF(BEreq::cb_sd_neut3body->brchtauntau(1,2), 0.0, "~chi+_2", "nubar_tau", "tau-");
-//      result.set_BF(BEreq::cb_sd_neut3body->brchtauntau(1,2), 0.0, "~chi-_2", "nu_tau", "tau+");
-//      result.set_BF(BEreq::cb_sd_neut3body->brglup(1), 0.0, "~g", "ubar", "u");
-//      result.set_BF(BEreq::cb_sd_neut3body->brgldo(1), 0.0, "~g", "dbar", "d");
-//      result.set_BF(BEreq::cb_sd_neut3body->brglch(1), 0.0, "~g", "cbar", "c");
-//      result.set_BF(BEreq::cb_sd_neut3body->brglst(1), 0.0, "~g", "sbar", "s");
-//      result.set_BF(BEreq::cb_sd_neut3body->brgltop(1), 0.0, "~g", "tbar", "t");
-//      result.set_BF(BEreq::cb_sd_neut3body->brglbot(1), 0.0, "~g", "bbar", "b");
-//      cout << "~chi0_1 total width: " << result.width_in_GeV << endl;
-//    }
-//
-//    /// MSSM decays: ~chi0_2
-//    void neutralino_2_decays (DecayTable::Entry& result) 
-//    {
-//      using namespace Pipes::neutralino_2_decays;
-//      result.width_in_GeV = BEreq::cb_sd_neutwidth->neuttot(2);
-//      result.set_BF(BEreq::cb_sd_neut2body->brneutzneut(2,1), 0.0, "~chi0_1", "Z0");
-//      result.set_BF(BEreq::cb_sd_neut2body->brneutwchar(2,1), 0.0, "~chi+_1", "W-");
-//      result.set_BF(BEreq::cb_sd_neut2body->brneutwchar(2,1), 0.0, "~chi-_1", "W+");
-//      result.set_BF(BEreq::cb_sd_neut2body->brneutwchar(2,2), 0.0, "~chi+_2", "W-");
-//      result.set_BF(BEreq::cb_sd_neut2body->brneutwchar(2,2), 0.0, "~chi-_2", "W+");
-//      result.set_BF(BEreq::cb_sd_neut2body->brneuthlneut(2,1), 0.0, "~chi0_1", "h0_1");
-//      result.set_BF(BEreq::cb_sd_neut2body->brneuthhneut(2,1), 0.0, "~chi0_1", "h0_2");
-//      result.set_BF(BEreq::cb_sd_neut2body->brneuthaneut(2,1), 0.0, "~chi0_1", "A0");
-//      result.set_BF(BEreq::cb_sd_neut2body->brneuthcchar(2,1), 0.0, "~chi+_1", "H-");
-//      result.set_BF(BEreq::cb_sd_neut2body->brneuthcchar(2,1), 0.0, "~chi-_1", "H+");
-//      result.set_BF(BEreq::cb_sd_neut2body->brneuthcchar(2,2), 0.0, "~chi+_2", "H-");
-//      result.set_BF(BEreq::cb_sd_neut2body->brneuthcchar(2,2), 0.0, "~chi-_2", "H+");
-//      result.set_BF(BEreq::cb_sd_neut2body->brneutsupl(2), 0.0, "~u_L", "ubar");
-//      result.set_BF(BEreq::cb_sd_neut2body->brneutsupl(2), 0.0, "~ubar_L", "u");
-//      result.set_BF(BEreq::cb_sd_neut2body->brneutsupr(2), 0.0, "~u_R", "ubar");
-//      result.set_BF(BEreq::cb_sd_neut2body->brneutsupr(2), 0.0, "~ubar_R", "u");
-//      result.set_BF(BEreq::cb_sd_neut2body->brneutsdownl(2), 0.0, "~d_L", "dbar");
-//      result.set_BF(BEreq::cb_sd_neut2body->brneutsdownl(2), 0.0, "~dbar_L", "d");
-//      result.set_BF(BEreq::cb_sd_neut2body->brneutsdownr(2), 0.0, "~d_R", "dbar");
-//      result.set_BF(BEreq::cb_sd_neut2body->brneutsdownr(2), 0.0, "~dbar_R", "d");
-//      result.set_BF(BEreq::cb_sd_neut2body->brneutsupl(2), 0.0, "~c_L", "cbar");
-//      result.set_BF(BEreq::cb_sd_neut2body->brneutsupl(2), 0.0, "~cbar_L", "c");
-//      result.set_BF(BEreq::cb_sd_neut2body->brneutsupr(2), 0.0, "~c_R", "cbar");
-//      result.set_BF(BEreq::cb_sd_neut2body->brneutsupr(2), 0.0, "~cbar_R", "c");
-//      result.set_BF(BEreq::cb_sd_neut2body->brneutsdownl(2), 0.0, "~s_L", "sbar");
-//      result.set_BF(BEreq::cb_sd_neut2body->brneutsdownl(2), 0.0, "~sbar_L", "s");
-//      result.set_BF(BEreq::cb_sd_neut2body->brneutsdownr(2), 0.0, "~s_R", "sbar");
-//      result.set_BF(BEreq::cb_sd_neut2body->brneutsdownr(2), 0.0, "~sbar_R", "s");
-//      result.set_BF(BEreq::cb_sd_neut2body->brneutst1(2), 0.0, "~t_L", "tbar");
-//      result.set_BF(BEreq::cb_sd_neut2body->brneutst1(2), 0.0, "~ubar_5", "t");
-//      result.set_BF(BEreq::cb_sd_neut2body->brneutst2(2), 0.0, "~t_R", "tbar");
-//      result.set_BF(BEreq::cb_sd_neut2body->brneutst2(2), 0.0, "~ubar_6", "t");
-//      result.set_BF(BEreq::cb_sd_neut2body->brneutsb1(2), 0.0, "~b_L", "bbar");
-//      result.set_BF(BEreq::cb_sd_neut2body->brneutsb1(2), 0.0, "~dbar_5", "b");
-//      result.set_BF(BEreq::cb_sd_neut2body->brneutsb2(2), 0.0, "~b_R", "bbar");
-//      result.set_BF(BEreq::cb_sd_neut2body->brneutsb2(2), 0.0, "~dbar_6", "b");
-//      result.set_BF(BEreq::cb_sd_neut2body->brneutsell(2), 0.0, "~e-_L", "e+");
-//      result.set_BF(BEreq::cb_sd_neut2body->brneutsell(2), 0.0, "~e+_L", "e-");
-//      result.set_BF(BEreq::cb_sd_neut2body->brneutselr(2), 0.0, "~e-_R", "e+");
-//      result.set_BF(BEreq::cb_sd_neut2body->brneutselr(2), 0.0, "~e+_R", "e-");
-//      result.set_BF(BEreq::cb_sd_neut2body->brneutsell(2), 0.0, "~mu-_L", "mu+");
-//      result.set_BF(BEreq::cb_sd_neut2body->brneutsell(2), 0.0, "~mu+_L", "mu-");
-//      result.set_BF(BEreq::cb_sd_neut2body->brneutselr(2), 0.0, "~mu-_R", "mu+");
-//      result.set_BF(BEreq::cb_sd_neut2body->brneutselr(2), 0.0, "~mu+_R", "mu-");
-//      result.set_BF(BEreq::cb_sd_neut2body->brneutstau1(2), 0.0, "~tau-_L", "tau+");
-//      result.set_BF(BEreq::cb_sd_neut2body->brneutstau1(2), 0.0, "~e+_5", "tau-");
-//      result.set_BF(BEreq::cb_sd_neut2body->brneutstau2(2), 0.0, "~tau-_R", "tau+");
-//      result.set_BF(BEreq::cb_sd_neut2body->brneutstau2(2), 0.0, "~e+_6", "tau-");
-//      result.set_BF(BEreq::cb_sd_neut2body->brneutsnel(2), 0.0, "~nu_e", "nubar_e");
-//      result.set_BF(BEreq::cb_sd_neut2body->brneutsnel(2), 0.0, "~nubar_e", "nu_e");
-//      result.set_BF(BEreq::cb_sd_neut2body->brneutsnel(2), 0.0, "~nu_mu", "nubar_mu");
-//      result.set_BF(BEreq::cb_sd_neut2body->brneutsnel(2), 0.0, "~nubar_mu", "nu_mu");
-//      result.set_BF(BEreq::cb_sd_neut2body->brneutsn1(2), 0.0, "~nu_tau", "nubar_tau");
-//      result.set_BF(BEreq::cb_sd_neut2body->brneutsn1(2), 0.0, "~nubar_tau", "nu_tau");
-//      result.set_BF(BEreq::cb_sd_neut2bodygrav->brneutgamgrav(2), 0.0, "1000039", "gamma");
-//      result.set_BF(BEreq::cb_sd_neut2bodygrav->brneutzgrav(2), 0.0, "1000039", "Z0");
-//      result.set_BF(BEreq::cb_sd_neut2bodygrav->brneuthlgrav(2), 0.0, "1000039", "h0_1");
-//      result.set_BF(BEreq::cb_sd_neut2bodygrav->brneuthhgrav(2), 0.0, "1000039", "h0_2");
-//      result.set_BF(BEreq::cb_sd_neut2bodygrav->brneuthagrav(2), 0.0, "1000039", "A0");
-//      result.set_BF(BEreq::cb_sd_neutloop->brnraddec(2,1), 0.0, "~chi0_1", "gamma");
-//      result.set_BF(BEreq::cb_sd_neut2bodygrav->brneutgamgrav(2), 0.0, "1000039", "gamma");
-//      result.set_BF(BEreq::cb_sd_neut2bodygrav->brneutzgrav(2), 0.0, "1000039", "Z0");
-//      result.set_BF(BEreq::cb_sd_neut2bodygrav->brneuthlgrav(2), 0.0, "1000039", "h0_1");
-//      result.set_BF(BEreq::cb_sd_neut2bodygrav->brneuthhgrav(2), 0.0, "1000039", "h0_2");
-//      result.set_BF(BEreq::cb_sd_neut2bodygrav->brneuthagrav(2), 0.0, "1000039", "A0");
-//      result.set_BF(BEreq::cb_sd_neut3body->brneutup(2,1), 0.0, "~chi0_1", "ubar", "u");
-//      result.set_BF(BEreq::cb_sd_neut3body->brneutdow(2,1), 0.0, "~chi0_1", "dbar", "d");
-//      result.set_BF(BEreq::cb_sd_neut3body->brneutch(2,1), 0.0, "~chi0_1", "cbar", "c");
-//      result.set_BF(BEreq::cb_sd_neut3body->brneutst(2,1), 0.0, "~chi0_1", "sbar", "s");
-//      result.set_BF(BEreq::cb_sd_neut3body->brneuttop(2,1), 0.0, "~chi0_1", "tbar", "t");
-//      result.set_BF(BEreq::cb_sd_neut3body->brneutbot(2,1), 0.0, "~chi0_1", "bbar", "b");
-//      result.set_BF(BEreq::cb_sd_neut3body->brneutel(2,1), 0.0, "~chi0_1", "e+", "e-");
-//      result.set_BF(BEreq::cb_sd_neut3body->brneutmu(2,1), 0.0, "~chi0_1", "mu+", "mu-");
-//      result.set_BF(BEreq::cb_sd_neut3body->brneuttau(2,1), 0.0, "~chi0_1", "tau+", "tau-");
-//      result.set_BF(BEreq::cb_sd_neut3body->brneutnue(2,1), 0.0, "~chi0_1", "nubar_e", "nu_e");
-//      result.set_BF(BEreq::cb_sd_neut3body->brneutnumu(2,1), 0.0, "~chi0_1", "nubar_mu", "nu_mu");
-//      result.set_BF(BEreq::cb_sd_neut3body->brneutnutau(2,1), 0.0, "~chi0_1", "nubar_tau", "nu_tau");
-//      result.set_BF(BEreq::cb_sd_neut3body->brchubd(2,1), 0.0, "~chi+_1", "ubar", "d");
-//      result.set_BF(BEreq::cb_sd_neut3body->brchubd(2,1), 0.0, "~chi-_1", "dbar", "u");
-//      result.set_BF(BEreq::cb_sd_neut3body->brchubd(2,2), 0.0, "~chi+_2", "ubar", "d");
-//      result.set_BF(BEreq::cb_sd_neut3body->brchubd(2,2), 0.0, "~chi-_2", "dbar", "u");
-//      result.set_BF(BEreq::cb_sd_neut3body->brchcbs(2,1), 0.0, "~chi+_1", "cbar", "s");
-//      result.set_BF(BEreq::cb_sd_neut3body->brchcbs(2,1), 0.0, "~chi-_1", "sbar", "c");
-//      result.set_BF(BEreq::cb_sd_neut3body->brchcbs(2,2), 0.0, "~chi+_2", "cbar", "s");
-//      result.set_BF(BEreq::cb_sd_neut3body->brchcbs(2,2), 0.0, "~chi-_2", "sbar", "c");
-//      result.set_BF(BEreq::cb_sd_neut3body->brchtbb(2,1), 0.0, "~chi+_1", "tbar", "b");
-//      result.set_BF(BEreq::cb_sd_neut3body->brchtbb(2,1), 0.0, "~chi-_1", "bbar", "t");
-//      result.set_BF(BEreq::cb_sd_neut3body->brchtbb(2,2), 0.0, "~chi+_2", "tbar", "b");
-//      result.set_BF(BEreq::cb_sd_neut3body->brchtbb(2,2), 0.0, "~chi-_2", "bbar", "t");
-//      result.set_BF(BEreq::cb_sd_neut3body->brchelne(2,1), 0.0, "~chi+_1", "nubar_e", "e-");
-//      result.set_BF(BEreq::cb_sd_neut3body->brchelne(2,1), 0.0, "~chi-_1", "nu_e", "e+");
-//      result.set_BF(BEreq::cb_sd_neut3body->brchelne(2,2), 0.0, "~chi+_2", "nubar_e", "e-");
-//      result.set_BF(BEreq::cb_sd_neut3body->brchelne(2,2), 0.0, "~chi-_2", "nu_e", "e+");
-//      result.set_BF(BEreq::cb_sd_neut3body->brchmunmu(2,1), 0.0, "~chi+_1", "nubar_mu", "mu-");
-//      result.set_BF(BEreq::cb_sd_neut3body->brchmunmu(2,1), 0.0, "~chi-_1", "nu_mu", "mu+");
-//      result.set_BF(BEreq::cb_sd_neut3body->brchmunmu(2,2), 0.0, "~chi+_2", "nubar_mu", "mu-");
-//      result.set_BF(BEreq::cb_sd_neut3body->brchmunmu(2,2), 0.0, "~chi-_2", "nu_mu", "mu+");
-//      result.set_BF(BEreq::cb_sd_neut3body->brchtauntau(2,1), 0.0, "~chi+_1", "nubar_tau", "tau-");
-//      result.set_BF(BEreq::cb_sd_neut3body->brchtauntau(2,1), 0.0, "~chi-_1", "nu_tau", "tau+");
-//      result.set_BF(BEreq::cb_sd_neut3body->brchtauntau(2,2), 0.0, "~chi+_2", "nubar_tau", "tau-");
-//      result.set_BF(BEreq::cb_sd_neut3body->brchtauntau(2,2), 0.0, "~chi-_2", "nu_tau", "tau+");
-//      result.set_BF(BEreq::cb_sd_neut3body->brglup(2), 0.0, "~g", "ubar", "u");
-//      result.set_BF(BEreq::cb_sd_neut3body->brgldo(2), 0.0, "~g", "dbar", "d");
-//      result.set_BF(BEreq::cb_sd_neut3body->brglch(2), 0.0, "~g", "cbar", "c");
-//      result.set_BF(BEreq::cb_sd_neut3body->brglst(2), 0.0, "~g", "sbar", "s");
-//      result.set_BF(BEreq::cb_sd_neut3body->brgltop(2), 0.0, "~g", "tbar", "t");
-//      result.set_BF(BEreq::cb_sd_neut3body->brglbot(2), 0.0, "~g", "bbar", "b");
-//      cout << "~chi0_2 total width: " << result.width_in_GeV << endl;
-//    }
-//
-//    /// MSSM decays: ~chi0_3
-//    void neutralino_3_decays (DecayTable::Entry& result) 
-//    {
-//      using namespace Pipes::neutralino_3_decays;
-//      result.width_in_GeV = BEreq::cb_sd_neutwidth->neuttot(3);
-//      result.set_BF(BEreq::cb_sd_neut2body->brneutzneut(3,1), 0.0, "~chi0_1", "Z0");
-//      result.set_BF(BEreq::cb_sd_neut2body->brneutzneut(3,2), 0.0, "~chi0_2", "Z0");
-//      result.set_BF(BEreq::cb_sd_neut2body->brneutwchar(3,1), 0.0, "~chi+_1", "W-");
-//      result.set_BF(BEreq::cb_sd_neut2body->brneutwchar(3,1), 0.0, "~chi-_1", "W+");
-//      result.set_BF(BEreq::cb_sd_neut2body->brneutwchar(3,2), 0.0, "~chi+_2", "W-");
-//      result.set_BF(BEreq::cb_sd_neut2body->brneutwchar(3,2), 0.0, "~chi-_2", "W+");
-//      result.set_BF(BEreq::cb_sd_neut2body->brneuthlneut(3,1), 0.0, "~chi0_1", "h0_1");
-//      result.set_BF(BEreq::cb_sd_neut2body->brneuthhneut(3,1), 0.0, "~chi0_1", "h0_2");
-//      result.set_BF(BEreq::cb_sd_neut2body->brneuthaneut(3,1), 0.0, "~chi0_1", "A0");
-//      result.set_BF(BEreq::cb_sd_neut2body->brneuthlneut(3,2), 0.0, "~chi0_2", "h0_1");
-//      result.set_BF(BEreq::cb_sd_neut2body->brneuthhneut(3,2), 0.0, "~chi0_2", "h0_2");
-//      result.set_BF(BEreq::cb_sd_neut2body->brneuthaneut(3,2), 0.0, "~chi0_2", "A0");
-//      result.set_BF(BEreq::cb_sd_neut2body->brneuthcchar(3,1), 0.0, "~chi+_1", "H-");
-//      result.set_BF(BEreq::cb_sd_neut2body->brneuthcchar(3,1), 0.0, "~chi-_1", "H+");
-//      result.set_BF(BEreq::cb_sd_neut2body->brneuthcchar(3,2), 0.0, "~chi+_2", "H-");
-//      result.set_BF(BEreq::cb_sd_neut2body->brneuthcchar(3,2), 0.0, "~chi-_2", "H+");
-//      result.set_BF(BEreq::cb_sd_neut2body->brneutsupl(3), 0.0, "~u_L", "ubar");
-//      result.set_BF(BEreq::cb_sd_neut2body->brneutsupl(3), 0.0, "~ubar_L", "u");
-//      result.set_BF(BEreq::cb_sd_neut2body->brneutsupr(3), 0.0, "~u_R", "ubar");
-//      result.set_BF(BEreq::cb_sd_neut2body->brneutsupr(3), 0.0, "~ubar_R", "u");
-//      result.set_BF(BEreq::cb_sd_neut2body->brneutsdownl(3), 0.0, "~d_L", "dbar");
-//      result.set_BF(BEreq::cb_sd_neut2body->brneutsdownl(3), 0.0, "~dbar_L", "d");
-//      result.set_BF(BEreq::cb_sd_neut2body->brneutsdownr(3), 0.0, "~d_R", "dbar");
-//      result.set_BF(BEreq::cb_sd_neut2body->brneutsdownr(3), 0.0, "~dbar_R", "d");
-//      result.set_BF(BEreq::cb_sd_neut2body->brneutsupl(3), 0.0, "~c_L", "cbar");
-//      result.set_BF(BEreq::cb_sd_neut2body->brneutsupl(3), 0.0, "~cbar_L", "c");
-//      result.set_BF(BEreq::cb_sd_neut2body->brneutsupr(3), 0.0, "~c_R", "cbar");
-//      result.set_BF(BEreq::cb_sd_neut2body->brneutsupr(3), 0.0, "~cbar_R", "c");
-//      result.set_BF(BEreq::cb_sd_neut2body->brneutsdownl(3), 0.0, "~s_L", "sbar");
-//      result.set_BF(BEreq::cb_sd_neut2body->brneutsdownl(3), 0.0, "~sbar_L", "s");
-//      result.set_BF(BEreq::cb_sd_neut2body->brneutsdownr(3), 0.0, "~s_R", "sbar");
-//      result.set_BF(BEreq::cb_sd_neut2body->brneutsdownr(3), 0.0, "~sbar_R", "s");
-//      result.set_BF(BEreq::cb_sd_neut2body->brneutst1(3), 0.0, "~t_L", "tbar");
-//      result.set_BF(BEreq::cb_sd_neut2body->brneutst1(3), 0.0, "~ubar_5", "t");
-//      result.set_BF(BEreq::cb_sd_neut2body->brneutst2(3), 0.0, "~t_R", "tbar");
-//      result.set_BF(BEreq::cb_sd_neut2body->brneutst2(3), 0.0, "~ubar_6", "t");
-//      result.set_BF(BEreq::cb_sd_neut2body->brneutsb1(3), 0.0, "~b_L", "bbar");
-//      result.set_BF(BEreq::cb_sd_neut2body->brneutsb1(3), 0.0, "~dbar_5", "b");
-//      result.set_BF(BEreq::cb_sd_neut2body->brneutsb2(3), 0.0, "~b_R", "bbar");
-//      result.set_BF(BEreq::cb_sd_neut2body->brneutsb2(3), 0.0, "~dbar_6", "b");
-//      result.set_BF(BEreq::cb_sd_neut2body->brneutsell(3), 0.0, "~e-_L", "e+");
-//      result.set_BF(BEreq::cb_sd_neut2body->brneutsell(3), 0.0, "~e+_L", "e-");
-//      result.set_BF(BEreq::cb_sd_neut2body->brneutselr(3), 0.0, "~e-_R", "e+");
-//      result.set_BF(BEreq::cb_sd_neut2body->brneutselr(3), 0.0, "~e+_R", "e-");
-//      result.set_BF(BEreq::cb_sd_neut2body->brneutsell(3), 0.0, "~mu-_L", "mu+");
-//      result.set_BF(BEreq::cb_sd_neut2body->brneutsell(3), 0.0, "~mu+_L", "mu-");
-//      result.set_BF(BEreq::cb_sd_neut2body->brneutselr(3), 0.0, "~mu-_R", "mu+");
-//      result.set_BF(BEreq::cb_sd_neut2body->brneutselr(3), 0.0, "~mu+_R", "mu-");
-//      result.set_BF(BEreq::cb_sd_neut2body->brneutstau1(3), 0.0, "~tau-_L", "tau+");
-//      result.set_BF(BEreq::cb_sd_neut2body->brneutstau1(3), 0.0, "~e+_5", "tau-");
-//      result.set_BF(BEreq::cb_sd_neut2body->brneutstau2(3), 0.0, "~tau-_R", "tau+");
-//      result.set_BF(BEreq::cb_sd_neut2body->brneutstau2(3), 0.0, "~e+_6", "tau-");
-//      result.set_BF(BEreq::cb_sd_neut2body->brneutsnel(3), 0.0, "~nu_e", "nubar_e");
-//      result.set_BF(BEreq::cb_sd_neut2body->brneutsnel(3), 0.0, "~nubar_e", "nu_e");
-//      result.set_BF(BEreq::cb_sd_neut2body->brneutsnel(3), 0.0, "~nu_mu", "nubar_mu");
-//      result.set_BF(BEreq::cb_sd_neut2body->brneutsnel(3), 0.0, "~nubar_mu", "nu_mu");
-//      result.set_BF(BEreq::cb_sd_neut2body->brneutsn1(3), 0.0, "~nu_tau", "nubar_tau");
-//      result.set_BF(BEreq::cb_sd_neut2body->brneutsn1(3), 0.0, "~nubar_tau", "nu_tau");
-//      result.set_BF(BEreq::cb_sd_neut2bodygrav->brneutgamgrav(3), 0.0, "1000039", "gamma");
-//      result.set_BF(BEreq::cb_sd_neut2bodygrav->brneutzgrav(3), 0.0, "1000039", "Z0");
-//      result.set_BF(BEreq::cb_sd_neut2bodygrav->brneuthlgrav(3), 0.0, "1000039", "h0_1");
-//      result.set_BF(BEreq::cb_sd_neut2bodygrav->brneuthhgrav(3), 0.0, "1000039", "h0_2");
-//      result.set_BF(BEreq::cb_sd_neut2bodygrav->brneuthagrav(3), 0.0, "1000039", "A0");
-//      result.set_BF(BEreq::cb_sd_neutloop->brnraddec(3,1), 0.0, "~chi0_1", "gamma");
-//      result.set_BF(BEreq::cb_sd_neutloop->brnraddec(3,2), 0.0, "~chi0_2", "gamma");
-//      result.set_BF(BEreq::cb_sd_neut2bodygrav->brneutgamgrav(3), 0.0, "1000039", "gamma");
-//      result.set_BF(BEreq::cb_sd_neut2bodygrav->brneutzgrav(3), 0.0, "1000039", "Z0");
-//      result.set_BF(BEreq::cb_sd_neut2bodygrav->brneuthlgrav(3), 0.0, "1000039", "h0_1");
-//      result.set_BF(BEreq::cb_sd_neut2bodygrav->brneuthhgrav(3), 0.0, "1000039", "h0_2");
-//      result.set_BF(BEreq::cb_sd_neut2bodygrav->brneuthagrav(3), 0.0, "1000039", "A0");
-//      result.set_BF(BEreq::cb_sd_neut3body->brneutup(3,1), 0.0, "~chi0_1", "ubar", "u");
-//      result.set_BF(BEreq::cb_sd_neut3body->brneutdow(3,1), 0.0, "~chi0_1", "dbar", "d");
-//      result.set_BF(BEreq::cb_sd_neut3body->brneutch(3,1), 0.0, "~chi0_1", "cbar", "c");
-//      result.set_BF(BEreq::cb_sd_neut3body->brneutst(3,1), 0.0, "~chi0_1", "sbar", "s");
-//      result.set_BF(BEreq::cb_sd_neut3body->brneuttop(3,1), 0.0, "~chi0_1", "tbar", "t");
-//      result.set_BF(BEreq::cb_sd_neut3body->brneutbot(3,1), 0.0, "~chi0_1", "bbar", "b");
-//      result.set_BF(BEreq::cb_sd_neut3body->brneutel(3,1), 0.0, "~chi0_1", "e+", "e-");
-//      result.set_BF(BEreq::cb_sd_neut3body->brneutmu(3,1), 0.0, "~chi0_1", "mu+", "mu-");
-//      result.set_BF(BEreq::cb_sd_neut3body->brneuttau(3,1), 0.0, "~chi0_1", "tau+", "tau-");
-//      result.set_BF(BEreq::cb_sd_neut3body->brneutnue(3,1), 0.0, "~chi0_1", "nubar_e", "nu_e");
-//      result.set_BF(BEreq::cb_sd_neut3body->brneutnumu(3,1), 0.0, "~chi0_1", "nubar_mu", "nu_mu");
-//      result.set_BF(BEreq::cb_sd_neut3body->brneutnutau(3,1), 0.0, "~chi0_1", "nubar_tau", "nu_tau");
-//      result.set_BF(BEreq::cb_sd_neut3body->brneutup(3,2), 0.0, "~chi0_2", "ubar", "u");
-//      result.set_BF(BEreq::cb_sd_neut3body->brneutdow(3,2), 0.0, "~chi0_2", "dbar", "d");
-//      result.set_BF(BEreq::cb_sd_neut3body->brneutch(3,2), 0.0, "~chi0_2", "cbar", "c");
-//      result.set_BF(BEreq::cb_sd_neut3body->brneutst(3,2), 0.0, "~chi0_2", "sbar", "s");
-//      result.set_BF(BEreq::cb_sd_neut3body->brneuttop(3,2), 0.0, "~chi0_2", "tbar", "t");
-//      result.set_BF(BEreq::cb_sd_neut3body->brneutbot(3,2), 0.0, "~chi0_2", "bbar", "b");
-//      result.set_BF(BEreq::cb_sd_neut3body->brneutel(3,2), 0.0, "~chi0_2", "e+", "e-");
-//      result.set_BF(BEreq::cb_sd_neut3body->brneutmu(3,2), 0.0, "~chi0_2", "mu+", "mu-");
-//      result.set_BF(BEreq::cb_sd_neut3body->brneuttau(3,2), 0.0, "~chi0_2", "tau+", "tau-");
-//      result.set_BF(BEreq::cb_sd_neut3body->brneutnue(3,2), 0.0, "~chi0_2", "nubar_e", "nu_e");
-//      result.set_BF(BEreq::cb_sd_neut3body->brneutnumu(3,2), 0.0, "~chi0_2", "nubar_mu", "nu_mu");
-//      result.set_BF(BEreq::cb_sd_neut3body->brneutnutau(3,2), 0.0, "~chi0_2", "nubar_tau", "nu_tau");
-//      result.set_BF(BEreq::cb_sd_neut3body->brchubd(3,1), 0.0, "~chi+_1", "ubar", "d");
-//      result.set_BF(BEreq::cb_sd_neut3body->brchubd(3,1), 0.0, "~chi-_1", "dbar", "u");
-//      result.set_BF(BEreq::cb_sd_neut3body->brchubd(3,2), 0.0, "~chi+_2", "ubar", "d");
-//      result.set_BF(BEreq::cb_sd_neut3body->brchubd(3,2), 0.0, "~chi-_2", "dbar", "u");
-//      result.set_BF(BEreq::cb_sd_neut3body->brchcbs(3,1), 0.0, "~chi+_1", "cbar", "s");
-//      result.set_BF(BEreq::cb_sd_neut3body->brchcbs(3,1), 0.0, "~chi-_1", "sbar", "c");
-//      result.set_BF(BEreq::cb_sd_neut3body->brchcbs(3,2), 0.0, "~chi+_2", "cbar", "s");
-//      result.set_BF(BEreq::cb_sd_neut3body->brchcbs(3,2), 0.0, "~chi-_2", "sbar", "c");
-//      result.set_BF(BEreq::cb_sd_neut3body->brchtbb(3,1), 0.0, "~chi+_1", "tbar", "b");
-//      result.set_BF(BEreq::cb_sd_neut3body->brchtbb(3,1), 0.0, "~chi-_1", "bbar", "t");
-//      result.set_BF(BEreq::cb_sd_neut3body->brchtbb(3,2), 0.0, "~chi+_2", "tbar", "b");
-//      result.set_BF(BEreq::cb_sd_neut3body->brchtbb(3,2), 0.0, "~chi-_2", "bbar", "t");
-//      result.set_BF(BEreq::cb_sd_neut3body->brchelne(3,1), 0.0, "~chi+_1", "nubar_e", "e-");
-//      result.set_BF(BEreq::cb_sd_neut3body->brchelne(3,1), 0.0, "~chi-_1", "nu_e", "e+");
-//      result.set_BF(BEreq::cb_sd_neut3body->brchelne(3,2), 0.0, "~chi+_2", "nubar_e", "e-");
-//      result.set_BF(BEreq::cb_sd_neut3body->brchelne(3,2), 0.0, "~chi-_2", "nu_e", "e+");
-//      result.set_BF(BEreq::cb_sd_neut3body->brchmunmu(3,1), 0.0, "~chi+_1", "nubar_mu", "mu-");
-//      result.set_BF(BEreq::cb_sd_neut3body->brchmunmu(3,1), 0.0, "~chi-_1", "nu_mu", "mu+");
-//      result.set_BF(BEreq::cb_sd_neut3body->brchmunmu(3,2), 0.0, "~chi+_2", "nubar_mu", "mu-");
-//      result.set_BF(BEreq::cb_sd_neut3body->brchmunmu(3,2), 0.0, "~chi-_2", "nu_mu", "mu+");
-//      result.set_BF(BEreq::cb_sd_neut3body->brchtauntau(3,1), 0.0, "~chi+_1", "nubar_tau", "tau-");
-//      result.set_BF(BEreq::cb_sd_neut3body->brchtauntau(3,1), 0.0, "~chi-_1", "nu_tau", "tau+");
-//      result.set_BF(BEreq::cb_sd_neut3body->brchtauntau(3,2), 0.0, "~chi+_2", "nubar_tau", "tau-");
-//      result.set_BF(BEreq::cb_sd_neut3body->brchtauntau(3,2), 0.0, "~chi-_2", "nu_tau", "tau+");
-//      result.set_BF(BEreq::cb_sd_neut3body->brglup(3), 0.0, "~g", "ubar", "u");
-//      result.set_BF(BEreq::cb_sd_neut3body->brgldo(3), 0.0, "~g", "dbar", "d");
-//      result.set_BF(BEreq::cb_sd_neut3body->brglch(3), 0.0, "~g", "cbar", "c");
-//      result.set_BF(BEreq::cb_sd_neut3body->brglst(3), 0.0, "~g", "sbar", "s");
-//      result.set_BF(BEreq::cb_sd_neut3body->brgltop(3), 0.0, "~g", "tbar", "t");
-//      result.set_BF(BEreq::cb_sd_neut3body->brglbot(3), 0.0, "~g", "bbar", "b");
-//      cout << "~chi0_3 total width: " << result.width_in_GeV << endl;
-//    }
-//
-//    /// MSSM decays: ~chi0_4
-//    void neutralino_4_decays (DecayTable::Entry& result) 
-//    {
-//      using namespace Pipes::neutralino_4_decays;
-//      result.width_in_GeV = BEreq::cb_sd_neutwidth->neuttot(4);
-//      result.set_BF(BEreq::cb_sd_neut2body->brneutzneut(4,1), 0.0, "~chi0_1", "Z0");
-//      result.set_BF(BEreq::cb_sd_neut2body->brneutzneut(4,2), 0.0, "~chi0_2", "Z0");
-//      result.set_BF(BEreq::cb_sd_neut2body->brneutzneut(4,3), 0.0, "~chi0_3", "Z0");
-//      result.set_BF(BEreq::cb_sd_neut2body->brneutwchar(4,1), 0.0, "~chi+_1", "W-");
-//      result.set_BF(BEreq::cb_sd_neut2body->brneutwchar(4,1), 0.0, "~chi-_1", "W+");
-//      result.set_BF(BEreq::cb_sd_neut2body->brneutwchar(4,2), 0.0, "~chi+_2", "W-");
-//      result.set_BF(BEreq::cb_sd_neut2body->brneutwchar(4,2), 0.0, "~chi-_2", "W+");
-//      result.set_BF(BEreq::cb_sd_neut2body->brneuthlneut(4,1), 0.0, "~chi0_1", "h0_1");
-//      result.set_BF(BEreq::cb_sd_neut2body->brneuthhneut(4,1), 0.0, "~chi0_1", "h0_2");
-//      result.set_BF(BEreq::cb_sd_neut2body->brneuthaneut(4,1), 0.0, "~chi0_1", "A0");
-//      result.set_BF(BEreq::cb_sd_neut2body->brneuthlneut(4,2), 0.0, "~chi0_2", "h0_1");
-//      result.set_BF(BEreq::cb_sd_neut2body->brneuthhneut(4,2), 0.0, "~chi0_2", "h0_2");
-//      result.set_BF(BEreq::cb_sd_neut2body->brneuthaneut(4,2), 0.0, "~chi0_2", "A0");
-//      result.set_BF(BEreq::cb_sd_neut2body->brneuthlneut(4,3), 0.0, "~chi0_3", "h0_1");
-//      result.set_BF(BEreq::cb_sd_neut2body->brneuthhneut(4,3), 0.0, "~chi0_3", "h0_2");
-//      result.set_BF(BEreq::cb_sd_neut2body->brneuthaneut(4,3), 0.0, "~chi0_3", "A0");
-//      result.set_BF(BEreq::cb_sd_neut2body->brneuthcchar(4,1), 0.0, "~chi+_1", "H-");
-//      result.set_BF(BEreq::cb_sd_neut2body->brneuthcchar(4,1), 0.0, "~chi-_1", "H+");
-//      result.set_BF(BEreq::cb_sd_neut2body->brneuthcchar(4,2), 0.0, "~chi+_2", "H-");
-//      result.set_BF(BEreq::cb_sd_neut2body->brneuthcchar(4,2), 0.0, "~chi-_2", "H+");
-//      result.set_BF(BEreq::cb_sd_neut2body->brneutsupl(4), 0.0, "~u_L", "ubar");
-//      result.set_BF(BEreq::cb_sd_neut2body->brneutsupl(4), 0.0, "~ubar_L", "u");
-//      result.set_BF(BEreq::cb_sd_neut2body->brneutsupr(4), 0.0, "~u_R", "ubar");
-//      result.set_BF(BEreq::cb_sd_neut2body->brneutsupr(4), 0.0, "~ubar_R", "u");
-//      result.set_BF(BEreq::cb_sd_neut2body->brneutsdownl(4), 0.0, "~d_L", "dbar");
-//      result.set_BF(BEreq::cb_sd_neut2body->brneutsdownl(4), 0.0, "~dbar_L", "d");
-//      result.set_BF(BEreq::cb_sd_neut2body->brneutsdownr(4), 0.0, "~d_R", "dbar");
-//      result.set_BF(BEreq::cb_sd_neut2body->brneutsdownr(4), 0.0, "~dbar_R", "d");
-//      result.set_BF(BEreq::cb_sd_neut2body->brneutsupl(4), 0.0, "~c_L", "cbar");
-//      result.set_BF(BEreq::cb_sd_neut2body->brneutsupl(4), 0.0, "~cbar_L", "c");
-//      result.set_BF(BEreq::cb_sd_neut2body->brneutsupr(4), 0.0, "~c_R", "cbar");
-//      result.set_BF(BEreq::cb_sd_neut2body->brneutsupr(4), 0.0, "~cbar_R", "c");
-//      result.set_BF(BEreq::cb_sd_neut2body->brneutsdownl(4), 0.0, "~s_L", "sbar");
-//      result.set_BF(BEreq::cb_sd_neut2body->brneutsdownl(4), 0.0, "~sbar_L", "s");
-//      result.set_BF(BEreq::cb_sd_neut2body->brneutsdownr(4), 0.0, "~s_R", "sbar");
-//      result.set_BF(BEreq::cb_sd_neut2body->brneutsdownr(4), 0.0, "~sbar_R", "s");
-//      result.set_BF(BEreq::cb_sd_neut2body->brneutst1(4), 0.0, "~t_L", "tbar");
-//      result.set_BF(BEreq::cb_sd_neut2body->brneutst1(4), 0.0, "~ubar_5", "t");
-//      result.set_BF(BEreq::cb_sd_neut2body->brneutst2(4), 0.0, "~t_R", "tbar");
-//      result.set_BF(BEreq::cb_sd_neut2body->brneutst2(4), 0.0, "~ubar_6", "t");
-//      result.set_BF(BEreq::cb_sd_neut2body->brneutsb1(4), 0.0, "~b_L", "bbar");
-//      result.set_BF(BEreq::cb_sd_neut2body->brneutsb1(4), 0.0, "~dbar_5", "b");
-//      result.set_BF(BEreq::cb_sd_neut2body->brneutsb2(4), 0.0, "~b_R", "bbar");
-//      result.set_BF(BEreq::cb_sd_neut2body->brneutsb2(4), 0.0, "~dbar_6", "b");
-//      result.set_BF(BEreq::cb_sd_neut2body->brneutsell(4), 0.0, "~e-_L", "e+");
-//      result.set_BF(BEreq::cb_sd_neut2body->brneutsell(4), 0.0, "~e+_L", "e-");
-//      result.set_BF(BEreq::cb_sd_neut2body->brneutselr(4), 0.0, "~e-_R", "e+");
-//      result.set_BF(BEreq::cb_sd_neut2body->brneutselr(4), 0.0, "~e+_R", "e-");
-//      result.set_BF(BEreq::cb_sd_neut2body->brneutsell(4), 0.0, "~mu-_L", "mu+");
-//      result.set_BF(BEreq::cb_sd_neut2body->brneutsell(4), 0.0, "~mu+_L", "mu-");
-//      result.set_BF(BEreq::cb_sd_neut2body->brneutselr(4), 0.0, "~mu-_R", "mu+");
-//      result.set_BF(BEreq::cb_sd_neut2body->brneutselr(4), 0.0, "~mu+_R", "mu-");
-//      result.set_BF(BEreq::cb_sd_neut2body->brneutstau1(4), 0.0, "~tau-_L", "tau+");
-//      result.set_BF(BEreq::cb_sd_neut2body->brneutstau1(4), 0.0, "~e+_5", "tau-");
-//      result.set_BF(BEreq::cb_sd_neut2body->brneutstau2(4), 0.0, "~tau-_R", "tau+");
-//      result.set_BF(BEreq::cb_sd_neut2body->brneutstau2(4), 0.0, "~e+_6", "tau-");
-//      result.set_BF(BEreq::cb_sd_neut2body->brneutsnel(4), 0.0, "~nu_e", "nubar_e");
-//      result.set_BF(BEreq::cb_sd_neut2body->brneutsnel(4), 0.0, "~nubar_e", "nu_e");
-//      result.set_BF(BEreq::cb_sd_neut2body->brneutsnel(4), 0.0, "~nu_mu", "nubar_mu");
-//      result.set_BF(BEreq::cb_sd_neut2body->brneutsnel(4), 0.0, "~nubar_mu", "nu_mu");
-//      result.set_BF(BEreq::cb_sd_neut2body->brneutsn1(4), 0.0, "~nu_tau", "nubar_tau");
-//      result.set_BF(BEreq::cb_sd_neut2body->brneutsn1(4), 0.0, "~nubar_tau", "nu_tau");
-//      result.set_BF(BEreq::cb_sd_neut2bodygrav->brneutgamgrav(4), 0.0, "1000039", "gamma");
-//      result.set_BF(BEreq::cb_sd_neut2bodygrav->brneutzgrav(4), 0.0, "1000039", "Z0");
-//      result.set_BF(BEreq::cb_sd_neut2bodygrav->brneuthlgrav(4), 0.0, "1000039", "h0_1");
-//      result.set_BF(BEreq::cb_sd_neut2bodygrav->brneuthhgrav(4), 0.0, "1000039", "h0_2");
-//      result.set_BF(BEreq::cb_sd_neut2bodygrav->brneuthagrav(4), 0.0, "1000039", "A0");
-//      result.set_BF(BEreq::cb_sd_neutloop->brnraddec(4,1), 0.0, "~chi0_1", "gamma");
-//      result.set_BF(BEreq::cb_sd_neutloop->brnraddec(4,2), 0.0, "~chi0_2", "gamma");
-//      result.set_BF(BEreq::cb_sd_neutloop->brnraddec(4,3), 0.0, "~chi0_3", "gamma");
-//      result.set_BF(BEreq::cb_sd_neut2bodygrav->brneutgamgrav(4), 0.0, "1000039", "gamma");
-//      result.set_BF(BEreq::cb_sd_neut2bodygrav->brneutzgrav(4), 0.0, "1000039", "Z0");
-//      result.set_BF(BEreq::cb_sd_neut2bodygrav->brneuthlgrav(4), 0.0, "1000039", "h0_1");
-//      result.set_BF(BEreq::cb_sd_neut2bodygrav->brneuthhgrav(4), 0.0, "1000039", "h0_2");
-//      result.set_BF(BEreq::cb_sd_neut2bodygrav->brneuthagrav(4), 0.0, "1000039", "A0");
-//      result.set_BF(BEreq::cb_sd_neut3body->brneutup(4,1), 0.0, "~chi0_1", "ubar", "u");
-//      result.set_BF(BEreq::cb_sd_neut3body->brneutdow(4,1), 0.0, "~chi0_1", "dbar", "d");
-//      result.set_BF(BEreq::cb_sd_neut3body->brneutch(4,1), 0.0, "~chi0_1", "cbar", "c");
-//      result.set_BF(BEreq::cb_sd_neut3body->brneutst(4,1), 0.0, "~chi0_1", "sbar", "s");
-//      result.set_BF(BEreq::cb_sd_neut3body->brneuttop(4,1), 0.0, "~chi0_1", "tbar", "t");
-//      result.set_BF(BEreq::cb_sd_neut3body->brneutbot(4,1), 0.0, "~chi0_1", "bbar", "b");
-//      result.set_BF(BEreq::cb_sd_neut3body->brneutel(4,1), 0.0, "~chi0_1", "e+", "e-");
-//      result.set_BF(BEreq::cb_sd_neut3body->brneutmu(4,1), 0.0, "~chi0_1", "mu+", "mu-");
-//      result.set_BF(BEreq::cb_sd_neut3body->brneuttau(4,1), 0.0, "~chi0_1", "tau+", "tau-");
-//      result.set_BF(BEreq::cb_sd_neut3body->brneutnue(4,1), 0.0, "~chi0_1", "nubar_e", "nu_e");
-//      result.set_BF(BEreq::cb_sd_neut3body->brneutnumu(4,1), 0.0, "~chi0_1", "nubar_mu", "nu_mu");
-//      result.set_BF(BEreq::cb_sd_neut3body->brneutnutau(4,1), 0.0, "~chi0_1", "nubar_tau", "nu_tau");
-//      result.set_BF(BEreq::cb_sd_neut3body->brneutup(4,2), 0.0, "~chi0_2", "ubar", "u");
-//      result.set_BF(BEreq::cb_sd_neut3body->brneutdow(4,2), 0.0, "~chi0_2", "dbar", "d");
-//      result.set_BF(BEreq::cb_sd_neut3body->brneutch(4,2), 0.0, "~chi0_2", "cbar", "c");
-//      result.set_BF(BEreq::cb_sd_neut3body->brneutst(4,2), 0.0, "~chi0_2", "sbar", "s");
-//      result.set_BF(BEreq::cb_sd_neut3body->brneuttop(4,2), 0.0, "~chi0_2", "tbar", "t");
-//      result.set_BF(BEreq::cb_sd_neut3body->brneutbot(4,2), 0.0, "~chi0_2", "bbar", "b");
-//      result.set_BF(BEreq::cb_sd_neut3body->brneutel(4,2), 0.0, "~chi0_2", "e+", "e-");
-//      result.set_BF(BEreq::cb_sd_neut3body->brneutmu(4,2), 0.0, "~chi0_2", "mu+", "mu-");
-//      result.set_BF(BEreq::cb_sd_neut3body->brneuttau(4,2), 0.0, "~chi0_2", "tau+", "tau-");
-//      result.set_BF(BEreq::cb_sd_neut3body->brneutnue(4,2), 0.0, "~chi0_2", "nubar_e", "nu_e");
-//      result.set_BF(BEreq::cb_sd_neut3body->brneutnumu(4,2), 0.0, "~chi0_2", "nubar_mu", "nu_mu");
-//      result.set_BF(BEreq::cb_sd_neut3body->brneutnutau(4,2), 0.0, "~chi0_2", "nubar_tau", "nu_tau");
-//      result.set_BF(BEreq::cb_sd_neut3body->brneutup(4,3), 0.0, "~chi0_3", "ubar", "u");
-//      result.set_BF(BEreq::cb_sd_neut3body->brneutdow(4,3), 0.0, "~chi0_3", "dbar", "d");
-//      result.set_BF(BEreq::cb_sd_neut3body->brneutch(4,3), 0.0, "~chi0_3", "cbar", "c");
-//      result.set_BF(BEreq::cb_sd_neut3body->brneutst(4,3), 0.0, "~chi0_3", "sbar", "s");
-//      result.set_BF(BEreq::cb_sd_neut3body->brneuttop(4,3), 0.0, "~chi0_3", "tbar", "t");
-//      result.set_BF(BEreq::cb_sd_neut3body->brneutbot(4,3), 0.0, "~chi0_3", "bbar", "b");
-//      result.set_BF(BEreq::cb_sd_neut3body->brneutel(4,3), 0.0, "~chi0_3", "e+", "e-");
-//      result.set_BF(BEreq::cb_sd_neut3body->brneutmu(4,3), 0.0, "~chi0_3", "mu+", "mu-");
-//      result.set_BF(BEreq::cb_sd_neut3body->brneuttau(4,3), 0.0, "~chi0_3", "tau+", "tau-");
-//      result.set_BF(BEreq::cb_sd_neut3body->brneutnue(4,3), 0.0, "~chi0_3", "nubar_e", "nu_e");
-//      result.set_BF(BEreq::cb_sd_neut3body->brneutnumu(4,3), 0.0, "~chi0_3", "nubar_mu", "nu_mu");
-//      result.set_BF(BEreq::cb_sd_neut3body->brneutnutau(4,3), 0.0, "~chi0_3", "nubar_tau", "nu_tau");
-//      result.set_BF(BEreq::cb_sd_neut3body->brchubd(4,1), 0.0, "~chi+_1", "ubar", "d");
-//      result.set_BF(BEreq::cb_sd_neut3body->brchubd(4,1), 0.0, "~chi-_1", "dbar", "u");
-//      result.set_BF(BEreq::cb_sd_neut3body->brchubd(4,2), 0.0, "~chi+_2", "ubar", "d");
-//      result.set_BF(BEreq::cb_sd_neut3body->brchubd(4,2), 0.0, "~chi-_2", "dbar", "u");
-//      result.set_BF(BEreq::cb_sd_neut3body->brchcbs(4,1), 0.0, "~chi+_1", "cbar", "s");
-//      result.set_BF(BEreq::cb_sd_neut3body->brchcbs(4,1), 0.0, "~chi-_1", "sbar", "c");
-//      result.set_BF(BEreq::cb_sd_neut3body->brchcbs(4,2), 0.0, "~chi+_2", "cbar", "s");
-//      result.set_BF(BEreq::cb_sd_neut3body->brchcbs(4,2), 0.0, "~chi-_2", "sbar", "c");
-//      result.set_BF(BEreq::cb_sd_neut3body->brchtbb(4,1), 0.0, "~chi+_1", "tbar", "b");
-//      result.set_BF(BEreq::cb_sd_neut3body->brchtbb(4,1), 0.0, "~chi-_1", "bbar", "t");
-//      result.set_BF(BEreq::cb_sd_neut3body->brchtbb(4,2), 0.0, "~chi+_2", "tbar", "b");
-//      result.set_BF(BEreq::cb_sd_neut3body->brchtbb(4,2), 0.0, "~chi-_2", "bbar", "t");
-//      result.set_BF(BEreq::cb_sd_neut3body->brchelne(4,1), 0.0, "~chi+_1", "nubar_e", "e-");
-//      result.set_BF(BEreq::cb_sd_neut3body->brchelne(4,1), 0.0, "~chi-_1", "nu_e", "e+");
-//      result.set_BF(BEreq::cb_sd_neut3body->brchelne(4,2), 0.0, "~chi+_2", "nubar_e", "e-");
-//      result.set_BF(BEreq::cb_sd_neut3body->brchelne(4,2), 0.0, "~chi-_2", "nu_e", "e+");
-//      result.set_BF(BEreq::cb_sd_neut3body->brchmunmu(4,1), 0.0, "~chi+_1", "nubar_mu", "mu-");
-//      result.set_BF(BEreq::cb_sd_neut3body->brchmunmu(4,1), 0.0, "~chi-_1", "nu_mu", "mu+");
-//      result.set_BF(BEreq::cb_sd_neut3body->brchmunmu(4,2), 0.0, "~chi+_2", "nubar_mu", "mu-");
-//      result.set_BF(BEreq::cb_sd_neut3body->brchmunmu(4,2), 0.0, "~chi-_2", "nu_mu", "mu+");
-//      result.set_BF(BEreq::cb_sd_neut3body->brchtauntau(4,1), 0.0, "~chi+_1", "nubar_tau", "tau-");
-//      result.set_BF(BEreq::cb_sd_neut3body->brchtauntau(4,1), 0.0, "~chi-_1", "nu_tau", "tau+");
-//      result.set_BF(BEreq::cb_sd_neut3body->brchtauntau(4,2), 0.0, "~chi+_2", "nubar_tau", "tau-");
-//      result.set_BF(BEreq::cb_sd_neut3body->brchtauntau(4,2), 0.0, "~chi-_2", "nu_tau", "tau+");
-//      result.set_BF(BEreq::cb_sd_neut3body->brglup(4), 0.0, "~g", "ubar", "u");
-//      result.set_BF(BEreq::cb_sd_neut3body->brgldo(4), 0.0, "~g", "dbar", "d");
-//      result.set_BF(BEreq::cb_sd_neut3body->brglch(4), 0.0, "~g", "cbar", "c");
-//      result.set_BF(BEreq::cb_sd_neut3body->brglst(4), 0.0, "~g", "sbar", "s");
-//      result.set_BF(BEreq::cb_sd_neut3body->brgltop(4), 0.0, "~g", "tbar", "t");
-//      result.set_BF(BEreq::cb_sd_neut3body->brglbot(4), 0.0, "~g", "bbar", "b");
-//      cout << "~chi0_4 total width: " << result.width_in_GeV << endl;
-//    }
-
-=======
       // cout << "sstrange_r total width: " << result.width_in_GeV << endl;
     }
 
@@ -3360,7 +2159,6 @@
       // cout << "neutralino_4 total width: " << result.width_in_GeV << endl;
     }
 	
->>>>>>> 63491ef2
     /// Collect all the DecayTable entries into an actual DecayTable 
     void all_decays (DecayTable &result) 
     {
@@ -3400,41 +2198,6 @@
       decays("h0_2") = *Dep::h0_2_decay_rates;       // Add the h0_2 decays.
       decays("A0") = *Dep::A0_decay_rates;           // Add the A0 decays.
       decays("H+") = *Dep::Hplus_decay_rates;        // Add the H+ decays.
-<<<<<<< HEAD
-
-      decays("~g") = *Dep::gluino_decay_rates;       // Add the gluino decays.
-
-      decays("~u_1") = *Dep::stop_1_decay_rates;     // Add the ~t_1 decays.  CsB: CHECK THIS WITH PETER !!!
-      decays("~u_2") = *Dep::stop_2_decay_rates;     // Add the ~t_2 decays.  CsB: CHECK THIS WITH PETER !!!
-      decays("~d_1") = *Dep::sbottom_1_decay_rates;  // Add the ~b_1 decays.  CsB: CHECK THIS WITH PETER !!!
-      decays("~d_2") = *Dep::sbottom_2_decay_rates;  // Add the ~b_2 decays.  CsB: CHECK THIS WITH PETER !!!
-      decays("~u_L") = *Dep::sup_L_decay_rates;      // Add the ~u_L decays.
-      decays("~u_R") = *Dep::sup_R_decay_rates;      // Add the ~u_R decays.
-      decays("~d_L") = *Dep::sdown_L_decay_rates;    // Add the ~d_L decays.
-      decays("~d_R") = *Dep::sdown_R_decay_rates;    // Add the ~d_R decays.
-      decays("~c_L") = *Dep::scharm_L_decay_rates;   // Add the ~c_L decays.
-      decays("~c_R") = *Dep::scharm_R_decay_rates;   // Add the ~c_R decays.
-      decays("~s_L") = *Dep::sstrange_L_decay_rates; // Add the ~s_L decays.
-      decays("~s_R") = *Dep::sstrange_R_decay_rates; // Add the ~s_R decays.
-
-// CsB: code below needs testing
-//      decays("~e-_L") = *Dep::selectron_L_decay_rates;  // Add the ~e-_L decays.
-//      decays("~e-_R") = *Dep::selectron_R_decay_rates;  // Add the ~e-_R decays.
-//      decays("~mu-_L") = *Dep::smuon_L_decay_rates;     // Add the ~mu-_L decays.
-//      decays("~mu-_R") = *Dep::smuon_R_decay_rates;     // Add the ~mu-_R decays.
-//      decays("~tau-_1") = *Dep::stau_1_decay_rates;     // Add the ~tau_1 decays.  CsB: CHECK THIS WITH PETER !!!
-//      decays("~tau-_2") = *Dep::stau_2_decay_rates;     // Add the ~tau_2 decays.  CsB: CHECK THIS WITH PETER !!!
-//      decays("~nu_e") = *Dep::snu_e_decay_rates;        // Add the ~nu_e decays.
-//      decays("~nu_mu") = *Dep::snu_mu_decay_rates;      // Add the ~nu_mu decays.
-//      decays("~nu_tau") = *Dep::snu_tau_decay_rates;    // Add the ~nu_tau decays.
-
-//      decays("~chi+_1") = *Dep::chargino_1_decay_rates;   // Add the ~chi+_1 decays.
-//      decays("~chi+_2") = *Dep::chargino_2_decay_rates;   // Add the ~chi+_2 decays.
-//      decays("~chi0_1") = *Dep::neutralino_1_decay_rates; // Add the ~chi0_1 decays.
-//      decays("~chi0_2") = *Dep::neutralino_2_decay_rates; // Add the ~chi0_2 decays.
-//      decays("~chi0_3") = *Dep::neutralino_3_decay_rates; // Add the ~chi0_3 decays.
-//      decays("~chi0_4") = *Dep::neutralino_4_decay_rates; // Add the ~chi0_4 decays.
-=======
       
       decays("~g") = *Dep::gluino_decay_rates;       // Add the gluino decays.
       
@@ -3467,7 +2230,6 @@
       decays("~chi0_2") = *Dep::neutralino_2_decay_rates; // Add the ~chi0_2 decays.
       decays("~chi0_3") = *Dep::neutralino_3_decay_rates; // Add the ~chi0_3 decays.
       decays("~chi0_4") = *Dep::neutralino_4_decay_rates; // Add the ~chi0_4 decays.
->>>>>>> 63491ef2
 
       cout << "BF for tau+ -> pi+ nubar_tau: " << decays("tau+").BF("pi+", "nubar_tau") << endl;
       result = decays;
