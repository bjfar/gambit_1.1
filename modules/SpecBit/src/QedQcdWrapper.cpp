--- conflicted
+++ resolved
@@ -29,10 +29,6 @@
 #include <boost/preprocessor/seq/elem.hpp>
 #include <boost/preprocessor/seq/for_each_product.hpp>
 
-<<<<<<< HEAD
-#include "gambit/SpecBit/QedQcdWrapper.hpp"
-=======
->>>>>>> a796258b
 
 /// Macro to help assign the same function pointers to multiple string keys
 // Relies on "tmp_map" being used as the variable name for the temporary maps
