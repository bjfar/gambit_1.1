--- conflicted
+++ resolved
@@ -206,15 +206,9 @@
       using namespace Pipes::test_Singlet_spectrum;
       const Spectrum* spec = *Dep::SingletDM_spectrum;
       logger() << "Parameters from SingletDM_spectrum:" << std::endl;
-<<<<<<< HEAD
-      logger() << "Higgs pole mass  : " << spec->get_Pole_Mass("mH") << std::endl; 
-      logger() << "Higgs VEV        : " << spec->get_UV()->runningpars.get_mass_parameter("<H>") << std::endl; 
-      logger() << "Singlet pole mass: " << spec->get_Pole_Mass("mS") << std::endl; 
-=======
       logger() << "Higgs pole mass  : " << spec->get_Pole_Mass("h0") << std::endl; 
       logger() << "Higgs VEV        : " << spec->get_UV()->runningpars.get_mass_parameter("v0") << std::endl; 
       logger() << "Singlet pole mass: " << spec->get_Pole_Mass("S") << std::endl; 
->>>>>>> ddb7e14e
       logger() << EOM;
 
       logger() << "Parameters directly from ModelParameters functors:" << std::endl;
