--- conflicted
+++ resolved
@@ -355,15 +355,9 @@
     }
 
 
-<<<<<<< HEAD
-    template <class M>
-    bool TestMssmParMass0_0(MSSMSpec<M> mssm, M FSmssm, 
-                            bool immediate_exit =true )
-=======
-      template <class MI>
-      bool TestMssmParMass0_0(MSSMSpec<MI>& mssm, typename MI::Model& FSmssm, 
+    template <class MI>
+    bool TestMssmParMass0_0(MSSMSpec<MI>& mssm, typename MI::Model& FSmssm, 
                                bool immediate_exit =true )
->>>>>>> 50ff0aa4
     {
        bool pass = false;
        std::set<std::pair<std::string,double>> name_value;
