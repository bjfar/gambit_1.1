--- conflicted
+++ resolved
@@ -64,13 +64,7 @@
       {
          friend class RunparDer<SMskeleton,SLHAskeletonTraits<SMea> >;
          friend class PhysDer  <SMskeleton,SLHAskeletonTraits<SMea> >;
-
-<<<<<<< HEAD
-=======
-         private:
-            typedef MapTypes<SLHAskeletonTraits<SMea> > MT; 
-
->>>>>>> 499431fe
+        
          public:
             typedef MapTypes<SLHAskeletonTraits<SMea>,MapTag::Get> MTget; 
             typedef std::map<Par::Phys,MapCollection<MTget>> PhysGetterMaps; 
