--- conflicted
+++ resolved
@@ -69,19 +69,7 @@
       private:
          MSSMSpec<MI>& my_parent;
 
-<<<<<<< HEAD
-         // static fmap TreeMass_map;
-         // static fmap1 TreeMass_map1;
-         // static fmap fill_TreeMass_map();
-         // static fmap1 fill_TreeMass_map1();
-=======
          virtual void RunToScaleOverride(double scale);
-
-         static fmap TreeMass_map;
-         static fmap1 TreeMass_map1;
-         static fmap fill_TreeMass_map();
-         static fmap1 fill_TreeMass_map1();
->>>>>>> 063f40dd
 
          MAPS(mass4)
          MAPS(mass3)
