#!/bin/python
#
# GAMBIT: Global and Modular BSM Inference Tool
#*********************************************
# \file
#
#  Script to find scanner (and test function)
#  libraries and write cmake_variables.hpp.in
#  file.
#
#*********************************************
#
#  Authors (add name and date if you modify):
#
#  \author Pat Scott 
#          (p.scott@imperial.ac.uk)
#  \date 2014 Dec
#  \date 2015 Jan
#
#*********************************************
import re
import os
import update_cmakelists
import yaml
import shutil
import itertools
execfile("./Utils/scripts/harvesting_tools.py")

scan_config = "./config/scanner_locations.yaml"
test_config = "./config/objective_locations.yaml"

# Actual updater program
def main(argv):
    
    exclude_plugins=set([])
    plugins = []
    static_links = ""
    flag = {"missing": "0", "found": "1", "excluded": "2"}

    # Handle command line options
    verbose = False
    try:
        opts, args = getopt.getopt(argv,"vx:",["verbose","exclude-scanners="])
    except getopt.GetoptError:
        print 'Usage: locate_scanners.py [flags]'
        print ' flags:'
        print '        -v                       : More verbose output'  
        print '        -x scanner1,scanner2,... : Exclude scanner1, scanner2, etc.' 
        sys.exit(2)
    for opt, arg in opts:
        if opt in ('-v','--verbose'):
            verbose = True
            print 'locate_scanners.py: verbose=True'
        elif opt in ('-x','--exclude-plugins','--exclude-plugin'):
            exclude_plugins.update(neatsplit(",",arg))

    # info for the different plugin types
    src_paths = sorted(["./ScannerBit/src/scanners", "./ScannerBit/src/objectives"])
    inc_paths = sorted(["./ScannerBit/include/scanners", "./ScannerBit/include/objectives"])
    plug_type = sorted(["scanner", "objective"])
    
    # these map the linking flags and library paths to the appropriate plugin library
    scanbit_incs = dict()
    scanbit_libs = dict()
    scanbit_links = dict()
    scanbit_reqs = dict()
    scanbit_auto_libs = dict()
    #scanbit_static_links = dict()
    
    ## begin adding scannerbit files to CMakeLists.txt ##
    scanbit_srcs = [ name for name in os.listdir("./ScannerBit/src") if os.path.isfile('./ScannerBit/src/' + name) if name.endswith(".cpp") or name.endswith(".c") or name.endswith(".cc") or name.endswith(".cxx") ]
    scanbit_hdrs = [ name for name in os.listdir("./ScannerBit/include") if os.path.isfile('./ScannerBit/include/' + name) if name.endswith(".hpp") or name.endswith(".h") ]
    prior_srcs = []
    prior_hdrs = []
    if os.path.exists("./ScannerBit/src/priors"):
                 prior_srcs = [ root + "/" + f for root,dirs,files in os.walk("./ScannerBit/src/priors") for f in files if f.endswith(".cpp") or f.endswith(".c") or f.endswith(".cc") or f.endswith(".cxx") ]
    if os.path.exists("./ScannerBit/include/priors"):
                 prior_hdrs = [ root + "/" + f for root,dirs,files in os.walk("./ScannerBit/include/priors") for f in files if f.endswith(".hpp") or f.endswith(".h") ]
    
    cmakelist_txt_out = "set( scannerbit_sources\n"
    prior_txt_out = "#ifndef PRIOR_LIST_HPP\n#define PRIOR_LIST_HPP\n\n"
            
    for source in sorted(scanbit_srcs):
        cmakelist_txt_out += " "*16 + "src/" + source + "\n"
        
    for source in sorted(prior_srcs):
        cmakelist_txt_out += " "*16 + source.split('/ScannerBit/')[1] + "\n"
        
    cmakelist_txt_out += ")\n\n"
    
    cmakelist_txt_out += "set( scannerbit_headers\n"
            
    for header in sorted(scanbit_hdrs):
        cmakelist_txt_out += " "*16 + "include/" + header + "\n"
        
    for header in sorted(prior_hdrs):
        cmakelist_txt_out += " "*16 + header.split('/ScannerBit/')[1] + "\n"
        prior_txt_out += "#include \"" + header.split('/ScannerBit/include/')[1] + "\"\n"
        
    cmakelist_txt_out += ")\n\n"
    prior_txt_out += "\n#endif\n"
    ## end adding scannerbit files to CMakeLists.txt ##
    
    # loop through the different plugin types
    for i in xrange(len(plug_type)):
        scanbit_incs[plug_type[i]] = dict()
        scanbit_libs[plug_type[i]] = dict()
        scanbit_links[plug_type[i]] = dict()
        scanbit_reqs[plug_type[i]] = dict()
        scanbit_auto_libs[plug_type[i]] = dict()
        #scanbit_static_links[plug_type[i]] = dict()
    
    # loop through the different plugin types
    for i in xrange(len(plug_type)):
        #scanbit_static_links[plug_type[i]] = dict()
        directories = [ name for name in os.listdir(src_paths[i]) if os.path.isdir(src_paths[i] + "/" + name) ]
        
        for directory in sorted(directories):
            # Find all source files in the ScannerBit scanner and test_function plugin directories
            sources = [ root + "/" + f for root,dirs,files in os.walk(src_paths[i] + "/" + directory) for f in files if f.endswith(".cpp") or f.endswith(".c") or f.endswith(".cc") or f.endswith(".cxx") ]
            headers = []
            if os.path.exists(inc_paths[i] + "/" + directory):
                 headers = [ root + "/" + f for root,dirs,files in os.walk(inc_paths[i] + "/" + directory) for f in files if f.endswith(".hpp") or f.endswith(".h") ]
            
            cmakelist_txt_out = cmakelist_txt_out+"set( " + plug_type[i] + "_plugin_sources_" + directory + "\n"

            # Work through the source files to find all plugins that need external linkage
            for source in sorted(sources):
                with open(source) as f:
                    last_plugin = ""
                    last_version= ""
                    if verbose: print "  Scanning source file {0} for ScannerBit plugin declarations.".format(source)
                    text = comment_remover(f.read())
                    it = re.finditer(r'\breqd_inifile_entries\s*?\(.*?\)|\bREQD_INIFILE_ENTRIES\s*?\(.*?\)', text, re.DOTALL)
                    ini_finds = [[m.span()[0], -1, re.sub(r'\s', '', m.group())] for m in it]
                    it = re.finditer(r'\bobjective_plugin\s*?\(.*?\)\s*?\{', text, re.DOTALL)
                    obj_finds = [[m.span()[0], 0, m.group()] for m in it]
                    it = re.finditer(r'\bscanner_plugin\s*?\(.*?\)\s*?\{', text, re.DOTALL)
                    scan_finds = [[m.span()[0], 1, m.group()] for m in it]
                    it = re.finditer(r'\breqd_libraries\s*?\(.*?\)|\bREQD_LIBARIES\s*?\(.*?\)', text, re.DOTALL)
                    lib_finds = [[m.span()[0], -2, re.sub(r'\s', '', m.group())] for m in it]
                    all_finds  = sorted(scan_finds + obj_finds + ini_finds + lib_finds)
                    for find in all_finds:
                        if find[1] == 0 or find[1] == 1:
                            splitline = neatsplit('\(|\)|,|\s|\{',find[2])
                            if len(splitline) != 0: 
                                plugin_name = splitline[1]
                                mod_version = ["0","0","0",""]
                                
                                if splitline[-1] == "external_library_required":
                                    if splitline[2] == "version": mod_version[0:len(splitline[3:-1])] = splitline[3:-1]
                                    plugin_type = "scan" if splitline[0] == "scanner_plugin" else "like"
                                    token = "libs_present_"+plugin_name+"__t__"+plugin_type+"__v__"+"_".join([x for x in mod_version])
                                    plugins+=[[plugin_name, plugin_type, mod_version, "missing", token, [], directory, plug_type[i]]]
                                else:
                                    if splitline[2] == "version": mod_version[0:len(splitline[3:])] = splitline[3:]
                                
                                last_plugin = plugin_name
                                last_version = mod_version[0] + "." + mod_version[1] + "." + mod_version[2]
                                
                                if mod_version[3] != "":
                                    last_version += "-" + mod_version[3]
                        elif find[1] == -1:
                            if not scanbit_reqs[plug_type[i]].has_key(last_plugin):
                                scanbit_reqs[plug_type[i]][last_plugin] = dict()
                            if scanbit_reqs[plug_type[i]][last_plugin].has_key(last_version):
                                scanbit_reqs[plug_type[i]][last_plugin][last_version] += "," + find[2][21:-1]
                            else:
                                scanbit_reqs[plug_type[i]][last_plugin][last_version] = find[2][21:-1]
                        #elif find[1] == -2:
                            #if not scanbit_auto_libs[plug_type[i]].has_key(last_plugin):
                                #scanbit_auto_libs[plug_type[i]][last_plugin] = dict()
                            #if scanbit_auto_libs[plug_type[i]][last_plugin].has_key(last_version):
                                #scanbit_auto_libs[plug_type[i]][last_plugin][last_version] += "," + find[2][15:-1]
                            #else:
                                #scanbit_auto_libs[plug_type[i]][last_plugin][last_version] = find[2][15:-1]
                        
            ## begin adding plugin files to CMakeLists.txt ##
                cmakelist_txt_out += " "*16 + source.split('/ScannerBit/')[1] + "\n"
                
            cmakelist_txt_out += ")\n\n"
            
            cmakelist_txt_out += "set( " + plug_type[i] + "_plugin_headers_" + directory + "\n"
            
            for header in sorted(headers):
                cmakelist_txt_out += " "*16 + header.split('/ScannerBit/')[1] + "\n"
                
            cmakelist_txt_out += ")\n\n"
            ## end adding plugin files to CMakeLists.txt ## 
                
    for config_file, plugin_type in itertools.izip([scan_config, test_config], ["scan", "like"]):
        # Create the locations yaml files from the example if needed
        if not os.path.isfile(config_file): shutil.copyfile(config_file+".example",config_file)
        # Load the locations yaml file, and work out which libs are present
        yaml_file = yaml.load(open(config_file))
        for plugin in plugins:
            plugin_name = plugin[0]
            inc_commands = []
            auto_libs = []
            linkcommands = ""
            #staticlinkcommands = ""
            linkdirs = []
            if yaml_file: 
                if plugin_name in yaml_file and plugin[1] == plugin_type:
                    version_bits = plugin[2]
                    version = ".".join([x for x in version_bits[0:3] if x != ""])
                    if version_bits[3] != "": version = "-".join([version, version_bits[3]])
                    ini_version = ""
                    if version in yaml_file[plugin_name]:
                        ini_version = version
                    elif "any_version" in yaml_file[plugin_name]:
                        ini_version = "any_version"
                    if ini_version != "":
                        for f in yaml_file[plugin_name][ini_version]:
                            for key in f:
                                if key == "lib" or key == "libs" or key == "library" or key == "libraries":
                                    libs = neatsplit(',|\s|;', f[key])
                                    for lib in libs:
                                        if os.path.isfile(lib):                            
                                            go_ahead = True
                                            for x in exclude_plugins: 
                                                if (plugin_name+"_"+"_".join([y for y in version_bits])).startswith(x): go_ahead = False                    
                                            if go_ahead:
                                                if plugin[3] != "excluded": plugin[3] = "found"
                                                lib = os.path.abspath(lib)
                                                print "   Found library {0} needed for ScannerBit plugin {1} v{2}".format(lib,plugin_name,version)
                                                if lib.endswith(".a"):
                                                    static_links += lib + " "
                                                    #[libdir, lib] = os.path.split(lib)
                                                    #lib = re.sub("^lib|\..*$","",lib)
                                                    #staticlinkcommands += "-L" + libdir + " -l" + lib + " "
                                                else:
                                                    [libdir, lib] = os.path.split(lib)
                                                    lib = re.sub("^lib|\..*$","",lib)
                                                    linkcommands += "-L" + libdir + " -l" + lib + " "
                                                    linkdirs += [libdir]
                                            else:
                                                plugin[3] = "excluded"
                                        elif lib == "ROOT" or lib == "GSL":
                                            auto_libs += [lib]
                                            
                                elif key == "inc" or key == "incs" or key == "include" or key == "includes" or key == "include_path" or key == "include_paths":
                                    incs = neatsplit(',|\s|;', f[key])
                                    for inc in incs:
                                        if os.path.isdir(inc):                            
                                            go_ahead = True
                                            for x in exclude_plugins: 
                                                if (plugin_name+"_"+"_".join([y for y in version_bits])).startswith(x): go_ahead = False                    
                                            if go_ahead:
                                                if plugin[3] != "excluded": plugin[3] = "found"
                                                inc = os.path.abspath(inc)
                                                print "   Found include path {0} needed for ScannerBit plugin {1} v{2}".format(inc,plugin_name,version)
                                                inc_commands += [inc]
                                            else:
                                                plugin[3] = "excluded"
                                else:
                                    print "   Unknown infile option {0} needed for ScannerBit plugin {1} v{2}".format(key,plugin_name,version)
                        
                        # add links commands to map (keys: {plug_type, directory}) to be linked to later
                        #if staticlinkcommands != "":
                        #    if scanbit_static_links[plugin[7]].has_key(plugin[6]):
                        #        scanbit_static_links[plugin[7]][plugin[6]] += staticlinkcommands
                        #    else:
                        #        scanbit_static_links[plugin[7]][plugin[6]] = staticlinkcommands
                        if inc_commands != []:
                            if scanbit_incs[plugin[7]].has_key(plugin[6]):
                                scanbit_incs[plugin[7]][plugin[6]] += inc_commands
                            else:
                                scanbit_incs[plugin[7]][plugin[6]] = inc_commands
                        if linkcommands != "":
                            if scanbit_links[plugin[7]].has_key(plugin[6]):
                                scanbit_links[plugin[7]][plugin[6]] += linkcommands
                            else:
                                scanbit_links[plugin[7]][plugin[6]] = linkcommands
                        if linkdirs != []:
                            if scanbit_libs[plugin[7]].has_key(plugin[6]):
                                scanbit_libs[plugin[7]][plugin[6]] += linkdirs
                            else:
                                scanbit_libs[plugin[7]][plugin[6]] = linkdirs
                        if auto_libs != []:
                            if scanbit_auto_libs[plugin[7]].has_key(plugin[6]):
                                scanbit_auto_libs[plugin[7]][plugin[6]] += auto_libs
                            else:
                                scanbit_auto_libs[plugin[7]][plugin[6]] = auto_libs
      
    # Make a candidate cmake_variables.hpp.in file
    towrite = "\
// GAMBIT: Global and Modular BSM Inference Tool  \n\
//************************************************\n\
/// \\file                                        \n\
///                                               \n\
///  prior_rollcall.hpp file for ScannerBit.      \n\
///                                               \n\
///  This file has been automatically generated by\n\
///  locate_scanners.py.  Please do not modify.   \n\
///                                               \n\
///***********************************************\n\
///                                               \n\
///  Authors:                                     \n\
///                                               \n\
///  \\author The GAMBIT Collaboration            \n\
///  \\date "+datetime.datetime.now().strftime("%I:%M%p on %B %d, %Y")+"\n\
///                                               \n\
///***********************************************\n\n"

    towrite += prior_txt_out

    header = "./ScannerBit/include/priors_rollcall.hpp"
    with open(header+".candidate","w") as f: f.write(towrite)
    update_cmakelists.update_only_if_different(header, header+".candidate")

    if verbose: print "Finished writing ScannerBit/include/priors_rollcall.hpp"
      
    # Make a candidate cmake_variables.hpp.in file
    towrite = "\
// GAMBIT: Global and Modular BSM Inference Tool  \n\
//************************************************\n\
/// \\file                                        \n\
///                                               \n\
///  Configured options and settings for GAMBIT   \n\
///                                               \n\
///***********************************************\n\
///                                               \n\
///  Authors:                                     \n\
///                                               \n\
///  \\author The GAMBIT Collaboration            \n\
///  \\date "+datetime.datetime.now().strftime("%I:%M%p on %B %d, %Y")+"\n\
///                                               \n\
///***********************************************\n\
                                                  \n\
#ifndef __cmake_variables_hpp__                   \n\
#define __cmake_variables_hpp__                   \n\
                                                  \n\
/// Gambit source directory                       \n\
#define GAMBIT_DIR \"@PROJECT_SOURCE_DIR@\"       \n\
#define GAMBIT_BUILD_DIR \"@PROJECT_BINARY_DIR@\" \n"

    for plugin in plugins:
        towrite += "#define " + plugin[4] + " " + flag[plugin[3]] + "\n"
    towrite += "\n#endif // #defined__cmake_variables_hpp__"
    header = "./cmake/cmake_variables.hpp.in"
    with open(header+".candidate","w") as f: f.write(towrite)
    update_cmakelists.update_only_if_different(header, header+".candidate")

    if verbose: print "Finished writing cmake_variables.hpp.in"

    # Make a candidate linkedout.cmake file
    towrite = "\
# GAMBIT: Global and Modular BSM Inference Tool  \n\
#************************************************\n\
# \\file                                         \n\
#                                                \n\
#  Cmake CMakeLists.txt file for ScannerBit.     \n\
#                                                \n\
#  This file has been automatically generated by \n\
#  locate_scanners.py.  Please do not modify.    \n\
#                                                \n\
#************************************************\n\
#                                                \n\
#  Authors:                                      \n\
#                                                \n\
#  \\author The GAMBIT Collaboration             \n\
#  \\date "+datetime.datetime.now().strftime("%I:%M%p on %B %d, %Y")+"\n\
#                                                \n\
#************************************************\n\
                                                 \n\
set( PLUGIN_INCLUDE_DIRECTORIES                  \n\
                ${PROJECT_SOURCE_DIR}            \n\
                ${PROJECT_BINARY_DIR}            \n\
                ${GAMBIT_INCDIRS}                \n\
                ${yaml_INCLUDE_DIRS}             \n\
                ${Boost_INCLUDE_DIR}             \n\
                ${GSL_INCLUDE_DIRS}              \n\
                ${ROOT_INCLUDE_DIR}              \n\
)                                                \n\n\
if( ${PLUG_VERBOSE} )                            \n\
    message(\"*** begin PLUG_INCLUDE_DIRECTORIES ***\")\n\
    foreach(dir ${PLUGIN_INCLUDE_DIRECTORIES})   \n\
        message(STATUS \"dir='${dir}'\")         \n\
    endforeach()                                 \n\
    message(\"*** end PLUG_INCLUDE_DIRECTORIES ***\")\n\
endif()                                          \n\n"

    towrite += cmakelist_txt_out

    towrite +="\
set( scanner_scanlibs_sources                   \n\
                src/scanlibs/scanlibs.cpp       \n\
)                                               \n\
                                                \n\
add_gambit_library( ScannerBit OPTION OBJECT SOURCES ${scannerbit_sources} HEADERS ${scannerbit_headers} )\n\n\
add_gambit_executable( scanlibs SOURCES ${scanner_scanlibs_sources} )\n\
add_dependencies(scanlibs yaml)                 \n\
set_target_properties( scanlibs                 \n\
                       PROPERTIES               \n\
                       RUNTIME_OUTPUT_DIRECTORY \"${CMAKE_CURRENT_SOURCE_DIR}/bin\")\n\n"
    
    # now link the shared library to their respective plugin libraries
    for i in xrange(len(plug_type)):
        directories = [ name for name in os.listdir(src_paths[i]) if os.path.isdir(src_paths[i] + "/" + name) ]
        for directory in sorted(directories):
            towrite += "set (" + plug_type[i] + "_plugin_libraries_" + directory + "\n"
            if scanbit_libs.has_key(plug_type[i]):
                if scanbit_libs[plug_type[i]].has_key(directory):
                    towrite += " "*16 + "\"" + scanbit_links[plug_type[i]][directory] + "\"\n"
            towrite += ")\n\n"
            towrite += "set (" + plug_type[i] + "_plugin_rpath_" + directory + "\n"
            if scanbit_libs.has_key(plug_type[i]):
                if scanbit_libs[plug_type[i]].has_key(directory):
                    unique_libdirs = set(p for p in scanbit_libs[plug_type[i]][directory])
                    if unique_libdirs:
<<<<<<< HEAD
                        towrite += " "*23 + "INSTALL_RPATH \"" + ";".join([libdir for libdir in unique_libdirs]) +"\"\n"
            inc_dirs = "${PLUGIN_INCLUDE_DIRECTORIES}"
            if scanbit_incs.has_key(plug_type[i]):
                if scanbit_incs[plug_type[i]].has_key(directory):
                    if (len(scanbit_incs[plug_type[i]][directory]) != 0):
                        inc_dirs = ";".join([inc_dirs] + scanbit_incs[plug_type[i]][directory])
            towrite += " "*23 + "INCLUDE_DIRECTORIES \"" + inc_dirs + "\"\n"
=======
                        towrite += " "*16 + "\"" + ";".join([libdir for libdir in unique_libdirs]) +"\"\n"
            towrite += ")\n\n"
            if scanbit_auto_libs.has_key(plug_type[i]):
                if scanbit_auto_libs[plug_type[i]].has_key(directory):
                    for lib in scanbit_auto_libs[plug_type[i]][directory]:
                        towrite += "if (" + lib + "_FOUND)\n"
                        towrite += " "*4 + "foreach (" + lib + "_LIB ${" + lib + "_LIBRARIES})\n"
                        towrite += " "*8 + "get_filename_component(lib_path ${" + lib + "_LIB} DIRECTORY)\n"
                        towrite += " "*8 + "get_filename_component(lib_name ${" + lib + "_LIB} NAME_WE)\n"
                        towrite += " "*8 + "string (REGEX REPLACE \"^lib\" \"\" lib_name ${lib_name})\n"
                        towrite += " "*8 + "set (" + plug_type[i] + "_plugin_libraries_" + directory
                        towrite += " \"${" + plug_type[i] + "_plugin_libraries_" + directory + "}"
                        towrite += " -L${lib_path} -l${lib_name}\")\n"
                        towrite += " "*4 + "endforeach()\n"
                        towrite += " "*4 + "set (" + plug_type[i] + "_plugin_rpath_" + directory
                        towrite += " \"${" + plug_type[i] + "_plugin_rpath_" + directory + "};${ROOT_LIBRARY_DIR}\")\n"
                        towrite += "endif()\n\n"
            towrite += "add_gambit_library( " + plug_type[i] + "_" + directory + " OPTION SHARED SOURCES ${" 
            towrite += plug_type[i] + "_plugin_sources_" + directory + "} HEADERS ${"
            towrite += plug_type[i] + "_plugin_headers_" + directory + "} )\n"
            towrite += "set_target_properties( " + plug_type[i] + "_" + directory + "\n" + " "*23 + "PROPERTIES\n"
            towrite += " "*23 + "LINK_FLAGS \"${" + plug_type[i] + "_plugin_libraries_" + directory + "}\"\n"
            towrite += " "*23 + "INSTALL_RPATH \"${" + plug_type[i] + "_plugin_rpath_" + directory + "}\"\n";
            cflags = ""
            #if scanbit_static_links.has_key(plug_type[i]):
            #    if scanbit_static_links[plug_type[i]].has_key(directory):
            #        if (len(scanbit_static_links[plug_type[i]][directory]) != 0):
            #            cflags = "-static " + scanbit_static_links[plug_type[i]][directory]
            inc_dirs = "${CMAKE_CURRENT_SOURCE_DIR}/include/" + plug_type[i] + "s/" + directory
            if scanbit_incs.has_key(plug_type[i]):
                if scanbit_incs[plug_type[i]].has_key(directory):
                    inc_dirs += ";" + ";".join(scanbit_incs[plug_type[i]][directory])
            if cflags != "":
                towrite += " "*23 + "COMPILE_FLAGS \"" + cflags + "\"\n"
            towrite += " "*23 + "INCLUDE_DIRECTORIES \"${PLUGIN_INCLUDE_DIRECTORIES};" + inc_dirs + "\"\n"
>>>>>>> 5fb9fb6a
            towrite += " "*23 + "ARCHIVE_OUTPUT_DIRECTORY \"${CMAKE_CURRENT_SOURCE_DIR}/lib\"\n"
            towrite += " "*23 + "LIBRARY_OUTPUT_DIRECTORY \"${CMAKE_CURRENT_SOURCE_DIR}/lib\")\n\n"
            #towrite += "target_include_directories( " + inc_dirs ")\n\n"

    cmake = "./ScannerBit/CMakeLists.txt"
    with open(cmake+".candidate","w") as f: f.write(towrite)
    update_cmakelists.update_only_if_different(cmake, cmake+".candidate")

    if verbose: print "Finished writing ScannerBit/CMakeLists.txt"

    towrite = "\
# GAMBIT: Global and Modular BSM Inference Tool  \n\
#************************************************\n\
# \\file                                         \n\
#                                                \n\
#  Cmake ScannerBit/reqd_entries.yaml for GAMBIT.\n\
#                                                \n\
#  This file has been automatically generated by \n\
#  locate_scanners.py.  Please do not modify.    \n\
#                                                \n\
#************************************************\n\
#                                                \n\
#  Authors:                                      \n\
#                                                \n\
#  \\author The GAMBIT Collaboration             \n\
#  \\date "+datetime.datetime.now().strftime("%I:%M%p on %B %d, %Y")+"\n\
#                                                \n\
#************************************************\n\n"

    for type_key in scanbit_reqs:
        towrite += type_key + ":\n"
        for plug_key in scanbit_reqs[type_key]:
            towrite += " "*2 + plug_key + ":\n"
            for version_key in scanbit_reqs[type_key][plug_key]:
                towrite += " "*4 + version_key + ": [" + scanbit_reqs[type_key][plug_key][version_key] + "]\n"
        towrite += "\n"

    cmake = "./ScannerBit/reqd_entries.yaml"
    with open(cmake+".candidate","w") as f: f.write(towrite)
    update_cmakelists.update_only_if_different(cmake, cmake+".candidate")

    if verbose: print "Finished writing linkedout.cmake"

    towrite = "\
# GAMBIT: Global and Modular BSM Inference Tool  \n\
#************************************************\n\
# \\file                                         \n\
#                                                \n\
#  Cmake linking and rpath commands for GAMBIT.  \n\
#                                                \n\
#  This file has been automatically generated by \n\
#  locate_scanners.py.  Please do not modify.    \n\
#                                                \n\
#************************************************\n\
#                                                \n\
#  Authors:                                      \n\
#                                                \n\
#  \\author The GAMBIT Collaboration             \n\
#  \\date "+datetime.datetime.now().strftime("%I:%M%p on %B %d, %Y")+"\n\
#                                                \n\
#************************************************\n\
                                                 \n\
if (${CMAKE_SYSTEM_NAME} MATCHES \"Darwin\")     \n"
                                               
    if static_links != "":
        towrite += " "*4 + "foreach(program ${uses_scannerbit})\n"
        towrite += " "*8 + "target_link_libraries( ${program} -Wl,-force_load " + static_links + ")\n"
        towrite += " "*4 + "endforeach()\n"
    towrite += "else()\n"
    if static_links != "":
        towrite += " "*4 + "foreach(program ${uses_scannerbit})\n"
        towrite += " "*8 + "target_link_libraries( ${program} -Wl,--whole-archive " + static_links + " -Wl,--no-whole-archive )\n"
        towrite += " "*4 + "endforeach()\n"
    towrite += "endif()\n"

    cmake = "./cmake/linkedout.cmake"
    with open(cmake+".candidate","w") as f: f.write(towrite)
    update_cmakelists.update_only_if_different(cmake, cmake+".candidate")

    if verbose: print "Finished writing linkedout.cmake"

# Handle command line arguments (verbosity)
if __name__ == "__main__":
   main(sys.argv[1:])
<|MERGE_RESOLUTION|>--- conflicted
+++ resolved
@@ -56,7 +56,7 @@
 
     # info for the different plugin types
     src_paths = sorted(["./ScannerBit/src/scanners", "./ScannerBit/src/objectives"])
-    inc_paths = sorted(["./ScannerBit/include/scanners", "./ScannerBit/include/objectives"])
+    inc_paths = sorted(["./ScannerBit/include/gambit/ScannerBit/scanners", "./ScannerBit/include/gambit/ScannerBit/objectives"])
     plug_type = sorted(["scanner", "objective"])
     
     # these map the linking flags and library paths to the appropriate plugin library
@@ -69,13 +69,13 @@
     
     ## begin adding scannerbit files to CMakeLists.txt ##
     scanbit_srcs = [ name for name in os.listdir("./ScannerBit/src") if os.path.isfile('./ScannerBit/src/' + name) if name.endswith(".cpp") or name.endswith(".c") or name.endswith(".cc") or name.endswith(".cxx") ]
-    scanbit_hdrs = [ name for name in os.listdir("./ScannerBit/include") if os.path.isfile('./ScannerBit/include/' + name) if name.endswith(".hpp") or name.endswith(".h") ]
+    scanbit_hdrs = [ name for name in os.listdir("./ScannerBit/include/gambit/ScannerBit") if os.path.isfile('./ScannerBit/include/gambit/ScannerBit/' + name) if name.endswith(".hpp") or name.endswith(".h") ]
     prior_srcs = []
     prior_hdrs = []
     if os.path.exists("./ScannerBit/src/priors"):
                  prior_srcs = [ root + "/" + f for root,dirs,files in os.walk("./ScannerBit/src/priors") for f in files if f.endswith(".cpp") or f.endswith(".c") or f.endswith(".cc") or f.endswith(".cxx") ]
-    if os.path.exists("./ScannerBit/include/priors"):
-                 prior_hdrs = [ root + "/" + f for root,dirs,files in os.walk("./ScannerBit/include/priors") for f in files if f.endswith(".hpp") or f.endswith(".h") ]
+    if os.path.exists("./ScannerBit/include/gambit/ScannerBit/priors"):
+                 prior_hdrs = [ root + "/" + f for root,dirs,files in os.walk("./ScannerBit/include/gambit/ScannerBit/priors") for f in files if f.endswith(".hpp") or f.endswith(".h") ]
     
     cmakelist_txt_out = "set( scannerbit_sources\n"
     prior_txt_out = "#ifndef PRIOR_LIST_HPP\n#define PRIOR_LIST_HPP\n\n"
@@ -91,11 +91,11 @@
     cmakelist_txt_out += "set( scannerbit_headers\n"
             
     for header in sorted(scanbit_hdrs):
-        cmakelist_txt_out += " "*16 + "include/" + header + "\n"
+        cmakelist_txt_out += " "*16 + "include/gambit/ScannerBit/" + header + "\n"
         
     for header in sorted(prior_hdrs):
         cmakelist_txt_out += " "*16 + header.split('/ScannerBit/')[1] + "\n"
-        prior_txt_out += "#include \"" + header.split('/ScannerBit/include/')[1] + "\"\n"
+        prior_txt_out += "#include \"" + header.split('/ScannerBit/include/gambit/ScannerBit/')[1] + "\"\n"
         
     cmakelist_txt_out += ")\n\n"
     prior_txt_out += "\n#endif\n"
@@ -305,11 +305,11 @@
 
     towrite += prior_txt_out
 
-    header = "./ScannerBit/include/priors_rollcall.hpp"
+    header = "./ScannerBit/include/gambit/ScannerBit/priors_rollcall.hpp"
     with open(header+".candidate","w") as f: f.write(towrite)
     update_cmakelists.update_only_if_different(header, header+".candidate")
 
-    if verbose: print "Finished writing ScannerBit/include/priors_rollcall.hpp"
+    if verbose: print "Finished writing ScannerBit/include/gambit/ScannerBit/priors_rollcall.hpp"
       
     # Make a candidate cmake_variables.hpp.in file
     towrite = "\
@@ -409,15 +409,6 @@
                 if scanbit_libs[plug_type[i]].has_key(directory):
                     unique_libdirs = set(p for p in scanbit_libs[plug_type[i]][directory])
                     if unique_libdirs:
-<<<<<<< HEAD
-                        towrite += " "*23 + "INSTALL_RPATH \"" + ";".join([libdir for libdir in unique_libdirs]) +"\"\n"
-            inc_dirs = "${PLUGIN_INCLUDE_DIRECTORIES}"
-            if scanbit_incs.has_key(plug_type[i]):
-                if scanbit_incs[plug_type[i]].has_key(directory):
-                    if (len(scanbit_incs[plug_type[i]][directory]) != 0):
-                        inc_dirs = ";".join([inc_dirs] + scanbit_incs[plug_type[i]][directory])
-            towrite += " "*23 + "INCLUDE_DIRECTORIES \"" + inc_dirs + "\"\n"
-=======
                         towrite += " "*16 + "\"" + ";".join([libdir for libdir in unique_libdirs]) +"\"\n"
             towrite += ")\n\n"
             if scanbit_auto_libs.has_key(plug_type[i]):
@@ -446,14 +437,13 @@
             #    if scanbit_static_links[plug_type[i]].has_key(directory):
             #        if (len(scanbit_static_links[plug_type[i]][directory]) != 0):
             #            cflags = "-static " + scanbit_static_links[plug_type[i]][directory]
-            inc_dirs = "${CMAKE_CURRENT_SOURCE_DIR}/include/" + plug_type[i] + "s/" + directory
+            inc_dirs = "${CMAKE_CURRENT_SOURCE_DIR}/include/gambit/ScannerBit/" + plug_type[i] + "s/" + directory
             if scanbit_incs.has_key(plug_type[i]):
                 if scanbit_incs[plug_type[i]].has_key(directory):
                     inc_dirs += ";" + ";".join(scanbit_incs[plug_type[i]][directory])
             if cflags != "":
                 towrite += " "*23 + "COMPILE_FLAGS \"" + cflags + "\"\n"
             towrite += " "*23 + "INCLUDE_DIRECTORIES \"${PLUGIN_INCLUDE_DIRECTORIES};" + inc_dirs + "\"\n"
->>>>>>> 5fb9fb6a
             towrite += " "*23 + "ARCHIVE_OUTPUT_DIRECTORY \"${CMAKE_CURRENT_SOURCE_DIR}/lib\"\n"
             towrite += " "*23 + "LIBRARY_OUTPUT_DIRECTORY \"${CMAKE_CURRENT_SOURCE_DIR}/lib\")\n\n"
             #towrite += "target_include_directories( " + inc_dirs ")\n\n"
