//  GAMBIT: Global and Modular BSM Inference Tool
//  *********************************************
//
//  MSSM model and prior definitions
//
//  *********************************************
//
//  Authors
//  =======
//
//  (add name and date if you modify)
//
//  Ben Farmer
//  2013 May 01
//
//  *********************************************

#ifndef __MSSM_hpp__
#define __MSSM_hpp__

#include <string>
//#include "ModelParameters.hpp"
<<<<<<< HEAD
//#include <ModelMacros.hpp>
#include <model_macros.hpp>
=======
#include <ModelMacros.hpp>
>>>>>>> ab313f35
#include <util_classes.hpp>
//#include <dictionary.hpp>  //need this for the 'dict' type.

// Brainstorming what the model object is supposed to look like and do...

// 'models' base class needs to provide some pseudo-introspection abilities so
// that we can keep track of the inheritance hierarchy. For now, lets just do
// this by adding to a "hierarchy" list whenever we inherit, i.e. put it in the
// constructor or something. This will slightly suck because it won't be done 
// automatically... maybe can hook it into a nice macro for creating new models 
// though.
// Also this does not yet deal with multiple inheritence.
// May also need to have a "special" top (leaf) level of hierarchy to deal with 
// different parameterisations (or is this too specialised?)

<<<<<<< HEAD
// Note: the namespaces are all controlled by the macros now, so none appear
// here! It is a similar deal to the module rollcall headers.
  
// In include/modelmacros.hpp we have defined the virtual bass class
// "model_base". The NEW_CHILD_MODEL macro builds a new class with the 
// specified name, which inherits from either model_base or a child of
// model_base and automatically builds a function "lineage()" which will spit 
// out a vector of strings containing the names of all its parents (and 
// itself)

// NEW FRAMEWORK

#define MODEL MSSM
#define PARENT model_base
START_MODEL /* currently this only adds the name for the model */
  #define PARAMETERISATION I
  START_PARAMETERISATION
  DEFINEPARS(null)  /* Might be able to do something so that this is unneccesary */
  #undef PARAMETERISATION
#undef PARENT
#undef MODEL

// Fast way of defining a model. Wraps every parameter in a functor,
// with the matched CAPABILITY given a name based on PARAMETER.
// To avoid name clashes we have to give these really ugly names since all the
// functor tags living in the global GAMBIT namespace need unique names. 
// ( e.g. CMSSM_I_M0 )
// If a parameter is to be matched to a "proper" capability then this needs to 
// be specified using the long method.
#define MODEL CMSSM
// Currently only the parameterisations have a "lineage" vector, so we need to
// pick one of those to inherit from. Probably need functions to map
// horizontally between parametersations, similar to INTERPRET_AS_PARENT.
#define PARENT MSSM::I
START_MODEL

  #define PARAMETERISATION I
  START_PARAMETERISATION
  DEFINEPARS(M0, M12, A0, tanb, sgnmu)
  
    // Add in a sensibly named capability for good measure
    #define PARAMETER Mstop
    MAP_TO_CAPABILITY(Mstop_obs)
    #undef PARAMETER 
=======

namespace GAMBIT{

  namespace Models{
    
    // In include/modelmacros.hpp we have defined the virtual bass class
    // "model_base". The NEW_CHILD_MODEL macro builds a new class with the 
    // specified name, which inherits from either model_base or a child of
    // model_base and automatically builds a function "lineage()" which will spit 
    // out a vector of strings containing the names of all its parents (and 
    // itself)
    // Usage: NEW_CHILD_MODEL(<new model>,<parent model>)
    NEW_CHILD_MODEL(MSSM,model_base)
    // We also need to provide a definition for the "parameterkeys" data member,
    // which the model class is going to use to construct the parameter object.
    // We will demonstrate macros that do this shortly.
    const std::vector<str> MSSM::parameterkeys = {};
    
    
    // Test create second model from base
    NEW_CHILD_MODEL(test_model,model_base)
    const std::vector<str> test_model::parameterkeys = {};
    
    NEW_CHILD_MODEL(test_model2,test_model)
    const std::vector<str> test_model2::parameterkeys = {};
    
    // Next iteration...
    // This time we define some parameters
    // Note: parameters are stored in the "parameters" member object, which
    // also is in possession of the needed get/set functions.
    NEW_CHILD_MODEL(CMSSM_base,MSSM)
    //const std::vector<str> CMSSM_base::parameterkeys = {"M0", "M12", "A0"}; PS: doesn't work with icc, dunno why -- this is a C++11 feature tho
    const std::vector<str> CMSSM_base::parameterkeys = delimiterSplit("M0, M12, A0", ",");

    namespace CMSSM {
      // Need to go inside CMSSM namespace to create parameterisations (just
      // so they have unique names). This namespace is not known to the 
      // hierarchy though.
      // There is no automatic "inheritance" of parameters from the parent
      // model, however there are a couple of ways to get those parameters. If
      // we have access to the original list used to create the parent we can
      // just use that again, or if not we can access the private list stored 
      // inside the model class. There are also macros to make this less 
      // verbose, which I shall demo shortly.
      
      NEW_CHILD_MODEL(P1,CMSSM_base);
      const std::vector<str> newkeys = delimiterSplit("tanb, sgnmu", ",");
      const std::vector<str> P1::parameterkeys = vecjoin(
                                                  CMSSM_base::parameterkeys,
                                                  newkeys
                                                  );
    }
>>>>>>> ab313f35
    
  #undef PARAMETERISATION
  
  #define PARAMETERISATION II
  START_PARAMETERISATION
  DEFINEPARS(M0, M12, A0, B, mu)
  #undef PARAMETERISATION
  
#undef PARENT
#undef MODEL


// Make second branch of model tree

#define MODEL DMHalo_base
#define PARENT model_base
START_MODEL
  #define PARAMETERISATION I
  START_PARAMETERISATION
  DEFINEPARS(null)
  #undef PARAMETERISATION
#undef PARENT
#undef MODEL   

#define MODEL Gaussian_Halo
#define PARENT DMHalo_base::I
START_MODEL 
  #define PARAMETERISATION I
  START_PARAMETERISATION
  DEFINEPARS(v_earth, par2, par3)   // Can call this more than once:
  DEFINEPARS(par4, par5, par6, par7, par8, par9, par10)
  #undef PARAMETERISATION
#undef PARENT
#undef MODEL

    
<<<<<<< HEAD
// Long way of defining a model. Individually specify parameter names and
// the capabilities they map to. Also allows room to specify other things
// about parameters if we like. 
#define MODEL SomeOther_Halo
#define PARENT DMHalo_base::I
START_MODEL

  #define PARAMETERISATION I
  START_PARAMETERISATION
  
    #define PARAMETER v_earth
    MAP_TO_CAPABILITY(earthvel)
    //DOSOMETHINGELSE(blah)
    #undef PARAMETER 
    
    #define PARAMETER blah0
    MAP_TO_CAPABILITY(blah0cap)
    //DOSOMETHINGELSE(blah)
    #undef PARAMETER 
=======
    // We can use the DEFINEPARS macro to define the 'parameterkeys' data
    // member, and thus the parameters given to the parameter object:
    NEW_CHILD_MODEL(Gaussian_Halo,DMHalo_base)
    DEFINEPARS(Gaussian_Halo, v_earth, par2, par3, par4, par5, par6, par7, par8, par9, par10)
    
    // Now create a "supermodel" which is an explicit union of two models
    // *Note that this is not the generic way which totally orthogonal models
    // will be combined. This is a fancy mixed up model which just happens
    // to predict halos and MSSM masses simultaneously. Not sure if this is
    // a useful thing to be able to do or not...
    // Calls a different macro, so that the new class inherits from both
    // branches of the hierachy. Currently just combines lineages into a big
    // list, i.e. there is no tree information.
    // Usage: NEW_SUPER_MODEL(<new model>,<parent model 1>,<parent model 2>)
    NEW_SUPER_MODEL(CMSSMandGHALO,CMSSM::P1,Gaussian_Halo)
    const std::vector<str> newkeys = delimiterSplit("extpar1, extpar2, extpar3", ",");
    const std::vector<str> CMSSMandGHALO::parameterkeys = vecjoin3(
                                                  Gaussian_Halo::parameterkeys,
                                                  CMSSM::P1::parameterkeys,
                                                  newkeys
                                                  );
    // Could hide this with some macro stuff, but have not invented these yet.
>>>>>>> ab313f35
    
  #undef PARAMETERISATION
  
#undef PARENT
#undef MODEL

//  #define PARAMETER par2
//    CAPABILITY(otherstuff)

//INTERPRET_AS_PARENT(
//  *insert real C++ code here*
//)
    

// Currently cannot create "supermodels" as we could before, but I can
// add this ability easily. Might have problems dealing with the
// INTERPRET_AS_PARENT functions. Would just have to specify which parent
// I guess.         

#endif /* defined(__MSSM_hpp__) */

/* Rough concept: split up definition, so we can create functors for every
   parameter. Dependency system then deals with these functions.
   
    - need a "get parameter value" function for every parameter, which is what
      the functor calls. Just extracts parameter from the parameter object.
   Might have to consider ripping everything out of the model classes. But maybe
   not, will have to see.
   
    - "interpret_as_parent" function gives instructions for the creation of the
      parent parameter object. Possibly does this by calling the constructor
      for the parent model object, and just providing the appropriate 
      parameters? We don't want to be creating objects every loop though... needblacksun
      
      the dependency system to determine if it is necessary and then create the
      parent model object if we have to, then simply modify its values via the
      "interpret_as_parent" function each loop. Bit tricky.
      
    - Functors should be pretty much, if not exactly, the same as
      module_functors, and the core will possibly just deal with them the same
      way (although they will probably get higher priority than module_functors,
      since we should resolve dependencies by using these before we decide to
      go out and calculate anything, unless the ini_file explicitly asks us to
      get the value from some module function instead).
      
   Resources:
      Utils/include/functors.hpp - line 259 class module_functor
      Utils/include/module_macros.hpp - line 434 CORE_START_FUNCTION(TYPE)
      
      

  #define CHILD_MODEL Gaussian_Halo
    PARENT(DMHalo_base)
    
      #define PARAMETER v_earth
        CAPABILITY(earthvel)
        DOSOMETHINGELSE(blah)

      #define PARAMETER par2
        CAPABILITY(otherstuff)

    INTERPRET_AS_PARENT(
      *insert real C++ code here*
    )
    
*/












<|MERGE_RESOLUTION|>--- conflicted
+++ resolved
@@ -20,28 +20,11 @@
 
 #include <string>
 //#include "ModelParameters.hpp"
-<<<<<<< HEAD
 //#include <ModelMacros.hpp>
 #include <model_macros.hpp>
-=======
-#include <ModelMacros.hpp>
->>>>>>> ab313f35
 #include <util_classes.hpp>
 //#include <dictionary.hpp>  //need this for the 'dict' type.
 
-// Brainstorming what the model object is supposed to look like and do...
-
-// 'models' base class needs to provide some pseudo-introspection abilities so
-// that we can keep track of the inheritance hierarchy. For now, lets just do
-// this by adding to a "hierarchy" list whenever we inherit, i.e. put it in the
-// constructor or something. This will slightly suck because it won't be done 
-// automatically... maybe can hook it into a nice macro for creating new models 
-// though.
-// Also this does not yet deal with multiple inheritence.
-// May also need to have a "special" top (leaf) level of hierarchy to deal with 
-// different parameterisations (or is this too specialised?)
-
-<<<<<<< HEAD
 // Note: the namespaces are all controlled by the macros now, so none appear
 // here! It is a similar deal to the module rollcall headers.
   
@@ -86,60 +69,6 @@
     #define PARAMETER Mstop
     MAP_TO_CAPABILITY(Mstop_obs)
     #undef PARAMETER 
-=======
-
-namespace GAMBIT{
-
-  namespace Models{
-    
-    // In include/modelmacros.hpp we have defined the virtual bass class
-    // "model_base". The NEW_CHILD_MODEL macro builds a new class with the 
-    // specified name, which inherits from either model_base or a child of
-    // model_base and automatically builds a function "lineage()" which will spit 
-    // out a vector of strings containing the names of all its parents (and 
-    // itself)
-    // Usage: NEW_CHILD_MODEL(<new model>,<parent model>)
-    NEW_CHILD_MODEL(MSSM,model_base)
-    // We also need to provide a definition for the "parameterkeys" data member,
-    // which the model class is going to use to construct the parameter object.
-    // We will demonstrate macros that do this shortly.
-    const std::vector<str> MSSM::parameterkeys = {};
-    
-    
-    // Test create second model from base
-    NEW_CHILD_MODEL(test_model,model_base)
-    const std::vector<str> test_model::parameterkeys = {};
-    
-    NEW_CHILD_MODEL(test_model2,test_model)
-    const std::vector<str> test_model2::parameterkeys = {};
-    
-    // Next iteration...
-    // This time we define some parameters
-    // Note: parameters are stored in the "parameters" member object, which
-    // also is in possession of the needed get/set functions.
-    NEW_CHILD_MODEL(CMSSM_base,MSSM)
-    //const std::vector<str> CMSSM_base::parameterkeys = {"M0", "M12", "A0"}; PS: doesn't work with icc, dunno why -- this is a C++11 feature tho
-    const std::vector<str> CMSSM_base::parameterkeys = delimiterSplit("M0, M12, A0", ",");
-
-    namespace CMSSM {
-      // Need to go inside CMSSM namespace to create parameterisations (just
-      // so they have unique names). This namespace is not known to the 
-      // hierarchy though.
-      // There is no automatic "inheritance" of parameters from the parent
-      // model, however there are a couple of ways to get those parameters. If
-      // we have access to the original list used to create the parent we can
-      // just use that again, or if not we can access the private list stored 
-      // inside the model class. There are also macros to make this less 
-      // verbose, which I shall demo shortly.
-      
-      NEW_CHILD_MODEL(P1,CMSSM_base);
-      const std::vector<str> newkeys = delimiterSplit("tanb, sgnmu", ",");
-      const std::vector<str> P1::parameterkeys = vecjoin(
-                                                  CMSSM_base::parameterkeys,
-                                                  newkeys
-                                                  );
-    }
->>>>>>> ab313f35
     
   #undef PARAMETERISATION
   
@@ -175,8 +104,6 @@
 #undef PARENT
 #undef MODEL
 
-    
-<<<<<<< HEAD
 // Long way of defining a model. Individually specify parameter names and
 // the capabilities they map to. Also allows room to specify other things
 // about parameters if we like. 
@@ -191,36 +118,12 @@
     MAP_TO_CAPABILITY(earthvel)
     //DOSOMETHINGELSE(blah)
     #undef PARAMETER 
-    
+
     #define PARAMETER blah0
     MAP_TO_CAPABILITY(blah0cap)
     //DOSOMETHINGELSE(blah)
     #undef PARAMETER 
-=======
-    // We can use the DEFINEPARS macro to define the 'parameterkeys' data
-    // member, and thus the parameters given to the parameter object:
-    NEW_CHILD_MODEL(Gaussian_Halo,DMHalo_base)
-    DEFINEPARS(Gaussian_Halo, v_earth, par2, par3, par4, par5, par6, par7, par8, par9, par10)
-    
-    // Now create a "supermodel" which is an explicit union of two models
-    // *Note that this is not the generic way which totally orthogonal models
-    // will be combined. This is a fancy mixed up model which just happens
-    // to predict halos and MSSM masses simultaneously. Not sure if this is
-    // a useful thing to be able to do or not...
-    // Calls a different macro, so that the new class inherits from both
-    // branches of the hierachy. Currently just combines lineages into a big
-    // list, i.e. there is no tree information.
-    // Usage: NEW_SUPER_MODEL(<new model>,<parent model 1>,<parent model 2>)
-    NEW_SUPER_MODEL(CMSSMandGHALO,CMSSM::P1,Gaussian_Halo)
-    const std::vector<str> newkeys = delimiterSplit("extpar1, extpar2, extpar3", ",");
-    const std::vector<str> CMSSMandGHALO::parameterkeys = vecjoin3(
-                                                  Gaussian_Halo::parameterkeys,
-                                                  CMSSM::P1::parameterkeys,
-                                                  newkeys
-                                                  );
-    // Could hide this with some macro stuff, but have not invented these yet.
->>>>>>> ab313f35
-    
+
   #undef PARAMETERISATION
   
 #undef PARENT
