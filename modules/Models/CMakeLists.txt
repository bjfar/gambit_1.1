set(source_files src/claw_singleton.cpp
                 src/partmap.cpp
                 src/model_parameters.cpp
                 src/models.cpp
<<<<<<< HEAD
                 src/models/MSSM25atQ.cpp
                 src/models/CMSSM.cpp
                 src/models/extraCMSSM.cpp
=======
                 src/particle_database.cpp
                 src/models/MSSM.cpp
                 src/models/MSSM25.cpp
>>>>>>> 6533aef6
)

set(header_files include/claw_singleton.hpp
                 include/model_macros.hpp
                 include/model_parameters.hpp
                 include/model_helpers.hpp
                 include/models.hpp
                 include/orphan.hpp
<<<<<<< HEAD
                 include/models/MSSM78atQ.hpp
                 include/models/MSSM25atQ.hpp
                 include/models/MSSM78atMGUT.hpp
                 include/models/CMSSM.hpp
                 include/models/extraCMSSM.hpp
=======
                 include/partmap.hpp
                 include/models/MSSM.hpp
                 include/models/MSSM78.hpp
                 include/models/MSSM25.hpp
>>>>>>> 6533aef6
                 include/models/SingletDM.hpp
                 include/models/demo.hpp
)

add_gambit_library(Models OPTION OBJECT SOURCES ${source_files} HEADERS ${header_files})<|MERGE_RESOLUTION|>--- conflicted
+++ resolved
@@ -2,15 +2,10 @@
                  src/partmap.cpp
                  src/model_parameters.cpp
                  src/models.cpp
-<<<<<<< HEAD
                  src/models/MSSM25atQ.cpp
                  src/models/CMSSM.cpp
                  src/models/extraCMSSM.cpp
-=======
                  src/particle_database.cpp
-                 src/models/MSSM.cpp
-                 src/models/MSSM25.cpp
->>>>>>> 6533aef6
 )
 
 set(header_files include/claw_singleton.hpp
@@ -19,18 +14,12 @@
                  include/model_helpers.hpp
                  include/models.hpp
                  include/orphan.hpp
-<<<<<<< HEAD
                  include/models/MSSM78atQ.hpp
                  include/models/MSSM25atQ.hpp
                  include/models/MSSM78atMGUT.hpp
                  include/models/CMSSM.hpp
                  include/models/extraCMSSM.hpp
-=======
                  include/partmap.hpp
-                 include/models/MSSM.hpp
-                 include/models/MSSM78.hpp
-                 include/models/MSSM25.hpp
->>>>>>> 6533aef6
                  include/models/SingletDM.hpp
                  include/models/demo.hpp
 )
