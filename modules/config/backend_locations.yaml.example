--- conflicted
+++ resolved
@@ -42,9 +42,7 @@
 
 Pythia:
   8.186:       ./Backends/lib/libpythia8.so
-<<<<<<< HEAD
   8.209:       ./Backends/lib/libpythia8.so
-=======
 
 SuperIso:
   3.4:         ./Backends/lib/libsuperiso.so
@@ -54,7 +52,6 @@
 
 MicrOmegas:
   3.5.5:       ./Backends/lib/libmicromegas.so
->>>>>>> 8515a859
 
 MicrOmegasSingletDM:
   3.5.5:       ./Backends/lib/libmicromegasSingletDM.so
