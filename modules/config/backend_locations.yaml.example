--- conflicted
+++ resolved
@@ -61,8 +61,4 @@
   1.0.0:       ./../extras/nulike/libnulike.so
 
 SUSY_HIT:
-<<<<<<< HEAD
-  1.4:         ./Backends/lib/libsusyhit.so
-=======
->>>>>>> 63491ef2
   1.5:         ./Backends/lib/libsusyhit.so
