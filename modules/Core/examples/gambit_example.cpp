//   GAMBIT: Global and Modular BSM Inference Tool
//   *********************************************
///  \file
///
///  Example of GAMBIT core framework use.
///
///  A program to demo what can be done with the 
///  current development version of the code. 
///
///  *********************************************
///
///  Authors (add name and date if you modify):
///   
///  \author GAMBIT Collaboration
///  \date 2012 Oct --> ??
///
///  *********************************************


// some specifics -- probably in time these will be replaced
//#include "mssmX.hpp"
//#include "RandomScanner.hpp"
// model class - probably to be replaced too
//#include "ModelParametersSusy.hpp"

/* Ben: I have commented out all model-related stuff in the example (not much)
since I am screwing with the related code at the moment. I will add something
back in here that uses the new system shortly
ModelBasePtr make_a_model(bool do_cmssm){
  if (do_cmssm){
    ModelParametersPtr tmp(new ModelParameters_CMSSM5);
    return ModelBasePtr(new mssmX(tmp));
  }else{
    ModelParametersPtr tmp(new ModelParameters_pMSSM7);
    return ModelBasePtr(new mssmX(tmp));
  }
}
*/

/// Indicates to the core macros that this is indeed the core compilation unit.
#define  IN_CORE
#include <logcore.hpp>
#include <graphs.hpp>
#include <modelbit.hpp>
#include <backend_rollcall.hpp>
#include <module_rollcall.hpp>
#include <model_rollcall.hpp>
#include <exceptions.hpp>
#include <map_extensions.hpp>
#include <master_like.hpp>
#include <yaml_parser.hpp>
#include <gambit_scan.hpp>
#include <crapsample.hpp>

using namespace GAMBIT;

void beispiel()
{
  cout << endl << "Start MAIN" << endl;
  cout << "----------" << endl;
  cout << "Registered module functors [globalFunctorList.size()]: " <<
    globalFunctorList.size() << endl;
  cout << "Registered backend functors [globalBackendFunctorList.size()]: " <<
    globalBackendFunctorList.size() << endl;

  // Read INI file
  IniParser::IniFile iniFile;
  iniFile.readFile("gambit.yaml");

  // Determine selected model(s)
<<<<<<< HEAD
  std::vector<std::string> selectedmodels;

  selectedmodels.push_back(iniFile.getValue<std::string>("model"));  ///TODO: improve
  
=======
  std::vector<std::string> selectedmodels = iniFile.getModelNames();
  cout << "Your selected models are: " << selectedmodels << endl;

>>>>>>> 35b0d79f
  // Initialise ModelFunctorClaw (for manipulating primary model functors)
  ModelBit::ModelFunctorClaw modelClaw(globalPrimaryModelFunctorList);
  
  // Activate "primary" model functors
  modelClaw.activatePrimaryModels(selectedmodels);
                                   
  // Set up dependency resolver
  Graphs::DependencyResolver dependencyResolver(globalFunctorList,
      globalBackendFunctorList, iniFile);

  // Log module function infos
  dependencyResolver.printFunctorList();

  // Do the dependency resolution
  dependencyResolver.resolveNow();

  // Check that all requested models are used for at least one computation
  modelClaw.checkPrimaryModelFunctorUsage();

  // Examples for getting information from the key/value section of the
  // inifile
  cout << iniFile.getValue<double>("my_key") << endl;
  cout << iniFile.getValue<string>("another_key", "subkey3", "subsubkey1") << endl;

  // Examples for getting information from the parameter section

  cout << iniFile.hasKey("model") << endl;
  cout << iniFile.hasKey("model123", "model321") << endl;

  // Run 100 times
  for (int i = 0; i<100; i++)
  {
    std::vector<Graphs::VertexID> OL = dependencyResolver.getObsLikeOrder();
    for (std::vector<Graphs::VertexID>::iterator it = OL.begin(); it != OL.end(); ++it)
    {
      dependencyResolver.calcObsLike(*it);
      dependencyResolver.notifyOfInvalidation(*it);
    }
    dependencyResolver.resetAll();
    cout << endl;
  }

  // MasterLike masterLike(dependencyResolver.getHandler());

  // // Initialize MasterLike;
  // MasterLike masterLike(dependencyResolver.getFunctors(),
  //     dependencyResolver.getInputMap(), dependencyResolver.getOutputMap());

  // // Set input parameters
  // masterLike["m1"] = iniFile.getValue<double>("m1");
  // masterLike["m2"] = iniFile.getValue<double>("m2");
  // masterLike["m3"] = iniFile.getValue<double>("m3");

  // // Call the functions in their sorted order
  // masterLike.calculate();

  // // Read output parameters
  // cout << masterLike("Likelihood")[0] << endl;
  //char *names[2] = {"m_0", "m_1/2"};
  //Gambit_Functor like (&mlike, "Likelihood", names, 2);
  //Gambit_Functor dlike (&mlike, "DLikelihood", names, 2);
	// let's run scanner!
  //CrappySampler sample(&like, &dlike);
  //sample.mcmc();
}

int main( int argc, const char* argv[] )
{
  beispiel();

  cout<<endl;
  cout<< "This is a skeleton example for gambit."<<endl;
  cout<< "At the moment it does the following:"<<endl;
  cout<< "  * hooks up to the pieces of SUFit that have been retained"<<endl;
  cout<< "  * creates and registers modules"<<endl;
  cout<< "  * creates and registers module functions and their dependencies"<<endl;
  cout<< "  * creates and registers backends and backend functions"<<endl;
  cout<< "  * hooks module functions up to their dependencies"<<endl;
  cout<< "  * (almost) hooks module functions up to their backend requirements"<<endl;
  cout<<endl;

  // Setup logs
  logsetup::setfile("_GAMBIT_msgs_example_errors.txt");              // setup detailed debug
  logsetup::setfile_upto_LOG("_GAMBIT_msgs_example_normal.txt");     // into files, depending
  logsetup::setfile_upto_DEBUG("_GAMBIT_msgs_example_debug0.txt");   // on debug level.
  logsetup::setfile_upto_DEBUG("_GAMBIT_msgs_example_debug1.txt",1);
  logsetup::setfile_upto_DEBUG("_GAMBIT_msgs_example_debug2.txt",2);
  logsetup::setLogLevel(logsetup::sDEBUG4);   // log all
  logsetup::setEchoLevel(logsetup::sINFO); // echo only relevant logs
  GAMBIT_MSG_INFO("starting example");
  
  // ****************
  // ModelBit demo code START
  // ****************
  cout << endl;
  cout << "*** Start ModelBit demo ***" << endl;
  
  // See ModelBit/models/MSSM.hpp for the definitions of the models referenced
  // here.

  // Ben: newest system
  // Features:
  // * Models are really just modules with special contents.


  // =======Demo of complete toy sequence.================
  //
  // Model selected by user is CMSSM_I
  //
  
  // ---- Resolve dependencies --------------
  
  // CMSSM_I parameters dependency
  models::CMSSM_I::Functown::primary_parameters.resolveDependency(
                                &TEMP_ScannerBit::Functown::generate_parameters);
  
  // CMSSM_I interpret_as_parent dependencies
  models::CMSSM_I::Functown::MSSM_I_parameters.resolveDependency(
                                &models::CMSSM_I::Functown::primary_parameters);
  models::CMSSM_I::Functown::MSSM_I_parameters.resolveDependency(
                                &ExampleBit_A::Functown::nevents_dbl);
  
  // MSSM_I interpret_as_parent dependency
  // Note that the MSSM_I_parameters come from the CMSSM_I functor, not from
  // the 'primary' functor in the MSSM_I namespace (this one would only be used
  // if MSSM_I was the model set for the run)
  models::MSSM_I::Functown::test_parent_I_parameters.resolveDependency(
                                &models::CMSSM_I::Functown::MSSM_I_parameters);
  
  // ---- begin run ---------------
  
  // ScannerBit: creates alpha_parameters
  TEMP_ScannerBit::Functown::generate_parameters.calculate();
  
  // ModelBit: insert alpha_parameters into primary parameters functor
  models::CMSSM_I::Functown::primary_parameters.calculate();
  
  // Model parameters now ready for delivery to other functors
  // e.g. interpret_as_parent
  ExampleBit_A::Functown::nevents_dbl.calculate(); //interpret_as_parent depends
                                                   //on this result: run first.
  models::CMSSM_I::Functown::MSSM_I_parameters.calculate();
  // Go up another level:
  models::MSSM_I::Functown::test_parent_I_parameters.calculate();
  
  // -------- check output ----------------------
  // To make sure things ran sensibly, lets see what happened:
  cout<<endl;
  cout<<"Results from toy run sequence:"<<endl;
  
  cout<<"  TEMP_ScannerBit:"<<endl;
  cout<<"    alpha_parameters:"<<endl;
  std::map<std::string,double> alphapars = TEMP_ScannerBit::Functown::generate_parameters();
  typedef std::map<std::string,double>::iterator it_type;
      for(it_type it = alphapars.begin();it != alphapars.end(); it++) {
        // iterator->first = key
        // iterator->second = value
        cout<<"      "<<it->first<<" = "<<it->second<<endl;
      }
  cout<<"  ModelBit:"<<endl;
  cout<<"    CMSSM_I parameters:"<<endl;
  models::CMSSM_I::Functown::primary_parameters.valuePtr()->print();
  cout<<"    CMSSM_I -> MSSM_I_parameters:"<<endl;
  models::CMSSM_I::Functown::MSSM_I_parameters.valuePtr()->print();
  cout<<"    MSSM_I -> test_parent_I_parameters:"<<endl;
  models::MSSM_I::Functown::test_parent_I_parameters.valuePtr()->print();
  cout<<endl;
  //============== end toy sequence ============================================
    
    
  // Now just a bunch of leftover old tests of ModelBit. Deleted some stuff
  // from here that no longer works (mostly old way of setting parameters)
  

  cout<<""<<endl;
  cout<<"Retrieving model names and lineages from their namespaces..."<<endl;
  //cout<<"models::MSSM::name(): "<<models::MSSM::name()<<endl;
  // Models are no longer independent namespaces from parameterisations, they
  // simply combine together. So no more "name()" for just the base model.
  cout<<"models::MSSM_I::name(): "<<models::MSSM_I::name()<<endl;
  cout<<"models::MSSM_I::lineage: "<<models::MSSM_I::lineage<<endl;

  cout<<"models::CMSSM_I::name(): "<<models::CMSSM_I::name()<<endl;
  cout<<"models::CMSSM_I::lineage: "<<models::CMSSM_I::lineage<<endl;
  cout<<"models::CMSSM_II::name(): "<<models::CMSSM_II::name()<<endl;
  cout<<"models::CMSSM_II::lineage: "<<models::CMSSM_II::lineage<<endl;

  // So, every model parameterisation is now contained in a structure very
  // similar to a module, and every parameter is wrapped in a functor identical
  // to those wrapping module functions. Let's see what this lets us do,
  // focusing on CMSSM::I. Note that most of the "capabilities" have ugly names 
  // because they are auto-generated case, with enough info to avoid name
  // clashes. Only explicitly specified capabilities will have a "normal" name.
  
  cout << "My name is " << models::CMSSM_I::name() << endl;
  cout << " I can calculate: " << endl << models::CMSSM_I::iCanDo << endl;
  cout << " ...but I may need: " << endl << models::CMSSM_I::iMayNeed << endl;
  cout << endl;

  cout << "I can do Mstop " << models::CMSSM_I::provides("CMSSM_I_Mstop") << endl;

  // Note: Tags::CAPABILITY is Tags::CMSSM_I_M0 (since this also goes into the global tags box)
  //       Tags::FUNCTION is Tags::M0 (local to module scope, so this name is ok)
  // Which tag is which?
  // provides<Tags::CAPABILITY>
  // function_traits<Tags::FUNCTION>
  // report<Tags::FUNCTION>
  // result<Tags::FUNCTION>
  // So only 'provides' uses the CAPABILITY tag.
  
  // FUNCTION == CAPABILITY in this case.
  cout << "Core says: report on Mstop!" << endl;
  cout << "  " << models::CMSSM_I::name() << " says: ";
  cout << "  "; models::CMSSM_I::report("Mstop");
  if (models::CMSSM_I::provides("Mstop")) {
    cout << "OK, so what is it then?" << endl;
    typedef models::CMSSM_I::function_traits<Tags::Mstop>::type testType; //in this case the underlying type is double
    // Call the module function by its tag  
    testType Mstop = models::CMSSM_I::result<Tags::Mstop>() ;
    cout << "  " << models::CMSSM_I::name() << " says: " << Mstop << " (tag-style)" <<endl ;
    // Call the module function by its string name (could use TestType here too insead of double) 
    double Mstop2 = models::CMSSM_I::result<double>("Mstop") ;
    cout << "  " << models::CMSSM_I::name() << " says: " << Mstop << " (string-style)" <<endl ;
    // Call the module function by its functor 
    models::CMSSM_I::Functown::Mstop.calculate();
    cout << "  " << models::CMSSM_I::name() << " says: " << models::CMSSM_I::Functown::Mstop() << " (functor-style)" <<endl ; 
  }
  
  /* UPDATE! There is now a functor wrapping the ModelParameters objects, so we
     can access the parameters this way now: */
  cout << "Core says: report on parameters!" << endl;
  cout << "  " << models::CMSSM_I::name() << " says: ";
  cout << "  "; models::CMSSM_I::report("parameters");
  if (models::CMSSM_I::provides("CMSSM_I_parameters")) {
    cout << "OK, so what is it then?" << endl;
    typedef models::CMSSM_I::function_traits<Tags::primary_parameters>::type testType; //in this case the underlying type is ModelParameters
    // Call the module function by its tag
    // (creates a copy of the parameters object?)
    /*
    testType* CMSSMIparameters = models::CMSSM::I::result<Tags::primary_parameters>;
    // Extract parameters from the retrieved parameter object
    cout << "  " << models::CMSSM::I::name() << " says: M0 = " << \
      CMSSMIparameters->getValue("M0")<< " (tag-style)" <<endl ;
    cout << "  " << models::CMSSM::I::name() << " says: M12 = " << \
      CMSSMIparameters->getValue("M12")<< " (tag-style)" <<endl ;
    cout << "  " << models::CMSSM::I::name() << " says: tanb = " << \
      CMSSMIparameters->getValue("tanB")<< " (tag-style)" <<endl ;
    */
    // Call the module function by its string name (could use TestType here too insead of double) 
    
    // IMPORTANT!
    // This is the "proper" way to deal with the full set of a parameters of a model
    cout << endl ;
    cout << " Functor access to ModelParameters object (currently read-only) " << endl ;
    cout << endl ;
    // First, make sure the functor has "run" so that it has obtained its values
    // from the alpha_parameters map supplied by TEMP_ScannerBit.
    models::CMSSM_I::Functown::primary_parameters.calculate(); //Already done, but doing it again won't hurt
    
    // Next, grab a safe pointer to the model object
    // Cannot get the object using the () method because this *copies* the object
    // stored in "value".
    safe_ptr<ModelParameters> CMSSMIsafeptr = models::CMSSM_I::Functown::primary_parameters.valuePtr();
    
    // Now we can do stuff with the ModelParameters object!
    cout << "  " << models::CMSSM_I::name() << " says: M0 = " << \
      CMSSMIsafeptr->getValue("M0")<< " (functor safe_ptr-style)" <<endl ;
    cout << "  " << models::CMSSM_I::name() << " says: M12 = " << \
      CMSSMIsafeptr->getValue("M12")<< " (functor safe_ptr-style)" <<endl ;
    cout << "  " << models::CMSSM_I::name() << " says: tanb = " << \
      CMSSMIsafeptr->getValue("tanb")<< " (functor safe_ptr-style)" <<endl ;
    cout<<"Dumping CMSSM::I parameters...";
    CMSSMIsafeptr->print();
        
    // We can change the parameters if we like:
    // update: NOT ANYMORE WE CAN'T. Parameters need to be supplied to models
    // via the dependency system (via alpha_parameters capability)
    /* NOTE: I added a new access method to the functors for this purpose. It
       is indeed for use by ScannerBit, not for general use by modules. */
    /*ModelParameters* CMSSMIrawptr = models::CMSSM_I::Functown::primary_parameters.rawvaluePtr();
    std::vector<str> keys = CMSSMIsafeptr->getKeys();
  
    srand (time(NULL));    // initialize random seed
    for (std::vector<str>::iterator it = keys.begin(); it!=keys.end(); ++it) {
      CMSSMIrawptr->setValue(*it, rand()%1000);
    }
    
    cout<<"Dumping altered CMSSM_I parameters...";
    CMSSMIsafeptr->print();
    */
  }     
  
  // Model congruency tests
  // ------------------------
  // So far the tools we have for this use are:
  // function to check if a model is a descendant of, or is itself the, model
  // named in the argument.
  //  models::MODEL::PARAMETERISATION::isdescendantof(str testmodel)
  
  cout<<endl;
  cout<<"Model congruency tests:"<<endl;
  cout<<"Checking congruency of "<<models::CMSSM_I::name()<<"..."<<endl;
  cout<<"lineage is:"<<models::CMSSM_I::lineage<<endl;
  cout<<"is descendant of model_base?     :"<<models::CMSSM_I::is_descendant_of("model_base")<<endl;
  cout<<"is descendant of MSSM_I?         :"<<models::CMSSM_I::is_descendant_of("MSSM_I")<<endl;
  cout<<"is descendant of CMSSM_I?        :"<<models::CMSSM_I::is_descendant_of("CMSSM_I")<<endl;
  cout<<"is descendant of CMSSM_II?       :"<<models::CMSSM_I::is_descendant_of("CMSSM_II")<<endl;
  cout<<"is descendant of DMHalo_base_I?  :"<<models::CMSSM_I::is_descendant_of("DMHalo_base_I")<<endl;
  cout<<"is descendant of Gaussian_Halo_I?:"<<models::CMSSM_I::is_descendant_of("Gaussian_Halo_I")<<endl;
  cout<<endl;
  
  // New way of checking congruency using global lineage database
  cout<<"Checking congruency of "<<models::CMSSM_I::name()<<" using database..."<<endl;
  cout<<"lineage is:"<< models::lineageDB["CMSSM_I"] <<endl;
  cout<<"is descendant of model_base?     :"<<strict_descendant_of("CMSSM_I","model_base")<<endl;
  cout<<"is descendant of MSSM_I?         :"<<strict_descendant_of("CMSSM_I","MSSM_I")<<endl;
  cout<<"is descendant of CMSSM_I?        :"<<strict_descendant_of("CMSSM_I","CMSSM_I")<<endl;
  cout<<"is descendant of or == CMSSM_I?  :"<<descendant_of("CMSSM_I","CMSSM_I")<<endl;
  cout<<"is descendant of CMSSM_II?       :"<<strict_descendant_of("CMSSM_I","CMSSM_II")<<endl;
    
  // Can now check ancestry using global 'descendants' database
  cout<<"Finding descendants of "<<models::MSSM_I::name()<<" using database..."<<endl;
  cout<<"descendants are:"<< models::descendantsDB["MSSM_I"] <<endl;
  cout<<"is ancestor of model_base?     :"<<strict_ancestor_of("MSSM_I","model_base")<<endl;
  cout<<"is ancestor of MSSM_I?         :"<<strict_ancestor_of("MSSM_I","MSSM_I")<<endl;
  cout<<"is ancestor of or == MSSM_I?   :"<<ancestor_of("MSSM_I","MSSM_I")<<endl;
  cout<<"is ancestor of CMSSM_I?        :"<<strict_ancestor_of("MSSM_I","CMSSM_I")<<endl;
  cout<<"is ancestor of CMSSM_II?       :"<<strict_ancestor_of("MSSM_I","CMSSM_II")<<endl;
            
  // Interpret_as_parent features
  // (currently just function wrapped in a functor, provided PARENT parameter 
  // object as a CAPABILITY)
  // I guess the core needs to do something like this:
  str model = "CMSSM_I";
  cout<<"Am I a descendant of MSSM_I?..."<<endl;
  if (model<="MSSM_I")
  {
    cout<<"...yes!"<<endl;
    // Check if dependencies are being registered and resolved correctly
    cout << "Tell me about my dependencies..."<<endl;
    std::vector<sspair> deps, deps2, deps3, reqs, permitted;
    deps =  models::CMSSM_I::Functown::MSSM_I_parameters.dependencies();
    cout << "Dependencies: "<<deps[0].first<<", "<<deps[0].second<<endl;
    reqs =  models::CMSSM_I::Functown::MSSM_I_parameters.backendreqs();
    //cout << "Requirements: "<<reqs[0].first<<", "<<reqs[0].second<<endl; segfaults if no reqs?
    
    // Resolve dependency by hand
    models::CMSSM_I::Functown::MSSM_I_parameters.resolveDependency(\
        &models::CMSSM_I::Functown::primary_parameters);
    // Have now added an extra dependency, resolve this too:
    models::CMSSM_I::Functown::MSSM_I_parameters.resolveDependency(\
        &ExampleBit_A::Functown::nevents_dbl);
    
    // Make sure nevents is computed first!
    ExampleBit_A::Functown::nevents_dbl.calculate();
    
    // Compute the parent parameters
    cout<<"Ok use my parameters to compute the MSSM_I parameters."<<endl;
    cout<<"models::CMSSM_I::Functown::MSSM_I_parameters.calculate()"<<endl; 
    models::CMSSM_I::Functown::MSSM_I_parameters.calculate();
    // safe_ptr to parent parameters object
    safe_ptr<ModelParameters> CMSSMI_parent_safeptr = \
                  models::CMSSM_I::Functown::MSSM_I_parameters.valuePtr();
    cout<<"Parent parameters:"<<endl;
    CMSSMI_parent_safeptr->print();
    // Currently cannot tell from a parameter object what model the parameters
    // are for. I will add an extra string in there for this purpose.
    
  }
  else
  {
    cout<<"...no.";
  }
  
  /* Climb up the model tree another level
     CMSSM_I -> MSSM_I -> test_parent */
  cout<<"Compute test_parent parameters using MSSM_I parameters which were just\
 obtained from CMSSM_I parameters!"<<endl;
  // Resolve dependency by hand
  // This time we get the MSSM_I parameters from the CMSSM_I interpret_as_parent
  // functor!!! Vital difference!
  models::MSSM_I::Functown::test_parent_I_parameters.resolveDependency(\
      &models::CMSSM_I::Functown::MSSM_I_parameters);
  // Compute the parent parameters
  cout<<"models::MSSM_I::Functown::test_parent_I_parameters.calculate()"<<endl; 
  models::MSSM_I::Functown::test_parent_I_parameters.calculate();
  // safe_ptr to parent parameters object
  safe_ptr<ModelParameters> MSSMI_parent_safeptr = \
                models::MSSM_I::Functown::test_parent_I_parameters.valuePtr();
  cout<<"test_parent parameters:"<<endl;
  MSSMI_parent_safeptr->print();
  
  
  cout << "*** End ModelBit demo ***" << endl;
  cout << endl;
  // ****************
  // ModelBit demo code END
  // ****************

  
  // ****************
  // TinyDarkBit code START
  // ****************

  // Test it
  cout << "Testing dependency resolution using TinyDarkBit:" << endl ;
  cout << "  " << TinyDarkBit::name() << " says: " << TinyDarkBit::Functown::CMSSM_definition() << endl ;
  cout << "  " << TinyDarkBit::name() << " says: " << TinyDarkBit::Functown::SLHA() << endl ;
  cout << "  " << TinyDarkBit::name() << " says: " << TinyDarkBit::Functown::Weff() << endl ;
  cout << "  " << TinyDarkBit::name() << " says: " << TinyDarkBit::Functown::Wstruct().valA << endl ;
  cout << "  " << TinyDarkBit::name() << " says: " << TinyDarkBit::Functown::Wstruct().valB << endl ;
  cout << "  " << TinyDarkBit::name() << " says: " << TinyDarkBit::Functown::omega_DM() << endl ;

  // Some basic TinyDarkBit functionality
  cout << "*** Start Dark ***" << endl;
  cout << "My name is " << TinyDarkBit::name() << endl;
  cout << " I can calculate: " << endl << TinyDarkBit::iCanDo << endl;
  cout << " ...but I may need: " << endl << TinyDarkBit::iMayNeed << endl;
  //cout << "TinyDarkBit says: omega_DM is " << TinyDarkBit::result<double>("omega_DM") << endl;
  cout << "*** End Dark ***" << endl << endl;

  // DarkSUSY initialization
  // TinyDarkBit::Functown::initDS.calculate();

  // Run calculate() in correct order by hand and print results
  TinyDarkBit::Functown::CMSSM_definition.calculate();
  cout << "  " << TinyDarkBit::name() << " says: " << TinyDarkBit::Functown::CMSSM_definition() << endl ;
  TinyDarkBit::Functown::SLHA.calculate();
  cout << "  " << TinyDarkBit::name() << " says: " << TinyDarkBit::Functown::SLHA() << endl ;
  TinyDarkBit::Functown::Weff.calculate();
  cout << "  " << TinyDarkBit::name() << " says: " << TinyDarkBit::Functown::Weff() << endl ;
  TinyDarkBit::Functown::Wstruct.calculate();
  cout << "  " << TinyDarkBit::name() << " says: " << TinyDarkBit::Functown::Wstruct().valA << endl ;
  cout << "  " << TinyDarkBit::name() << " says: " << TinyDarkBit::Functown::Wstruct().valB << endl ;
  TinyDarkBit::Functown::omega_DM.calculate();
  cout << "  " << TinyDarkBit::name() << " says: " << TinyDarkBit::Functown::omega_DM() << endl ;

  // ********************
  // TinyDarkBit code END
  // ********************

  // Necessary by-hand dependency resolution (to avoid segfaults)
  ExampleBit_A::Functown::nevents_int.resolveDependency(&ExampleBit_A::Functown::nevents_dbl);
  ExampleBit_B::Functown::nevents_postcuts.resolveDependency(&ExampleBit_A::Functown::nevents_dbl);
  ExampleBit_B::Functown::nevents_postcuts.resolveBackendReq(&GAMBIT::Backends::LibFirst::Functown::awesomenessByAnders);
  ExampleBit_B::Functown::nevents_postcuts.resolveBackendReq(&GAMBIT::Backends::LibFirst::Functown::byRefExample);
  ExampleBit_B::Functown::nevents_postcuts.resolveBackendReq(&GAMBIT::Backends::LibFirst::Functown::byRefExample2);
  
  SUSYspecBit::Functown::genMSSMspec.resolveDependency(&SUSYspecBit::Functown::setSMpars);
  SUSYspecBit::Functown::genMSSMspec.resolveDependency(&SUSYspecBit::Functown::setsoftmasses);
  SUSYspecBit::Functown::genMSSMspec.resolveBackendReq(&GAMBIT::Backends::FakeSoftSUSY::Functown::getgenMSSMspectrum);
  
  //Here are a bunch of explicit example calls to the two example modules, testing their capabilities
  cout << "My name is " << ExampleBit_A::name() << endl;
  cout << " I can calculate: " << endl << ExampleBit_A::iCanDo << endl;
  cout << " ...but I may need: " << endl << ExampleBit_A::iMayNeed << endl;
  cout << endl;
  
  cout << "I can do nevents (tag-style) " << ExampleBit_A::provides<Tags::nevents>() << endl;
  cout << "I can do nevents (string-style) " << ExampleBit_A::provides("nevents") << endl;
  if (ExampleBit_A::requires("nevents_like","nevents")) { 
    cout << "I require nevents_like to do this though." << endl;
  }
  cout << "I can do nevents_like " << ExampleBit_A::provides("nevents_like") << endl;
  if (ExampleBit_A::requires("nevents","nevents_like")) { 
    cout << "I require nevents to do this though." << endl;
  }
  //cout << "I can do nevents_postcuts (tag-style) " << ExampleBit_A::provides<Tags::nevents_postcuts>() << endl;
  cout << "I can do nevents_postcuts (string-style) " << ExampleBit_A::provides("nevents_postcuts") << endl;
  cout << "I can do xsection " << ExampleBit_A::provides("xsection") << endl;
  cout << "I can do id " << ExampleBit_A::provides("id") << endl;

  cout << "Core says: report on n_events_like!" << endl;
  cout << "  " << ExampleBit_A::name() << " says: ";
  cout << "  "; ExampleBit_A::report("nevents_like");
  if (ExampleBit_A::provides("nevents_like")) {
    cout << "OK, so what is it then?" << endl;
    typedef ExampleBit_A::function_traits<Tags::nevents_like>::type testType; //in this case the underlying type is double
    // Call the module function by its tag  
    testType nevents_like = ExampleBit_A::result<Tags::nevents_like>() ;
    cout << "  " << ExampleBit_A::name() << " says: " << nevents_like << " (tag-style)" <<endl ;
    // Call the module function by its string name (could use TestType here too insead of double) 
    double nevents_like2 = ExampleBit_A::result<double>("nevents_like") ;
    cout << "  " << ExampleBit_A::name() << " says: " << nevents_like2 << " (string-style)" <<endl ;
    // Call the module function by its functor 
    ExampleBit_A::Functown::nevents_like.calculate();
    cout << "  " << ExampleBit_A::name() << " says: " << ExampleBit_A::Functown::nevents_like() << " (functor-style)" <<endl ; 
  }
  

  cout << "Core says: report on n_events_postcuts!" << endl;
  cout << "  " << ExampleBit_A::name() << " says: ";
  cout << "  "; ExampleBit_A::report("nevents_postcuts");
  if (ExampleBit_A::provides("nevents_postcuts")) {
    cout << "OK, so what is it then?" << endl;
    //cout << "  " << ExampleBit_A::name() << " says: " << ExampleBit_A::result<Tags::nevents_postcuts>() << endl ;
  }
  cout << "Core says: report on n_events!" << endl;
  cout << "  " << ExampleBit_A::name() << " says: ";
  cout << "  "; ExampleBit_A::report("nevents_dbl");
  if (ExampleBit_A::provides("nevents")) {
    cout << "OK, so what is it then?" << endl;
    cout << "  " << ExampleBit_A::name() << " says: " << ExampleBit_A::result<Tags::nevents_dbl>() << endl ;
  }
  cout << "Core says: report on n_events again!" << endl;
  cout << "  " << ExampleBit_A::name() << " says: ";
  cout << "  "; ExampleBit_A::report("nevents_dbl");
  if (ExampleBit_A::provides("nevents")) {
    cout << "OK, so what is it now, then?" << endl;
    cout << "  " << ExampleBit_A::name() << " says: " << ExampleBit_A::result<Tags::nevents_dbl>() << endl ;
  }
  cout << "  " << ExampleBit_A::name() << " also says: ";
  cout << "  "; ExampleBit_A::report("nevents_int");
  if (ExampleBit_A::provides("nevents")) {
    cout << "OK, so what is it then?" << endl;
    cout << "  " << ExampleBit_A::name() << " says: " << ExampleBit_A::result<Tags::nevents_int>() << endl ;
  }  
  cout << "Core says: report on the particle ID!" << endl;
  cout << "  " << ExampleBit_A::name() << " says: ";
  cout << "  "; ExampleBit_A::report("identity");
  if (ExampleBit_A::provides("id")) {
    cout << "OK, so what is it then?" << endl;
    typedef ExampleBit_A::function_traits<Tags::identity>::type testType; //in this case the underlying type is std::string
    testType identity = ExampleBit_A::result<Tags::identity>();
    cout << "  " << ExampleBit_A::name() << " says: " << identity << endl ;
  }


  cout <<  endl;
  cout << "My name is " << ExampleBit_B::name() << endl;
  cout << " I can calculate: " << endl << ExampleBit_B::iCanDo << endl;
  cout << " ...but I may need: " << endl << ExampleBit_B::iMayNeed << endl;
  cout << endl;

  cout << "In fact, given the backend functors I am connected to, my dependencies are exactly:" << endl;
  std::vector<sspair> tempdeps = ExampleBit_B::Functown::nevents_postcuts.dependencies();
  for (std::vector<sspair>::iterator it = tempdeps.begin() ; it != tempdeps.end(); ++it)
  {
    cout << it->first << "   " << it->second << endl;        
  }

  cout << "I can do nevents " << ExampleBit_B::provides("nevents") << endl;
  cout << "I can do nevents_like " << ExampleBit_B::provides("nevents_like") << endl;
  cout << "I can do nevents_postcuts " << ExampleBit_B::provides("nevents_postcuts") << endl;
  cout << "I can do xsection " << ExampleBit_B::provides("xsection") << endl;
  cout << "  when scanning the MSSM (explicitly?): " << ExampleBit_B::allowed_model("MSSM_I", "xsection") << "(" << ExampleBit_B::explicitly_allowed_model<ModelTags::MSSM_I, Tags::xsection>() << ")" << endl;
  cout << "  when scanning the CMSSM (explicitly?): " << ExampleBit_B::allowed_model("CMSSM_I", "xsection") << "(" << ExampleBit_B::explicitly_allowed_model<ModelTags::CMSSM_I, Tags::xsection>() << ")" << endl;
  cout << "I can do charge " << ExampleBit_B::provides("charge") << endl;
  cout << "  when scanning the MSSM (explicitly?): " << ExampleBit_B::allowed_model("MSSM_I", "exampleCharge") << "(" << ExampleBit_B::explicitly_allowed_model<ModelTags::MSSM_I, Tags::exampleCharge>() << ")" << endl;
  cout << "  when scanning the CMSSM (explicitly?): " << ExampleBit_B::allowed_model("CMSSM_I", "exampleCharge") << "(" << ExampleBit_B::explicitly_allowed_model<ModelTags::CMSSM_I, Tags::exampleCharge>() << ")" << endl;
  cout << "I can do id " << ExampleBit_B::provides("id") << endl;
  cout << "Core says: report on n_events!" << endl;
  cout << ExampleBit_B::name() << " says: ";
  cout << "  "; ExampleBit_B::report("nevents");
  if (ExampleBit_B::provides("nevents")) {
    cout << "OK, so what is it then?" << endl;
    cout << "  " << ExampleBit_B::name() << " says: " << ExampleBit_B::result<Tags::nevents>() << endl ;
  }
  cout << "Core says: report on n_events_postcuts!" << endl;
  cout << ExampleBit_B::name() << " says: ";
  cout << "  "; ExampleBit_B::report("nevents_postcuts");
  if (ExampleBit_B::provides("nevents_postcuts")) {
    cout << "OK, so what is it then?" << endl;
    ExampleBit_B::Functown::nevents_postcuts.calculate();
    cout << "  " << ExampleBit_B::name() << " says: " << ExampleBit_B::Functown::nevents_postcuts() << " (functor-style)" <<endl ;
  }
  cout << "Do you have a conditional dependency on an ID string when LibFirst v1.2 is used to provide awesomeness?"<<endl ;
  cout << ExampleBit_B::name() << " says: ";
  cout << ExampleBit_B::requires("id", "nevents_postcuts", "awesomeness", "LibFirst", "1.2") << endl;
  cout << "What about version 1.3?"<<endl;
  cout << ExampleBit_B::name() << " says: ";
  cout << ExampleBit_B::requires("id", "nevents_postcuts", "awesomeness", "LibFirst", "1.3") << endl;
  cout << "What about some other version?"<<endl;
  cout << ExampleBit_B::name() << " says: ";
  cout << ExampleBit_B::requires("id", "nevents_postcuts", "awesomeness", "LibFirst") << endl;
  cout << "Tell me some stuff about nevents_postcuts."<<endl;
  std::vector<sspair> deps, deps2, deps3, reqs, permitted;
  deps =  ExampleBit_B::Functown::nevents_postcuts.dependencies();
  cout << "Dependencies: "<<deps[0].first<<", "<<deps[0].second<<endl;
  reqs =  ExampleBit_B::Functown::nevents_postcuts.backendreqs();
  cout << "Requirements: "<<reqs[0].first<<", "<<reqs[0].second<<endl;
  permitted =  ExampleBit_B::Functown::nevents_postcuts.backendspermitted(std::make_pair("awesomeness","double"))	;
  for (std::vector<sspair>::iterator it = permitted.begin() ; it != permitted.end(); ++it)
  {
    cout << "Options for awesomeness: "<<it->first<<", "<<it->second<<endl;
  }
  std::string lib ("LibFirst");
  deps2 = ExampleBit_B::Functown::nevents_postcuts.backend_conditional_dependencies("awesomeness", "double", lib);
  deps3 = ExampleBit_B::Functown::nevents_postcuts.backend_conditional_dependencies("awesomeness", "double", lib, "1.2");
  cout << "Backend-conditional dependencies when using any version of " << lib << " for awesomeness: ";
  if (!deps2.empty())
  {
    cout<<deps2[0].first<<", "<<deps2[0].second<<endl;
  }
  else
  {
    cout<<"none."<<endl;
  }
  cout << "Backend-conditional dependencies when using version 1.2 of " << lib << " for awesomeness: ";
  if (!deps3.empty())
  {
    cout<<deps3[0].first<<", "<<deps3[0].second<<endl;
  }
  else
  {
    cout<<"none."<<endl;
  }

  cout <<  endl;
 
 
  // ****************
  // Example_SUSYspecBit test code
  // ****************

  cout <<  endl;
  cout << "My name is " << SUSYspecBit::name() << endl;
  cout << " I can calculate: " << endl << SUSYspecBit::iCanDo << endl;
  cout << " ...but I may need: " << endl << SUSYspecBit::iMayNeed << endl;
  cout << endl;
  cout << "I can do MSSMspectrum " << SUSYspecBit::provides("MSSMspectrum") << endl;
  cout << "(the following are temporary capabilities that will be shifted to ModelBit)" <<endl;
  cout << "I can do SMparameters " << SUSYspecBit::provides("SMparameters") << endl;
  cout << "I can do CMSSMparameters " << SUSYspecBit::provides("CMSSMparameters") << endl;
  cout << "I can do MSSMsoftmasses " << SUSYspecBit::provides("MSSMsoftmasses") << endl;
  
  cout << "Core says: report on MSSMspectrum!" << endl;
  cout << SUSYspecBit::name() << " says: ";
  cout << "  "; SUSYspecBit::report("genMSSMspec"); //need to specify the FUNCTION, not the CAPABILITY to report.
  
  cout << "Tell me some stuff about genMSSMspec."<<endl;
  //std::vector<sspair> deps, deps2, deps3, reqs, permitted;//reusing these
  deps =  SUSYspecBit::Functown::genMSSMspec.dependencies();
  cout << "Dependencies: "<<deps[0].first<<", "<<deps[0].second<<endl;
  reqs =  SUSYspecBit::Functown::genMSSMspec.backendreqs();
  cout << "Requirements: "<<reqs[0].first<<", "<<reqs[0].second<<endl;

  /* I am having trouble figuring out the "by-hand" dependency resolution for
     this, so cutting it out for now
  if (SUSYspecBit::provides("MSSMspectrum")) {
    cout << "OK, so what is it then?" << endl;
    SUSYspecBit::Functown::genMSSMspec.calculate(); // Not done automatically by valuePtr!
    safe_ptr<MSSMspecQ> spectrum = SUSYspecBit::Functown::genMSSMspec.valuePtr();
    cout << "  " << SUSYspecBit::name() << " says: " << endl;
    cout << "    stop1 mass = " << spectrum->MASS.stop1 << endl;
    cout << "    neut1 mass = " << spectrum->MASS.neut1 << endl;
  }
  */
  

  // Instantiate the ScannerBit module


  // Instantiate the ModelBit module



  // Read in the .gam file


  // Resolve dependencies in observables and likelihoods.  Raise exception if dependency tree has closed loops.



  // Gather pointers to requested observables and likelihoods



  // Launch scanner





  // From here is basically just legacy SUFit code, for inspiration/example purposes


  //typedef std::vector<HandlerBase const*> HandlerCollection ;

  // Modelparameters defines a state of a model. Some modelparameters may
  // only work with some models, but that is up to the programmers of those classes.
  // ModelParameters also has a well defined interface to the scanner (look at the code)
  // so that they can inspect and update the actual numbers.


  // A ModelBase is only a calculation environment
  // which can be used by the 'Engines' to aid the calculations. For example it may
  // be something which can be setup with a custom Lagrangian, or it can be almost
  // empty (as in case om mssmX).
  //
  /*
  bool do_cmssm=true;
  ModelBasePtr aModel=make_a_model(do_cmssm);
  ModelParametersPtr pars=aModel->getModelParameters();
  if(do_cmssm){
    pars->redefineValue("m0",   344,320,350) ;  // name, value, rangeow, rangehigh
    pars->redefineValue("m1/2", 1000,1000,1100) ;
    pars->redefineValue("A0",   0,-0,0) ;
    pars->redefineValue("sgnmu",1,1,1) ;
    pars->redefineValue("tanb", 10,10,15) ;
  }else{
    pars->redefineValue("mu",     340 ,300 , 751);
    pars->redefineValue("m2",     650 ,600, 700);
    pars->redefineValue("ma",     590  ,425 , 800);
    pars->redefineValue("tanb",   7    ,2   , 10);
    pars->redefineValue("mqtild", 2000 ,1800, 2200);
    pars->redefineValue("at/m",   1    ,0.9   , 10);
    pars->redefineValue("ab/m",   0.15 ,-0.1  , 10);
  }
  */

  //typedef shared_ptr<Handler<double> > shared_dbl;

  //shared_dbl vM20 = myDS.ds_mass("vM20",20); // ds_pid
  //shared_dbl vM21 = myDS.ds_mass("vM21",21); // ds_pid

  //shared_dbl vM22 = myDS.ds_mass("vM22",22); // ds_pid

  //  shared_dbl vOmega=myDS.dsrdomega("vOmega");// using default opt
  //shared_dbl vSigmaV=myDS.dssigmav("vSigmaV"); // using default option
  //shared_dbl vSigmaV13=myDS.dssigmav("vSigmaV2",13);
  // shared_dbl vPositron=myDS.dshaloyield("vPositron",5.2,51); //egev,yieldk
  // shared_dbl vAntiProton=myDS.dshaloyield("vAntiProton", 10.3,54);//egev,yieldk
  
  try{
    GAMBIT_MSG_LOG("GAMBIT example");
    //GAMBIT_MSG_LOG("example, given the initial model: vM20        " << (**vM20) );
    //GAMBIT_MSG_LOG("example, given the initial model: vSigmaV     " << (**vSigmaV) );
    /*  GAMBIT_MSG_LOG("example, given the initial model: vPositron " << (**vPositron) );
        GAMBIT_MSG_LOG("example, given the initial model: ds_mass 0: " << (**vM) );
        GAMBIT_MSG_LOG("example, given the initial model: vOmega: " << (**vOmega) );
    */
  }catch( exceptions::GAMBIT_exception_base & e){
    GAMBIT_MSG_LOG("Caught exception: "<<exceptions::get_exception_dump(e,1));
  }

  // Example 2: use the LLH provided by some Engine:
  //ComparatorBasePtr mySillyLLH_1(new simpleHandleToComparator(vSigmaV)) ;
  //ComparatorBasePtr mySillyLLH_2(new simpleHandleToComparator(vM20)) ;

  // Example 4: a combined likelihood using the above:
  // add other likelihood components:
  //std::vector<ComparatorBasePtr > llh_in_vector;
  //llh_in_vector.push_back(mySillyLLH_1);
  //llh_in_vector.push_back(mySillyLLH_2);
  //ComparatorBasePtr myLLHsummer(new LLHSumComparator(llh_in_vector));

  //////////////////////
  //
  //   Scanner
  //   --------
  //
  //   The scanner code is completely generic for any model. To know what to do
  //   it is getting as arguments the model and the llh sum calculator (defined above)
  //
  //   From these two it can update the modelparameters and get the likelihood
  //   Please look at the code of the scanner class above, it's easy to read.
  //



  //GAMBIT_MSG_LOG(endl<<"  ------------- running scanner ");
  //RandomScanner myScanner(myLLHsummer,aModel);
  // first one manual step:
  //GAMBIT_MSG_LOG(endl<<"------------- first just one step ");
  //myScanner.doScanStep();
  //GAMBIT_MSG_LOG(endl<<"------------- more steps ");
  //myScanner.runStepping(steps);
  //GAMBIT_MSG_LOG(endl<<"---------------- MAIN ENDS HERE ");

  return 1;

};<|MERGE_RESOLUTION|>--- conflicted
+++ resolved
@@ -68,16 +68,9 @@
   iniFile.readFile("gambit.yaml");
 
   // Determine selected model(s)
-<<<<<<< HEAD
-  std::vector<std::string> selectedmodels;
-
-  selectedmodels.push_back(iniFile.getValue<std::string>("model"));  ///TODO: improve
-  
-=======
   std::vector<std::string> selectedmodels = iniFile.getModelNames();
   cout << "Your selected models are: " << selectedmodels << endl;
 
->>>>>>> 35b0d79f
   // Initialise ModelFunctorClaw (for manipulating primary model functors)
   ModelBit::ModelFunctorClaw modelClaw(globalPrimaryModelFunctorList);
   
