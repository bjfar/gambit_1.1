//   GAMBIT: Global and Modular BSM Inference Tool
//   *********************************************
///  \file
///
///  Likelihood container declarations.
///
///  *********************************************
///
///  Authors (add name and date if you modify):
///   
///  \author Christoph Weniger
///    (c.weniger@uva.nl)
///  \date 2013 May, June, July
///
///  \author Gregory Martinez
///    (gregory.david.martinez@gmail.com)
///  \date 2013 July
///  \date 2014 Feb
///
///  \author Pat Scott
///    (patscott@physics.mcgill.ca)
///  \date 2013 Aug
///  \date 2014 May, June
///
///  *********************************************

#ifndef __likelihood_container_hpp__
#define __likelihood_container_hpp__

#include "gambit/Core/container_factory.hpp"
#include "gambit/Printers/baseprinter.hpp"

namespace Gambit
{

  /// Class for collecting pointers to all the likelihood components, then running and combining them.
  class Likelihood_Container : public Scanner::Function_Base<double (const std::vector<double>&)>
  {

    private:
<<<<<<< HEAD
=======

      /// Graph vertices corresponding to functors in the ObsLike section of yaml file
>>>>>>> 7f177832
      std::vector<DRes::VertexID> target_vertices;

      /// Graph vertices corresponding to additional functors not in ObsLike part of yaml file
      std::vector<DRes::VertexID> aux_vertices;

      /// Bound dependency resolver object
      DRes::DependencyResolver &dependencyResolver;

      /// Actual values of the parameters
      std::vector<double> realParameters;

      /// Bound prior object
      Priors::CompositePrior &prior;
      
      /// Map of parameter names to values
      std::unordered_map<str, double> parameterMap;

      /// Map of scanned model names to primiary model functors
      std::map<str, primary_model_functor *> functorMap;
			
      /// Value of the log likelihood at which a point is considered so unlikely that it can be ruled out (invalid).
      double min_valid_lnlike;
      
      /// Map of return types of target functors
      std::map<DRes::VertexID,str> return_types;

    public:

      /// Constructor
      Likelihood_Container (const std::map<str, primary_model_functor *> &functorMap, 
       DRes::DependencyResolver &dependencyResolver, IniParser::IniFile &iniFile, 
       Priors::CompositePrior &prior, const str &purpose);

      /// Do the prior transformation and populate the parameter map  
      void setParameters (const std::vector<double> &vec); 
      
      /// Print the results of the likelihood evaluation
      void print(double, const str &) const;

      /// Evaluate total likelihood function
      double main (const std::vector<double> &in);

  };
		  
  // Register the Likelihood Container as an available target function for ScannerBit.  The first argument
  // is a tag that gets used later by the Likelihood_Container_Factory to create a new Likelihood_Container 
  // and return a pointer to it. 
  LOAD_SCANNER_FUNCTION(Scanner_Function, Likelihood_Container)

}

#endif<|MERGE_RESOLUTION|>--- conflicted
+++ resolved
@@ -38,11 +38,8 @@
   {
 
     private:
-<<<<<<< HEAD
-=======
 
       /// Graph vertices corresponding to functors in the ObsLike section of yaml file
->>>>>>> 7f177832
       std::vector<DRes::VertexID> target_vertices;
 
       /// Graph vertices corresponding to additional functors not in ObsLike part of yaml file
