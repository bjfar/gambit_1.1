--- conflicted
+++ resolved
@@ -630,8 +630,6 @@
             Funk::zero("Ecm", "E"), "nu_2", "nubar_2", "gamma", 4., 10000.);
         result.addChannel(
             Funk::zero("Ecm", "E"), "nu_3", "nubar_3", "gamma", 4., 10000.);
-<<<<<<< HEAD
-=======
       }
     }
 
@@ -673,7 +671,6 @@
         std::string filename = "DarkBit/data/AtProductionNoEW_gammas.dat";
         PPPC_gam_object = PPPC_interpolation(filename);
         initialized = true;
->>>>>>> d039d854
       }
     }
   }
