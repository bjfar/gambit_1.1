//   GAMBIT: Global and Modular BSM Inference Tool
//   *********************************************
///  \file
///
///  Routines for the calculation of gamma-ray yield 
///  from dark matter annihilation / decay.
///
///  *********************************************
///
///  Authors (add name and date if you modify):
///   
///  \author Christoph Weniger
///          (c.weniger@uva.nl)
///  \date 2013 Jul - 2015 May
///
///  *********************************************

#include "gambit/Elements/gambit_module_headers.hpp"
#include "gambit/DarkBit/DarkBit_rollcall.hpp"
#include "gambit/Utils/ASCIItableReader.hpp"

namespace Gambit {
  namespace DarkBit {

    //////////////////////////////////////////////////////////////////////////
    //
    //                        Gamma-ray yields
    //
    //////////////////////////////////////////////////////////////////////////

    /*! \brief Calculate kinematical limits for three-body final states.
     *
     * Notes: 
     * - m0 = 0, E0 = Eg
     * - M_DM is half of center of mass energy
     * - returns E1_low or E1_high, or 0 if kinematically forbidden
     * - Template parameter 0(1) means lower (upper) limit of range.  
     */
    template <int i>
      double gamma3bdy_limits(double Eg, double M_DM, double m1, double m2)
      {
        double x = Eg/M_DM;
        double x0, x1;
        // Check if kinematic constraints are satisfied
        if((1.-pow(m1+m2,2)/(4*M_DM*M_DM))<=x)
        {
          x0 = x1 = 0;
        }
        else
        {
          double eta = pow(m1/M_DM,2);
          double diffeta=pow(m2/M_DM,2);
          diffeta   = 0.25*(eta-diffeta);
          double f1 = 0.25*eta + diffeta*x/(2*(1-x));
          double f2 = sqrt(pow(1+diffeta/(1-x),2)-eta/(1-x));
          double aint = f1 + 0.5*(1-f2)*x;
          double bint = f1 + 0.5*(1+f2)*x;
          // Now convert these limits to limits on E1
          double f3 = pow(0.5*m2/M_DM,2);
          x0 = M_DM*(1-x+aint-f3);
          x1 = M_DM*(1-x+bint-f3);
        }
        if ( i == 0 ) return x0;
        else return x1;
      }

    /*! \brief Identification of final states that are not yet tabulated.
     *
     * Structure
     * ---------
     *
     * 1) Go through process catalogue and find all final states that require
     * to be calculated in the cascade code.  To this end, check whether
     * two-body channels are tabulated for two-body final states, and whether
     * one-particle spectra exist for one-particle final states.
     *
     * 2) Calculate via the cascade code the missing energy spectra.
     *
     * 3) Put together the full spectrum.
     *
     */
    void GA_missingFinalStates(std::vector<std::string> &result)
    {
      using namespace Pipes::GA_missingFinalStates;
      std::set<std::string> missingFinalStates;
      std::string DMid= *Dep::DarkMatter_ID;

      if ( runOptions->getValueOrDef(false, "ignore_all") ) return;

      TH_Process process = (*Dep::TH_ProcessCatalog).getProcess(DMid, DMid);

      // Add only gamma-ray spectra for two and three body final states
      for (std::vector<TH_Channel>::iterator it = process.channelList.begin();
          it != process.channelList.end(); ++it)
      {
        if ( it->nFinalStates == 2 )
        {
          if ( not runOptions->getValueOrDef(false, "ignore_two_body") )
          {
            std::cout << "Checking for missing two-body final states: " << it->finalStateIDs[0] << " " << it->finalStateIDs[1]  << std::endl;
            if ( not Dep::SimYieldTable->hasChannel(it->finalStateIDs[0], it->finalStateIDs[1], "gamma") )
            {
                if ( not Dep::SimYieldTable->hasChannel(it->finalStateIDs[0], "gamma") )
                  missingFinalStates.insert(it->finalStateIDs[0]);
                if ( not Dep::SimYieldTable->hasChannel(it->finalStateIDs[1], "gamma") )
                    missingFinalStates.insert(it->finalStateIDs[1]);
            }
          }
        }
        else if ( it->nFinalStates == 3 )
        {
          if ( not runOptions->getValueOrDef(false, "ignore_three_body") )
          {
            std::cout << "Checking for missing three-body final states: " << it->finalStateIDs[0] << " " << it->finalStateIDs[1]  << " " << it->finalStateIDs[2] << std::endl;
            if (not Dep::SimYieldTable->hasChannel(it->finalStateIDs[0], "gamma") )
              missingFinalStates.insert(it->finalStateIDs[0]);
            if (not Dep::SimYieldTable->hasChannel(it->finalStateIDs[1], "gamma") )
              missingFinalStates.insert(it->finalStateIDs[1]);
            if (not Dep::SimYieldTable->hasChannel(it->finalStateIDs[2], "gamma") )
              missingFinalStates.insert(it->finalStateIDs[2]);
          }
        }
      }
      // Remove particles we don't have decays for.
      for (auto it = missingFinalStates.begin(); it != missingFinalStates.end(); ) 
      {
          if ((*Dep::TH_ProcessCatalog).find(*it, "") == NULL) 
          {
            missingFinalStates.erase(it++);
          }
          else 
          {
            ++it;
          }
      }

      std::cout 
        << "Number of missing final states: " << missingFinalStates.size() 
        << std::endl;
      for (auto it = missingFinalStates.begin(); it != missingFinalStates.end();
          it++)
      {
        std::cout << *it << std::endl;
      }

      result.assign(missingFinalStates.begin(), missingFinalStates.end());
    }

    /*! \brief Boosts an energy spectrum of isotropic particles into another
     *         frame (and isotropizes again).
     *  Parameters:
     *    gamma: Lorentz boost factor
     *    dNdE: Spectrum
     *    mass: mass of particle
     */
    Funk::Funk boost_dNdE(Funk::Funk dNdE, double gamma, double mass)
    {
      if ( gamma < 1 ) 
      {
        DarkBit_error().raise(LOCAL_INFO, 
            "boost_dNdE: Requested Lorentz boost with gamma < 1");
      }
      double betaGamma = sqrt(gamma*gamma-1);
      Funk::Funk E = Funk::var("E");
      Funk::Funk Ep = Funk::var("Ep");
      Funk::Funk halfBox_int = betaGamma*sqrt(Ep*Ep-mass*mass);
      Funk::Funk halfBox_bound = betaGamma*sqrt(E*E-mass*mass);
      Funk::Funk integrand = (dNdE->set("E", Ep)/(2*halfBox_int));
      // FIXME: Use a more thought-out accuracy condition
      return integrand->gsl_integration("Ep", E*gamma-halfBox_bound, E*gamma+halfBox_bound)->set_epsabs(1000);
    }

    /*! \brief General routine to derive annihilation yield.
     *
     * Depends on:
     * - SimYieldTable
     * - TH_ProcessCatalog
     * - cascadeMC_gammaSpectra
     */
    void GA_AnnYield_General(Funk::Funk &result)
    {
      using namespace Pipes::GA_AnnYield_General;

      std::string DMid= *Dep::DarkMatter_ID;

      // Grid and energy range used in interpolating functions.
      // FIXME: Make use of Emin and Emax
      /*
      double Emin, Emax;
      Emin = runOptions->getValueOrDef<double>(1e-1, "Emin");
      Emax = runOptions->getValueOrDef<double>(1e4,  "Emax");
      */
      double line_width = runOptions->getValueOrDef<double>(0.03,  "line_width");

      // Get annihilation process from process catalog
      TH_Process annProc = (*Dep::TH_ProcessCatalog).getProcess(DMid, DMid);

      // Get particle mass from process catalog
      const double mass = (*Dep::TH_ProcessCatalog).getParticleProperty(DMid).mass;
      const double Ecm = 2*mass;

      // Loop over all channels for that process
      Funk::Funk Yield = Funk::zero("v", "E");

      /*
      // Dump spectra to file(?)
      bool debug = runOptions->getValueOrDef<bool>(false, "debug_dump_spectra");
      std::string filename = runOptions->getValueOrDef<std::string>("Gamma_debug_spectra",
      "debug_spectrum_file");
      std::ofstream os;
      if(debug) 
      {
        os.open(filename);
        if(!os)
        {
          logger() << "Warning: spectrum debug file not open for writing." << std::endl;
          debug=false;
        }
        else
        {
          os << "# Gamma ray spectra dNdE [1/GeV]\n";
        }
      }
      // Grid for spectrum to be dumped
      double x_min = 
        runOptions->getValueOrDef<double>(0.1, "GA_AnnYield", "Emin");
      double x_max = 
        runOptions->getValueOrDef<double>(10000, "GA_AnnYield", "Emax");
      int n = runOptions->getValueOrDef<double>(26, "GA_AnnYield", "nbins");
      std::vector<double> x = Funk::logspace(log10(x_min), log10(x_max), n);
      */
      
      // Adding known two-body channels
      for (std::vector<TH_Channel>::iterator it = annProc.channelList.begin();
          it != annProc.channelList.end(); ++it)
      {
        if ( it->nFinalStates == 2 and 
            Dep::SimYieldTable->hasChannel(
              it->finalStateIDs[0], it->finalStateIDs[1], "gamma") )
        {
          Yield = Yield +
            it->genRate*(*Dep::SimYieldTable)(
                it->finalStateIDs[0], it->finalStateIDs[1], "gamma", Ecm);
        }
        // FIXME: Implement missing Z gamma final state
        else if ( it->nFinalStates == 2 
            and it->finalStateIDs[0] == "gamma" 
            and it->finalStateIDs[1] == "gamma" )
        {
          Funk::Funk E = Funk::var("E");
          Yield = Yield + 
            2*it->genRate*exp(-pow((E-mass)/line_width/E,2)/2)
            /E/sqrt(2*M_PI)/line_width/E;
        }
        else if ( it->nFinalStates == 2 )
        {
          Funk::Funk spec0 = Funk::zero("E");
          Funk::Funk spec1 = Funk::zero("E");        

          double m0 = (*Dep::TH_ProcessCatalog).getParticleProperty(
              it->finalStateIDs[0]).mass;
          double m1 = (*Dep::TH_ProcessCatalog).getParticleProperty(
              it->finalStateIDs[1]).mass;
              
          double E0 = 0.5*(Ecm*Ecm+m0*m0-m1*m1)/Ecm;
          double E1 = Ecm-E0; 

          if ( Dep::SimYieldTable->hasChannel(it->finalStateIDs[0], "gamma") )
          {
            spec0 = (*Dep::SimYieldTable)(it->finalStateIDs[0], "gamma")->set("Ecm",E0);
          }
          else if ( Dep::cascadeMC_gammaSpectra->count(it->finalStateIDs[0]) )
          {
            double gamma0 = E0/m0;
            spec0 = boost_dNdE(Dep::cascadeMC_gammaSpectra->at(it->finalStateIDs[0]), gamma0, 0.0);
          }        
          if ( Dep::SimYieldTable->hasChannel(it->finalStateIDs[1], "gamma") )
          {
            spec1 = (*Dep::SimYieldTable)(it->finalStateIDs[1], "gamma")->set("Ecm",E1);
          }
          else if ( Dep::cascadeMC_gammaSpectra->count(it->finalStateIDs[1]) )
          {
            double gamma1 = E1/m1;
            spec1 = boost_dNdE(Dep::cascadeMC_gammaSpectra->at(it->finalStateIDs[1]), gamma1, 0.0);
          }

<<<<<<< HEAD
          std::cout << it->finalStateIDs[0] << " " << it->finalStateIDs[1] << std::endl;
          /*
          std::cout << "Integrated spectra: " 
                    << spec0->gsl_integration("E", 0.1, 10000)->set_epsabs(1000)->bind("v")->eval(0) << " "
                    << spec1->gsl_integration("E", 0.1, 10000)->set_epsabs(1000)->bind("v")->eval(0) << std::endl;
          std::cout << Ecm << " " << m0 << " " << m1 << std::endl;
          std::cout << "b bbar integrated spectrum, m=762: ";
          std::cout << (*Dep::SimYieldTable)("b", "bbar", "gamma")->gsl_integration("E", 0.1, 10000)->set_epsabs(1000)->set("Ecm",762)->bind("v")->eval(0) << std::endl;
          std::cout << "t tbar integrated spectrum, m=762: ";
          std::cout << (*Dep::SimYieldTable)("t", "tbar", "gamma")->gsl_integration("E", 0.1, 10000)->set_epsabs(1000)->set("Ecm",762)->bind("v")->eval(0) << std::endl;                 
          std::cout << "t bbar integrated spectrum, m=762: ";
          std::cout << (*Dep::SimYieldTable)("t", "bbar", "gamma")->gsl_integration("E", 0.1, 10000)->set_epsabs(1000)->set("Ecm",762)->bind("v")->eval(0) << std::endl;        
          std::cout << "b tbar integrated spectrum, m=762: ";
          std::cout << (*Dep::SimYieldTable)("b", "tbar", "gamma")->gsl_integration("E", 0.1, 10000)->set_epsabs(1000)->set("Ecm",762)->bind("v")->eval(0) << std::endl;       
          */
          
          //std::cout << "gammas: " << gamma0 << ", " << gamma1 << std::endl;
          /*
          if(debug)
          {
            Funk::Funk chnSpec = (Funk::zero("v", "E") 
              + (boost_dNdE(spec0, gamma0, 0.0) 
              +  boost_dNdE(spec1, gamma1, 0.0) 
              +  spec2 
              +  spec3) )-> set("v", 0.);
=======
          //std::cout << it->finalStateIDs[0] << " " << it->finalStateIDs[1] << std::endl;
          /*  
          
          //std::cout << "gammas: " << gamma0 << ", " << gamma1 << std::endl;
          
          if(debug)
          {
            Funk::Funk chnSpec = (Funk::zero("v", "E") 
              +  spec0 
              +  spec1)-> set("v", 0.);
>>>>>>> efceb739
            std::vector<double> y = chnSpec->bind("E")->vect(x);
            os << it->finalStateIDs[0] << it->finalStateIDs[1] << ":\n";
            os << "  E: [";
            for (std::vector<double>::iterator it2 = x.begin(); it2 != x.end(); it2++)
              os << *it2 << ", ";
            os  << "]\n";
            os << "  dNdE: [";
            for (std::vector<double>::iterator it2 = y.begin(); it2 != y.end(); it2++)
              os << *it2 << ", ";
            os  << "]\n";
          }
          */

          Yield = Yield + (spec0 + spec1) * it->genRate;

        }
      }
          
      /*
<<<<<<< HEAD
      if(false)
=======
      if(debug)
>>>>>>> efceb739
      {
          
        std::vector<std::string> test1 = initVector<std::string> ("h0_1_test","h0_2_test","h0_2_test","h0_1_test","WH_test", "A0_test", "h0_1_test", "W+");
        std::vector<std::string> test2 = initVector<std::string> ("A0_test",  "A0_test",  "Z0_test",  "Z0_test",  "WH_test", "Z0_test", "h0_2_test", "W-");
      
        for(size_t i=0; i<test1.size();i++)
        {
            Funk::Funk chnSpec = (*Dep::SimYieldTable)(test1[i], test2[i], "gamma", Ecm);
            std::vector<double> y = chnSpec->bind("E")->vect(x);
            os << test1[i] << test2[i] << ":\n";
            os << "  E: [";
            for (std::vector<double>::iterator it2 = x.begin(); it2 != x.end(); it2++)
              os << *it2 << ", ";
            os  << "]\n";
            os << "  dNdE: [";
            for (std::vector<double>::iterator it2 = y.begin(); it2 != y.end(); it2++)
              os << *it2 << ", ";
            os  << "]\n";
        }
      } 
      */
      
      // Adding three-body final states
      for (std::vector<TH_Channel>::iterator it = annProc.channelList.begin();
          it != annProc.channelList.end(); ++it)
      {
        /*
           if ( it->nFinalStates == 3
           and Dep::SimYieldTable->hasChannel(it->finalStateIDs[0], "gamma")
           and Dep::SimYieldTable->hasChannel(it->finalStateIDs[1], "gamma")
           and Dep::SimYieldTable->hasChannel(it->finalStateIDs[2], "gamma")
           )
           {
           Funk::Funk dNdE1dE2 = it->genRate->set("v",0.);
           Funk::Funk spec0 = 
             (*Dep::SimYieldTable)(it->finalStateIDs[0], "gamma");
           Funk::Funk spec1 = 
             (*Dep::SimYieldTable)(it->finalStateIDs[1], "gamma");
           Funk::Funk spec2 = 
             (*Dep::SimYieldTable)(it->finalStateIDs[2], "gamma");
           Yield = Yield + convspec(spec0, spec1, spec2, dNdE1dE2);
           }
        */
        if ( it->nFinalStates == 3 and it->finalStateIDs[0] == "gamma" )
        {
          double m1 = (*Dep::TH_ProcessCatalog).getParticleProperty(
              it->finalStateIDs[1]).mass;
          double m2 = (*Dep::TH_ProcessCatalog).getParticleProperty(
              it->finalStateIDs[2]).mass;
          Funk::Funk E1_low =  Funk::func(gamma3bdy_limits<0>, Funk::var("E"),
              mass, m1, m2);
          Funk::Funk E1_high =  Funk::func(gamma3bdy_limits<1>, Funk::var("E"),
              mass, m1, m2);
          Funk::Funk dsigmavde = it->genRate->gsl_integration(
              "E1", E1_low, E1_high);
          /*
          if(debug)
          {
            Funk::Funk chnSpec = (Funk::zero("v", "E") + dsigmavde)-> set("v", 0.);
            std::vector<double> y = chnSpec->bind("E")->vect(x);
            os << it->finalStateIDs[0] << it->finalStateIDs[1] << it->finalStateIDs[2] << ":\n";
            os << "  E: [";
            for (std::vector<double>::iterator it2 = x.begin(); it2 != x.end(); it2++)
              os << *it2 << ", ";
            os  << "]\n";
            os << "  dNdE: [";
            for (std::vector<double>::iterator it2 = y.begin(); it2 != y.end(); it2++)
              os << *it2 << ", ";
            os  << "]\n";
          }
          */
          Yield = Yield + dsigmavde;
        }
      }
      //if(debug) os.close();
      result = Yield/(mass*mass);

    }

    /*! \brief Calculates annihilation spectra for general process catalogs,
     *        directly using DarkSUSY as a backend.
     *
     * This function returns 
     *
     *   dN/dE*(sv)/mDM**2 (E, v)  [cm^3/s/GeV^3]
     *
     * the energy spectrum of photons times sigma*v/m^2, as function of
     * energy (GeV) and velocity (c).  By default, only the v=0 component
     * is calculated.  
     *
     * The return type is a GAMBIT Base Function object as function which
     * is only defined for v=0.
     *
     * NOTE: This function will be completely replaced by GA_AnnYield_General
     */

    /*
    // DEPRECATED!!!
    // TODO: Delete
    void GA_AnnYield_DarkSUSY(Funk::Funk &result)
    {
      using namespace Pipes::GA_AnnYield_DarkSUSY;

      std::string DMid = *Dep::DarkMatter_ID;

      ////////////////////
      // 1) Initialization
      ////////////////////

      // Grid and energy range used in interpolating functions.
      double Emin, Emax; 
      // Energy range from ini-file options
      Emin = runOptions->getValueOrDef<double>(1e-1, "Emin");
      Emax = runOptions->getValueOrDef<double>(1e4,  "Emax");
      //int n = 230*log10(Emax/Emin);  // 1% energy resolution must be enough
      int n = 10*log10(Emax/Emin);  // 10% energy resolution must be enough
      std::vector<double> xgrid = Funk::logspace(-1., 3., n);
      std::vector<double> ygrid(n);

      // Get annihilation process from process catalog
      TH_Process annProc = (*Dep::TH_ProcessCatalog).getProcess(DMid, DMid);

      // Get particle mass from process catalog
      double mass = (*Dep::TH_ProcessCatalog).getParticleProperty(DMid).mass;


      ///////////////////////////////////////////////////////////
      // 2) Construction of "model-independent" two-body spectrum
      ///////////////////////////////////////////////////////////

      // Loop over all channels for that process

      Funk::Funk DiffYield2Body = Funk::zero("E", "v");

      for (std::vector<TH_Channel>::iterator it = annProc.channelList.begin();
          it != annProc.channelList.end(); ++it)
      {
        int flag = 0;
        int ch = 0;
        int yieldk = 152;
        double sigmav;
        if ( it->nFinalStates == 2 )
        {

          // if (Channel exists in SimYieldTable then readout
          //              else determine from cascade routine
          //              else error: unsupported)
          // TODO: implement above, delete block below            

          // Find channel
          if      ( it->isChannel("Z0"    , "Z0"     )) ch = 12;
          else if ( it->isChannel("W+"    , "W-"     )) ch = 13;
          else if ( it->isChannel("nu_e"  , "nubar_e"  )) ch = 14;
          else if ( it->isChannel("e+"    , "e-"     )) ch = 15;
          else if ( it->isChannel("nu_mu" , "nubar_mu" )) ch = 16;
          else if ( it->isChannel("mu+"   , "mu-"    )) ch = 17;
          else if ( it->isChannel("nu_tau", "nubar_tau")) ch = 18;
          else if ( it->isChannel("tau+"  , "tau-"   )) ch = 19;
          else if ( it->isChannel("u"     , "ubar"   )) ch = 20;
          else if ( it->isChannel("d"     , "dbar"   )) ch = 21;
          else if ( it->isChannel("c"     , "cbar"   )) ch = 22;
          else if ( it->isChannel("s"     , "sbar"   )) ch = 23;
          else if ( it->isChannel("t"     , "tbar"   )) ch = 24;
          else if ( it->isChannel("b"     , "bbar"   )) ch = 25;
          else if ( it->isChannel("g"     , "g"      )) ch = 26;
          else
          {
            logger() << "ERROR: Unsupported two-body final state." << std::endl;
            exit(1);
          }

          // (sv)(v=0) for two-body final state
          sigmav = it->genRate->bind("v")->eval(0.);
          DiffYield2Body = DiffYield2Body + 
            Funk::func(BEreq::dshayield.pointer(), mass,
                Funk::var("E"), ch, yieldk, flag) * sigmav;
        }
      }


      /////////////////////////////
      // 3) Three-body final states
      /////////////////////////////

      Funk::Funk DiffYield3Body = Funk::zero("E", "v");  // Initial spectrum = 0

      // Loop over all channels for that process
      for (std::vector<TH_Channel>::iterator it = annProc.channelList.begin();
          it != annProc.channelList.end(); ++it)
      {
        double m1,m2;
        if ( it->nFinalStates == 3 )
        {
          // Find channel

          //                if channel=("gamma",X,Y)  m1=mass(X), m2=mass(Y) 
          // TODO: replace the following block by the above line      

          // it-> channelContains("gamma")          
          //                it->FinalStateIDs[0]=="gamma"

          if      ( it->isChannel("gamma", "W+"    , "W-"     )){m1 = (*Dep::TH_ProcessCatalog).getParticleProperty("W+"  ).mass; m2 = (*Dep::TH_ProcessCatalog).getParticleProperty("W-"  ).mass;  }   
          else if ( it->isChannel("gamma", "W+"    , "H-"     )){m1 = (*Dep::TH_ProcessCatalog).getParticleProperty("W+"  ).mass; m2 = (*Dep::TH_ProcessCatalog).getParticleProperty("H-"  ).mass;  }   
          else if ( it->isChannel("gamma", "W-"    , "H+"     )){m1 = (*Dep::TH_ProcessCatalog).getParticleProperty("W-"  ).mass; m2 = (*Dep::TH_ProcessCatalog).getParticleProperty("H+"  ).mass;  }   
          else if ( it->isChannel("gamma", "H+"    , "H-"     )){m1 = (*Dep::TH_ProcessCatalog).getParticleProperty("H+"  ).mass; m2 = (*Dep::TH_ProcessCatalog).getParticleProperty("H-"  ).mass;  }     
          else if ( it->isChannel("gamma", "e+"    , "e-"     )){m1 = (*Dep::TH_ProcessCatalog).getParticleProperty("e+"  ).mass; m2 = (*Dep::TH_ProcessCatalog).getParticleProperty("e-"  ).mass;  }   
          else if ( it->isChannel("gamma", "mu+"   , "mu-"    )){m1 = (*Dep::TH_ProcessCatalog).getParticleProperty("mu+" ).mass; m2 = (*Dep::TH_ProcessCatalog).getParticleProperty("mu-" ).mass;  }   
          else if ( it->isChannel("gamma", "tau+"  , "tau-"   )){m1 = (*Dep::TH_ProcessCatalog).getParticleProperty("tau+").mass; m2 = (*Dep::TH_ProcessCatalog).getParticleProperty("tau-").mass;  }   
          else if ( it->isChannel("gamma", "u"     , "ubar"   )){m1 = (*Dep::TH_ProcessCatalog).getParticleProperty("u"   ).mass; m2 = (*Dep::TH_ProcessCatalog).getParticleProperty("ubar").mass;  }   
          else if ( it->isChannel("gamma", "d"     , "dbar"   )){m1 = (*Dep::TH_ProcessCatalog).getParticleProperty("d"   ).mass; m2 = (*Dep::TH_ProcessCatalog).getParticleProperty("dbar").mass;  }   
          else if ( it->isChannel("gamma", "c"     , "cbar"   )){m1 = (*Dep::TH_ProcessCatalog).getParticleProperty("c"   ).mass; m2 = (*Dep::TH_ProcessCatalog).getParticleProperty("cbar").mass;  }   
          else if ( it->isChannel("gamma", "s"     , "sbar"   )){m1 = (*Dep::TH_ProcessCatalog).getParticleProperty("s"   ).mass; m2 = (*Dep::TH_ProcessCatalog).getParticleProperty("sbar").mass;  }   
          else if ( it->isChannel("gamma", "t"     , "tbar"   )){m1 = (*Dep::TH_ProcessCatalog).getParticleProperty("t"   ).mass; m2 = (*Dep::TH_ProcessCatalog).getParticleProperty("tbar").mass;  }   
          else if ( it->isChannel("gamma", "b"     , "bbar"   )){m1 = (*Dep::TH_ProcessCatalog).getParticleProperty("b"   ).mass; m2 = (*Dep::TH_ProcessCatalog).getParticleProperty("bbar").mass;  }   
          else
          {
            logger() << "ERROR: Unsupported three-body final state." 
              << std::endl;
            exit(1);
          }
          // Generate photon spectrum in v=0 limit from primary photon.
          // (we just ignore the contributions from the second and third
          // particle and integrate out the corresponding kinematical
          // variable).
          Funk::Funk E1_low =  Funk::func(gamma3bdy_limits<0>, Funk::var("E"),
              mass, m1, m2);
          Funk::Funk E1_high =  Funk::func(gamma3bdy_limits<1>, Funk::var("E"),
              mass, m1, m2);
          Funk::Funk dsigmavde = it->genRate->gsl_integration(
              "E1", E1_low, E1_high);
          DiffYield3Body = DiffYield3Body + dsigmavde;

             logger() << "Test output three-body annihilation:" << std::endl;
             it->printChannel();
             logger() << "  m1  = " << m1 << std::endl;
             logger() << "  m2  = " << m2 << std::endl;
             logger() << "  mDM = " << mass << std::endl;
             logger() << "Boundaries (E=10 GeV):" << std::endl;
             logger() << "  E1 = " << E1_low->eval("E", 10) << std::endl;
             logger() << "  E2 = " << E1_high->eval("E", 10) << std::endl;
             logger() << "dsigmavde (E=10 GeV) = " << it->genRate->set("E1", E1_low*1.02)->eval("E", 10) << std::endl;
             logger() << "dsigmavde (E=10 GeV) = " << it->genRate->set("E1", E1_high/1.02)->eval("E", 10) << std::endl;
             logger() << "dsigmavde (E=10 GeV) = " << it->genRate->set("E1", sqrt(E1_low*E1_high))->eval("E", 10) << std::endl;
             logger() << "dsigmavde (E=10 GeV) = " << it->genRate->gsl_integration("E1", E1_low, E1_high)->eval("E", 10) << std::endl;
        }
      }
      logger() << "Yield calculated!" << endl;
      // Resample function
      //DiffYield3Body = DiffYield3Body->tabulate(xgrid);

      // Sum two- and three-body spectra, devide by mass squared, fix valid
      // range, and add additional parameter for velocity (though the result is
      // velocity independent).
      // TODO: Add validity range
      result = (DiffYield2Body + DiffYield3Body)/(mass*mass);
    }
    */

    /// SimYieldTable based on DarkSUSY tabulated results.
    void SimYieldTable_DarkSusy(SimYieldTable& result)
    {
      using namespace Pipes::SimYieldTable_DarkSusy;

      static bool initialized = false;
      if ( not initialized )
      {
        int flag = 0;      // some flag
        int yieldk = 152;  // gamma ray yield
        //int ch = 0;        // channel information  //bjf> unused variable
        Funk::Funk dNdE;
        
// FIXME: Fix neutrino channels
#define ADD_CHANNEL(ch, P1, P2, FINAL, EcmMin, EcmMax)                                                    \
        dNdE = Funk::func_fromThreadsafe(BEreq::dshayield.pointer(), Funk::var("mwimp"), Funk::var("E"), ch, yieldk, flag)->set("mwimp", Funk::var("Ecm")/2);  \
        result.addChannel(dNdE, P1, P2, FINAL, EcmMin, EcmMax);  // specifies also center of mass energy range
        ADD_CHANNEL(12, "Z0", "Z0", "gamma", 0., 10000.)
        ADD_CHANNEL(13, "W+", "W-", "gamma", 0., 10000.)
        ADD_CHANNEL(14, "nu_e", "nubar_e", "gamma", 0., 10000.)
        ADD_CHANNEL(15, "e+", "e-", "gamma", 0., 10000.)
        ADD_CHANNEL(16, "nu_mu", "nubar_mu", "gamma", 0., 10000.)
        ADD_CHANNEL(17, "mu+", "mu-", "gamma", 0., 10000.)
        ADD_CHANNEL(18, "nu_tau", "nubar_tau", "gamma", 0., 10000.)
        ADD_CHANNEL(19, "tau+", "tau-", "gamma", 0., 10000.)
        ADD_CHANNEL(20, "u", "ubar", "gamma", 0., 10000.)
        ADD_CHANNEL(21, "d", "dbar", "gamma", 0., 10000.)
        ADD_CHANNEL(22, "c", "cbar", "gamma", 0., 10000.)
        ADD_CHANNEL(23, "s", "sbar", "gamma", 0., 10000.)
        ADD_CHANNEL(24, "t", "tbar", "gamma", 0., 10000.)
        ADD_CHANNEL(25, "b", "bbar", "gamma", 0., 10000.)
        ADD_CHANNEL(26, "g", "g", "gamma", 0., 10000.)
<<<<<<< HEAD
=======
        
>>>>>>> efceb739
        /*
        ADD_CHANNEL(2, "h0_1_test", "h0_2_test", "gamma", 0., 10000.)      // FIXME: Remove.        
        ADD_CHANNEL(5, "h0_2_test", "A0_test", "gamma", 0., 10000.)        // FIXME: Remove.
        ADD_CHANNEL(6, "h0_1_test", "A0_test", "gamma", 0., 10000.)        // FIXME: Remove.       
        ADD_CHANNEL(8, "h0_2_test", "Z0_test", "gamma", 0., 10000.)        // FIXME: Remove. 
        ADD_CHANNEL(9, "h0_1_test", "Z0_test", "gamma", 0., 10000.)        // FIXME: Remove.        
        ADD_CHANNEL(10, "A0_test", "Z0_test", "gamma", 0., 10000.)         // FIXME: Remove.
        ADD_CHANNEL(11, "WH_test", "WH_test", "gamma", 0., 10000.)         // FIXME: Remove.      
<<<<<<< HEAD
        */  
#undef ADD_CHANNEL

        // Add approximations single-particle cases.
        dNdE = Funk::func(BEreq::dshayield.pointer(), Funk::var("Ecm"), Funk::var("E"), 12, yieldk, flag);
        result.addChannel(dNdE/2, "Z0", "gamma", 0., 10000.);
        dNdE = Funk::func(BEreq::dshayield.pointer(), Funk::var("Ecm"), Funk::var("E"), 13, yieldk, flag);
        result.addChannel(dNdE/2, "W+", "gamma", 0., 10000.);
        result.addChannel(dNdE/2, "W-", "gamma", 0., 10000.);
        dNdE = Funk::func(BEreq::dshayield.pointer(), Funk::var("Ecm"), Funk::var("E"), 17, yieldk, flag);
        result.addChannel(dNdE/2, "mu+", "gamma", 0., 10000.);
        result.addChannel(dNdE/2, "mu-", "gamma", 0., 10000.);        
        dNdE = Funk::func(BEreq::dshayield.pointer(), Funk::var("Ecm"), Funk::var("E"), 18, yieldk, flag);
        result.addChannel(dNdE/2, "tau+", "gamma", 0., 10000.);
        result.addChannel(dNdE/2, "tau-", "gamma", 0., 10000.);
//        dNdE = Funk::func(BEreq::dshayield.pointer(), Funk::var("Ecm"), Funk::var("E"), 24, yieldk, flag);
//        result.addChannel(dNdE/2, "t",    "gamma", 0., 10000.);
//        result.addChannel(dNdE/2, "tbar", "gamma", 0., 10000.);        
        
        // Approximations for mixed quark channels
        Funk::Funk dNdE_u = Funk::func(BEreq::dshayield.pointer(), Funk::var("mwimp"), Funk::var("E"), 20, yieldk, flag)->set("mwimp", Funk::var("Ecm")/2);
        Funk::Funk dNdE_d = Funk::func(BEreq::dshayield.pointer(), Funk::var("mwimp"), Funk::var("E"), 21, yieldk, flag)->set("mwimp", Funk::var("Ecm")/2);
        Funk::Funk dNdE_c = Funk::func(BEreq::dshayield.pointer(), Funk::var("mwimp"), Funk::var("E"), 22, yieldk, flag)->set("mwimp", Funk::var("Ecm")/2);
        Funk::Funk dNdE_s = Funk::func(BEreq::dshayield.pointer(), Funk::var("mwimp"), Funk::var("E"), 23, yieldk, flag)->set("mwimp", Funk::var("Ecm")/2);   
        Funk::Funk dNdE_t = Funk::func(BEreq::dshayield.pointer(), Funk::var("mwimp"), Funk::var("E"), 24, yieldk, flag)->set("mwimp", Funk::var("Ecm")/2);
        Funk::Funk dNdE_b = Funk::func(BEreq::dshayield.pointer(), Funk::var("mwimp"), Funk::var("E"), 25, yieldk, flag)->set("mwimp", Funk::var("Ecm")/2);  
=======
        */
#undef ADD_CHANNEL

        // Add approximations single-particle cases.
        dNdE = Funk::func_fromThreadsafe(BEreq::dshayield.pointer(), Funk::var("Ecm"), Funk::var("E"), 12, yieldk, flag);
        result.addChannel(dNdE/2, "Z0", "gamma", 0., 10000.);
        dNdE = Funk::func_fromThreadsafe(BEreq::dshayield.pointer(), Funk::var("Ecm"), Funk::var("E"), 13, yieldk, flag);
        result.addChannel(dNdE/2, "W+", "gamma", 0., 10000.);
        result.addChannel(dNdE/2, "W-", "gamma", 0., 10000.);
        dNdE = Funk::func_fromThreadsafe(BEreq::dshayield.pointer(), Funk::var("Ecm"), Funk::var("E"), 17, yieldk, flag);
        result.addChannel(dNdE/2, "mu+", "gamma", 0., 10000.);
        result.addChannel(dNdE/2, "mu-", "gamma", 0., 10000.);        
        dNdE = Funk::func_fromThreadsafe(BEreq::dshayield.pointer(), Funk::var("Ecm"), Funk::var("E"), 19, yieldk, flag);
        result.addChannel(dNdE/2, "tau+", "gamma", 0., 10000.);
        result.addChannel(dNdE/2, "tau-", "gamma", 0., 10000.);
        // Add single particle lookup for t tbar to prevent them from being tagged as missing final states for cascades.
        dNdE = Funk::func_fromThreadsafe(BEreq::dshayield.pointer(), Funk::var("Ecm"), Funk::var("E"), 24, yieldk, flag);
        result.addChannel(dNdE/2, "t",    "gamma", 0., 10000.);
        result.addChannel(dNdE/2, "tbar", "gamma", 0., 10000.);        
        
        // Approximations for mixed quark channels
        Funk::Funk dNdE_u = Funk::func_fromThreadsafe(BEreq::dshayield.pointer(), Funk::var("mwimp"), Funk::var("E"), 20, yieldk, flag)->set("mwimp", Funk::var("Ecm")/2);
        Funk::Funk dNdE_d = Funk::func_fromThreadsafe(BEreq::dshayield.pointer(), Funk::var("mwimp"), Funk::var("E"), 21, yieldk, flag)->set("mwimp", Funk::var("Ecm")/2);
        Funk::Funk dNdE_c = Funk::func_fromThreadsafe(BEreq::dshayield.pointer(), Funk::var("mwimp"), Funk::var("E"), 22, yieldk, flag)->set("mwimp", Funk::var("Ecm")/2);
        Funk::Funk dNdE_s = Funk::func_fromThreadsafe(BEreq::dshayield.pointer(), Funk::var("mwimp"), Funk::var("E"), 23, yieldk, flag)->set("mwimp", Funk::var("Ecm")/2);   
        Funk::Funk dNdE_t = Funk::func_fromThreadsafe(BEreq::dshayield.pointer(), Funk::var("mwimp"), Funk::var("E"), 24, yieldk, flag)->set("mwimp", Funk::var("Ecm")/2);
        Funk::Funk dNdE_b = Funk::func_fromThreadsafe(BEreq::dshayield.pointer(), Funk::var("mwimp"), Funk::var("E"), 25, yieldk, flag)->set("mwimp", Funk::var("Ecm")/2);  
>>>>>>> efceb739
                  
        result.addChannel(0.5*(dNdE_u+dNdE_d), "u", "dbar", "gamma", 0., 10000.); 
        result.addChannel(0.5*(dNdE_u+dNdE_s), "u", "sbar", "gamma", 0., 10000.); 
        result.addChannel(0.5*(dNdE_u+dNdE_b), "u", "bbar", "gamma", 0., 10000.); 
        result.addChannel(0.5*(dNdE_u+dNdE_d), "ubar", "d", "gamma", 0., 10000.); 
        result.addChannel(0.5*(dNdE_u+dNdE_s), "ubar", "s", "gamma", 0., 10000.); 
        result.addChannel(0.5*(dNdE_u+dNdE_b), "ubar", "b", "gamma", 0., 10000.); 

        result.addChannel(0.5*(dNdE_c+dNdE_d), "c", "dbar", "gamma", 0., 10000.);    
        result.addChannel(0.5*(dNdE_c+dNdE_s), "c", "sbar", "gamma", 0., 10000.);   
        result.addChannel(0.5*(dNdE_c+dNdE_b), "c", "bbar", "gamma", 0., 10000.);        
        result.addChannel(0.5*(dNdE_c+dNdE_d), "cbar", "d", "gamma", 0., 10000.);    
        result.addChannel(0.5*(dNdE_c+dNdE_s), "cbar", "s", "gamma", 0., 10000.);   
        result.addChannel(0.5*(dNdE_c+dNdE_b), "cbar", "b", "gamma", 0., 10000.);        

        result.addChannel(0.5*(dNdE_t+dNdE_d), "t", "dbar", "gamma", 0., 10000.);    
        result.addChannel(0.5*(dNdE_t+dNdE_s), "t", "sbar", "gamma", 0., 10000.);            
        result.addChannel(0.5*(dNdE_t+dNdE_b), "t", "bbar", "gamma", 0., 10000.);            
        result.addChannel(0.5*(dNdE_t+dNdE_d), "tbar", "d", "gamma", 0., 10000.);    
        result.addChannel(0.5*(dNdE_t+dNdE_s), "tbar", "s", "gamma", 0., 10000.);            
        result.addChannel(0.5*(dNdE_t+dNdE_b), "tbar", "b", "gamma", 0., 10000.);    
   
        initialized = true;
      }
    }

    /// SimYieldTable based on MicrOmegas tabulated results.
    void SimYieldTable_MicrOmegas(SimYieldTable& result)
    {
      using namespace Pipes::SimYieldTable_MicrOmegas;

      static bool initialized = false;
      int outN = 0;  // gamma

      if ( not initialized )
      {
        Funk::Funk dNdE;

#define ADD_CHANNEL(inP, P1, P2, FINAL, EcmMin, EcmMax)                                                   \
        dNdE = Funk::func(BEreq::dNdE.pointer(), Funk::var("Ecm"), Funk::var("E"), inP, outN)/Funk::var("E"); \
        result.addChannel(dNdE, P1, P2, FINAL, EcmMin, EcmMax);  // specifies also center of mass energy range
        ADD_CHANNEL(0, "g", "g", "gamma", 4., 10000.)
        ADD_CHANNEL(1, "d", "dbar", "gamma", 4., 10000.)
        ADD_CHANNEL(2, "u", "ubar", "gamma", 4., 10000.)
        ADD_CHANNEL(3, "s", "sbar", "gamma", 4., 10000.)
        ADD_CHANNEL(4, "c", "cbar", "gamma", 4., 10000.)
        ADD_CHANNEL(5, "b", "bbar", "gamma", 4., 10000.)
        ADD_CHANNEL(6, "t", "tbar", "gamma", 4., 10000.)
        ADD_CHANNEL(7, "e+", "e-", "gamma", 4., 10000.)
        ADD_CHANNEL(8, "mu+", "mu-", "gamma", 4., 10000.)
        ADD_CHANNEL(9, "tau+", "tau-", "gamma", 4., 10000.)
        ADD_CHANNEL(10, "Z0", "Z0", "gamma", 4., 10000.)
        ADD_CHANNEL(13, "W+", "W-", "gamma", 4., 10000.)
#undef ADD_CHANNEL
        initialized = true;
        result.addChannel(
            Funk::zero("Ecm", "E"), "nu_e", "nubar_e", "gamma", 4., 10000.);
        result.addChannel(
            Funk::zero("Ecm", "E"), "nu_mu", "nubar_mu", "gamma", 4., 10000.);
        result.addChannel(
            Funk::zero("Ecm", "E"), "nu_tau", "nubar_tau", "gamma", 4., 10000.);
      }
    }

    class PPPC_interpolation
    {
      public:
        PPPC_interpolation(std::string filename)
        {
          table = ASCIItableReader(filename);
          std::vector<std::string> colnames = initVector<std::string>(
              "mass", "log10x", "ee", "mumu", "tautau", "qq", "cc", "bb", "tt",
              "WW", "ZZ", "gg", "gammagamma", "hh");
          table.setcolnames(colnames);
          // log10x = log10(E_gamma/m);
          log10x = std::vector<double>(table["log10x"].begin(), table["log10x"].begin()+180);
        }
        PPPC_interpolation() {}  // Dummy initializer

        double operator()(std::string channel, double m, double e)
        {
          // FIXME: Write interpolation routine
          std::vector<double> y(table[channel].begin(), table[channel].end());
        }

      private:
        std::vector<double> log10x;
        ASCIItableReader table;
    };

    /// SimYieldTable based on PPPC4DMID Cirelli et al. 2010
    void SimYieldTable_PPPC(SimYieldTable& result)
    {
      using namespace Pipes::SimYieldTable_PPPC;
      static bool initialized = false;
      static PPPC_interpolation PPPC_gam_object;

      if ( not initialized )
      {
        std::string filename = "DarkBit/data/AtProductionNoEW_gammas.dat";
        PPPC_gam_object = PPPC_interpolation(filename);
        initialized = true;
      }
    }
  }
}<|MERGE_RESOLUTION|>--- conflicted
+++ resolved
@@ -284,33 +284,6 @@
             spec1 = boost_dNdE(Dep::cascadeMC_gammaSpectra->at(it->finalStateIDs[1]), gamma1, 0.0);
           }
 
-<<<<<<< HEAD
-          std::cout << it->finalStateIDs[0] << " " << it->finalStateIDs[1] << std::endl;
-          /*
-          std::cout << "Integrated spectra: " 
-                    << spec0->gsl_integration("E", 0.1, 10000)->set_epsabs(1000)->bind("v")->eval(0) << " "
-                    << spec1->gsl_integration("E", 0.1, 10000)->set_epsabs(1000)->bind("v")->eval(0) << std::endl;
-          std::cout << Ecm << " " << m0 << " " << m1 << std::endl;
-          std::cout << "b bbar integrated spectrum, m=762: ";
-          std::cout << (*Dep::SimYieldTable)("b", "bbar", "gamma")->gsl_integration("E", 0.1, 10000)->set_epsabs(1000)->set("Ecm",762)->bind("v")->eval(0) << std::endl;
-          std::cout << "t tbar integrated spectrum, m=762: ";
-          std::cout << (*Dep::SimYieldTable)("t", "tbar", "gamma")->gsl_integration("E", 0.1, 10000)->set_epsabs(1000)->set("Ecm",762)->bind("v")->eval(0) << std::endl;                 
-          std::cout << "t bbar integrated spectrum, m=762: ";
-          std::cout << (*Dep::SimYieldTable)("t", "bbar", "gamma")->gsl_integration("E", 0.1, 10000)->set_epsabs(1000)->set("Ecm",762)->bind("v")->eval(0) << std::endl;        
-          std::cout << "b tbar integrated spectrum, m=762: ";
-          std::cout << (*Dep::SimYieldTable)("b", "tbar", "gamma")->gsl_integration("E", 0.1, 10000)->set_epsabs(1000)->set("Ecm",762)->bind("v")->eval(0) << std::endl;       
-          */
-          
-          //std::cout << "gammas: " << gamma0 << ", " << gamma1 << std::endl;
-          /*
-          if(debug)
-          {
-            Funk::Funk chnSpec = (Funk::zero("v", "E") 
-              + (boost_dNdE(spec0, gamma0, 0.0) 
-              +  boost_dNdE(spec1, gamma1, 0.0) 
-              +  spec2 
-              +  spec3) )-> set("v", 0.);
-=======
           //std::cout << it->finalStateIDs[0] << " " << it->finalStateIDs[1] << std::endl;
           /*  
           
@@ -321,7 +294,6 @@
             Funk::Funk chnSpec = (Funk::zero("v", "E") 
               +  spec0 
               +  spec1)-> set("v", 0.);
->>>>>>> efceb739
             std::vector<double> y = chnSpec->bind("E")->vect(x);
             os << it->finalStateIDs[0] << it->finalStateIDs[1] << ":\n";
             os << "  E: [";
@@ -341,11 +313,7 @@
       }
           
       /*
-<<<<<<< HEAD
-      if(false)
-=======
       if(debug)
->>>>>>> efceb739
       {
           
         std::vector<std::string> test1 = initVector<std::string> ("h0_1_test","h0_2_test","h0_2_test","h0_1_test","WH_test", "A0_test", "h0_1_test", "W+");
@@ -636,10 +604,7 @@
         ADD_CHANNEL(24, "t", "tbar", "gamma", 0., 10000.)
         ADD_CHANNEL(25, "b", "bbar", "gamma", 0., 10000.)
         ADD_CHANNEL(26, "g", "g", "gamma", 0., 10000.)
-<<<<<<< HEAD
-=======
         
->>>>>>> efceb739
         /*
         ADD_CHANNEL(2, "h0_1_test", "h0_2_test", "gamma", 0., 10000.)      // FIXME: Remove.        
         ADD_CHANNEL(5, "h0_2_test", "A0_test", "gamma", 0., 10000.)        // FIXME: Remove.
@@ -648,34 +613,6 @@
         ADD_CHANNEL(9, "h0_1_test", "Z0_test", "gamma", 0., 10000.)        // FIXME: Remove.        
         ADD_CHANNEL(10, "A0_test", "Z0_test", "gamma", 0., 10000.)         // FIXME: Remove.
         ADD_CHANNEL(11, "WH_test", "WH_test", "gamma", 0., 10000.)         // FIXME: Remove.      
-<<<<<<< HEAD
-        */  
-#undef ADD_CHANNEL
-
-        // Add approximations single-particle cases.
-        dNdE = Funk::func(BEreq::dshayield.pointer(), Funk::var("Ecm"), Funk::var("E"), 12, yieldk, flag);
-        result.addChannel(dNdE/2, "Z0", "gamma", 0., 10000.);
-        dNdE = Funk::func(BEreq::dshayield.pointer(), Funk::var("Ecm"), Funk::var("E"), 13, yieldk, flag);
-        result.addChannel(dNdE/2, "W+", "gamma", 0., 10000.);
-        result.addChannel(dNdE/2, "W-", "gamma", 0., 10000.);
-        dNdE = Funk::func(BEreq::dshayield.pointer(), Funk::var("Ecm"), Funk::var("E"), 17, yieldk, flag);
-        result.addChannel(dNdE/2, "mu+", "gamma", 0., 10000.);
-        result.addChannel(dNdE/2, "mu-", "gamma", 0., 10000.);        
-        dNdE = Funk::func(BEreq::dshayield.pointer(), Funk::var("Ecm"), Funk::var("E"), 18, yieldk, flag);
-        result.addChannel(dNdE/2, "tau+", "gamma", 0., 10000.);
-        result.addChannel(dNdE/2, "tau-", "gamma", 0., 10000.);
-//        dNdE = Funk::func(BEreq::dshayield.pointer(), Funk::var("Ecm"), Funk::var("E"), 24, yieldk, flag);
-//        result.addChannel(dNdE/2, "t",    "gamma", 0., 10000.);
-//        result.addChannel(dNdE/2, "tbar", "gamma", 0., 10000.);        
-        
-        // Approximations for mixed quark channels
-        Funk::Funk dNdE_u = Funk::func(BEreq::dshayield.pointer(), Funk::var("mwimp"), Funk::var("E"), 20, yieldk, flag)->set("mwimp", Funk::var("Ecm")/2);
-        Funk::Funk dNdE_d = Funk::func(BEreq::dshayield.pointer(), Funk::var("mwimp"), Funk::var("E"), 21, yieldk, flag)->set("mwimp", Funk::var("Ecm")/2);
-        Funk::Funk dNdE_c = Funk::func(BEreq::dshayield.pointer(), Funk::var("mwimp"), Funk::var("E"), 22, yieldk, flag)->set("mwimp", Funk::var("Ecm")/2);
-        Funk::Funk dNdE_s = Funk::func(BEreq::dshayield.pointer(), Funk::var("mwimp"), Funk::var("E"), 23, yieldk, flag)->set("mwimp", Funk::var("Ecm")/2);   
-        Funk::Funk dNdE_t = Funk::func(BEreq::dshayield.pointer(), Funk::var("mwimp"), Funk::var("E"), 24, yieldk, flag)->set("mwimp", Funk::var("Ecm")/2);
-        Funk::Funk dNdE_b = Funk::func(BEreq::dshayield.pointer(), Funk::var("mwimp"), Funk::var("E"), 25, yieldk, flag)->set("mwimp", Funk::var("Ecm")/2);  
-=======
         */
 #undef ADD_CHANNEL
 
@@ -703,7 +640,6 @@
         Funk::Funk dNdE_s = Funk::func_fromThreadsafe(BEreq::dshayield.pointer(), Funk::var("mwimp"), Funk::var("E"), 23, yieldk, flag)->set("mwimp", Funk::var("Ecm")/2);   
         Funk::Funk dNdE_t = Funk::func_fromThreadsafe(BEreq::dshayield.pointer(), Funk::var("mwimp"), Funk::var("E"), 24, yieldk, flag)->set("mwimp", Funk::var("Ecm")/2);
         Funk::Funk dNdE_b = Funk::func_fromThreadsafe(BEreq::dshayield.pointer(), Funk::var("mwimp"), Funk::var("E"), 25, yieldk, flag)->set("mwimp", Funk::var("Ecm")/2);  
->>>>>>> efceb739
                   
         result.addChannel(0.5*(dNdE_u+dNdE_d), "u", "dbar", "gamma", 0., 10000.); 
         result.addChannel(0.5*(dNdE_u+dNdE_s), "u", "sbar", "gamma", 0., 10000.); 
