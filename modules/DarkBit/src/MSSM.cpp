--- conflicted
+++ resolved
@@ -160,29 +160,12 @@
         eaSLHA mySLHA = mySpec->getSLHAea();
 
         // Add model select block to inform DS about 6x6 mixing
-<<<<<<< HEAD
-=======
         // FIXME: Should be done somewhere upstream
->>>>>>> efceb739
         SLHAea::Block modsel_block("MODSEL");
         modsel_block.push_back("BLOCK MODSEL");
         modsel_block.push_back("6 3 # FV");
         mySLHA.push_back(modsel_block);
 
-<<<<<<< HEAD
-        std::ofstream ofs("DarkBit_temp.slha");
-        ofs << mySLHA;
-        ofs.close();
-
-        // Initialize SUSY spectrum from SLHA
-        int len = 17;
-        int flag = 15;
-        const char * filename = "DarkBit_temp.slha";
-        logger() << "Initializing DarkSUSY via SLHA." << std::endl;
-        BEreq::dsSLHAread(byVal(filename),flag,byVal(len));
-        BEreq::dsprep();
-        result = true;
-=======
         if ( runOptions->getValueOrDef<bool>(false, "use_dsSLHAread") )
         {
           std::ofstream ofs("DarkBit_temp.slha");
@@ -207,7 +190,6 @@
             result = true;
           }
         }
->>>>>>> efceb739
       }
 
       if (!result) {
@@ -445,11 +427,8 @@
       ///////////////////////////////////////////
       // Import three-body annihilation process
       ///////////////////////////////////////////
-<<<<<<< HEAD
-=======
 
       BEreq::registerMassesForIB(catalog.particleProperties);
->>>>>>> efceb739
 
       // Macro for setting up 3-body decays with gammas
 #define SETUP_DS_PROCESS_GAMMA3BODY(NAME,IBCH,P1,P2,IBFUNC,SV_IDX,PREFACTOR) \
@@ -462,11 +441,7 @@
         /* TODO: Check whether this works */                                 \
         sv = PREFACTOR*BEreq::dssigmav(index);                               \
         Funk::Funk CAT(kinematicFunction_,NAME) = sv*Funk::func(DSgamma3bdy, \
-<<<<<<< HEAD
-            STRIP_PARENS(IBFUNC), IBCH, Funk::var("E"), Funk::var("E1"),     \
-=======
             STRIP_PARENS(IBFUNC), BEreq::setMassesForIB.pointer(), IBCH, Funk::var("E"), Funk::var("E1"),     \
->>>>>>> efceb739
             M_DM, m_1, m_2);                                                 \
         /* Create channel identifier string */                               \
         std::vector<std::string> CAT(finalStates_,NAME);                     \
@@ -531,11 +506,7 @@
       double minBranching = runOptions->getValueOrDef<double>(0.0,
           "ProcessCatalog_MinBranching");
 
-<<<<<<< HEAD
-      std::cout << "Importing decays..." << std::endl;
-=======
       //std::cout << "Importing decays..." << std::endl;
->>>>>>> efceb739
       // Import relevant decays
       using DarkBit_utils::ImportDecays;
       if(annFinalStates.count("H+") == 1) 
