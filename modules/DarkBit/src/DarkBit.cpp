//   GAMBIT: Global and Modular BSM Inference Tool
//   *********************************************
///  \file
///
///  Functions of module DarkBit
///
///  *********************************************
///
///  Authors (add name and date if you modify):
///   
///  \author Torsten Bringmann
///          (torsten.bringmann@desy.de) 
///  \date 2013 Jun
///  \date 2014 Mar [RD interface to DS finally working]
///
///  \author Christoph Weniger
///          (c.weniger@uva.nl)
///  \date 2013 Jul
///  \date 2014 Jan, Feb, Mar, Apr
///
///  \author Lars A. Dal  
///          (l.a.dal@fys.uio.no)
///  \date 2014 Mar, Jul, Sep, Oct
///  
///  \author Christopher Savage
///          (chris@savage.name)
///  \date 2014 Oct
///  \date 2015 Jan, Feb
///  
///  \author Pat Scott
///          (pscott@imperial.ac.uk)
///  \date 2014 Mar
///  \date 2015 Mar
///
///  *********************************************

#include <dlfcn.h>
#include <fstream>
#include <iostream>
#include <algorithm>
#include <cmath>
#include <fstream>

#include "gambit/Utils/gambit_module_headers.hpp"
#include "gambit/Utils/util_macros.hpp"
#include "gambit/Utils/base_functions.hpp"
#include "gambit/DarkBit/DarkBit_types.hpp"
#include "gambit/DarkBit/DarkBit_rollcall.hpp"

using namespace Gambit::BF;

namespace Gambit {

  namespace DarkBit {

//////////////////////////////////////////////////////////////////////////
//
//                       Convenience functions
//
//////////////////////////////////////////////////////////////////////////

    /// Retrieve MSSM spectra directly from a list of SLHA files
    void getMSSMspectrum(eaSLHA &result)
    {
      using namespace Pipes::getMSSMspectrum;
      static unsigned int counter = 0;  // Static counter running in a loop over all filenames
	  eaSLHA spectrum;

      // Read filename from yaml file
      std::vector<std::string> filenames = runOptions->getValue<std::vector<std::string> >("filenames");

      std::string filename = filenames[counter];

      logger() << "Reading SLHA file: " << filename << std::endl;
      std::ifstream ifs(filename.c_str());
      if(!ifs.good())
      {
          logger() << "ERROR: SLHA file not found." << std::endl;
          exit(1);
      }
      ifs >> spectrum;
      ifs.close();
      result = spectrum;
      counter++;
      if ( counter >= filenames.size() )
          counter = 0;
    }


//////////////////////////////////////////////////////////////////////////
//
//                    Backend point initialization
//
//////////////////////////////////////////////////////////////////////////

    /*! \brief Fully initialize DarkSUSY to the current model point.  
     *
     * Only selected MSSM parameter spaces are implemented.  Returns bool
     * indicating if point initialization was successful, which is essentially
     * always true for models that satisfy the dependency resolver.
     *
     * Supported models: CMSSM, CMSSM_demo, MSSM25atQ
     */
    void DarkSUSY_PointInit_MSSM(bool &result)
    {
      using namespace Pipes::DarkSUSY_PointInit_MSSM;
      result = false;
      
      // CMSSM
      if (ModelInUse("CMSSM"))
      {
        // Setup mSUGRA model from CMSSM parameters
        double am0    = *Param["M0"];     // m0
        double amhf   = *Param["M12"];    // m_1/2
        double aa0    = *Param["A0"];     // A0
        double asgnmu = *Param["sgnmu"];  // sign(mu)
        double atanbe = *Param["tanb"];   // tan(beta)
        logger() << "Initializing DarkSUSY via dsgive_model_isasugra:" << std::endl;
        logger() << "  m0        =" << am0    << std::endl;
        logger() << "  m_1/2     =" << amhf   << std::endl;
        logger() << "  A0        =" << aa0    << std::endl;
        logger() << "  sign(mu)  =" << asgnmu << std::endl;
        logger() << "  tan(beta) =" << atanbe << std::endl;
        BEreq::dsgive_model_isasugra(am0, amhf, aa0, asgnmu, atanbe);
        int unphys, hwarning;
        BEreq::dssusy_isasugra(unphys, hwarning);
        //result = (unphys == 0) && (hwarning == 0);
        if (unphys < 0) {
          //logger() << "ERROR: model point is theoretically inconsistent (DarkSUSY)."
          //         << std::endl;
          DarkBit_warning().raise(LOCAL_INFO,
              "Model point is theoretically inconsistent (DarkSUSY).");
          invalid_point().raise("Model point is theoretically inconsistent (DarkSUSY).");
          result = false;
        } else if (unphys > 0) {
          //logger() << "ERROR: neutralino is not the LSP (DarkSUSY)." << std::endl;
          DarkBit_warning().raise(LOCAL_INFO,
              "Neutralino is not the LSP (DarkSUSY).");
          invalid_point().raise("Neutralino is not the LSP (DarkSUSY).");
          result = false;
        } else if (hwarning != 0) {
          //logger() << "WARNING: radiative corrections in Higgs sector outside "
          //            "range of validity (DarkSUSY)." << std::endl;
          DarkBit_warning().raise(LOCAL_INFO,
            "Radiative corrections in Higgs sector outside range of validity (DarkSUSY).");
          result = true;
        } else {
          result = true;
        }
      }
      
      // use SLHA for initialization initialization
      else if (ModelInUse("CMSSM_demo") or ModelInUse("MSSM25atQ"))
      {
        // Save eaSLHA file to disk
        eaSLHA mySLHA = *Dep::MSSMspectrum;
        std::ofstream ofs("DarkBit_temp.slha");
        ofs << mySLHA;
        ofs.close();

        // Initialize SUSY spectrum from SLHA
        int len = 17;
        int flag = 15;
        char * filename = "DarkBit_temp.slha";
        logger() << "Initializing DarkSUSY via SLHA." << std::endl;
        BEreq::dsSLHAread(byVal(filename),flag,byVal(len));
        BEreq::dsprep();
        result = true;
      }

      // TODO: Better way to log this?
      if (!result) {
        DarkBit_warning().raise(LOCAL_INFO, "DarkSUSY point initialization failed.");
        invalid_point().raise("DarkSUSY point initialization failed.");
      }

      // TODO: Only for testing.  Remove later.
      if ( runOptions->getValueOrDef( false, "show_higgs_widths" ) )
      {
        int unit = 6;
        BEreq::dswwidth(unit);
      }
    }

    // TODO: This function has no purpose.  Remove later.
    /*
    void DarkSUSY_PointInit_NoMSSM(bool &result)
    {
        using namespace Pipes::DarkSUSY_PointInit_NoMSSM;
        result = true;
    }
    */


//////////////////////////////////////////////////////////////////////////
//
//                    DarkSUSY Relic density routines
//
//////////////////////////////////////////////////////////////////////////

    /*! \brief Some helper function that gets spectrum information needed for
     *         relic density calculations directly from DarkSUSY.
     *
     * Collects information about coannihilating particles, resonances and
     * threshold energies.
     */
    void RD_spectrum_SUSY(RD_spectrum_type &result)
    {
      using namespace Pipes::RD_spectrum_SUSY;

      std::vector<int> colist; //potential coannihilating partilces (indices)

      // flags for which coannihilation processes to include
      // set by hand which coannihilation processes to include
      // this should eventually be done via some driver/init file
      bool wantCharginosNeutralinos = true;
      bool wantSfermions = true;
      // maximal coannihilating particle mass
      double maximalMass = 2.1;

      // NB: eventually, this function should not be BE-dependent anymore!
      // DarkSUSY conventions like the ones below are only used until we have 
      // decided on a format for the model representation
      int kgamma=13,kw=14,kz=15,kt=11,kh1=17,kh2=18,kh3=19,khc=20;

      // read out DS mass spectrum and relevant particle info
      DS_PACODES DSpart = *BEreq::pacodes;
      DS_MSPCTM mymspctm= *BEreq::mspctm;
      DS_INTDOF myintdof= *BEreq::intdof;
      DS_WIDTHS mywidths= *BEreq::widths;

      result.coannihilatingParticles.clear();
      result.resonances.clear();
      result.threshold_energy.clear();

      // first add neutralino=WIMP=least massive 'coannihilating particle'
      result.coannihilatingParticles.push_back(RD_coannihilating_particle(DSpart.kn(1), myintdof.kdof(DSpart.kn(1)),mymspctm.mass(DSpart.kn(1))));

      //include  neutralino & chargino coannihilation
      if(wantCharginosNeutralinos)
      {
        for (int i=2; i<=4; i++)
          colist.push_back(DSpart.kn(i));
        colist.push_back(DSpart.kcha(1));
        colist.push_back(DSpart.kcha(2));
      }

      //include sfermion coannihilation
      if(wantSfermions)
      {
        for (int i=1; i<=6; i++)
         colist.push_back(DSpart.ksl(i));
        for (int i=1; i<=3; i++)
         colist.push_back(DSpart.ksnu(i));
        for (int i=1; i<=6; i++)
         colist.push_back(DSpart.ksqu(i));
        for (int i=1; i<=6; i++)
         colist.push_back(DSpart.ksqd(i));
      }

      // only keep sparticles that are not too heavy
      for (size_t i=0; i<colist.size(); i++)
        if (mymspctm.mass(colist[i])/mymspctm.mass(DSpart.kn(1)) < maximalMass)
          result.coannihilatingParticles.push_back(RD_coannihilating_particle(colist[i], myintdof.kdof(colist[i]), mymspctm.mass(colist[i])));

      colist.clear();


      // determine resonances for LSP annihilation
      int reslist[] = {kz,kh1,kh2,kh3,kw,khc};
      int resmax=sizeof(reslist) / sizeof(reslist[0]);

      if (result.coannihilatingParticles.size() == 1)
        resmax -= 2;    // the last 2 resonances in the list can only appear for coannihilations

      for (int i=0; i<resmax; i++)
      {
        if (mymspctm.mass(reslist[i])/result.coannihilatingParticles[0].mass > 2.)
        {
          if (reslist[i]==kh1 && mywidths.width(kh1) < 0.1)
            result.resonances.push_back(TH_Resonance(mymspctm.mass(reslist[i]), 0.1)); // narrow res treatment adopted in DS
          else
            result.resonances.push_back(TH_Resonance(mymspctm.mass(reslist[i]), mywidths.width(reslist[i])));
        }
      }

      // determine thresholds; lowest threshold = 2*WIMP rest mass  (unlike DS convention!)
      result.threshold_energy.push_back(2*result.coannihilatingParticles[0].mass);
      int thrlist[] = {kw,kz,kt};
      int thrmax=sizeof(thrlist) / sizeof(thrlist[0]);
      for (int i=0; i<thrmax; i++)
        if (mymspctm.mass(thrlist[i])>result.coannihilatingParticles[0].mass)
          result.threshold_energy.push_back(2*mymspctm.mass(thrlist[i]));

      // now add coannihilation thresholds
      if (result.coannihilatingParticles.size() > 1)
        for (int i=0; i<(int)result.coannihilatingParticles.size(); i++)
          for (int j=std::max(1,i); j<(int)result.coannihilatingParticles.size(); j++)
            result.threshold_energy.push_back(result.coannihilatingParticles[i].mass+result.coannihilatingParticles[j].mass);
             
    } // function RD_spectrum_SUSY

    /*! \brief Derive thresholds & resonances from process catalogue.
     */
    void RD_thresholds_resonances_from_ProcessCatalog(TH_resonances_thresholds &result)
    {
      using namespace Pipes::RD_thresholds_resonances_from_ProcessCatalog;

      TH_Process annihilation = (*Dep::TH_ProcessCatalog).getProcess((std::string)"~chi0_1", (std::string)"~chi0_1");

      result = TH_resonances_thresholds(annihilation.thresholdResonances);
    }

    /*! \brief Derive thresholds & resonances from RD_spectrum helper object.
     */
    void RD_thresholds_resonances_from_spectrum(TH_resonances_thresholds &result)
    {
      using namespace Pipes::RD_thresholds_resonances_from_spectrum;

      //read out location and number of resonances and thresholds provided by
      //capability RD_spectrum
      RD_spectrum_type spectype = *Dep::RD_spectrum;
      result = TH_resonances_thresholds(spectype.resonances, spectype.threshold_energy);

      //now order
      double tmp;
      for (std::size_t i=0; i<result.threshold_energy.size()-1; i++)
      {
        for (std::size_t j=i+1; j<result.threshold_energy.size(); j++)
        {
          if (result.threshold_energy[j]<result.threshold_energy[i])
          {
            tmp=result.threshold_energy[i];
            result.threshold_energy[i]=result.threshold_energy[j];
            result.threshold_energy[j]=tmp;
          }
        }
      }

      if (!result.resonances.empty()){
        TH_Resonance tmp2;
        for (std::size_t i=0; i<result.resonances.size()-1; i++)
        {
          for (std::size_t j=i+1; j<result.resonances.size(); j++)
          {
            if (result.resonances[j].energy < result.resonances[i].energy)
            {
              tmp2=result.resonances[i];
              result.resonances[i]=result.resonances[j];
              result.resonances[j]=tmp2;
            }
          }
        }
      }
    } // function RD_thresholds_resonances_from_spectrum

    /*! \brief Some helper function to prepare evaluation of Weff from
     *         DarkSUSY.
     */
    void RD_eff_annrate_SUSY_DSprep_func(int &result)
    {
      using namespace Pipes::RD_eff_annrate_SUSY_DSprep_func;

      //read out location and number of resonances and thresholds from RDspectrum
      RD_spectrum_type specres = *Dep::RD_spectrum;

      //write info about coannihilating particles to DS common blocks
      //[this is essentially the model-dependent part of dsrdstart]
      DS_RDMGEV myrdmgev;
      myrdmgev.nco = specres.coannihilatingParticles.size();
      for (int i=1; i<=myrdmgev.nco; i++) {
         myrdmgev.mco(i)=fabs(specres.coannihilatingParticles[i-1].mass);
         myrdmgev.mdof(i)=specres.coannihilatingParticles[i-1].degreesOfFreedom;
         myrdmgev.kcoann(i)=specres.coannihilatingParticles[i-1].index;
      }
      // now order
      double tmp; int itmp;
      for (int i=1; i<=myrdmgev.nco-1; i++) {
        for (int j=i+1; j<=myrdmgev.nco; j++) {
          if (myrdmgev.mco(j)<myrdmgev.mco(i)) {
            tmp=myrdmgev.mco(i);
            myrdmgev.mco(i)=myrdmgev.mco(j);
            myrdmgev.mco(j)=tmp;
            itmp=myrdmgev.mdof(i);
            myrdmgev.mdof(i)=myrdmgev.mdof(j);
            myrdmgev.mdof(j)=itmp;
            itmp=myrdmgev.kcoann(i);
            myrdmgev.kcoann(i)=myrdmgev.kcoann(j);
            myrdmgev.kcoann(j)=itmp;
          }
        }
      }
      *BEreq::rdmgev = myrdmgev;

      result=1; // everthing OK

    } // function RD_eff_annrate_SUSY_DSprep_func


    /*! \brief Get Weff directly from initialized DarkSUSY.
     */
    void RD_eff_annrate_SUSY(double(*&result)(double&))
    {
      using namespace Pipes::RD_eff_annrate_SUSY;

      // This is supposed to specify that BE=DS is used to determine Weff
      if (1==1) {
        result=BEreq::dsanwx.pointer();
      }
      // similar for other BEs...

    } // function RD_eff_annrate_SUSY


    /*! \brief Infer Weff from process catalogue.
     */
    DEF_FUNKTRAIT(RD_EFF_ANNRATE_FROM_PROCESSCATALOG_TRAIT)  // carries pointer to Weff
    void RD_eff_annrate_from_ProcessCatalog(double(*&result)(double&))
    {
        using namespace Pipes::RD_eff_annrate_from_ProcessCatalog;

        TH_Process annProc = (*Dep::TH_ProcessCatalog).getProcess((std::string)"~chi0_1", (std::string)"~chi0_1");
        double mDM = *Param["mass"];
        const double GeV2tocm3s1 = 1.17e-17;

        auto Weff = Funk::zero("peff");
        auto peff = Funk::var("peff");
        auto s = 4*(peff*peff + mDM*mDM);

        for (std::vector<TH_Channel>::iterator it = annProc.channelList.begin();
                it != annProc.channelList.end(); ++it)
        {
            Weff = Weff + it->genRate->set("v", 2*peff/sqrt(mDM*mDM+peff*peff))*s/GeV2tocm3s1;
        }
        result = Weff->plain<RD_EFF_ANNRATE_FROM_PROCESSCATALOG_TRAIT>("peff");

    } // function RD_eff_annrate_from_ProcessCatalog


    /*! \brief General routine for calculation of relic density, using DarkSUSY
     *         Boltzmann solver
     *
     *  Requires:
     *  - RD_thresholds_resonances
     *  - RD_eff_annrate (Weff)
     */
    void RD_oh2_general(double &result)
    {
      using namespace Pipes::RD_oh2_general;
            
      //retrieve ordered list of resonances and thresholds from RD_thresholds_resonances
      TH_resonances_thresholds myres = *Dep::RD_thresholds_resonances;
      double mwimp=myres.threshold_energy[0]/2;

      // HERE STARTS A GIANT IF STATEMENT WHICH 
      // SPECIFIES THAT THE FOLLOWING CODE USES BE=DS FOR THE RD CALCULATION
      if (1==1) {
        // what follows below is the standard accurate calculation of oh2 in DS (fast=0 in dsrdomega)
        // fast=1 to be added...!? Further TODO: keep track of error flags

        // the following replaces dsrdcom -- which cannot be linked properly!?
        DS_RDPARS myrdpars;
        myrdpars.cosmin=0.996195;myrdpars.waccd=0.005;myrdpars.dpminr=1.0e-4;
        myrdpars.dpthr=5.0e-4;myrdpars.wdiffr=0.05;myrdpars.wdifft=0.02;
        myrdpars.hstep=0.01;myrdpars.hmin=1.0e-9;myrdpars.compeps=0.01;
        myrdpars.xinit=2.0;myrdpars.xfinal=200.0;myrdpars.umax=10.0;myrdpars.cfr=0.5;
        *BEreq::rdpars = myrdpars;
        DS_RDSWITCH myrdswitch;
        myrdswitch.thavint=1;myrdswitch.rdprt=0;
        *BEreq::rdswitch = myrdswitch;
        DS_RDLUN myrdlun;
        myrdlun.rdlulog=6;myrdlun.rdluerr=6;
        *BEreq::rdlun = myrdlun;
        DS_RDPADD myrdpadd;
        myrdpadd.pdivr=2.0;myrdpadd.dpres=0.5;myrdpadd.nlow=20;myrdpadd.nhigh=10;
        myrdpadd.npres=4;myrdpadd.nthup=4;myrdpadd.cthtest=0;myrdpadd.spltest=1;
        *BEreq::rdpadd = myrdpadd;

        DS_RDERRORS myrderrors;
        myrderrors.rderr=0;myrderrors.rdwar=0;myrderrors.rdinit=1234;
        *BEreq::rderrors = myrderrors;

        // write information about thresholds and resonances to DS common blocks
        // [this is the model-independent part of dsrdstart]
        DS_RDMGEV myrdmgev = *BEreq::rdmgev; //NB:the other variables in that block have already been set!!!
        myrdmgev.nres=0;
        
        if (!myres.resonances.empty()){
          myrdmgev.nres=myres.resonances.size();
          for (std::size_t i=1; i<=myres.resonances.size(); i++) {
//          for (int i=1; i<=myres.resonances.size(); i++) {
            myrdmgev.rgev(i)=myres.resonances[i-1].energy;
            myrdmgev.rwid(i)=myres.resonances[i-1].width;
//            std::cout << myrdmgev.rgev[i] << "  " << myrdmgev.rwid[i] << std::endl;
          }
        }
        // convert to momenta
        *BEreq::rdmgev = myrdmgev;
        DS_RDPTH myrdpth;
        myrdpth.nth=myres.threshold_energy.size()-1;   // NB: DS does not count 2* WIMP rest mass as thr
        myrdpth.pth(0)=0; myrdpth.incth(0)=1;
        for (std::size_t i=1; i<myres.threshold_energy.size(); i++) {
          myrdpth.pth(i)=sqrt(pow(myres.threshold_energy[i],2)/4-pow(mwimp,2));
          myrdpth.incth(i)=1;
        }
        *BEreq::rdpth = myrdpth;

        // determine starting point for integration of Boltzmann eq
        DS_RDDOF myrddof = *BEreq::rddof;
        double xstart=std::max(myrdpars.xinit,1.0001*mwimp/myrddof.tgev(1));
        double tstart=mwimp/xstart;
        int k; myrddof.khi=myrddof.nf; myrddof.klo=1;
        while (myrddof.khi > myrddof.klo+1){
          k=(myrddof.khi+myrddof.klo)/2;
          if (myrddof.tgev(k) < tstart){
            myrddof.khi=k;
          }
          else {
            myrddof.klo=k;
          }
        }
        *BEreq::rddof=myrddof;


        // follow narrow res treatment for SM Higgs adopted in DS
        double widthSMHiggs=(*BEreq::widths).width(17);
        if (widthSMHiggs<0.1) 
          (*BEreq::widths).width(17)=0.1;
        
        BEreq::dsrdtab(byVal(*Dep::RD_eff_annrate),xstart); // tabulate invariant rate
        BEreq::dsrdthlim();                                 // determine integration limit

        // now solve Boltzmann eqn using tabulated rate
        double xend, yend, xf; int nfcn;
        BEreq::dsrdeqn(byVal(BEreq::dsrdwintp.pointer()),xstart,xend,yend,xf,nfcn);
        // using the untabulated rate gives the same result but is usually slower: 
        // BEreq::dsrdeqn(byVal(*Dep::RD_eff_annrate),xstart,xend,yend,xf,nfcn);
        
        // change SM Higgs width in DS back to standard value
        (*BEreq::widths).width(17)=widthSMHiggs;

        //capture NAN result and map it to zero RD
        if (yend!=yend){
          logger() << "WARNING: DS returned NAN for relic density. Setting to zero..." << std::endl;
          yend=0;
        }  
        
        result = 0.70365e8*myrddof.fh(myrddof.nf)*mwimp*yend;

      } // USING BE=DS

        logger() << "RD_oh2_general: oh2 =" << result << std::endl;

    } // function RD_oh2_general


//////////////////////////////////////////////////////////////////////////
//
//                        Cascade Decays
//
//////////////////////////////////////////////////////////////////////////


    // Special events for event loop
    enum cascadeMC_SpecialEvents {MC_INIT=-1, MC_NEXT_STATE=-2, MC_FINALIZE=-3};
    
    // Function for retrieving list of final states for cascade decays
    void cascadeMC_FinalStates(std::vector<std::string> &list)
    {
        list.clear();
        using namespace Pipes::cascadeMC_FinalStates;  
        list = runOptions->getValueOrDef<std::vector<std::string> >(list,"cMC_finalStates");       
    }     
    
    // Print list of final states for debug purposes
    void cascadeMC_printFinalStates(bool &dummy)
    {
        dummy=true;
        using namespace Pipes::cascadeMC_printFinalStates;     
        const std::vector<std::string> &list = *Dep::cascadeMC_FinalStates;
        logger() << "Cascade decay final state list contains: " << std::endl;
        for(size_t i=0; i<list.size(); i++)
        {
            logger() << i << ": " << list[i] << std::endl;
        }
    }   

    // Function setting up the decay table used in decay chains
    void cascadeMC_DecayTable(Gambit::DarkBit::DecayChain::DecayTable &table)
    {
        using namespace DecayChain;
        using namespace Pipes::cascadeMC_DecayTable;     
        std::cout << "cascadeMC_DecayTable" << std::endl;
        table = DecayTable(*Dep::TH_ProcessCatalog, *Dep::SimYieldTable);
    }
        
    // Loop manager for cascade decays
    void cascadeMC_LoopManager()
    {
        using namespace Pipes::cascadeMC_LoopManager;     
        std::vector<std::string> chainList = *Dep::GA_missingFinalStates;
        // Get YAML options
        int cMC_minEvents = runOptions->getValueOrDef<int>(100, "cMC_minEvents");        
        int cMC_maxEvents = runOptions->getValueOrDef<int>(10000, "cMC_maxEvents"); 
        
        // Initialization run
        Loop::executeIteration(MC_INIT);

        // Check whether there is anything to do
        if ( chainList.size() == 0 ) 
        {
            std::cout << "Nothing to do." << std::endl;
            return;
        }

        // Iterate over initial state particles
        for(std::vector<std::string>::const_iterator cit =chainList.begin(); cit != chainList.end(); cit++)
        {
            int it;
            int counter = 0;
            bool finished = false;
            // Set next initial state
            Loop::executeIteration(MC_NEXT_STATE);
            // Event generation loop
            // FIXME: Uncomment when done testing
//            #pragma omp parallel private(it) shared(counter, finished)
            {
                while (!finished)
                {
                    #pragma omp critical (cascadeMC_Counter)
                    {
                        counter++;
                        it = counter;
                    }
                    Loop::executeIteration(it);
                    #pragma omp critical (cascadeMC_Counter)
                        if((*Loop::done and (counter >= cMC_minEvents)) or (counter >= cMC_maxEvents)) finished=true;
                }
            }
            Loop::reset();
        }
        Loop::executeIteration(MC_FINALIZE);
    }
    
    // Function selecting initial state for decay chain
    void cascadeMC_InitialState(std::string &pID)
    {
        using namespace DecayChain;
        using namespace Pipes::cascadeMC_InitialState;  
        std::vector<std::string> chainList = *Dep::GA_missingFinalStates;
        static int iteration;
        switch(*Loop::iteration)
        {
            case MC_INIT:
                iteration = -1;
                return;
            case MC_NEXT_STATE:
                iteration++;
                break;
            case MC_FINALIZE:
                return;
        }
        if(int(chainList.size()) <= iteration)
        {
            DarkBit_error().raise(LOCAL_INFO, "Desync between cascadeMC_LoopManager and cascadeMC_InitialState");
        }
        else
            pID = chainList[iteration];
        /*
        std::cout << "cascadeMC_InitialState" << std::endl;            
        std::cout << "Iteration: " << *Loop::iteration << std::endl;
        std::cout << "Number of states to simulate: " << chainList.size() << std::endl;
        */
    }
    
    // Event counter for cascade decays
    void cascadeMC_EventCount(std::map<std::string, int> &counts)
    {
        // std::cout << "cascadeMC_EventCount" << std::endl;           
        using namespace Pipes::cascadeMC_EventCount;     
        static std::map<std::string, int> counters;
        switch(*Loop::iteration)
        {
            case MC_INIT:
                counters.clear();
                break;
            case MC_NEXT_STATE:
                counters[*Dep::cascadeMC_InitialState] = 0;
                break;    
            case MC_FINALIZE:
                // For performance, only return the actual result once finished    
                counts=counters;
                break;
            default:          
                #pragma omp atomic
                    counters[*Dep::cascadeMC_InitialState]++;
        }
    }    
    
    // Function for generating decay chains
    void cascadeMC_GenerateChain(Gambit::DarkBit::DecayChain::ChainContainer &chain)
    {
        //std::cout << "cascadeMC_GenerateChain" << std::endl;        
        using namespace DecayChain;
        using namespace Pipes::cascadeMC_GenerateChain;    
        static int    cMC_maxChainLength; 
        static double cMC_Emin;
        switch(*Loop::iteration)
        {
            case MC_INIT:
                cMC_maxChainLength = runOptions->getValueOrDef<int>    (-1, "cMC_maxChainLength");
                cMC_Emin           = runOptions->getValueOrDef<double> (-1, "cMC_Emin"); 
                return;
            case MC_NEXT_STATE:
            case MC_FINALIZE:
                return;
        }
        ChainParticle* chn = new ChainParticle(vec3(0), &(*Dep::cascadeMC_DecayTable), *Dep::cascadeMC_InitialState); 
        chn->generateDecayChainMC(cMC_maxChainLength,cMC_Emin); 
        chain=ChainContainer(chn);
    }
    
    // Function for sampling SimYieldTables (tabulated spectra). 
    // This is a convenience function used in cascadeMC_Histograms, and does not have an associated capability.
    void cascadeMC_sampleSimYield( const SimYieldTable &table, const Gambit::DarkBit::DecayChain::ChainParticle* endpoint, std::string finalState, 
            const TH_ProcessCatalog &catalog, std::map<std::string, std::map<std::string, SimpleHist> > &histList, std::string initialState, 
            double weight, double (*dshayield)(double&,double&,int&,int&,int&), int cMC_minSpecSamples, int cMC_maxSpecSamples, double cMC_specValidThreshold)
    {
        //std::cout << "cascadeMC_sampleSimYield" << std::endl;          
        std::string p1,p2;
        switch(endpoint->getnChildren())
        {
            case 0:
                p1 = endpoint->getpID();
                p2 = "";  
                break;
            case 2:
                p1=(*endpoint)[0]->getpID();
                p2=(*endpoint)[1]->getpID();   
                break;
            default:
                DarkBit_error().raise(LOCAL_INFO, "cascadeMC_sampleSimYield called with invalid endpoint state.");
        }
        const SimYieldChannel &chn = table.getChannel(p1 , p2, finalState);          
        // Get Lorentz boost information
        double gamma,beta;
        endpoint->getBoost(gamma,beta);    
        const double gammaBeta = gamma*beta;              
        // Mass of final state squared
        // FIXME: Get mass from somewhere else
        const double m = catalog.particleProperties.at(finalState).mass;
        const double msq = m*m;
        // Get histogram edges
        double histEmin, histEmax;
        histList[initialState][finalState].getEdges(histEmin, histEmax);

        // Calculate energies to sample between. 
        // A particle decaying isotropically in its rest frame will give a box spectrum. 
        // This is assumed and used here to add box contributions rather than points to the histograms.
        // Limits are chosen such that we only sample energies that can contribute to histogram bins.
        const double Ecmin = std::max( gamma*histEmin - gammaBeta*sqrt(histEmin*histEmin-msq) , chn.Ecm_min );
        const double Ecmax = std::min(std::min( 
                               gamma*histEmax + gammaBeta*sqrt(histEmax*histEmax-msq) ,     // Highest energy that can contribute to the histogram
                               chn.Ecm_max ),                                               // Highest energy in SimYieldChannel
                               0.5*(endpoint->m*endpoint->m + msq)/endpoint->m );           // Estimate for highest kinematically allowed CoM energy
        if(Ecmin>=Ecmax) return;    
        // TODO: Correct now?
        const double logmin = log(Ecmin);
        const double logmax = log(Ecmax);                  
        const double dlogE=logmax-logmin;       
        
        // Some debug information
        if(false)
        {
            std::cout << endpoint->E_Lab() << std::endl;
            std::cout << endpoint->p_Lab() << std::endl;
            std::cout << "Lorentz factors gamma, beta: " << gamma << ", " << beta << std::endl;
            std::cout << "Initial state: " << initialState << std::endl;
            std::cout << "Channel: " << p1 << " " << p2 << std::endl;
            std::cout << "Final particles: " << finalState << std::endl;
            std::cout << "Event weight: "    << weight << std::endl;
            std::cout << "cMC_specValidThreshold: "    << cMC_specValidThreshold << std::endl;
            std::cout << "histEmin/histEmax: " << histEmin << " " << histEmax << std::endl;
            std::cout << "chn.Ecm_min/max: " << chn.Ecm_min << " " << chn.Ecm_max << std::endl;
            std::cout << "Ecmin/max: " << Ecmin << " " << Ecmax << std::endl;
            std::cout << "Final state mass^2: " << msq << std::endl;
        }
        
        double specSum=0;
        int Nsampl=0;
        int samplCounter = 0;
        SimpleHist spectrum(histList[initialState][finalState].binLower);        
        // Dynamic sampling of tabulated spectrum.
        // specSum/Nsampl gives an estimate for how many particles our sampling so far corresponds to.
        // To reduce noise, keep sampling until Nsampl>=specSum/Nsampl or maxSamples is reached
        while(((Nsampl<cMC_minSpecSamples) or (Nsampl*Nsampl<specSum)) and (samplCounter<cMC_maxSpecSamples))
        {
            samplCounter++;
            // Draw an energy in the CoM frame of the endpoint. Logarithmic sampling.
            double E_CoM= exp(logmin+(logmax-logmin)*Random::draw());
            double dN_dE;
            // TODO: Make ABSOLUTELY SURE the below is threadsafe!
            if(false)   // Comparison, calling DS directly VS using Funktion objects
            {
                int flag = 0;     
                int yieldk = 152; 
                int ch = 25;       
                double Esmpl =  0.5*endpoint->m;
                dN_dE = dshayield(Esmpl, E_CoM, ch, yieldk, flag);
            }
            else
            {
                dN_dE= chn.dNdE->bind("E", "Ecm")->eval(E_CoM, endpoint->m);
            }
            // Only accept point if dN_dE is above threshold value
            if(dN_dE > cMC_specValidThreshold)
            {
                double weight2 = E_CoM*dlogE*dN_dE;
                specSum += weight2;
                weight2 *= weight;
                double tmp1 = gamma*E_CoM;
                double tmp2 = gammaBeta*sqrt(E_CoM*E_CoM-msq);
                // Add box spectrum to histogram
                spectrum.addBox(tmp1-tmp2,tmp1+tmp2,weight2);
                Nsampl++;
            }
        }
        spectrum.multiply(1.0/Nsampl);
        // Add bin contents of spectrum histogram to main histogram as weighted events
        #pragma omp critical (cascadeMC_histList)
            histList[initialState][finalState].addHistAsWeights_sameBin(spectrum);
    }
    
    // Function responsible for histogramming, and evaluating end conditions for event loop
    void cascadeMC_Histograms(std::map<std::string, std::map<std::string, SimpleHist> > &result)
    {
        //std::cout << "cascadeMC_Histograms" << std::endl; 
        using namespace DecayChain;
        using namespace Pipes::cascadeMC_Histograms; 
            
        // FIXME: Temporary
        double (*dshayield)(double&,double&,int&,int&,int&) = BEreq::dshayield.pointer();
        
        // YAML options
        static int    cMC_minSpecSamples;
        static int    cMC_maxSpecSamples;
        static double cMC_specValidThreshold;
        static int    cMC_endCheckFrequency; 
        static double cMC_gammaBGPower;
        static double cMC_gammaRelError;      
        // Histogram list shared between all threads
        static std::map<std::string, std::map<std::string, SimpleHist> > histList;

        switch(*Loop::iteration)
        {
            case MC_INIT:
                // Initialization
                cMC_minSpecSamples     = runOptions->getValueOrDef<int>   (5,    "cMC_minSpecSamples");    
                cMC_maxSpecSamples     = runOptions->getValueOrDef<int>   (25,   "cMC_maxSpecSamples"); 
                cMC_specValidThreshold = runOptions->getValueOrDef<double>(0.0,  "cMC_specValidThreshold");    
                cMC_endCheckFrequency  = runOptions->getValueOrDef<int>   (25,   "cMC_endCheckFrequency");    
                cMC_gammaBGPower       = runOptions->getValueOrDef<double>(-2.5, "cMC_gammaBGPower");
                cMC_gammaRelError      = runOptions->getValueOrDef<double>(0.01, "cMC_gammaRelError");     
                histList.clear();
                return;
            case MC_NEXT_STATE:
                // Initialize histograms
                for(std::vector<std::string>::const_iterator it = Dep::cascadeMC_FinalStates->begin(); it!=Dep::cascadeMC_FinalStates->end(); ++it)
                {
                    if(false)
                    {
                        std::cout << "Defining new histList entry!!!" << std::endl;
                        std::cout << "for: " << *Dep::cascadeMC_InitialState << " " << *it << std::endl;
                    }
                    // FIXME: This defines 50 bins from 1e-3 to 1e3 GeV.
                    // Should not be hardcoded.
                    histList[*Dep::cascadeMC_InitialState][*it]=SimpleHist(100,0.001,1000.0,true);
                }
                return;
            case MC_FINALIZE:
                // For performance, only return the actual result once finished
                result = histList;
                return;
        }
        // Get list of endpoint states for this chain
        vector<const ChainParticle*> endpoints;
        (*Dep::cascadeMC_ChainEvent).chain->collectEndpointStates(endpoints, false);
        // Iterate over final states of interest
        for(std::vector<std::string>::const_iterator pit = Dep::cascadeMC_FinalStates->begin(); pit!=Dep::cascadeMC_FinalStates->end(); ++pit)
        {
            // std::cout << "Deriving histograms for final state " << *pit << std::endl;
            // Iterate over all endpoint states of the decay chain. These can either be final state particles themselves or parents of final state particles.
            // The reason for not using only final state particles is that certain endpoints (e.g. quark-antiquark pairs) cannot be handled as separate particles.
            for(vector<const ChainParticle*>::const_iterator it =endpoints.begin(); it != endpoints.end(); it++)
            {
                // std::cout << "  working on endpoint (only first particle shown) " << (*it)[0].getpID() << std::endl;
                // Get weighting factor (correction for mismatch between decay width of available decay channels and total decay width)
                double weight = (*it)->getWeight();                
                // Analyze single particle endpoints            
                if((*it)->getnChildren() ==0)
                {
                    // Check if the final state itself is the particle we are looking for
                    if((*it)->getpID()==*pit)
                    {
                        double E = (*it)->E_Lab();
                        #pragma omp critical (cascadeMC_histList)
                            histList[*Dep::cascadeMC_InitialState][*pit].addEvent(E,weight);
                    }
                    // Check if tabulated spectra exist for this final state
                    else if((*Dep::SimYieldTable).hasChannel( (*it)->getpID(), *pit ))
                    {
                        cascadeMC_sampleSimYield(*Dep::SimYieldTable, *it, *pit, *Dep::TH_ProcessCatalog, histList, *Dep::cascadeMC_InitialState, weight, dshayield,
                                                 cMC_minSpecSamples, cMC_maxSpecSamples, cMC_specValidThreshold);
                    }
                }
                // Analyze multiparticle endpoints (the endpoint particle is here the parent of final state particles)  
                else
                {
                    bool hasTabulated = false;
                    if((*it)->getnChildren() == 2)
                    {
                        // std::cout << "  check whether two-body final state is tabulated: " << (*(*it))[0]->getpID() << " " << (*(*it))[1]->getpID() << std::endl;
                        // Check if tabulated spectra exist for this final state
                        if((*Dep::SimYieldTable).hasChannel( (*(*it))[0]->getpID() , (*(*it))[1]->getpID(), *pit ))
                        {
                            // std::cout << "  ...it actually is!" << std::endl;
                            hasTabulated = true;                          
                            cascadeMC_sampleSimYield(*Dep::SimYieldTable, *it, *pit, *Dep::TH_ProcessCatalog, histList, *Dep::cascadeMC_InitialState, weight, dshayield,
                                                     cMC_minSpecSamples, cMC_maxSpecSamples, cMC_specValidThreshold);
                        }
                    }
                    if(!hasTabulated)
                    {
                        for(int i=0; i<((*it)->getnChildren()); i++)
                        {
                            const ChainParticle* child = (*(*it))[i];
                            // Check if the child particle is the particle we are looking for
                            if(child->getpID()==*pit)
                            {
                                double E = child->E_Lab();
                                #pragma omp critical (cascadeMC_histList)
                                    histList[*Dep::cascadeMC_InitialState][*pit].addEvent(E,weight);
                            }
                            // Check if tabulated spectra exist for this final state
                            else if((*Dep::SimYieldTable).hasChannel( child->getpID(), *pit ))
                            {
                                cascadeMC_sampleSimYield(*Dep::SimYieldTable, child, *pit, *Dep::TH_ProcessCatalog, histList, *Dep::cascadeMC_InitialState, weight, dshayield,
                                                         cMC_minSpecSamples, cMC_maxSpecSamples, cMC_specValidThreshold);
                            }
                        }
                    }
                }  
            }
        }
        // Check if finished every cMC_endCheckFrequency events
        if((*Loop::iteration % cMC_endCheckFrequency) == 0)
        {   
            enum status{untouched,unfinished,finished};
            status cond = untouched;
            for(std::vector<std::string>::const_iterator it = Dep::cascadeMC_FinalStates->begin(); it != Dep::cascadeMC_FinalStates->end(); ++it)
            {
                // End conditions currently only implemented for gamma final state
                if(*it=="gamma")
                {                  
                    SimpleHist hist;
                    #pragma omp critical (cascadeMC_histList)
                        hist = histList[*Dep::cascadeMC_InitialState][*it];
                    double sbRatioMax=-1.0;
                    int maxBin=0;
                    for(int i=0; i<hist.nBins; i++)
                    {
                        double E = hist.binCenter(i);
                        double background = pow(E,cMC_gammaBGPower);
                        double sbRatio = hist.binVals[i]/background;
                        if(sbRatio>sbRatioMax)
                        {
                            sbRatioMax = sbRatio;
                            maxBin=i;
                        }
                    }
                    // Check if end condition is fulfilled. If not, set cond to unfinished
                    if(hist.getRelError(maxBin) > cMC_gammaRelError) cond = unfinished;
                    // If end condition is fulfilled, set cond to finished, unless already set to unfinished by another condition
                    else if(cond != unfinished) cond = finished;
                }
            }
            // Break Monte Carlo loop if all end conditions are fulfilled
            if(cond==finished)
            {
                Loop::wrapup();
            }
        }        
    }
    
    // Convenience function for getting a Funk::Funk object of a given spectrum.
    // This function has no associated capability.
    // Function retrieving specific spectra (like cascadeMC_gammaSpectra) should call this function.
    void cascadeMC_fetchSpectra(std::map<std::string, Funk::Funk> &spectra, std::string finalState, 
                                const std::vector<std::string> &ini, const std::vector<std::string> &fin, 
                                const std::map<std::string, std::map<std::string,SimpleHist> > &h,
                                const std::map<std::string,int> &eventCounts)
    {
        spectra.clear();
        // Check if final state has been calculated
        bool calculated = (std::find(fin.begin(), fin.end(), finalState) != fin.end());
        for(std::vector<std::string>::const_iterator it = ini.begin(); it != ini.end(); ++it )
        {
            // std::cout << "Trying to get cascade spectra for initial state: " << *it << std::endl;
            if(calculated)
            {
                // std::cout << finalState << "...was calculated!" << std::endl;
                SimpleHist hist = h.at(*it).at(finalState);
                hist.divideByBinSize();
                std::vector<double> E = hist.getBinCenters();
                std::vector<double> dN_dE = hist.getBinValues();
                // Normalize to per-event spectrum
                int i = 0;
                for (std::vector<double>::iterator it2=dN_dE.begin();it2!=dN_dE.end();++it2)
                {
                    *it2 /= eventCounts.at(*it);
                    *it2 += 1e-30;  // Quasi zero
                    // FIXME: Show spectrum only for debug purposes                 
                    std::cout << E[i] << " " << *it2 << std::endl;    
                    i++;                                       
                }
                spectra[*it] = Funk::Funk(new Funk::FunkInterp("E", E, dN_dE, "log"));
            }
            else
            {
                // std::cout << finalState << "...was not calculated!" << std::endl;
                spectra[*it] = Funk::zero("E");
            }
        }
    }         
    
    // Function requesting and returning gamma ray spectra from cascade decays        
    void cascadeMC_gammaSpectra(std::map<std::string, Funk::Funk> &spectra)
    {
        // std::cout << "cascadeMC_gammaSpectra" << std::endl;        
        using namespace Pipes::cascadeMC_gammaSpectra;
        cascadeMC_fetchSpectra(spectra, "gamma", *Dep::GA_missingFinalStates, *Dep::cascadeMC_FinalStates, *Dep::cascadeMC_Histograms, *Dep::cascadeMC_EventCount);
    }    
        
        
    void cascadeMC_PrintResult(bool &dummy)
    {
        dummy=true;
        using namespace Pipes::cascadeMC_PrintResult; 
        logger() << "************************" << std::endl;     
        logger() << "Cascade decay results:" << std::endl;  
        logger() << "------------------------" << std::endl;     
        std::map<std::string, std::map<std::string,SimpleHist> > cascadeMC_HistList = *Dep::cascadeMC_Histograms;
                    
        for(std::map<std::string, std::map<std::string,SimpleHist> >::iterator it = cascadeMC_HistList.begin(); it != cascadeMC_HistList.end(); ++it )
        {
            logger() << "Initial state: " << (it->first) << ":" << std::endl;
            int nEvents = (*Dep::cascadeMC_EventCount).at(it->first);
            logger() << "Number of events: " << nEvents << std::endl;
            for(std::map<std::string,SimpleHist>::iterator it2 = (it->second).begin(); it2 != (it->second).end(); ++it2 )
            {
                logger() << (it2->first) << ": ";
                //(it2->second).divideByBinSize();
                (it2->second).multiply(1.0/nEvents);
                for(int i=0;i<50;i++)
                {
                    logger() << (it2->second).binVals[i] << "  ";
                }
                logger() << std::endl;
            }
            logger() << "------------------------" << std::endl;    
        }
        logger() << "************************" << std::endl;
    }

    // Unit test for decay chains
    void cascadeMC_UnitTest(bool &dummy)
    {
        dummy=true;
        using namespace Pipes::cascadeMC_UnitTest;            
        using namespace DecayChain;    
        using std::ios;
        logger() << std::endl << "Running cascadeMC_UnitTest" << std::endl << std::endl;
        DecayTable dt(*Dep::cascadeMC_test_TH_ProcessCatalog, *Dep::SimYieldTable);
        dt.printTable();
        ChainParticle testChain(vec3(0), &dt, "test8");
        testChain.generateDecayChainMC(-1,-1);       
        testChain.printChain();
        std::ofstream out;
        out.open("./cascadMC_testOutput.dat", ios::out);
        for(int i=0; i< 100000; i++)
        {
            double m0_11 = sqrt(2*dot((*testChain[0]).p_Lab(), (*(*testChain[1])[1]).p_Lab()));               
            double m00_110 = sqrt(2*dot((*(*testChain[0])[0]).p_Lab(), (*(*(*testChain[1])[1])[0]).p_Lab()));   
            out << m0_11 << "   " << m00_110 << std::endl;
            testChain.reDrawAngles();
        }
        logger() << std::endl << "Output data written to ./cascadMC_testOutput.dat" << std::endl << std::endl;
        out.close();
    }

    // Process catalog for testing purposes
    void cascadeMC_test_TH_ProcessCatalog(Gambit::DarkBit::TH_ProcessCatalog &result)
    {
        using namespace Pipes::cascadeMC_test_TH_ProcessCatalog;
        
        // Instantiate new ProcessCatalog
        TH_ProcessCatalog catalog;      

        // Dummy particles for testing the cascade decay code
        TH_ParticleProperty test1Property(10, 0);
        TH_ParticleProperty test2Property(5, 0);
        TH_ParticleProperty test3Property(4, 0);
        TH_ParticleProperty test4Property(1, 0);
        TH_ParticleProperty test5Property(1, 0);
        TH_ParticleProperty test6Property(0, 0);   
        TH_ParticleProperty test7Property(1e-7, 0);           
        TH_ParticleProperty test8Property(10, 0);                 
        TH_ParticleProperty test9Property(7, 0);     
             
        catalog.particleProperties.insert(std::pair<std::string, TH_ParticleProperty> ("test1", test1Property));
        catalog.particleProperties.insert(std::pair<std::string, TH_ParticleProperty> ("test2", test2Property));
        catalog.particleProperties.insert(std::pair<std::string, TH_ParticleProperty> ("test3", test3Property));
        catalog.particleProperties.insert(std::pair<std::string, TH_ParticleProperty> ("test4", test4Property));
        catalog.particleProperties.insert(std::pair<std::string, TH_ParticleProperty> ("test5", test5Property));
        catalog.particleProperties.insert(std::pair<std::string, TH_ParticleProperty> ("test6", test6Property)); 
        catalog.particleProperties.insert(std::pair<std::string, TH_ParticleProperty> ("test7", test7Property));         
        catalog.particleProperties.insert(std::pair<std::string, TH_ParticleProperty> ("test8", test8Property));    
        catalog.particleProperties.insert(std::pair<std::string, TH_ParticleProperty> ("test9", test9Property));              
        
        // test1 decays       
        Funk::Funk test1_23width = Funk::one();
        Funk::Funk test1_24width = 2*Funk::one();
        Funk::Funk test1_456width = 3*Funk::one();
        std::vector<std::string> finalStates_1_23;
        std::vector<std::string> finalStates_1_24;
        std::vector<std::string> finalStates_1_456;
        TH_Process test1_decay("test1");             
        finalStates_1_23.push_back("test2");              
        finalStates_1_23.push_back("test3");             
        test1_decay.genRateTotal = (test1_23width->bind()->eval() + test1_24width->bind()->eval() + test1_456width->bind()->eval())*2*Funk::one();
        TH_Channel channel_1_23(finalStates_1_23, test1_23width);   
        test1_decay.channelList.push_back(channel_1_23);
        finalStates_1_24.push_back("test2");              
        finalStates_1_24.push_back("test4");                                            
        TH_Channel channel_1_24(finalStates_1_24, test1_24width);     
        test1_decay.channelList.push_back(channel_1_24);
        finalStates_1_456.push_back("test4");              
        finalStates_1_456.push_back("test5");      
        finalStates_1_456.push_back("test6");            
        TH_Channel channel_1_456(finalStates_1_456, test1_456width); 
        test1_decay.channelList.push_back(channel_1_456);
        catalog.processList.push_back(test1_decay);

        // test2 decays 
        Funk::Funk test2_56width = 0.5*Funk::one();
        std::vector<std::string> finalStates_2_56; 
        TH_Process test2_decay("test2");     
        finalStates_2_56.push_back("test5");              
        finalStates_2_56.push_back("test6");                                                               
        test2_decay.genRateTotal = test2_56width->bind()->eval()*Funk::one();
        TH_Channel channel_2_56(finalStates_2_56, test2_56width);
        test2_decay.channelList.push_back(channel_2_56);
        catalog.processList.push_back(test2_decay);        
        
        // test7 decays 
        Funk::Funk test7_66width = Funk::one();   
        std::vector<std::string> finalStates_7_66;
        TH_Process test7_decay("test7");     
        finalStates_7_66.push_back("test6");              
        finalStates_7_66.push_back("test6");                                                               
        test7_decay.genRateTotal = test7_66width->bind()->eval()*Funk::one();
        TH_Channel channel_7_66(finalStates_7_66, test7_66width);
        test7_decay.channelList.push_back(channel_7_66);
        catalog.processList.push_back(test7_decay);        
        
        // test8 decays 
        Funk::Funk test8_79width = Funk::one();   
        std::vector<std::string> finalStates_8_79;
        TH_Process test8_decay("test8");     
        finalStates_8_79.push_back("test7");              
        finalStates_8_79.push_back("test9");                                                               
        test8_decay.genRateTotal = test8_79width->bind()->eval()*Funk::one();
        TH_Channel channel_8_79(finalStates_8_79, test8_79width);
        test8_decay.channelList.push_back(channel_8_79);
        catalog.processList.push_back(test8_decay);        
        
        // test9 decays      
        Funk::Funk test9_47width = Funk::one();
        std::vector<std::string> finalStates_9_47;           
        TH_Process test9_decay("test9");     
        finalStates_9_47.push_back("test4");              
        finalStates_9_47.push_back("test7");                                                               
        test9_decay.genRateTotal = test9_47width->bind()->eval()*Funk::one();
        TH_Channel channel_9_47(finalStates_9_47, test9_47width);
        test9_decay.channelList.push_back(channel_9_47);
        catalog.processList.push_back(test9_decay);
   
        // Return the finished process catalog
        result = catalog;
    }



//////////////////////////////////////////////////////////////////////////
//
//                        Gamma-ray yields
//
//////////////////////////////////////////////////////////////////////////

    /*! \brief Calculate kinematical limits for three-body final states.
     *
     * Notes: 
     * - m0 = 0, E0 = Eg
     * - M_DM is half of center of mass energy
     * - returns E1_low or E1_high, or 0 if kinematically forbidden
     * - Template parameter 0(1) means lower (upper) limit of range.  
     */
    template <int i>
    double gamma3bdy_limits(double Eg, double M_DM, double m1, double m2)
    {
        double x = Eg/M_DM;
        double x0, x1;
        // Check if kinematic constraints are satisfied
        if((1.-pow(m1+m2,2)/(4*M_DM*M_DM))<=x)
        {
            x0 = x1 = 0;
        }
        else
        {
            double eta = pow(m1/M_DM,2);
            double diffeta=pow(m2/M_DM,2);
            diffeta   = 0.25*(eta-diffeta);
            double f1 = 0.25*eta + diffeta*x/(2*(1-x));
            double f2 = sqrt(pow(1+diffeta/(1-x),2)-eta/(1-x));
            double aint = f1 + 0.5*(1-f2)*x;
            double bint = f1 + 0.5*(1+f2)*x;
            // Now convert these limits to limits on E1
            double f3 = pow(0.5*m2/M_DM,2);
            x0 = M_DM*(1-x+aint-f3);
            x1 = M_DM*(1-x+bint-f3);
        }
        if ( i == 0 ) return x0;
        else return x1;
    }

    /*! \brief Identification of final states that are not yet tabulated.
     *
     * Structure
     * ---------
     *
     * 1) Go through process catalogue and find all final states that require
     * to be calculated in the cascade code.  To this end, check whether
     * two-body channels are tabulated for two-body final states, and whether
     * one-particle spectra exist for one-particle final states.
     *
     * 2) Calculate via the cascade code the missing energy spectra.
     *
     * 3) Put together the full spectrum.
     *
     */
    void GA_missingFinalStates(std::vector<std::string> &result)
    {
        using namespace Pipes::GA_missingFinalStates;
        std::set<std::string> missingFinalStates;

        if ( runOptions->getValueOrDef(false, "ignore_all") ) return;

        TH_Process process = (*Dep::TH_ProcessCatalog).getProcess((std::string)"~chi0_1", (std::string)"~chi0_1");

        // Add only gamma-ray spectra for two and three body final states
        for (std::vector<TH_Channel>::iterator it = process.channelList.begin(); it != process.channelList.end(); ++it)
        {
            if ( it->nFinalStates == 2 )
            {
                if ( not runOptions->getValueOrDef(false, "ignore_two_body") )
                {
                    if ( not Dep::SimYieldTable->hasChannel(it->finalStateIDs[0], it->finalStateIDs[1], "gamma") )
                    {
                        missingFinalStates.insert(it->finalStateIDs[0]);
                        missingFinalStates.insert(it->finalStateIDs[1]);
                    }
                }
            }
            else if ( it->nFinalStates == 3 )
            {
                if ( not runOptions->getValueOrDef(false, "ignore_three_body") )
                {
                    if ( not Dep::SimYieldTable->hasChannel(it->finalStateIDs[0], "gamma") )
                        missingFinalStates.insert(it->finalStateIDs[0]);
                    if ( not Dep::SimYieldTable->hasChannel(it->finalStateIDs[1], "gamma") )
                        missingFinalStates.insert(it->finalStateIDs[1]);
                    if ( not Dep::SimYieldTable->hasChannel(it->finalStateIDs[2], "gamma") )
                        missingFinalStates.insert(it->finalStateIDs[2]);
                }
            }
        }
        
        // FIXME: For testing, add phip as missing final state
        //missingFinalStates.insert("phip");
        
        std::cout << "Number of missing final states: " << missingFinalStates.size() << std::endl;
        for (auto it = missingFinalStates.begin(); it != missingFinalStates.end(); it++)
        {
            std::cout << *it << std::endl;
        }

        missingFinalStates.erase("gamma");  // gamma final states do not need simulation
        result.assign(missingFinalStates.begin(), missingFinalStates.end());
    }

    /*
    // This function will finally return spectra convolved with the three-body
    // decay kinematics.
    Funk::Funk convspec(Funk::Funk s0, Funk::Funk s1, Funk::Funk s2, Funk::Funk dNdE1dE2)
    {
        Funk::Funk spec = Funk::zero("E", "v");
        return spec;
    }
    */

    /*! \brief Boosts an energy spectrum of isotropic particles into another
     *         frame (and isotropizes again).
     *  Parameters:
     *    gamma: Lorentz boost factor
     *    dNdE: Spectrum
     *    mass: mass of particle
     */
    Funk::Funk boost_dNdE(Funk::Funk dNdE, double gamma, double mass)
    {
        if ( gamma < 1 ) 
        {
            DarkBit_error().raise(LOCAL_INFO, "boost_dNdE: Requested Lorentz boost with gamma < 1");
        }
        double betaGamma = sqrt(gamma*gamma-1);
        Funk::Funk Ep = Funk::var("Ep");
        Funk::Funk E = Funk::var("E");
        // TODO: Correct now?
        Funk::Funk halfBox = betaGamma*sqrt(E*E-mass*mass);
        Funk::Funk integrand = (dNdE/(2*halfBox))->set("E", Ep);
        return integrand->gsl_integration("Ep", E*gamma-halfBox, E*gamma+halfBox);
    }

    /*! \brief General routine to derive annihilation yield.
     *
     * Depends on:
     * - SimYieldTable
     * - TH_ProcessCatalog
     * - cascadeMC_gammaSpectra
     */
    void GA_AnnYield_General(Funk::Funk &result)
    {
        using namespace Pipes::GA_AnnYield_General;

        // Grid and energy range used in interpolating functions.
        double Emin, Emax, line_width;
        Emin = runOptions->getValueOrDef<double>(1e-1, "Emin");
        Emax = runOptions->getValueOrDef<double>(1e4,  "Emax");
        line_width = runOptions->getValueOrDef<double>(0.03,  "line_width");

        // Get annihilation process from process catalog
        TH_Process annProc = (*Dep::TH_ProcessCatalog).getProcess((std::string)"~chi0_1", (std::string)"~chi0_1");

        // Get particle mass from process catalog
        double mass = (*Dep::TH_ProcessCatalog).getParticleProperty("~chi0_1").mass;
        double Ecm = 2*mass;

        // Loop over all channels for that process
        Funk::Funk Yield = Funk::zero("v", "E");

        // Adding known two-body channels
        for (std::vector<TH_Channel>::iterator it = annProc.channelList.begin();
              it != annProc.channelList.end(); ++it)
        {
            if ( it->nFinalStates == 2 and Dep::SimYieldTable->hasChannel(it->finalStateIDs[0], it->finalStateIDs[1], "gamma") )
            {
                Yield = Yield +
                    it->genRate*(*Dep::SimYieldTable)(it->finalStateIDs[0], it->finalStateIDs[1], "gamma", mass*2);
            }
            // FIXME: Implement missing Z gamma final state
            else if ( it->nFinalStates == 2 and it->finalStateIDs[0] == "gamma" and it->finalStateIDs[1] == "gamma" )
            {
                Funk::Funk E = Funk::var("E");
                Yield = Yield + 2*it->genRate*exp(-pow((E-mass)/line_width/E,2)/2)/E/sqrt(2*M_PI)/line_width/E;
            }
            else if ( it->nFinalStates == 2 )
            {
                Funk::Funk spec0 = Funk::zero("E");
                Funk::Funk spec1 = Funk::zero("E");
                // FIXME: Check default behaviour of adding one-particle final
                // states.
                if ( Dep::SimYieldTable->hasChannel(it->finalStateIDs[0], "gamma") )
                {
                    spec0 = (*Dep::SimYieldTable)(it->finalStateIDs[0], "gamma");
                }
                else if ( Dep::cascadeMC_gammaSpectra->count(it->finalStateIDs[0]) )
                {
                    spec0 = Dep::cascadeMC_gammaSpectra->at(it->finalStateIDs[0]);
                }
                if ( Dep::SimYieldTable->hasChannel(it->finalStateIDs[1], "gamma") )
                {
                    spec1 = (*Dep::SimYieldTable)(it->finalStateIDs[1], "gamma");
                }
                else if ( Dep::cascadeMC_gammaSpectra->count(it->finalStateIDs[1]) )
                {
                    spec1 = Dep::cascadeMC_gammaSpectra->at(it->finalStateIDs[1]);
                }
                double m0 = (*Dep::TH_ProcessCatalog).getParticleProperty(it->finalStateIDs[0]).mass;
                double m1 = (*Dep::TH_ProcessCatalog).getParticleProperty(it->finalStateIDs[1]).mass;
                double gamma0 = (Ecm*Ecm+m0*m0-m1*m1)/(2*Ecm*m0);
                double gamma1 = (Ecm*Ecm-m0*m0+m1*m1)/(2*Ecm*m1);
                std::cout << Ecm << " " << m0 << " " << m1 << std::endl;
                std::cout << "gammas: " << gamma0 << ", " << gamma1 << std::endl;                
                // TODO: Correct?
                Yield = Yield + (boost_dNdE(spec0, gamma0, 0.0) + boost_dNdE(spec1, gamma1, 0.0)) * it->genRate;

                /*
                // FIXME: This is debug information. Remove it when no longer necessary.
                std::cout << "Spectrum debug info:" << std:: endl;
                double E=5.0;
                double factor=1.125;
                std::vector<double> Evals;
                std::cout.precision(5);
                std::cout.setf( std::ios::fixed, std:: ios::floatfield );
                int Nen = 20;
                std::cout << "Energies:" << std:: endl;
                for(int i=0; i<Nen;i++)
                {
                    E*=factor;
                    Evals.push_back(E);
                    std::cout << E << "  ";
                }
                std::cout << std::endl; 
                std::cout << it->finalStateIDs[0] << "-spectrum:" << std:: endl;
                for(int i=0; i<Nen;i++)
                {
                    std::cout << spec0->bind("E")->eval(Evals[i]) << "  ";
                }
                std::cout << std::endl; 
                std::cout << it->finalStateIDs[1] << "-spectrum:" << std:: endl;
                for(int i=0; i<Nen;i++)
                {
                    std::cout << spec1->eval("E", Evals[i])<< "  ";
                }
                std::cout << std::endl;
                std::cout << "gamma result:" << std:: endl;
                for(int i=0; i<Nen;i++)
                {
                    std::cout << Yield->eval("v", 0, "E", Evals[i])<< "  ";
                }
                std::cout << std::endl;  
                
                if(runOptions->getValueOrDef<bool> (false,"test_printMore"))
                {
                    Funk::Funk phipSpec  = Dep::cascadeMC_gammaSpectra->at("phip");                
                    std::cout << "phip-spectrum:" << std:: endl;
                    for(int i=0; i<Nen;i++)
                    {
                        std::cout << phipSpec->eval("E", Evals[i])<< "  ";
                    }
                    std::cout << std::endl;
                    Funk::Funk specDirect = (*Dep::SimYieldTable)("b", "bbar", "gamma", (*Dep::TH_ProcessCatalog).getParticleProperty("phi").mass);
                    std::cout << "phi-spectrum (b bbar) direct:" << std:: endl;
                    for(int i=0; i<Nen;i++)
                    {
                        std::cout << specDirect->eval("E", Evals[i])<< "  ";
                    }
                    std::cout << std::endl;
                    
                    Funk::Funk specDirectB = 2.0*boost_dNdE(specDirect,gamma1,0.0);
                    std::cout << "2 * phi-spectrum (b bbar) direct, boosted:" << std:: endl;
                    for(int i=0; i<Nen;i++)
                    {
                        std::cout << specDirectB->eval("E", Evals[i])<< "  ";
                    }
                    std::cout << std::endl;
                }
                
                // Debug information ends here
                */
            }
        }

        // Adding three-body final states
        for (std::vector<TH_Channel>::iterator it = annProc.channelList.begin();
              it != annProc.channelList.end(); ++it)
        {
            /*
            if ( it->nFinalStates == 3
                    and Dep::SimYieldTable->hasChannel(it->finalStateIDs[0], "gamma")
                    and Dep::SimYieldTable->hasChannel(it->finalStateIDs[1], "gamma")
                    and Dep::SimYieldTable->hasChannel(it->finalStateIDs[2], "gamma")
                    )
            {
                Funk::Funk dNdE1dE2 = it->genRate->set("v",0.);
                Funk::Funk spec0 = (*Dep::SimYieldTable)(it->finalStateIDs[0], "gamma");
                Funk::Funk spec1 = (*Dep::SimYieldTable)(it->finalStateIDs[1], "gamma");
                Funk::Funk spec2 = (*Dep::SimYieldTable)(it->finalStateIDs[2], "gamma");
                Yield = Yield + convspec(spec0, spec1, spec2, dNdE1dE2);
            }
            */
            if ( it->nFinalStates == 3 and it->finalStateIDs[0] == "gamma" )
            {
                double m1 = (*Dep::TH_ProcessCatalog).getParticleProperty(it->finalStateIDs[1]).mass;
                double m2 = (*Dep::TH_ProcessCatalog).getParticleProperty(it->finalStateIDs[2]).mass;
                Funk::Funk E1_low =  Funk::func(gamma3bdy_limits<0>, Funk::var("E"), mass, m1, m2);
                Funk::Funk E1_high =  Funk::func(gamma3bdy_limits<1>, Funk::var("E"), mass, m1, m2);
                Funk::Funk dsigmavde = it->genRate->gsl_integration("E1", E1_low, E1_high);
                Yield = Yield + dsigmavde;
            }
        }

        result = Yield/(mass*mass);
        
    }

    /*! \brief Calculates annihilation spectra for general process catalogs,
     *        directly using DarkSUSY as a backend.
     *
     * This function returns 
     *
     *   dN/dE*(sv)/mDM**2 (E, v)  [cm^3/s/GeV^3]
     *
     * the energy spectrum of photons times sigma*v/m^2, as function of
     * energy (GeV) and velocity (c).  By default, only the v=0 component
     * is calculated.  
     *
     * The return type is a GAMBIT Base Function object as function which
     * is only defined for v=0.
     *
     * NOTE: This function will be completely replaced by GA_AnnYield_General
     */

    // DEPRECATED!!!
    // TODO: Delete
    void GA_AnnYield_DarkSUSY(Funk::Funk &result)
    {
        using namespace Pipes::GA_AnnYield_DarkSUSY;

        ////////////////////
        // 1) Initialization
        ////////////////////

      // Grid and energy range used in interpolating functions.
      double Emin, Emax; 
      // Energy range from ini-file options
      Emin = runOptions->getValueOrDef<double>(1e-1, "Emin");
      Emax = runOptions->getValueOrDef<double>(1e4,  "Emax");
      //int n = 230*log10(Emax/Emin);  // 1% energy resolution must be enough
      int n = 10*log10(Emax/Emin);  // 10% energy resolution must be enough
      std::vector<double> xgrid = logspace(-1., 3., n);
      std::vector<double> ygrid(n);

        // Get annihilation process from process catalog
        TH_Process annProc = (*Dep::TH_ProcessCatalog).getProcess((std::string)"~chi0_1", (std::string)"~chi0_1");

        // Get particle mass from process catalog
        double mass = (*Dep::TH_ProcessCatalog).getParticleProperty("~chi0_1").mass;


        ///////////////////////////////////////////////////////////
        // 2) Construction of "model-independent" two-body spectrum
        ///////////////////////////////////////////////////////////

        // Loop over all channels for that process

        Funk::Funk DiffYield2Body = Funk::zero("E", "v");

        for (std::vector<TH_Channel>::iterator it = annProc.channelList.begin();
              it != annProc.channelList.end(); ++it)
        {
            int flag = 0;
            int ch = 0;
            int yieldk = 152;
            double sigmav;
            if ( it->nFinalStates == 2 )
            {

//               if (Channel exists in SimYieldTable then readout
//                                                   else determine from cascade routine
//                                                   else error: unsupported)
// TODO: implement above, delete block below            
            
                // Find channel
                if      ( it->isChannel("Z0"    , "Z0"     )) ch = 12;
                else if ( it->isChannel("W+"    , "W-"     )) ch = 13;
                else if ( it->isChannel("nu_e"  , "nubar_e"  )) ch = 14;
                else if ( it->isChannel("e+"    , "e-"     )) ch = 15;
                else if ( it->isChannel("nu_mu" , "nubar_mu" )) ch = 16;
                else if ( it->isChannel("mu+"   , "mu-"    )) ch = 17;
                else if ( it->isChannel("nu_tau", "nubar_tau")) ch = 18;
                else if ( it->isChannel("tau+"  , "tau-"   )) ch = 19;
                else if ( it->isChannel("u"     , "ubar"   )) ch = 20;
                else if ( it->isChannel("d"     , "dbar"   )) ch = 21;
                else if ( it->isChannel("c"     , "cbar"   )) ch = 22;
                else if ( it->isChannel("s"     , "sbar"   )) ch = 23;
                else if ( it->isChannel("t"     , "tbar"   )) ch = 24;
                else if ( it->isChannel("b"     , "bbar"   )) ch = 25;
                else if ( it->isChannel("g"     , "g"      )) ch = 26;
                else
                {
                    logger() << "ERROR: Unsupported two-body final state." << std::endl;
                    exit(1);
                }

                sigmav = it->genRate->bind("v")->eval(0.);  // (sv)(v=0) for two-body final state
                DiffYield2Body = DiffYield2Body + 
                    Funk::func(BEreq::dshayield.pointer(), mass, Funk::var("E"), ch, yieldk, flag) * sigmav;
            }
        }


        /////////////////////////////
        // 3) Three-body final states
        /////////////////////////////

        Funk::Funk DiffYield3Body = Funk::zero("E", "v");  // Initial spectrum = 0

        // Loop over all channels for that process
        for (std::vector<TH_Channel>::iterator it = annProc.channelList.begin();
              it != annProc.channelList.end(); ++it)
        {
            double m1,m2;
            if ( it->nFinalStates == 3 )
            {
                // Find channel
                

//                if channel=("gamma",X,Y)  m1=mass(X), m2=mass(Y) 
// TODO: replace the following block by the above line      
          
// it-> channelContains("gamma")          
//                it->FinalStateIDs[0]=="gamma"
  
                              
                if      ( it->isChannel("gamma", "W+"    , "W-"     )){m1 = (*Dep::TH_ProcessCatalog).getParticleProperty("W+"  ).mass; m2 = (*Dep::TH_ProcessCatalog).getParticleProperty("W-"  ).mass;  }   
                else if ( it->isChannel("gamma", "W+"    , "H-"     )){m1 = (*Dep::TH_ProcessCatalog).getParticleProperty("W+"  ).mass; m2 = (*Dep::TH_ProcessCatalog).getParticleProperty("H-"  ).mass;  }   
                else if ( it->isChannel("gamma", "W-"    , "H+"     )){m1 = (*Dep::TH_ProcessCatalog).getParticleProperty("W-"  ).mass; m2 = (*Dep::TH_ProcessCatalog).getParticleProperty("H+"  ).mass;  }   
                else if ( it->isChannel("gamma", "H+"    , "H-"     )){m1 = (*Dep::TH_ProcessCatalog).getParticleProperty("H+"  ).mass; m2 = (*Dep::TH_ProcessCatalog).getParticleProperty("H-"  ).mass;  }     
                else if ( it->isChannel("gamma", "e+"    , "e-"     )){m1 = (*Dep::TH_ProcessCatalog).getParticleProperty("e+"  ).mass; m2 = (*Dep::TH_ProcessCatalog).getParticleProperty("e-"  ).mass;  }   
                else if ( it->isChannel("gamma", "mu+"   , "mu-"    )){m1 = (*Dep::TH_ProcessCatalog).getParticleProperty("mu+" ).mass; m2 = (*Dep::TH_ProcessCatalog).getParticleProperty("mu-" ).mass;  }   
                else if ( it->isChannel("gamma", "tau+"  , "tau-"   )){m1 = (*Dep::TH_ProcessCatalog).getParticleProperty("tau+").mass; m2 = (*Dep::TH_ProcessCatalog).getParticleProperty("tau-").mass;  }   
                else if ( it->isChannel("gamma", "u"     , "ubar"   )){m1 = (*Dep::TH_ProcessCatalog).getParticleProperty("u"   ).mass; m2 = (*Dep::TH_ProcessCatalog).getParticleProperty("ubar").mass;  }   
                else if ( it->isChannel("gamma", "d"     , "dbar"   )){m1 = (*Dep::TH_ProcessCatalog).getParticleProperty("d"   ).mass; m2 = (*Dep::TH_ProcessCatalog).getParticleProperty("dbar").mass;  }   
                else if ( it->isChannel("gamma", "c"     , "cbar"   )){m1 = (*Dep::TH_ProcessCatalog).getParticleProperty("c"   ).mass; m2 = (*Dep::TH_ProcessCatalog).getParticleProperty("cbar").mass;  }   
                else if ( it->isChannel("gamma", "s"     , "sbar"   )){m1 = (*Dep::TH_ProcessCatalog).getParticleProperty("s"   ).mass; m2 = (*Dep::TH_ProcessCatalog).getParticleProperty("sbar").mass;  }   
                else if ( it->isChannel("gamma", "t"     , "tbar"   )){m1 = (*Dep::TH_ProcessCatalog).getParticleProperty("t"   ).mass; m2 = (*Dep::TH_ProcessCatalog).getParticleProperty("tbar").mass;  }   
                else if ( it->isChannel("gamma", "b"     , "bbar"   )){m1 = (*Dep::TH_ProcessCatalog).getParticleProperty("b"   ).mass; m2 = (*Dep::TH_ProcessCatalog).getParticleProperty("bbar").mass;  }   
                else
                {
                    logger() << "ERROR: Unsupported three-body final state." << std::endl;
                    exit(1);
                }
                // Generate photon spectrum in v=0 limit from primary photon.
                // (we just ignore the contributions from the second and third
                // particle and integrate out the corresponding kinematical
                // variable).
                Funk::Funk E1_low =  Funk::func(gamma3bdy_limits<0>, Funk::var("E"), mass, m1, m2);
                Funk::Funk E1_high =  Funk::func(gamma3bdy_limits<1>, Funk::var("E"), mass, m1, m2);
                Funk::Funk dsigmavde = it->genRate->gsl_integration("E1", E1_low, E1_high);
                DiffYield3Body = DiffYield3Body + dsigmavde;

                /*
                logger() << "Test output three-body annihilation:" << std::endl;
                it->printChannel();
                logger() << "  m1  = " << m1 << std::endl;
                logger() << "  m2  = " << m2 << std::endl;
                logger() << "  mDM = " << mass << std::endl;
                logger() << "Boundaries (E=10 GeV):" << std::endl;
                logger() << "  E1 = " << E1_low->eval("E", 10) << std::endl;
                logger() << "  E2 = " << E1_high->eval("E", 10) << std::endl;
                logger() << "dsigmavde (E=10 GeV) = " << it->genRate->set("E1", E1_low*1.02)->eval("E", 10) << std::endl;
                logger() << "dsigmavde (E=10 GeV) = " << it->genRate->set("E1", E1_high/1.02)->eval("E", 10) << std::endl;
                logger() << "dsigmavde (E=10 GeV) = " << it->genRate->set("E1", sqrt(E1_low*E1_high))->eval("E", 10) << std::endl;
                logger() << "dsigmavde (E=10 GeV) = " << it->genRate->gsl_integration("E1", E1_low, E1_high)->eval("E", 10) << std::endl;
                */
            }
        }
        logger() << "Yield calculated!" << endl;
        // Resample function
        //DiffYield3Body = DiffYield3Body->tabulate(xgrid);

        // Sum two- and three-body spectra, devide by mass squared, fix valid
        // range, and add additional parameter for velocity (though the result is
        // velocity independent).
        // TODO: Add validity range
        result = (DiffYield2Body + DiffYield3Body)/(mass*mass);
    }


//////////////////////////////////////////////////////////////////////////
//
//      General catalogue for annihilation/decay process definition
//
//////////////////////////////////////////////////////////////////////////

    /// Wrapper around DarkSUSY kinematic functions
    double DSgamma3bdy(double(*IBfunc)(int&,double&,double&), int IBch, double Eg, double E1, double M_DM, double m_1, double m_2)
    {
        double E2 = 2*M_DM - Eg - E1;  
        double p12 = E1*E1-m_1*m_1;
        double p22 = E2*E2-m_2*m_2;
        double p22min = Eg*Eg+p12-2*Eg*sqrt(p12);
        double p22max = Eg*Eg+p12+2*Eg*sqrt(p12);
        // Check if the process is kinematically allowed
        if((E1 < m_1) || (E2 < m_2) || (p22<p22min) || (p22>p22max))
        {
            return 0;
        }
        double x = Eg/M_DM;  // x = E_gamma/mx
        double y = (m_2*m_2 + 4*M_DM * (M_DM - E2) ) / (4*M_DM*M_DM);  // y = (p+k)^2/(4 mx^2),
            // where p denotes the W+ momentum and k the photon momentum.
            // (note that the expressions above and below only apply to the v->0 limit)
        double result = IBfunc(IBch,x,y);          
        /*
        logger() << "  x, y = " << x << ", " << y << std::endl;
        logger() << "  E, E1, E2 = " << Eg << ", " << E1 << ", " << E2 << std::endl;
        logger() << "  mDM, m1, m2 = " << M_DM << ", " << m_1 << ", " << m_2 << std::endl;
        logger() << "  IBfunc = " << result << std::endl;
        */
        return std::max(0., result) / (M_DM*M_DM); // M_DM^-2 is from the Jacobi determinant
    }

    /*! \brief Initialization of Process Catalogue based on DarkSUSY
     *         calculations.
     */
    void TH_ProcessCatalog_CMSSM(Gambit::DarkBit::TH_ProcessCatalog &result)
    {
        using namespace Pipes::TH_ProcessCatalog_CMSSM;
        
        // Instantiate new ProcessCatalog
        TH_ProcessCatalog catalog;      
        // and DM annihilation process                   
        TH_Process process((std::string)"~chi0_1", (std::string)"~chi0_1");   
        
        // Get DarkSUSY mass spectrum
        DS_MSPCTM mymspctm= *BEreq::mspctm;
        
        // Store properties of relevant particles. Constructor for TH_ParticleProperty takes particle mass and 2*spin.
        // Make sure to add any particles used as final states in 2 or 3-body decays.
<<<<<<< HEAD
        catalog.particleProperties.insert(std::pair<std::string, TH_ParticleProperty> ("nu_e"   , TH_ParticleProperty(mymspctm.mass(1),     1)));
        catalog.particleProperties.insert(std::pair<std::string, TH_ParticleProperty> ("~nu_e"  , TH_ParticleProperty(mymspctm.mass(1),     1)));
        catalog.particleProperties.insert(std::pair<std::string, TH_ParticleProperty> ("e-"     , TH_ParticleProperty(mymspctm.mass(2),     1)));
        catalog.particleProperties.insert(std::pair<std::string, TH_ParticleProperty> ("e+"     , TH_ParticleProperty(mymspctm.mass(2),     1)));
        catalog.particleProperties.insert(std::pair<std::string, TH_ParticleProperty> ("nu_mu"  , TH_ParticleProperty(mymspctm.mass(3),     1)));
        catalog.particleProperties.insert(std::pair<std::string, TH_ParticleProperty> ("~nu_mu" , TH_ParticleProperty(mymspctm.mass(3),     1)));
        catalog.particleProperties.insert(std::pair<std::string, TH_ParticleProperty> ("mu-"    , TH_ParticleProperty(mymspctm.mass(4),     1)));
        catalog.particleProperties.insert(std::pair<std::string, TH_ParticleProperty> ("mu+"    , TH_ParticleProperty(mymspctm.mass(4),     1)));
        catalog.particleProperties.insert(std::pair<std::string, TH_ParticleProperty> ("nu_tau" , TH_ParticleProperty(mymspctm.mass(5),     1)));
        catalog.particleProperties.insert(std::pair<std::string, TH_ParticleProperty> ("~nu_tau", TH_ParticleProperty(mymspctm.mass(5),     1)));
        catalog.particleProperties.insert(std::pair<std::string, TH_ParticleProperty> ("tau-"   , TH_ParticleProperty(mymspctm.mass(6),     1)));
        catalog.particleProperties.insert(std::pair<std::string, TH_ParticleProperty> ("tau+"   , TH_ParticleProperty(mymspctm.mass(6),     1)));
        catalog.particleProperties.insert(std::pair<std::string, TH_ParticleProperty> ("u"      , TH_ParticleProperty(mymspctm.mass(7),     1)));
        catalog.particleProperties.insert(std::pair<std::string, TH_ParticleProperty> ("ubar"   , TH_ParticleProperty(mymspctm.mass(7),     1)));
        catalog.particleProperties.insert(std::pair<std::string, TH_ParticleProperty> ("d"      , TH_ParticleProperty(mymspctm.mass(8),     1)));
        catalog.particleProperties.insert(std::pair<std::string, TH_ParticleProperty> ("dbar"   , TH_ParticleProperty(mymspctm.mass(8),     1)));
        catalog.particleProperties.insert(std::pair<std::string, TH_ParticleProperty> ("c"      , TH_ParticleProperty(mymspctm.mass(9),     1)));
        catalog.particleProperties.insert(std::pair<std::string, TH_ParticleProperty> ("cbar"   , TH_ParticleProperty(mymspctm.mass(9),     1)));
        catalog.particleProperties.insert(std::pair<std::string, TH_ParticleProperty> ("s"      , TH_ParticleProperty(mymspctm.mass(10),    1)));
        catalog.particleProperties.insert(std::pair<std::string, TH_ParticleProperty> ("sbar"   , TH_ParticleProperty(mymspctm.mass(10),    1)));
        catalog.particleProperties.insert(std::pair<std::string, TH_ParticleProperty> ("t"      , TH_ParticleProperty(mymspctm.mass(11),    1)));
        catalog.particleProperties.insert(std::pair<std::string, TH_ParticleProperty> ("tbar"   , TH_ParticleProperty(mymspctm.mass(11),    1)));
        catalog.particleProperties.insert(std::pair<std::string, TH_ParticleProperty> ("b"      , TH_ParticleProperty(mymspctm.mass(12),    1)));
        catalog.particleProperties.insert(std::pair<std::string, TH_ParticleProperty> ("bbar"   , TH_ParticleProperty(mymspctm.mass(12),    1)));
        catalog.particleProperties.insert(std::pair<std::string, TH_ParticleProperty> ("gamma"  , TH_ParticleProperty(mymspctm.mass(13),    2)));
        catalog.particleProperties.insert(std::pair<std::string, TH_ParticleProperty> ("W-"     , TH_ParticleProperty(mymspctm.mass(14),    2)));
        catalog.particleProperties.insert(std::pair<std::string, TH_ParticleProperty> ("W+"     , TH_ParticleProperty(mymspctm.mass(14),    2)));   
        catalog.particleProperties.insert(std::pair<std::string, TH_ParticleProperty> ("Z0"     , TH_ParticleProperty(mymspctm.mass(15),    2)));   
        catalog.particleProperties.insert(std::pair<std::string, TH_ParticleProperty> ("g"      , TH_ParticleProperty(mymspctm.mass(16),    2)));  
        catalog.particleProperties.insert(std::pair<std::string, TH_ParticleProperty> ("H1"     , TH_ParticleProperty(mymspctm.mass(17),    0)));  
        catalog.particleProperties.insert(std::pair<std::string, TH_ParticleProperty> ("H2"     , TH_ParticleProperty(mymspctm.mass(18),    0)));  
        catalog.particleProperties.insert(std::pair<std::string, TH_ParticleProperty> ("H3"     , TH_ParticleProperty(mymspctm.mass(19),    0)));  
        catalog.particleProperties.insert(std::pair<std::string, TH_ParticleProperty> ("H-"     , TH_ParticleProperty(mymspctm.mass(20),    0)));     
        catalog.particleProperties.insert(std::pair<std::string, TH_ParticleProperty> ("H+"     , TH_ParticleProperty(mymspctm.mass(20),    0)));          
        // DM mass   
        catalog.particleProperties.insert(std::pair<std::string, TH_ParticleProperty> ("chi_10" , TH_ParticleProperty(mymspctm.mass(42),    1)));
=======
        catalog.particleProperties.insert(std::pair<std::string, TH_ParticleProperty> ("nu_e"   , TH_ParticleProperty(mymspctm.mass[1],     1)));
        catalog.particleProperties.insert(std::pair<std::string, TH_ParticleProperty> ("nubar_e"  , TH_ParticleProperty(mymspctm.mass[1],     1)));
        catalog.particleProperties.insert(std::pair<std::string, TH_ParticleProperty> ("e-"     , TH_ParticleProperty(mymspctm.mass[2],     1)));
        catalog.particleProperties.insert(std::pair<std::string, TH_ParticleProperty> ("e+"     , TH_ParticleProperty(mymspctm.mass[2],     1)));
        catalog.particleProperties.insert(std::pair<std::string, TH_ParticleProperty> ("nu_mu"  , TH_ParticleProperty(mymspctm.mass[3],     1)));
        catalog.particleProperties.insert(std::pair<std::string, TH_ParticleProperty> ("nubar_mu" , TH_ParticleProperty(mymspctm.mass[3],     1)));
        catalog.particleProperties.insert(std::pair<std::string, TH_ParticleProperty> ("mu-"    , TH_ParticleProperty(mymspctm.mass[4],     1)));
        catalog.particleProperties.insert(std::pair<std::string, TH_ParticleProperty> ("mu+"    , TH_ParticleProperty(mymspctm.mass[4],     1)));
        catalog.particleProperties.insert(std::pair<std::string, TH_ParticleProperty> ("nu_tau" , TH_ParticleProperty(mymspctm.mass[5],     1)));
        catalog.particleProperties.insert(std::pair<std::string, TH_ParticleProperty> ("nubar_tau", TH_ParticleProperty(mymspctm.mass[5],     1)));
        catalog.particleProperties.insert(std::pair<std::string, TH_ParticleProperty> ("tau-"   , TH_ParticleProperty(mymspctm.mass[6],     1)));
        catalog.particleProperties.insert(std::pair<std::string, TH_ParticleProperty> ("tau+"   , TH_ParticleProperty(mymspctm.mass[6],     1)));
        catalog.particleProperties.insert(std::pair<std::string, TH_ParticleProperty> ("u"      , TH_ParticleProperty(mymspctm.mass[7],     1)));
        catalog.particleProperties.insert(std::pair<std::string, TH_ParticleProperty> ("ubar"   , TH_ParticleProperty(mymspctm.mass[7],     1)));
        catalog.particleProperties.insert(std::pair<std::string, TH_ParticleProperty> ("d"      , TH_ParticleProperty(mymspctm.mass[8],     1)));
        catalog.particleProperties.insert(std::pair<std::string, TH_ParticleProperty> ("dbar"   , TH_ParticleProperty(mymspctm.mass[8],     1)));
        catalog.particleProperties.insert(std::pair<std::string, TH_ParticleProperty> ("c"      , TH_ParticleProperty(mymspctm.mass[9],     1)));
        catalog.particleProperties.insert(std::pair<std::string, TH_ParticleProperty> ("cbar"   , TH_ParticleProperty(mymspctm.mass[9],     1)));
        catalog.particleProperties.insert(std::pair<std::string, TH_ParticleProperty> ("s"      , TH_ParticleProperty(mymspctm.mass[10],    1)));
        catalog.particleProperties.insert(std::pair<std::string, TH_ParticleProperty> ("sbar"   , TH_ParticleProperty(mymspctm.mass[10],    1)));
        catalog.particleProperties.insert(std::pair<std::string, TH_ParticleProperty> ("t"      , TH_ParticleProperty(mymspctm.mass[11],    1)));
        catalog.particleProperties.insert(std::pair<std::string, TH_ParticleProperty> ("tbar"   , TH_ParticleProperty(mymspctm.mass[11],    1)));
        catalog.particleProperties.insert(std::pair<std::string, TH_ParticleProperty> ("b"      , TH_ParticleProperty(mymspctm.mass[12],    1)));
        catalog.particleProperties.insert(std::pair<std::string, TH_ParticleProperty> ("bbar"   , TH_ParticleProperty(mymspctm.mass[12],    1)));
        catalog.particleProperties.insert(std::pair<std::string, TH_ParticleProperty> ("gamma"  , TH_ParticleProperty(mymspctm.mass[13],    2)));
        catalog.particleProperties.insert(std::pair<std::string, TH_ParticleProperty> ("W-"     , TH_ParticleProperty(mymspctm.mass[14],    2)));
        catalog.particleProperties.insert(std::pair<std::string, TH_ParticleProperty> ("W+"     , TH_ParticleProperty(mymspctm.mass[14],    2)));   
        catalog.particleProperties.insert(std::pair<std::string, TH_ParticleProperty> ("Z0"     , TH_ParticleProperty(mymspctm.mass[15],    2)));   
        catalog.particleProperties.insert(std::pair<std::string, TH_ParticleProperty> ("g"      , TH_ParticleProperty(mymspctm.mass[16],    2)));  
        catalog.particleProperties.insert(std::pair<std::string, TH_ParticleProperty> ("h0_2"   , TH_ParticleProperty(mymspctm.mass[17],    0)));  
        catalog.particleProperties.insert(std::pair<std::string, TH_ParticleProperty> ("h0_1"   , TH_ParticleProperty(mymspctm.mass[18],    0)));  
        catalog.particleProperties.insert(std::pair<std::string, TH_ParticleProperty> ("A0"     , TH_ParticleProperty(mymspctm.mass[19],    0)));  
        catalog.particleProperties.insert(std::pair<std::string, TH_ParticleProperty> ("H-"     , TH_ParticleProperty(mymspctm.mass[20],    0)));     
        catalog.particleProperties.insert(std::pair<std::string, TH_ParticleProperty> ("H+"     , TH_ParticleProperty(mymspctm.mass[20],    0)));          
        // DM mass   
        catalog.particleProperties.insert(std::pair<std::string, TH_ParticleProperty> ("~chi0_1" , TH_ParticleProperty(mymspctm.mass[42],    1)));
>>>>>>> e7e04f77
        
        // Set DarkSUSY DM mass parameter used in 3-body decays
        BEreq::IBintvars->ibcom_mx = catalog.getParticleProperty("~chi0_1").mass;
                
        // Helper variables
        int index; 
        double m_1, m_2, sv;

        // Macro for setting up 2-body decays
        // TODO: Move dshayield from GA_AnnYield into this (?)
        #define SETUP_DS_PROCESS(NAME, PARTCH, P1, P2, PREFACTOR)                                   \
            /* Check if process is kinematically allowed */                                         \
            m_1 = catalog.getParticleProperty(STRINGIFY(P1)).mass;                                  \
            m_2 = catalog.getParticleProperty(STRINGIFY(P1)).mass;                                  \
            if(m_1 + m_2 < 2*catalog.getParticleProperty("~chi0_1").mass)                            \
            {                                                                                       \
                /* Set cross-section */                                                             \
                index = PARTCH;                                                                     \
                double CAT(sigma_,NAME) = BEreq::dssigmav(index);                                   \
                /* Create associated kinematical functions (just dependent on vrel)                 \
                *  here: s-wave, vrel independent 1-dim constant function */                        \
                Funk::Funk CAT(kinematicFunction_,NAME) = Funk::cnst(CAT(sigma_,NAME)*PREFACTOR, "v");\
                /* Create channel identifier string */                                              \
                std::vector<std::string> CAT(finalStates_,NAME);                                    \
                CAT(finalStates_,NAME).push_back(STRINGIFY(P1));                                    \
                CAT(finalStates_,NAME).push_back(STRINGIFY(P2));                                    \
                /* Create channel and push it into channel list of process */                       \
                TH_Channel CAT(channel_,NAME)(CAT(finalStates_,NAME), CAT(kinematicFunction_,NAME));\
                process.channelList.push_back(CAT(channel_,NAME));                                  \
            }
             
        SETUP_DS_PROCESS(H1H1,      1 , h0_2,   h0_2,   1   )
        SETUP_DS_PROCESS(H1H2,      2 , h0_2,   h0_1,   1   )
        SETUP_DS_PROCESS(H2H2,      3 , h0_1,   h0_1,   1   )
        SETUP_DS_PROCESS(H3H3,      4 , A0,     A0,     1   )
        SETUP_DS_PROCESS(H1H3,      5 , h0_2,   A0,     1   )
        SETUP_DS_PROCESS(H2H3,      6 , h0_1,   A0,     1   )
        SETUP_DS_PROCESS(HpHm,      7 , H+,     H-,     1   )
        SETUP_DS_PROCESS(H1Z0,      8 , h0_2,   Z0,     1   )
        SETUP_DS_PROCESS(H2Z0,      9 , h0_1,   Z0,     1   )
        SETUP_DS_PROCESS(H3Z0,      10, A0,     Z0,     1   )
        SETUP_DS_PROCESS(WpHm,      11, W+,     H-,     0.5 )  // Prefactor 0.5 since W+H- and W-H+ are summed in DS
        SETUP_DS_PROCESS(WmHp,      11, W-,     H+,     0.5 )  // Prefactor 0.5 since W+H- and W-H+ are summed in DS
        SETUP_DS_PROCESS(Z0Z0,      12, Z0,     Z0,     1   )
        SETUP_DS_PROCESS(WW,        13, W+,     W-,     1   )
        SETUP_DS_PROCESS(nuenue,    14, nu_e,   nubar_e,  1   )
        SETUP_DS_PROCESS(ee,        15, e+,     e-,     1   )
        SETUP_DS_PROCESS(numnum,    16, nu_mu,  nubar_mu, 1   )
        SETUP_DS_PROCESS(mumu,      17, mu+,    mu-,    1   )
        SETUP_DS_PROCESS(nutnut,    18, nu_tau, nubar_tau,1   )
        SETUP_DS_PROCESS(tautau,    19, tau+,   tau-,   1   )
        SETUP_DS_PROCESS(uubar,     20, u,      ubar,   1   )
        SETUP_DS_PROCESS(ddbar,     21, d,      dbar,   1   )
        SETUP_DS_PROCESS(ccbar,     22, c,      cbar,   1   )
        SETUP_DS_PROCESS(ssbar,     23, s,      sbar,   1   )
        SETUP_DS_PROCESS(ttbar,     24, t,      tbar,   1   )
        SETUP_DS_PROCESS(bbbar,     25, b,      bbar,   1   )
        SETUP_DS_PROCESS(gluglu,    26, g,      g,      1   )
        SETUP_DS_PROCESS(gammagamma,28, gamma,  gamma,  1   )
//        SETUP_DS_PROCESS(Z0gamma,   29, Z0,     gamma,  1   )
        // Undef the macro so it doesn't propagate through GAMBIT
        #undef SETUP_DS_PROCESS
        
        double M_DM = catalog.getParticleProperty("~chi0_1").mass;

        // Macro for setting up 3-body decays with gammas
        #define SETUP_DS_PROCESS_GAMMA3BODY(NAME, IBCH, P1, P2, IBFUNC, SV_IDX, PREFACTOR)                                  \
            /* Check if process is kinematically allowed */                                                                 \
            m_1 = catalog.getParticleProperty(STRINGIFY(P1)).mass;                                                          \
            m_2 = catalog.getParticleProperty(STRINGIFY(P2)).mass;                                                          \
            if(m_1 + m_2 < 2*M_DM)                                                                                          \
            {                                                                                                               \
                index = SV_IDX;                                                                                             \
                sv = PREFACTOR*BEreq::dssigmav(index);  /* TODO: Check whether this works */                                \
                Funk::Funk CAT(kinematicFunction_,NAME) = sv*Funk::func(DSgamma3bdy, STRIP_PARENS(IBFUNC), IBCH, Funk::var("E"), Funk::var("E1"), M_DM, m_1, m_2);\
                /* Create channel identifier string */                                                                      \
                std::vector<std::string> CAT(finalStates_,NAME);                                                            \
                CAT(finalStates_,NAME).push_back("gamma");                                                                  \
                CAT(finalStates_,NAME).push_back(STRINGIFY(P1));                                                            \
                CAT(finalStates_,NAME).push_back(STRINGIFY(P2));                                                            \
                /* Create channel and push it into channel list of process */                                               \
                TH_Channel CAT(channel_,NAME)(CAT(finalStates_,NAME), CAT(kinematicFunction_,NAME));                        \
                process.channelList.push_back(CAT(channel_,NAME));                                                          \
            }                                        
        
        if ( not runOptions->getValueOrDef<bool>(false, "ignore_three_body") )
        {
            SETUP_DS_PROCESS_GAMMA3BODY(gammaWW,        1, W+,      W-,     (BEreq::dsIBwwdxdy.pointer()),  13, 1   )     
            SETUP_DS_PROCESS_GAMMA3BODY(gammaWpHm,      2, W+,      H-,     (BEreq::dsIBwhdxdy.pointer()),  11, 0.5 )   // Prefactor 0.5 since W+H- and W-H+ are summed in DS        
            SETUP_DS_PROCESS_GAMMA3BODY(gammaWmHp,      2, W-,      H+,     (BEreq::dsIBwhdxdy.pointer()),  11, 0.5 )   // Prefactor 0.5 since W+H- and W-H+ are summed in DS
            SETUP_DS_PROCESS_GAMMA3BODY(gammaHpHm,      3, H+,      H-,     (BEreq::dsIBhhdxdy.pointer()),  0,  1   )                    
            SETUP_DS_PROCESS_GAMMA3BODY(gammaee,        4, e+,      e-,     (BEreq::dsIBffdxdy.pointer()) , 15, 1   )
            SETUP_DS_PROCESS_GAMMA3BODY(gammamumu,      5, mu+,     mu-,    (BEreq::dsIBffdxdy.pointer()) , 17, 1   )
            SETUP_DS_PROCESS_GAMMA3BODY(gammatautau,    6, tau+,    tau-,   (BEreq::dsIBffdxdy.pointer()) , 19, 1   )
            SETUP_DS_PROCESS_GAMMA3BODY(gammauubar,     7, u,       ubar,   (BEreq::dsIBffdxdy.pointer()) , 20, 1   )
            SETUP_DS_PROCESS_GAMMA3BODY(gammaddbar,     8, d,       dbar,   (BEreq::dsIBffdxdy.pointer()) , 21, 1   )            
            SETUP_DS_PROCESS_GAMMA3BODY(gammaccbar,     9, c,       cbar,   (BEreq::dsIBffdxdy.pointer()) , 22, 1   )
            SETUP_DS_PROCESS_GAMMA3BODY(gammassbar,     10,s,       sbar,   (BEreq::dsIBffdxdy.pointer()) , 23, 1   )
            SETUP_DS_PROCESS_GAMMA3BODY(gammattbar,     11,t,       tbar,   (BEreq::dsIBffdxdy.pointer()) , 24, 1   )
            SETUP_DS_PROCESS_GAMMA3BODY(gammabbbar,     12,b,       bbar,   (BEreq::dsIBffdxdy.pointer()) , 25, 1   )
        }
        // Undef the macro so it doesn't propagate through GAMBIT
        #undef SETUP_DS_PROCESS_GAMMA3BODY
        
        // Add process to provess list
        catalog.processList.push_back(process);                
   
        // Return the finished process catalog
        result = catalog;
    }


//////////////////////////////////////////////////////////////////////////
//
//             Simple relic density routines for cross-checks
//                      (MicrOmegas vs DarkSUSY)
//
//////////////////////////////////////////////////////////////////////////

    /*! \brief Relic density directly from a call of initialized DarkSUSY.
     */
    void RD_oh2_DarkSUSY(double &result)
    {
        using namespace Pipes::RD_oh2_DarkSUSY;
        // Input
        int omtype;  // 0: no coann; 1: all coann
        int fast;  // 0: standard; 1: fast; 2: dirty

        // Set options via ini-file
        omtype = runOptions->getValueOrDef<int>(1, "omtype");
        fast = runOptions->getValueOrDef<int>(0, "fast");

        // Output
        double xf;  // freeze-out temperature
        int ierr;  // error flag
        int iwar;  // warming flag
        int nfc;  // number of function calls to effective annihilation cross section
        double oh2 = BEreq::dsrdomega(omtype,fast,xf,ierr,iwar,nfc);
        result = oh2;
        logger() << "RD_oh2_DarkSUSY: oh2 is " << oh2 << std::endl;
    }

    /*! \brief Relic density directly from a call of initialized MicrOmegas.
     */
    void RD_oh2_MicrOmegas(double &oh2)
    {
    	using namespace Pipes::RD_oh2_MicrOmegas;
        // Input
        int fast;     // fast: 1, accurate: 0
        double Beps;  // Beps=1e-5 recommended, Beps=1 switches coannihilation off

        // Set options via ini-file
        fast = runOptions->getValueOrDef<int>(0, "fast");
        Beps = runOptions->getValueOrDef<double>(1e-5, "Beps");
        logger() << "Using fast: " << fast << " and Beps: " << Beps << endl;

        // Output
        double Xf;
        oh2 = BEreq::oh2(&Xf, byVal(fast), byVal(Beps));
        logger() << "X_f = " << Xf << " Omega h^2 = " << oh2 << endl;
    }


//////////////////////////////////////////////////////////////////////////
//
//                    Simple likelihood functions
//
//////////////////////////////////////////////////////////////////////////

    /*! \brief Fermi LAT dwarf likelihoods, based on arXiv:1108.2914.
     */
    void lnL_FermiLATdwarfsSimple(double &result)
    {
        using namespace Pipes::lnL_FermiLATdwarfsSimple;
        // Koushiappas' limits [arXiv:1108.2914]
        //
        // This is the tabulated Phi-Likelihood function from Koushiappas et al.
        // Above L = 36, we use linear extrapolation up to L = 360000
        //
        // phi (defined as phi = sigmav/mDM**2*Ntot/8/pi * 1e26)
        double xgridArray [101] = { 0. , 6.74308086122e-05 , 0.000123192463137 , 
        0.000171713798503 , 0.000215245918518 , 0.000255093268618 , 0.00029207805123 ,
        0.000326751732695 , 0.000359503469472 , 0.000390620122006 , 0.000420321264006,
        0.00044878042576 , 0.000476138421008 , 0.000502511975672 , 0.000527999496499,
        0.000552685056887 , 0.000576641243501 , 0.000599931255273 ,
        0.000622610497068 , 0.000644727821172 , 0.000666326515638 , 0.000687445105269,
        0.000708118010141 , 0.000728376093388 , 0.000748247120993 , 0.00076775615078,
        0.000786925863514 , 0.000805776846231 , 0.000824327835809 , 0.00084259592922,
        0.000860596765645 , 0.000878344684789 , 0.000895852864914 ,
        0.000913133443547 , 0.000930197623331 , 0.0009470557651 , 0.000963717469925 ,
        0.00098019165163 , 0.000996486601006 , 0.00101261004288 , 0.00102856918685 ,
        0.00104437077256 , 0.00106002111016 , 0.00107552611658 , 0.00109089134805 ,
        0.00110612202935 , 0.00112122308019 , 0.00113619913897 , 0.00115105458439 ,
        0.00116579355487 , 0.00118041996631 , 0.00119493752815 , 0.00120934975806 ,
        0.00122365999528 , 0.00123787141289 , 0.00125198702892 , 0.00126600971667 ,
        0.00127994221404 , 0.00129378713223 , 0.00130754696367 , 0.00132122408935 ,
        0.00133482078559 , 0.00134833923028 , 0.00136178150869 , 0.0013751496188 ,
        0.00138844547626 , 0.00140167091906 , 0.00141482771173 , 0.00142791754942 ,
        0.00144094206154 , 0.0014539028153 , 0.00146680131887 , 0.00147963902447 ,
        0.00149241733116 , 0.00150513758749 , 0.00151780109399 , 0.00153040910553 ,
        0.00154296283341 , 0.00155546344754 , 0.00156791207827 , 0.00158030981824 ,
        0.00159265772411 , 0.00160495681814 , 0.00161720808976 , 0.00162941249692 ,
        0.00164157096757 , 0.00165368440081 , 0.00166575366823 , 0.00167777961494 ,
        0.00168976306076 , 0.00170170480119 , 0.00171360560841 , 0.00172546623219 ,
        0.00173728740083 , 0.00174906982191 , 0.00176081418314 , 0.00177252115315 ,
        0.00178419138212 , 0.00179582550256 , 0.00180742412988 , 18.0 };
        //
        // Normalization w.r.t. p-value of phi=0
        //
        // chi^2
        double ygridArray [101] = { 0.0, 
        0.0513551, 0.177438, 0.35228, 0.561353, 0.795726, 1.04953, 1.3187, 1.60032, 
        1.89222, 2.19274, 2.50059, 2.81476, 3.13441, 3.45887, 3.78757, 4.12006,
        4.45594, 4.79486, 5.13653, 5.48072, 5.82719, 6.17576, 6.52625, 6.87853,
        7.23244, 7.58789, 7.94475, 8.30294, 8.66236, 9.02294, 9.38462, 9.74731,
        10.111, 10.4755, 10.841, 11.2072, 11.5742, 11.9419, 12.3104, 12.6795, 13.0492,
        13.4195, 13.7904, 14.1619, 14.5339, 14.9063, 15.2793, 15.6527, 16.0266,
        16.4008, 16.7755, 17.1506, 17.5261, 17.9019, 18.2781, 18.6546, 19.0315,
        19.4087, 19.7861, 20.1639, 20.542, 20.9203, 21.2989, 21.6778, 22.0569,
        22.4362, 22.8158, 23.1957, 23.5757, 23.956, 24.3365, 24.7171, 25.098, 25.4791,
        25.8604, 26.2418, 26.6235, 27.0053, 27.3872, 27.7694, 28.1517, 28.5342,
        28.9168, 29.2996, 29.6825, 30.0655, 30.4487, 30.8321, 31.2155, 31.5992,
        31.9829, 32.3667, 32.7507, 33.1348, 33.519, 33.9034, 34.2878, 34.6724,
        35.0571, 350000.0 };
        // Convert arrays to vectors.
        std::vector<double> xgrid(xgridArray, xgridArray + sizeof xgridArray / sizeof xgridArray[0]);
        std::vector<double> ygrid(ygridArray, ygridArray + sizeof ygridArray / sizeof ygridArray[0]);
        // Construct interpolated function, using GAMBIT base functions.
        auto dwarf_likelihood = Funk::interp("phi", xgrid, ygrid);

        // Integate spectrum 
        // (the zero velocity limit of the differential annihilation
        // cross-section as function of individual final state photons)
        //std::ofstream os;
        //os.open("test.dat");
        //(*Dep::GA_AnnYield)->writeToFile(logspace(-1., 5., 10000), os);
        //os.close();
        // TODO: Make this take ->set_epsrel(1e-3)
        double AnnYieldint = (*Dep::GA_AnnYield)->set("v", 0.)->gsl_integration("E", 1, 100)->bind()->eval();
        logger() << "AnnYieldInt (1-100 GeV): " << AnnYieldint << std::endl;

        // Calculate phi-value
        double phi = AnnYieldint / 8. / M_PI * 1e26;

        // And return final likelihood
        result = 0.5*dwarf_likelihood->bind("phi")->eval(phi);
        logger() << "dwarf_likelihood: " << result << std::endl;
        logger() << "phi: " << phi << std::endl;
    }

    /*! \brief Fermi LAT dwarf likelihoods, using gamLike backend.
     */
    void lnL_FermiLATdwarfs_gamLike(double &result)
    {
        using namespace Pipes::lnL_FermiLATdwarfs_gamLike;

        result = 0;

        std::vector<double> x = logspace(-1, 2.698, 100);  // from 0.1 to 500 GeV
        std::vector<double> y = ((*Dep::GA_AnnYield)/8./M_PI)->set("v", 0)->bind("E")->vect(x);

        if ( runOptions->getValueOrDef<bool>(true, "use_dwarfs") )
          result += BEreq::lnL_dwarfs(x, y);
        if ( runOptions->getValueOrDef<bool>(false, "use_GC") )
          result += BEreq::lnL_GC(x, y);

        logger() << "GamLike likelihood is lnL = " << result << std::endl;
    }

    /*! \brief Fermi LAT galactic center likelihoods, using gamLike backend.
     */
    void lnL_FermiGC_gamLike(double &result)
    {
        using namespace Pipes::lnL_FermiGC_gamLike;
        
        double mass = (*Dep::TH_ProcessCatalog).getParticleProperty("~chi0_1").mass;

        std::vector<double> x = logspace(-1, 2.698, 100);  // from 0.1 to 500 GeV
        std::vector<double> y = (*Dep::GA_AnnYield/(mass*mass*8*M_PI))->set("v",0.)->bind("E")->vect(x);

        result = BEreq::lnL_GC(x, y);

        logger() << "GamLike likelihood is lnL = " << result << std::endl;
    }

    /*! \brief Likelihood for cosmological relic density constraints.
     */
    // TODO: Needs to be updated.
    void lnL_oh2_Simple(double &result)
    {
      using namespace Pipes::lnL_oh2_Simple;
      double oh2 = *Dep::RD_oh2;
      double oh2_mean, oh2_err;
      oh2_mean = runOptions->getValueOrDef<double>(0.11, "oh2_mean");
      oh2_err  = runOptions->getValueOrDef<double>(0.01, "oh2_err");
      result = -0.5*pow(oh2 - oh2_mean, 2)/pow(oh2_err, 2);  // lnL = -0.5 * chisq
      logger() << "lnL_oh2_Simple yields " << result << std::endl;
    }

    /*! \brief Helper function to dump gamma-ray spectra.
     *
     * NOTE: DEPRECATED!! (replaced by UnitTest)
     * TODO: Delete
     */
    void dump_GammaSpectrum(double &result)
    {
        using namespace Pipes::dump_GammaSpectrum;
        // Construct interpolated function, using GAMBIT base functions.
        Funk::Funk spectrum = (*Dep::GA_AnnYield)->set("v", 0.);
        std::string filename = runOptions->getValueOrDef<std::string>("dNdE.dat", "filename");
        logger() << "FILENAME for gamma dump: " << filename << std::endl;
        std::ofstream myfile (filename);
        if (myfile.is_open())
        {
            for (int i = 0; i<=50; i++)
            {
                double energy = pow(10., i/10. - 2.);

                myfile << energy << " " << spectrum->bind("E")->eval(energy) << "\n";
            }
            myfile.close();
        }
        result = 0.;
    }

//////////////////////////////////////////////////////////////////////////
//
//                 Simple DM property extractors
//
//////////////////////////////////////////////////////////////////////////


    /// Retrieve the DM mass in GeV for generic models (GeV)
    // FIXME this needs to be updated once DM is not always referred to as "~chi0_1"
    void mwimp_generic(double &result) { result = Pipes::mwimp_generic::Dep::TH_ProcessCatalog->getParticleProperty("~chi0_1").mass; }

    /// Retrieve the DM mass in GeV for the scalar singlet model (GeV)
    void mwimp_SingletDM(double &result) { result = *Pipes::mwimp_SingletDM::Param["mass"]; }

    /// Retrieve the total thermally-averaged annihilation cross-section for indirect detection (cm^3 / s)
    // FIXME this needs to be updated once annProc.genTotalRate->bind("v")->eval(0.) works.
    // FIXME this needs to be updated once DM is not always referred to as "~chi0_1"
    void sigmav_late_universe(double &result)
    {
      using namespace Pipes::sigmav_late_universe;
      TH_Process annProc = Dep::TH_ProcessCatalog->getProcess("~chi0_1", "~chi0_1");
      result = 0.0;
      for (std::vector<TH_Channel>::iterator it = annProc.channelList.begin();
           it != annProc.channelList.end(); ++it)
      {
        if ( it->nFinalStates == 2 )
        {
           result += it->genRate->bind("v")->eval(0.);  // (sv)(v=0) for two-body final state
        }
      }
    }
        

//////////////////////////////////////////////////////////////////////////
//
//                 Direct detection couplings
//
//////////////////////////////////////////////////////////////////////////

    /*! \brief Get direct detection couplings from initialized DarkSUSY.
     */
    void DD_couplings_DarkSUSY(Gambit::DarkBit::DD_couplings &result)
    {
        using namespace Pipes::DD_couplings_DarkSUSY;

        double fG;

        // Set proton hadronic matrix elements
        (*BEreq::ddcom).ftp(7)  = *Param["fpu"];
        (*BEreq::ddcom).ftp(8)  = *Param["fpd"];
        (*BEreq::ddcom).ftp(10) = *Param["fps"];

        fG = 2./27.*(1. - *Param["fpu"] - *Param["fpd"] - *Param["fps"]);
        (*BEreq::ddcom).ftp(9) = fG;
        (*BEreq::ddcom).ftp(11) = fG;
        (*BEreq::ddcom).ftp(12) = fG;

        logger() << "DarkSUSY proton hadronic matrix elements set to:" << endl;
        logger() << "ftp(7) = fpu = " << (*BEreq::ddcom).ftp(7);
        logger() << "\tftp(8) = fpd = " << (*BEreq::ddcom).ftp(8);
        logger() << "\tftp(10) = fps = " << (*BEreq::ddcom).ftp(10) << endl;
        logger() << "ftp(9) = ftp(11) = ftp(12) = 2/27 fG = " << (*BEreq::ddcom).ftp(9) << endl;

        // Set neutron hadronic matrix elements
        (*BEreq::ddcom).ftn(7)  = *Param["fnu"];
        (*BEreq::ddcom).ftn(8)  = *Param["fnd"];
        (*BEreq::ddcom).ftn(10) = *Param["fns"];

        fG = 2./27.*(1. - *Param["fnu"] - *Param["fnd"] - *Param["fns"]);
        (*BEreq::ddcom).ftn(9) = fG;
        (*BEreq::ddcom).ftn(11) = fG;
        (*BEreq::ddcom).ftn(12) = fG;

        logger() << "DarkSUSY neutron hadronic matrix elements set to:" << endl;
        logger() << "ftn(7) = fnu = " << (*BEreq::ddcom).ftn(7);
        logger() << "\tftn(8) = fnd = " << (*BEreq::ddcom).ftn(8);
        logger() << "\tftn(10) = fns = " << (*BEreq::ddcom).ftn(10) << endl;
        logger() << "ftn(9) = ftn(11) = ftn(12) = 2/27 fG = " << (*BEreq::ddcom).ftn(9) << endl;

        // Set deltaq
        (*BEreq::ddcom).delu = *Param["deltau"];
        (*BEreq::ddcom).deld = *Param["deltad"];
        (*BEreq::ddcom).dels = *Param["deltas"];
        logger() << "DarkSUSY delta q set to:" << endl;
        logger() << "delu = delta u = " << (*BEreq::ddcom).delu;
        logger() << "\tdeld = delta d = " << (*BEreq::ddcom).deld;
        logger() << "\tdels = delta s = " << (*BEreq::ddcom).dels << endl;

        if (*Dep::DarkSUSY_PointInit) {
          result.M_DM = (*BEreq::mspctm).mass(42);        
          // Calling DarkSUSY subroutine dsddgpgn(gps,gns,gpa,gna)
          // to set all four couplings.
          BEreq::dsddgpgn(result.gps, result.gns, result.gpa, result.gna);
          double factor = runOptions->getValueOrDef<double>(1., "rescale_couplings");
          result.gps *= factor;
          result.gns *= factor;
          result.gpa *= factor;
          result.gna *= factor;
          logger() << "M_DM = " << result.M_DM << std::endl;
          logger() << "DarkSUSY dsddgpgn gives:" << std::endl;
          logger() << " gps = " << result.gps << std::endl;
          logger() << " gns = " << result.gns << std::endl;
          logger() << " gpa = " << result.gpa << std::endl;
          logger() << " gna = " << result.gna << std::endl;
        } else {
          result.M_DM = (*BEreq::mspctm).mass(42);        
          // Set couplings to zero if DarkSUSY point initialization
          // was not successful
          result.gps = 0.0; result.gns = 0.0;
          result.gpa = 0.0; result.gna = 0.0;
          logger() << "M_DM = " << result.M_DM << std::endl;
          logger() << "DarkSUSY point initialization failed:" << std::endl;
          logger() << " couplings set to zero." << std::endl;
        }
    }

    /*! \brief Get direct detection couplings from initialized MicrOmegas.
     */
    void DD_couplings_MicrOmegas(Gambit::DarkBit::DD_couplings &result)
    {
        using namespace Pipes::DD_couplings_MicrOmegas;

        // Set proton hadronic matrix elements.
        (*BEreq::MOcommon).par[2] = *Param["fpd"];
        (*BEreq::MOcommon).par[3] = *Param["fpu"];
        (*BEreq::MOcommon).par[4] = *Param["fps"];

        logger() << "micrOMEGAs proton hadronic matrix elements set to:" << endl;
        logger() << "ScalarFFPd = fpd = " << (*BEreq::MOcommon).par[2];
        logger() << "\tScalarFFPu = fpu = " << (*BEreq::MOcommon).par[3];
        logger() << "\tScalarFFPs = fps = " << (*BEreq::MOcommon).par[4] << endl;

        // Set neutron hadronic matrix elements.
        (*BEreq::MOcommon).par[11] = *Param["fnd"];
        (*BEreq::MOcommon).par[12] = *Param["fnu"];
        (*BEreq::MOcommon).par[13] = *Param["fns"];

        logger() << "micrOMEGAs neutron hadronic matrix elements set to:" << endl;
        logger() << "ScalarFFNd = fnd = " << (*BEreq::MOcommon).par[11];
        logger() << "\tScalarFFNu = fnu = " << (*BEreq::MOcommon).par[12];
        logger() << "\tScalarFFNs = fns = " << (*BEreq::MOcommon).par[13] << endl;

        //Set delta q.
        (*BEreq::MOcommon).par[5] = *Param["deltad"];
        (*BEreq::MOcommon).par[6] = *Param["deltau"];
        (*BEreq::MOcommon).par[7] = *Param["deltas"];

        (*BEreq::MOcommon).par[14] = *Param["deltau"];
        (*BEreq::MOcommon).par[15] = *Param["deltad"];
        (*BEreq::MOcommon).par[16] = *Param["deltas"];

        logger() << "micrOMEGAs delta q set to:" << endl;
        logger() << "pVectorFFPd = pVectorFFNu = delta d = "
                << (*BEreq::MOcommon).par[5] << endl;
        logger() << "pVectorFFPu = pVectorFFPd = delta u = "
                << (*BEreq::MOcommon).par[6] << endl;
        logger() << "pVectorFFPs = pVectorFFNs = delta s = "
                << (*BEreq::MOcommon).par[7] << endl;

        double p1[2], p2[2], p3[2], p4[2];
        //TODO: Should this be an error or just an invalid point if the calculation fails?
        int error = BEreq::nucleonAmplitudes(byVal(BEreq::FeScLoop.pointer()), byVal(p1), byVal(p2), byVal(p3), byVal(p4));
        if(error!=0)
            DarkBit_error().raise(LOCAL_INFO, "micrOMEGAs nucleonAmplitudes function failed with "
                    "error code " + std::to_string(error) + ".");

        // Rescaling to agree with DarkSUSY convention:
        result.gps = p1[0]*2;
        result.gpa = p2[0]*2;
        result.gns = p3[0]*2;
        result.gna = p4[0]*2;
        result.M_DM = (*BEreq::MOcommon).par[1];

        logger() << "micrOMEGAs nucleonAmplitudes gives:" << endl;
        logger() << " gps: " << result.gps << endl;
        logger() << " gns: " << result.gns << endl;
        logger() << " gpa: " << result.gpa << endl;
        logger() << " gna: " << result.gna << endl;
        logger() << " M_DM = " << result.M_DM << endl;
    }

    /// Simple calculator of the spin-independent WIMP-proton cross-section 
    void sigma_SI_p_simple(double &result)
    {
      using namespace Pipes::sigma_SI_p_simple;
      double gps = Dep::DD_couplings->gps;
      double reduced_mass = *Dep::mwimp * m_proton / (*Dep::mwimp + m_proton);
      result = gev2cm2/pi*pow(reduced_mass*gps,2.0);
    }

    /// Simple calculator of the spin-independent WIMP-neutron cross-section 
    void sigma_SI_n_simple(double &result)
    {
      using namespace Pipes::sigma_SI_n_simple;
      double gns = Dep::DD_couplings->gns;
      double reduced_mass = *Dep::mwimp * m_neutron / (*Dep::mwimp + m_neutron);
      result = gev2cm2/pi*pow(reduced_mass*gns,2.0);
    }

    /// Simple calculator of the spin-dependent WIMP-proton cross-section 
    void sigma_SD_p_simple(double &result)
    {
      using namespace Pipes::sigma_SD_p_simple;
      double gpa = Dep::DD_couplings->gpa;
      double reduced_mass = *Dep::mwimp * m_proton / (*Dep::mwimp + m_proton);
      result = 3.0*gev2cm2/pi*pow(reduced_mass*gpa,2.0);
    }

    /// Simple calculator of the spin-dependent WIMP-neutron cross-section 
    void sigma_SD_n_simple(double &result)
    {
      using namespace Pipes::sigma_SD_n_simple;
      double gna = Dep::DD_couplings->gna;
      double reduced_mass = *Dep::mwimp * m_neutron / (*Dep::mwimp + m_neutron);
      result = 3.0*gev2cm2/pi*pow(reduced_mass*gna,2.0);
    }


//////////////////////////////////////////////////////////////////////////
//
//            Direct detection DDCalc0 intermediate routines
//
//////////////////////////////////////////////////////////////////////////

  /// Point-level initialization of DDCalc backend.
  // TODO: Move halo settings from backend to here?
  void SetWIMP_DDCalc0(bool &result) {
    using namespace Pipes::SetWIMP_DDCalc0;
    double M    = (*Dep::DD_couplings).M_DM;
    double GpSI = (*Dep::DD_couplings).gps;
    double GnSI = (*Dep::DD_couplings).gns;
    double GpSD = (*Dep::DD_couplings).gpa;
    double GnSD = (*Dep::DD_couplings).gna;                        
    BEreq::DDCalc0_SetWIMP_mG(&M,&GpSI,&GnSI,&GpSD,&GnSD);
    result = true;
    // Print out WIMP-nucleon cross-sections.
    // This part is optional as WIMP is already set.
    double sigmapSI,sigmanSI,sigmapSD,sigmanSD;
    BEreq::DDCalc0_GetWIMP_msigma(&M,&sigmapSI,&sigmanSI,&sigmapSD,&sigmanSD);
    logger() << "DDCalc0 WIMP-nucleon cross-sections [pb]:" << std::endl;
    logger() << "  sigmapSI = " << sigmapSI << std::endl;
    logger() << "  sigmanSI = " << sigmanSI << std::endl;
    logger() << "  sigmapSD = " << sigmapSD << std::endl;
    logger() << "  sigmanSD = " << sigmanSD << std::endl;
  }

  /// Triggers DDCalc0 internal rate calculations for the XENON100 2012.
  void CalcRates_XENON100_2012_DDCalc0(bool &result) {
    using namespace Pipes::CalcRates_XENON100_2012_DDCalc0;
    BEreq::DDCalc0_XENON100_2012_CalcRates();
    result = true;
  }

  /// Triggers DDCalc0 internal rate calculations for the LUX 2013.
  void CalcRates_LUX_2013_DDCalc0(bool &result) {
    using namespace Pipes::CalcRates_LUX_2013_DDCalc0;
    BEreq::DDCalc0_LUX_2013_CalcRates();
    result = true;
  }

  /*! \brief Triggers DDCalc0 internal rate calculations for the future
   *         argon-based DARWIN experiment .
   *
   * Estimated sensitivity, as of 2015) at the current model point.
   */
  void CalcRates_DARWIN_Ar_2015_DDCalc0(bool &result) {
    using namespace Pipes::CalcRates_DARWIN_Ar_2015_DDCalc0;
    BEreq::DDCalc0_DARWIN_Ar_2015_CalcRates();
    result = true;
  }

  /*! \brief Triggers DDCalc0 internal rate calculations for the future
   *         xenon-based DARWIN experiment.  
   *
   * Estimated sensitivity, as of 2015) at the current model point.
   */
  void CalcRates_DARWIN_Xe_2015_DDCalc0(bool &result) {
    using namespace Pipes::CalcRates_DARWIN_Xe_2015_DDCalc0;
    BEreq::DDCalc0_DARWIN_Xe_2015_CalcRates();
    result = true;
  }



//////////////////////////////////////////////////////////////////////////
//
//                Direct detection likelihoods/observables
//
//////////////////////////////////////////////////////////////////////////

  // XENON100 2012 -----------------------------------------------------
  // Aprile et al., PRL 109, 181301 (2013) [arxiv:1207.5988]
  
  /// Log-likelihood - XENON100 2012
  void XENON100_2012_LogLikelihood_DDCalc0(double &result) {
    using namespace Pipes::XENON100_2012_LogLikelihood_DDCalc0;
    result = BEreq::DDCalc0_XENON100_2012_LogLikelihood();
    logger() << "XENON100 2012 log-likelihood: " << result << std::endl;
  }
  
  /// Observed events (integer) - XENON100 2012
  void XENON100_2012_Events_DDCalc0(int &result) {
    using namespace Pipes::XENON100_2012_Events_DDCalc0;
    result = BEreq::DDCalc0_XENON100_2012_Events();
    logger() << "XENON100 2012 events: " << result << std::endl;
  }
  
  /// Background expectation - XENON100 2012
  void XENON100_2012_Background_DDCalc0(double &result) {
    using namespace Pipes::XENON100_2012_Background_DDCalc0;
    result = BEreq::DDCalc0_XENON100_2012_Background();
    logger() << "XENON100 2012 background: " << result << std::endl;
  }
  
  /// Signal expectation - XENON100 2012
  void XENON100_2012_Signal_DDCalc0(double &result) {
    using namespace Pipes::XENON100_2012_Signal_DDCalc0;
    result = BEreq::DDCalc0_XENON100_2012_Signal();
    logger() << "XENON100 2012 signal: " << result << std::endl;
  }
  
  /// Signal expectation (spin-independent) - XENON100 2012
  void XENON100_2012_SignalSI_DDCalc0(double &result) {
    using namespace Pipes::XENON100_2012_SignalSI_DDCalc0;
    result = BEreq::DDCalc0_XENON100_2012_SignalSI();
    logger() << "XENON100 2012 signal (SI): " << result << std::endl;
  }
  
  /// Signal expectation (spin-dependent) - XENON100 2012
  void XENON100_2012_SignalSD_DDCalc0(double &result) {
    using namespace Pipes::XENON100_2012_SignalSD_DDCalc0;
    result = BEreq::DDCalc0_XENON100_2012_SignalSD();
    logger() << "XENON100 2012 signal (SD): " << result << std::endl;
  }
  
  
  // LUX 2013 ----------------------------------------------------------
  // Akerib et al., PRL 112, 091303 (2014) [arxiv:1310.8214]
  
  /// Log-likelihood - LUX 2013
  void LUX_2013_LogLikelihood_DDCalc0(double &result) {
    using namespace Pipes::LUX_2013_LogLikelihood_DDCalc0;
    result = BEreq::DDCalc0_LUX_2013_LogLikelihood();
    logger() << "LUX 2013 log-likelihood: " << result << std::endl;
  }
  
  /// Observed events (integer) - LUX 2013
  void LUX_2013_Events_DDCalc0(int &result) {
    using namespace Pipes::LUX_2013_Events_DDCalc0;
    result = BEreq::DDCalc0_LUX_2013_Events();
    logger() << "LUX 2013 events: " << result << std::endl;
  }
  
  /// Background expectation - LUX 2013
  void LUX_2013_Background_DDCalc0(double &result) {
    using namespace Pipes::LUX_2013_Background_DDCalc0;
    result = BEreq::DDCalc0_LUX_2013_Background();
    logger() << "LUX 2013 background: " << result << std::endl;
  }
  
  /// Signal expectation - LUX 2013
  void LUX_2013_Signal_DDCalc0(double &result) {
    using namespace Pipes::LUX_2013_Signal_DDCalc0;
    result = BEreq::DDCalc0_LUX_2013_Signal();
    logger() << "LUX 2013 signal: " << result << std::endl;
  }
  
  /// Signal expectation (spin-independent) - LUX 2013
  void LUX_2013_SignalSI_DDCalc0(double &result) {
    using namespace Pipes::LUX_2013_SignalSI_DDCalc0;
    result = BEreq::DDCalc0_LUX_2013_SignalSI();
    logger() << "LUX 2013 signal (SI): " << result << std::endl;
  }
  
  /// Signal expectation (spin-dependent) - LUX 2013
  void LUX_2013_SignalSD_DDCalc0(double &result) {
    using namespace Pipes::LUX_2013_SignalSD_DDCalc0;
    result = BEreq::DDCalc0_LUX_2013_SignalSD();
    logger() << "LUX 2013 signal (SD): " << result << std::endl;
  }
  
  
  // DARWIN argon-based ------------------------------------------------
  // Estimated argon-based DARWIN sensitivity (as of 2015):
  //   Conrad et al., arxiv:15MM.NNNNN
  
  /// Log-likelihood - DARWIN
  void DARWIN_Ar_2015_LogLikelihood_DDCalc0(double &result) {
    using namespace Pipes::DARWIN_Ar_2015_LogLikelihood_DDCalc0;
    result = BEreq::DDCalc0_DARWIN_Ar_2015_LogLikelihood();
    logger() << "DARWIN argon-based (2015 estimate) log-likelihood: " << result << std::endl;
  }
  
  /// Observed events (integer) - DARWIN
  void DARWIN_Ar_2015_Events_DDCalc0(int &result) {
    using namespace Pipes::DARWIN_Ar_2015_Events_DDCalc0;
    result = BEreq::DDCalc0_DARWIN_Ar_2015_Events();
    logger() << "DARWIN argon-based (2015 estimate) events: " << result << std::endl;
  }
  
  /// Background expectation - DARWIN
  void DARWIN_Ar_2015_Background_DDCalc0(double &result) {
    using namespace Pipes::DARWIN_Ar_2015_Background_DDCalc0;
    result = BEreq::DDCalc0_DARWIN_Ar_2015_Background();
    logger() << "DARWIN argon-based (2015 estimate) background: " << result << std::endl;
  }
  
  /// Signal expectation - DARWIN
  void DARWIN_Ar_2015_Signal_DDCalc0(double &result) {
    using namespace Pipes::DARWIN_Ar_2015_Signal_DDCalc0;
    result = BEreq::DDCalc0_DARWIN_Ar_2015_Signal();
    logger() << "DARWIN argon-based (2015 estimate) signal: " << result << std::endl;
  }
  
  /// Signal expectation (spin-independent) - DARWIN
  void DARWIN_Ar_2015_SignalSI_DDCalc0(double &result) {
    using namespace Pipes::DARWIN_Ar_2015_SignalSI_DDCalc0;
    result = BEreq::DDCalc0_DARWIN_Ar_2015_SignalSI();
    logger() << "DARWIN argon-based (2015 estimate) signal (SI): " << result << std::endl;
  }
  
  /// Signal expectation (spin-dependent) - DARWIN
  void DARWIN_Ar_2015_SignalSD_DDCalc0(double &result) {
    using namespace Pipes::DARWIN_Ar_2015_SignalSD_DDCalc0;
    result = BEreq::DDCalc0_DARWIN_Ar_2015_SignalSD();
    logger() << "DARWIN argon-based (2015 estimate) signal (SD): " << result << std::endl;
  }
  
  
  // DARWIN xenon-based ------------------------------------------------
  // Estimated xenon-based DARWIN sensitivity (as of 2015):
  //   Conrad et al., arxiv:15MM.NNNNN
  
  /// Log-likelihood - DARWIN xenon-based
  void DARWIN_Xe_2015_LogLikelihood_DDCalc0(double &result) {
    using namespace Pipes::DARWIN_Xe_2015_LogLikelihood_DDCalc0;
    result = BEreq::DDCalc0_DARWIN_Xe_2015_LogLikelihood();
    logger() << "DARWIN xenon-based (2015 estimate) log-likelihood: " << result << std::endl;
  }
  
  /// Observed events (integer) - DARWIN xenon-based
  void DARWIN_Xe_2015_Events_DDCalc0(int &result) {
    using namespace Pipes::DARWIN_Xe_2015_Events_DDCalc0;
    result = BEreq::DDCalc0_DARWIN_Xe_2015_Events();
    logger() << "DARWIN xenon-based (2015 estimate) events: " << result << std::endl;
  }
  
  /// Background expectation - DARWIN xenon-based
  void DARWIN_Xe_2015_Background_DDCalc0(double &result) {
    using namespace Pipes::DARWIN_Xe_2015_Background_DDCalc0;
    result = BEreq::DDCalc0_DARWIN_Xe_2015_Background();
    logger() << "DARWIN xenon-based (2015 estimate) background: " << result << std::endl;
  }
  
  /// Signal expectation - DARWIN xenon-based
  void DARWIN_Xe_2015_Signal_DDCalc0(double &result) {
    using namespace Pipes::DARWIN_Xe_2015_Signal_DDCalc0;
    result = BEreq::DDCalc0_DARWIN_Xe_2015_Signal();
    logger() << "DARWIN xenon-based (2015 estimate) signal: " << result << std::endl;
  }
  
  /// Signal expectation (spin-independent) - DARWIN xenon-based
  void DARWIN_Xe_2015_SignalSI_DDCalc0(double &result) {
    using namespace Pipes::DARWIN_Xe_2015_SignalSI_DDCalc0;
    result = BEreq::DDCalc0_DARWIN_Xe_2015_SignalSI();
    logger() << "DARWIN xenon-based (2015 estimate) signal (SI): " << result << std::endl;
  }
  
  /// Signal expectation (spin-dependent) - DARWIN xenon-based
  void DARWIN_Xe_2015_SignalSD_DDCalc0(double &result) {
    using namespace Pipes::DARWIN_Xe_2015_SignalSD_DDCalc0;
    result = BEreq::DDCalc0_DARWIN_Xe_2015_SignalSD();
    logger() << "DARWIN xenon-based (2015 estimate) signal (SD): " << result << std::endl;
  }



//////////////////////////////////////////////////////////////////////////
//
//            Neutrino telescope likelihoods and observables
//
//////////////////////////////////////////////////////////////////////////

    /*! \brief Capture rate of regular dark matter in the Sun (no v-dependent
     *         or q-dependent cross-sections) (s^-1).
     */
    void capture_rate_Sun_constant_xsec(double &result)
    {
      using namespace Pipes::capture_rate_Sun_constant_xsec;
      // Here we assume that the proton and neutron scattering cross-sections are the same.
      result = BEreq::capture_rate_Sun(*Dep::mwimp, *Dep::sigma_SI_p, *Dep::sigma_SD_p);
    }
    
    /// Equilibration time for capture and annihilation of dark matter in the Sun (s)
    void equilibration_time_Sun(double &result)
    {
      using namespace Pipes::equilibration_time_Sun;
      double ca = *Dep::sigmav/6.6e28 * pow(*Dep::mwimp/20.0, 1.5); 
      result = pow(*Dep::capture_rate_Sun * ca, -0.5);                
    }
    
    /// Annihilation rate of dark matter in the Sun (s^-1)
    void annihilation_rate_Sun(double &result)
    {
      using namespace Pipes::annihilation_rate_Sun;
      double tt_sun = 1.5e17 / *Dep::equilibration_time_Sun;                          
      result = *Dep::capture_rate_Sun * 0.5 * pow(tanh(tt_sun),2.0);
    }

    /// Neutrino yield function pointer and setup
    void nuyield_from_DS(nuyield_functype &result)
    {

      using namespace Pipes::nuyield_from_DS;
      double annihilation_bf[29];
      double Higgs_decay_BFs_neutral[29][3];
      double Higgs_decay_BFs_charged[15]; 
      double Higgs_masses_neutral[3];
      double Higgs_mass_charged;
      
      // Set annihilation branching fractions
      // FIXME needs to be fixed once DM is not ~chi0_1 always, and once BFs are available directly from TH_Process
      TH_Process annProc = Dep::TH_ProcessCatalog->getProcess("~chi0_1", "~chi0_1");
      std::vector<str> neutral_channels[29];
      neutral_channels[0]  = initVector<str>("h0_1", "h0_1");
      neutral_channels[1]  = initVector<str>("h0_1", "h0_2");
      neutral_channels[2]  = initVector<str>("h0_2", "h0_2");
      neutral_channels[3]  = initVector<str>("A0", "A0");
      neutral_channels[4]  = initVector<str>("h0_1", "A0");
      neutral_channels[5]  = initVector<str>("h0_2", "h0_1");
      neutral_channels[6]  = initVector<str>("H+", "H-");
      neutral_channels[7]  = initVector<str>("Z0", "h0_1");
      neutral_channels[8]  = initVector<str>("Z0", "h0_2");
      neutral_channels[9]  = initVector<str>("Z0", "A0");
      neutral_channels[10] = initVector<str>("W+", "H-");            //actually W+H- and W-H+
      neutral_channels[11] = initVector<str>("Z0", "Z0");
      neutral_channels[12] = initVector<str>("W+", "W-");
      neutral_channels[13] = initVector<str>("nu_e", "nubar_e");
      neutral_channels[14] = initVector<str>("e+", "e-");
      neutral_channels[15] = initVector<str>("nu_mu", "nubar_mu");
      neutral_channels[16] = initVector<str>("mu+", "mu-");
      neutral_channels[17] = initVector<str>("nu_tau", "nubar_tau");
      neutral_channels[18] = initVector<str>("tau+", "tau-");
      neutral_channels[19] = initVector<str>("u", "ubar");
      neutral_channels[20] = initVector<str>("d", "dbar");
      neutral_channels[21] = initVector<str>("c", "cbar");
      neutral_channels[22] = initVector<str>("s", "sbar");
      neutral_channels[23] = initVector<str>("t", "tbar");
      neutral_channels[24] = initVector<str>("b", "bbar");
      neutral_channels[25] = initVector<str>("g", "g");
      neutral_channels[26] = initVector<str>("b", "bbar", "g");      //actually qqg (not implemented in DS though)
      neutral_channels[27] = initVector<str>("gamma", "gamma");
      neutral_channels[28] = initVector<str>("Z0", "gamma");
      const std::vector<str> adhoc_chan = initVector<str>("W-", "H+");                      //the missing channel

      for (int i=0; i<29; i++)
      {
        const TH_Channel* channel = annProc.find(neutral_channels[i]);
        if (channel != NULL)
        {
          annihilation_bf[i] = channel->genRate->bind("v")->eval(0.);
          if (i == 10) // Add W- H+ for this channel
          {
            channel = annProc.find(adhoc_chan);
            if (channel == NULL) DarkBit_error().raise(LOCAL_INFO, "W+H- exists in process catalogue but not W-H+."
                                                                  " That's some suspiciously severe CP violation yo."); 
            annihilation_bf[i] += channel->genRate->bind("v")->eval(0.);
          }
          if (i == 26) annihilation_bf[i] = 0.;  // This channel has not been implemented in DarkSUSY. 
          annihilation_bf[i] /= *Dep::sigmav;
        }
        else
        {
          annihilation_bf[i] = 0.;
        }
      }
   
      // Set Higgs masses
      std::map<str, TH_ParticleProperty>::const_iterator its[4];
      its[0] = Dep::TH_ProcessCatalog->particleProperties.find("h0_1");
      its[1] = Dep::TH_ProcessCatalog->particleProperties.find("h0_2");
      its[2] = Dep::TH_ProcessCatalog->particleProperties.find("A0");
      its[3] = Dep::TH_ProcessCatalog->particleProperties.find("H+");
      Higgs_masses_neutral[0] = (its[0] != Dep::TH_ProcessCatalog->particleProperties.end()) ? its[0]->second.mass : 0.;
      Higgs_masses_neutral[1] = (its[1] != Dep::TH_ProcessCatalog->particleProperties.end()) ? its[1]->second.mass : 0.;
      Higgs_masses_neutral[2] = (its[2] != Dep::TH_ProcessCatalog->particleProperties.end()) ? its[2]->second.mass : 0.;
      Higgs_mass_charged      = (its[3] != Dep::TH_ProcessCatalog->particleProperties.end()) ? its[3]->second.mass : 0.;

      // Find out which Higgs exist and have decay data in the process catalogue.
      const TH_Process* h0_decays[3];
      h0_decays[0] = Dep::TH_ProcessCatalog->find("h0_1");
      h0_decays[1] = Dep::TH_ProcessCatalog->find("h0_2");
      h0_decays[2] = Dep::TH_ProcessCatalog->find("A0");
      const TH_Process* Hplus_decays = Dep::TH_ProcessCatalog->find("H+");
      const TH_Process* Hminus_decays = Dep::TH_ProcessCatalog->find("H-");
      if (Hplus_decays != NULL and Hminus_decays == NULL) DarkBit_error().raise(LOCAL_INFO, "H+ decays exists in process catalogue but not H-.");
      if (Hplus_decays == NULL and Hminus_decays != NULL) DarkBit_error().raise(LOCAL_INFO, "H- decays exists in process catalogue but not H+.");

      // Set the neutral Higgs decay branching fractions
      // FIXME needs to be fixed once BFs are available directly from TH_Process
      for (int i=0; i<3; i++)       // Loop over the three neutral Higgs
      {

        if (h0_decays[i] != NULL)   // If this Higgs exists, set its decay properties.
        {

          // Get the total decay width, for normalising partial widths to BFs.  FIXME Replace when BFs become directly available.
          double totalwidth = 0.0;
          for (std::vector<TH_Channel>::const_iterator it = h0_decays[i]->channelList.begin();
           it != h0_decays[i]->channelList.end(); ++it)
          {
            if ( it->nFinalStates == 2 ) totalwidth += it->genRate->bind()->eval();  // decay width in GeV for two-body final state
          }
          
          // Loop over the decay channels for neutral scalars
          for (int j=0; j<29; j++)
          {
            const TH_Channel* channel = h0_decays[i]->find(neutral_channels[j]);
            if (channel != NULL)    // If this Higgs can decay into this channel, set the BF.
            {
              Higgs_decay_BFs_neutral[j][i] = channel->genRate->bind()->eval();
              if (i == 10)          // Add W- H+ for this channel
              {
                channel = h0_decays[i]->find(adhoc_chan);
                if (channel == NULL) DarkBit_error().raise(LOCAL_INFO, "W+H- exists in process catalogue but not W-H+."
                                                                      " That's some suspiciously severe CP violation yo."); 
                Higgs_decay_BFs_neutral[j][i] += channel->genRate->bind()->eval();
              }
              if (i == 26) Higgs_decay_BFs_neutral[j][i] = 0.;  // This channel has not been implemented in DarkSUSY. 
              Higgs_decay_BFs_neutral[j][i] /= totalwidth;
            }
            else 
            {
              Higgs_decay_BFs_neutral[j][i] = 0.;
            }
          }

        }
                 
        else 
        {
          // Loop over the decay channels for neutral scalars, setting all BFs for this Higgs to zero.
          for (int j=0; j<29; j++) Higgs_decay_BFs_neutral[j][i] = 0.;
        }

      }

      // If they exist, set the charged Higgs decay branching fractions (DarkSUSY assumes that H+/H- decays are CP-invariant)    
      if (Hplus_decays != NULL)       
      {

        // Define the charged Higgs decay channels 
        std::vector<str> charged_channels[15];
        charged_channels[0]  = initVector<str>("u", "dbar");
        charged_channels[1]  = initVector<str>("u", "sbar");
        charged_channels[2]  = initVector<str>("u", "bbar");
        charged_channels[3]  = initVector<str>("c", "dbar");
        charged_channels[4]  = initVector<str>("c", "sbar");
        charged_channels[5]  = initVector<str>("c", "bbar");
        charged_channels[6]  = initVector<str>("t", "dbar");
        charged_channels[7]  = initVector<str>("t", "sbar");
        charged_channels[8]  = initVector<str>("t", "bbar");
        charged_channels[9]  = initVector<str>("e", "nu_e");
        charged_channels[10] = initVector<str>("mu", "nu_mu");
        charged_channels[11] = initVector<str>("tau", "nu_tau");
        charged_channels[12] = initVector<str>("W+", "h0_1");
        charged_channels[13] = initVector<str>("W+", "h0_2");
        charged_channels[14] = initVector<str>("W+", "A0");
 
        // Get the total decay width, for normalising partial widths to BFs.  FIXME Replace when BFs become directly available.
        double totalwidth = 0.0;
        for (std::vector<TH_Channel>::const_iterator it = Hplus_decays->channelList.begin();
         it != Hplus_decays->channelList.end(); ++it)
        {
          if ( it->nFinalStates == 2 ) totalwidth += it->genRate->bind()->eval();  // decay width in GeV for two-body final state
        }
        
        // Loop over the decay channels for charged scalars
        for (int j=0; j<15; j++)
        {
          const TH_Channel* channel = Hplus_decays->find(charged_channels[j]);
          if (channel != NULL)    // If this Higgs can decay into this channel, set the BF.
          {
            Higgs_decay_BFs_charged[j] = channel->genRate->bind()->eval();
            Higgs_decay_BFs_charged[j] /= totalwidth;
          }
          else 
          {
            Higgs_decay_BFs_charged[j] = 0.;
          }
        }
  
      }
               
      else 
      {
        // Loop over the decay channels for charged scalars, setting all BFs for this Higgs to zero.
        for (int j=0; j<15; j++) Higgs_decay_BFs_charged[j] = 0.;
      }
   
      // Debug FIXME needs testing once Higgs decay bfs and masses are entered into the processcatalog
      if (false)
      {
        for (int j=0; j<29; j++)
        {
          cout<< "annihilation bfs: " << j << " " << annihilation_bf[j] << endl;
        }
        cout<< endl;
        for (int i=0; i<3; i++)
        {
          for (int j=0; j<29; j++)
          {
            cout<< "higgs neutral bfs: " << i << " " << j << " " << Higgs_decay_BFs_neutral[j][i] << endl;
          }
        }
        cout<< endl;
        for (int j=0; j<15; j++)
        {
          cout<< "higgs charged bfs: " << j << " " << Higgs_decay_BFs_charged[j] << endl;
        }
        cout<< endl;
        for (int j=0; j<3; j++)
        {
          cout<< "higgs masses neutral: " << j << " " << Higgs_masses_neutral[j] << endl;
        }
        cout<< endl;
        cout<< "higg charged mass: " << Higgs_mass_charged << endl;
        cout<< endl;
        cout<< "*Dep::mwimp: " << *Dep::mwimp << endl;
        cout<< endl;
        cout<< "*Dep::sigmav: " << *Dep::sigmav << endl;
        cout<< endl;
        cout<< "*Dep::si: " << *Dep::sigma_SI_p << endl;
        cout<< endl;
        cout<< "*Dep::sd: " << *Dep::sigma_SD_p << endl;
        cout<< endl;
      }

      // Set up DarkSUSY to do neutrino yields for this particular WIMP
      BEreq::nuyield_setup(annihilation_bf, Higgs_decay_BFs_neutral,
                           Higgs_decay_BFs_charged, Higgs_masses_neutral,
                           Higgs_mass_charged, *Dep::mwimp, *Dep::sigmav, 
                           *Dep::sigma_SI_p, *Dep::sigma_SD_p);

      // Hand back the pointer to the DarkSUSY neutrino yield function
      result = BEreq::nuyield.pointer();

    }

    /// 22-string IceCube sample: predicted signal and background counts, observed counts and likelihoods.
    void IC22_full(nudata &result)
    {
      using namespace Pipes::IC22_full;
      double sigpred, bgpred, lnLike, pval;
      int totobs;
      char experiment[300] = "IC-22";
      void* context = NULL;
      BEreq::nubounds(experiment[0], *Dep::mwimp, *Dep::annihilation_rate_Sun, byVal(*Dep::nuyield_ptr), sigpred, bgpred, 
       totobs, lnLike, pval, 4, true, false, 0.0, 0.0, context);
      result.signal = sigpred;
      result.bg = bgpred;
      result.nobs = totobs;
      result.loglike = lnLike;
      result.pvalue = pval;
    }
    /// 22-string extractor module functions
    /// @{
    void IC22_signal (double &result) { result = Pipes::IC22_signal ::Dep::IC22_data->signal;  }
    void IC22_bg     (double &result) { result = Pipes::IC22_bg     ::Dep::IC22_data->bg;      }
    void IC22_nobs   (int    &result) { result = Pipes::IC22_nobs   ::Dep::IC22_data->nobs;    }
    void IC22_loglike(double &result) { result = Pipes::IC22_loglike::Dep::IC22_data->loglike; }
    void IC22_pvalue (double &result) { result = Pipes::IC22_pvalue ::Dep::IC22_data->pvalue;  }
    /// @}

    /// 79-string IceCube WH sample: predicted signal and background counts, observed counts and likelihoods.
    void IC79WH_full(nudata &result)
    {
      using namespace Pipes::IC79WH_full;
      double sigpred, bgpred, lnLike, pval;
      int totobs;
      char experiment[300] = "IC-79 WH";
      void* context = NULL;
      BEreq::nubounds(experiment[0], *Dep::mwimp, *Dep::annihilation_rate_Sun, byVal(*Dep::nuyield_ptr), sigpred, bgpred, 
       totobs, lnLike, pval, 4, true, false, 0.0, 0.0, context);
      result.signal = sigpred;
      result.bg = bgpred;
      result.nobs = totobs;
      result.loglike = lnLike;
      result.pvalue = pval;
    }
    /// 79-string WH extractor module functions
    /// @{
    void IC79WH_signal (double &result) { result = Pipes::IC79WH_signal ::Dep::IC79WH_data->signal;  }
    void IC79WH_bg     (double &result) { result = Pipes::IC79WH_bg     ::Dep::IC79WH_data->bg;      }
    void IC79WH_nobs   (int    &result) { result = Pipes::IC79WH_nobs   ::Dep::IC79WH_data->nobs;    }
    void IC79WH_loglike(double &result) { result = Pipes::IC79WH_loglike::Dep::IC79WH_data->loglike; }
    void IC79WH_pvalue (double &result) { result = Pipes::IC79WH_pvalue ::Dep::IC79WH_data->pvalue;  }
    /// @}

    /// 79-string IceCube WL sample: predicted signal and background counts, observed counts and likelihoods.
    void IC79WL_full(nudata &result)
    {
      using namespace Pipes::IC79WL_full;
      double sigpred, bgpred, lnLike, pval;
      int totobs;
      char experiment[300] = "IC-79 WL";
      void* context = NULL;
      BEreq::nubounds(experiment[0], *Dep::mwimp, *Dep::annihilation_rate_Sun, byVal(*Dep::nuyield_ptr), sigpred, bgpred, 
       totobs, lnLike, pval, 4, true, false, 0.0, 0.0, context);
      result.signal = sigpred;
      result.bg = bgpred;
      result.nobs = totobs;
      result.loglike = lnLike;
      result.pvalue = pval;
    }
    /// 79-string WL extractor module functions
    void IC79WL_signal (double &result) { result = Pipes::IC79WL_signal ::Dep::IC79WL_data->signal;  }
    void IC79WL_bg     (double &result) { result = Pipes::IC79WL_bg     ::Dep::IC79WL_data->bg;      }
    void IC79WL_nobs   (int    &result) { result = Pipes::IC79WL_nobs   ::Dep::IC79WL_data->nobs;    }
    void IC79WL_loglike(double &result) { result = Pipes::IC79WL_loglike::Dep::IC79WL_data->loglike; }
    void IC79WL_pvalue (double &result) { result = Pipes::IC79WL_pvalue ::Dep::IC79WL_data->pvalue;  }
    /// @}

    /// 79-string IceCube SL sample: predicted signal and background counts, observed counts and likelihoods.
    void IC79SL_full(nudata &result)
    {
      using namespace Pipes::IC79SL_full;
      double sigpred, bgpred, lnLike, pval;
      int totobs;
      char experiment[300] = "IC-79 SL";
      void* context = NULL;
      BEreq::nubounds(experiment[0], *Dep::mwimp, *Dep::annihilation_rate_Sun, byVal(*Dep::nuyield_ptr), sigpred, bgpred, 
       totobs, lnLike, pval, 4, true, false, 0.0, 0.0, context);
      result.signal = sigpred;
      result.bg = bgpred;
      result.nobs = totobs;
      result.loglike = lnLike;
      result.pvalue = pval;
    }
    /// 79-string SL extractor module functions
    /// @{
    void IC79SL_signal (double &result) { result = Pipes::IC79SL_signal ::Dep::IC79SL_data->signal;  }
    void IC79SL_bg     (double &result) { result = Pipes::IC79SL_bg     ::Dep::IC79SL_data->bg;      }
    void IC79SL_nobs   (int    &result) { result = Pipes::IC79SL_nobs   ::Dep::IC79SL_data->nobs;    }
    void IC79SL_loglike(double &result) { result = Pipes::IC79SL_loglike::Dep::IC79SL_data->loglike; }
    void IC79SL_pvalue (double &result) { result = Pipes::IC79SL_pvalue ::Dep::IC79SL_data->pvalue;  }
    /// @}

    /// Composite IceCube 79-string likelihood function.
    void IC79_loglike(double &result)
    {
      using namespace Pipes::IC79_loglike;
      result = *Dep::IC79WH_loglike + *Dep::IC79WL_loglike + *Dep::IC79SL_loglike; 
    }

    /// Complete composite IceCube likelihood function.
    void IC_loglike(double &result)
    {
      using namespace Pipes::IC_loglike;
      result = *Dep::IC22_loglike + *Dep::IC79WH_loglike + *Dep::IC79WL_loglike + *Dep::IC79SL_loglike; 
    }


///////////////////////////////////////////////////
//
//  Unit test
//
///////////////////////////////////////////////////

    /*! \brief Central unit test routine.
     *
     * Dumps various DM related results into yaml files for later inspection.
     */
    void UnitTest_DarkBit(int &result)
    {
        using namespace Pipes::UnitTest_DarkBit;
        /* This function depends on all relevant DM observables (indirect and
         * direct) and dumps them into convenient files in YAML format, which
         * afterwards can be checked against the expectations.
         */

        static unsigned int counter = 0;

        double M_DM = (*Dep::DD_couplings).M_DM;
        double Gps = (*Dep::DD_couplings).gps;
        double Gpa = (*Dep::DD_couplings).gpa;
        double Gns = (*Dep::DD_couplings).gns;
        double Gna = (*Dep::DD_couplings).gna;
        double oh2 = *Dep::RD_oh2;
        TH_Process annProc = (*Dep::TH_ProcessCatalog).getProcess((std::string)"~chi0_1", (std::string)"~chi0_1");
        Funk::Funk spectrum = (*Dep::GA_AnnYield)->set("v", 0.);

        std::ostringstream filename;
        filename << runOptions->getValueOrDef<std::string>("UnitTest_DarkBit", "fileroot");
        filename << "_" << counter << ".yml";
        counter++;

        std::ofstream os;
        os.open(filename.str());
        if(os)
        {
          // Standard output.
          os << "# Direct detection couplings\n";
          os << "DDcouplings:\n";
          os << "  gps: " << Gps << "\n";
          os << "  gpa: " << Gpa << "\n";
          os << "  gns: " << Gns << "\n";
          os << "  gna: " << Gna << "\n";
          os << "\n";
          os << "# Particle masses [GeV] \n";
          os << "ParticleMasses:\n";
          os << "  Mchi: " << M_DM << "\n";
          os << "\n";
          os << "# Relic density Omega h^2\n";
          os << "RelicDensity:\n";
          os << "  oh2: " << oh2 << "\n";
          os << "\n";

          // Output gamma-ray spectrum (grid be set in YAML file).
          double x_min = runOptions->getValueOrDef<double>(0.1, "GA_AnnYield", "Emin");
          double x_max = runOptions->getValueOrDef<double>(10000, "GA_AnnYield", "Emax");
          int n = runOptions->getValueOrDef<double>(26, "GA_AnnYield", "nbins");
          std::vector<double> x = logspace(log10(x_min), log10(x_max), n);  // from 0.1 to 500 GeV
          std::vector<double> y = spectrum->bind("E")->vect(x);
          os << "# Annihilation spectrum dNdE [1/GeV]\n";
          os << "GammaRaySpectrum:\n";
          os << "  E: [";
          for (std::vector<double>::iterator it = x.begin(); it != x.end(); it++)
            os << *it << ", ";
          os  << "]\n";
          os << "  dNdE: [";
          for (std::vector<double>::iterator it = y.begin(); it != y.end(); it++)
            os << *it << ", ";
          os  << "]\n";
          os << std::endl;

          os << "# Annihilation rates\n";
          os << "AnnihilationRates:\n";
          for (std::vector<TH_Channel>::iterator it = annProc.channelList.begin();
              it != annProc.channelList.end(); ++it)
          {
            os << "  ";
            for (std::vector<std::string>::iterator jt = it->finalStateIDs.begin(); jt!=it->finalStateIDs.end(); jt++)
            {
              os << *jt << "";
            }
            if (it->finalStateIDs.size() == 2)
            os << ": " << it->genRate->bind("v")->eval(0);
            if (it->finalStateIDs.size() == 3)
            os << ": " << it->genRate->bind("v", "E", "E1")->eval(0., 0., 0.);
            os << "\n";
          }
          os << std::endl;
        }
        else
        {
          logger() << "Warning: outputfile not open for writing." << std::endl;
        }
        os.close();
        result = 0;
    }

    /// SimYieldTable based on DarkSUSY tabulated results.
    void SimYieldTable_DarkSusy(SimYieldTable& result)
    {
        using namespace Pipes::SimYieldTable_DarkSusy;

        static bool initialized = false;
        if ( not initialized )
        {
            int flag = 0;      // some flag
            int yieldk = 152;  // gamma ray yield
            //int ch = 0;        // channel information  //bjf> unused variable
            Funk::Funk dNdE;

            #define ADD_CHANNEL(ch, P1, P2, FINAL, EcmMin, EcmMax)                                                    \
                dNdE = Funk::func(BEreq::dshayield.pointer(), Funk::var("mwimp"), Funk::var("E"), ch, yieldk, flag)->set("mwimp", Funk::var("Ecm")/2);  \
                result.addChannel(dNdE, P1, P2, FINAL, EcmMin, EcmMax);  // specifies also center of mass energy range
            ADD_CHANNEL(12, "Z0", "Z0", "gamma", 0., 10000.)
            ADD_CHANNEL(13, "W+", "W-", "gamma", 0., 10000.)
            ADD_CHANNEL(14, "nu_e", "nubar_e", "gamma", 0., 10000.)
            ADD_CHANNEL(15, "e+", "e-", "gamma", 0., 10000.)
            ADD_CHANNEL(16, "nu_mu", "nubar_mu", "gamma", 0., 10000.)
            ADD_CHANNEL(17, "mu+", "mu-", "gamma", 0., 10000.)
            ADD_CHANNEL(18, "nu_tau", "nubar_tau", "gamma", 0., 10000.)
            ADD_CHANNEL(19, "tau+", "tau-", "gamma", 0., 10000.)
            ADD_CHANNEL(20, "u", "ubar", "gamma", 0., 10000.)
            ADD_CHANNEL(21, "d", "dbar", "gamma", 0., 10000.)
            ADD_CHANNEL(22, "c", "cbar", "gamma", 0., 10000.)
            ADD_CHANNEL(23, "s", "sbar", "gamma", 0., 10000.)
            ADD_CHANNEL(24, "t", "tbar", "gamma", 0., 10000.)
            ADD_CHANNEL(25, "b", "bbar", "gamma", 0., 10000.)
            ADD_CHANNEL(26, "g", "g", "gamma", 0., 10000.)
            #undef ADD_CHANNEL

            // Add spectrum of single Z0 decay at rest
            // FIXME: This is only for testing purposes and should be removed
            // again later.
            dNdE = Funk::func(BEreq::dshayield.pointer(), 92*2, Funk::var("E"), 12, yieldk, flag);
            result.addChannel(dNdE/2, "Z0", "gamma", 10., 10000.);

            result.addChannel(Funk::zero("Ecm", "E"), "h0_2", "h0_2", "gamma", 4., 10000.);
            result.addChannel(Funk::zero("Ecm", "E"), "h0_2", "h0_1", "gamma", 4., 10000.);
            result.addChannel(Funk::zero("Ecm", "E"), "h0_1", "h0_1", "gamma", 4., 10000.);
            result.addChannel(Funk::zero("Ecm", "E"), "A0", "A0", "gamma", 4., 10000.);
            result.addChannel(Funk::zero("Ecm", "E"), "h0_2", "A0", "gamma", 4., 10000.);
            result.addChannel(Funk::zero("Ecm", "E"), "h0_1", "A0", "gamma", 4., 10000.);
            result.addChannel(Funk::zero("Ecm", "E"), "H+", "H-", "gamma", 4., 10000.);
            result.addChannel(Funk::zero("Ecm", "E"), "h0_2", "Z0", "gamma", 4., 10000.);
            result.addChannel(Funk::zero("Ecm", "E"), "h0_1", "Z0", "gamma", 4., 10000.);
            result.addChannel(Funk::zero("Ecm", "E"), "A0", "Z0", "gamma", 4., 10000.);
            result.addChannel(Funk::zero("Ecm", "E"), "W+", "H-", "gamma", 4., 10000.);
            result.addChannel(Funk::zero("Ecm", "E"), "W-", "H+", "gamma", 4., 10000.);

            initialized = true;
        }
    }

    /// SimYieldTable based on MicrOmegas tabulated results.
    void SimYieldTable_MicrOmegas(SimYieldTable& result)
    {
        using namespace Pipes::SimYieldTable_MicrOmegas;

        static bool initialized = false;
        int outN = 0;  // gamma

        if ( not initialized )
        {
            Funk::Funk dNdE;

            #define ADD_CHANNEL(inP, P1, P2, FINAL, EcmMin, EcmMax)                                                   \
                dNdE = Funk::func(BEreq::dNdE.pointer(), Funk::var("Ecm"), Funk::var("E"), inP, outN)/Funk::var("E"); \
                result.addChannel(dNdE, P1, P2, FINAL, EcmMin, EcmMax);  // specifies also center of mass energy range
            ADD_CHANNEL(0, "g", "g", "gamma", 4., 10000.)
            ADD_CHANNEL(1, "d", "dbar", "gamma", 4., 10000.)
            ADD_CHANNEL(2, "u", "ubar", "gamma", 4., 10000.)
            ADD_CHANNEL(3, "s", "sbar", "gamma", 4., 10000.)
            ADD_CHANNEL(4, "c", "cbar", "gamma", 4., 10000.)
            ADD_CHANNEL(5, "b", "bbar", "gamma", 4., 10000.)
            ADD_CHANNEL(6, "t", "tbar", "gamma", 4., 10000.)
            ADD_CHANNEL(7, "e+", "e-", "gamma", 4., 10000.)
            ADD_CHANNEL(8, "mu+", "mu-", "gamma", 4., 10000.)
            ADD_CHANNEL(9, "tau+", "tau-", "gamma", 4., 10000.)
            ADD_CHANNEL(10, "Z0", "Z0", "gamma", 4., 10000.)
            ADD_CHANNEL(13, "W+", "W-", "gamma", 4., 10000.)
            #undef ADD_CHANNEL
            initialized = true;
            result.addChannel(Funk::zero("Ecm", "E"), "nu_e", "nubar_e", "gamma", 4., 10000.);
            result.addChannel(Funk::zero("Ecm", "E"), "nu_mu", "nubar_mu", "gamma", 4., 10000.);
            result.addChannel(Funk::zero("Ecm", "E"), "nu_tau", "nubar_tau", "gamma", 4., 10000.);
        }
    }

    // FIXME: DEPRECATED!
    void ToyAnnYield(Funk::Funk& result)
    {
        using namespace Pipes::ToyAnnYield;

        double mass = 100;
        Funk::Funk dNdE_bb = (*Dep::SimYieldTable)("b", "bbar", "gamma", mass);

        logger() << dNdE_bb->bind("E")->eval(10) << std::endl;

        result = dNdE_bb;  // Fix units
    }
  }
}<|MERGE_RESOLUTION|>--- conflicted
+++ resolved
@@ -1737,17 +1737,16 @@
         
         // Store properties of relevant particles. Constructor for TH_ParticleProperty takes particle mass and 2*spin.
         // Make sure to add any particles used as final states in 2 or 3-body decays.
-<<<<<<< HEAD
         catalog.particleProperties.insert(std::pair<std::string, TH_ParticleProperty> ("nu_e"   , TH_ParticleProperty(mymspctm.mass(1),     1)));
-        catalog.particleProperties.insert(std::pair<std::string, TH_ParticleProperty> ("~nu_e"  , TH_ParticleProperty(mymspctm.mass(1),     1)));
+        catalog.particleProperties.insert(std::pair<std::string, TH_ParticleProperty> ("nubar_e"  , TH_ParticleProperty(mymspctm.mass(1),     1)));
         catalog.particleProperties.insert(std::pair<std::string, TH_ParticleProperty> ("e-"     , TH_ParticleProperty(mymspctm.mass(2),     1)));
         catalog.particleProperties.insert(std::pair<std::string, TH_ParticleProperty> ("e+"     , TH_ParticleProperty(mymspctm.mass(2),     1)));
         catalog.particleProperties.insert(std::pair<std::string, TH_ParticleProperty> ("nu_mu"  , TH_ParticleProperty(mymspctm.mass(3),     1)));
-        catalog.particleProperties.insert(std::pair<std::string, TH_ParticleProperty> ("~nu_mu" , TH_ParticleProperty(mymspctm.mass(3),     1)));
+        catalog.particleProperties.insert(std::pair<std::string, TH_ParticleProperty> ("nubar_mu" , TH_ParticleProperty(mymspctm.mass(3),     1)));
         catalog.particleProperties.insert(std::pair<std::string, TH_ParticleProperty> ("mu-"    , TH_ParticleProperty(mymspctm.mass(4),     1)));
         catalog.particleProperties.insert(std::pair<std::string, TH_ParticleProperty> ("mu+"    , TH_ParticleProperty(mymspctm.mass(4),     1)));
         catalog.particleProperties.insert(std::pair<std::string, TH_ParticleProperty> ("nu_tau" , TH_ParticleProperty(mymspctm.mass(5),     1)));
-        catalog.particleProperties.insert(std::pair<std::string, TH_ParticleProperty> ("~nu_tau", TH_ParticleProperty(mymspctm.mass(5),     1)));
+        catalog.particleProperties.insert(std::pair<std::string, TH_ParticleProperty> ("nubar_tau", TH_ParticleProperty(mymspctm.mass(5),     1)));
         catalog.particleProperties.insert(std::pair<std::string, TH_ParticleProperty> ("tau-"   , TH_ParticleProperty(mymspctm.mass(6),     1)));
         catalog.particleProperties.insert(std::pair<std::string, TH_ParticleProperty> ("tau+"   , TH_ParticleProperty(mymspctm.mass(6),     1)));
         catalog.particleProperties.insert(std::pair<std::string, TH_ParticleProperty> ("u"      , TH_ParticleProperty(mymspctm.mass(7),     1)));
@@ -1767,51 +1766,13 @@
         catalog.particleProperties.insert(std::pair<std::string, TH_ParticleProperty> ("W+"     , TH_ParticleProperty(mymspctm.mass(14),    2)));   
         catalog.particleProperties.insert(std::pair<std::string, TH_ParticleProperty> ("Z0"     , TH_ParticleProperty(mymspctm.mass(15),    2)));   
         catalog.particleProperties.insert(std::pair<std::string, TH_ParticleProperty> ("g"      , TH_ParticleProperty(mymspctm.mass(16),    2)));  
-        catalog.particleProperties.insert(std::pair<std::string, TH_ParticleProperty> ("H1"     , TH_ParticleProperty(mymspctm.mass(17),    0)));  
-        catalog.particleProperties.insert(std::pair<std::string, TH_ParticleProperty> ("H2"     , TH_ParticleProperty(mymspctm.mass(18),    0)));  
-        catalog.particleProperties.insert(std::pair<std::string, TH_ParticleProperty> ("H3"     , TH_ParticleProperty(mymspctm.mass(19),    0)));  
+        catalog.particleProperties.insert(std::pair<std::string, TH_ParticleProperty> ("h0_2"   , TH_ParticleProperty(mymspctm.mass(17),    0)));  
+        catalog.particleProperties.insert(std::pair<std::string, TH_ParticleProperty> ("h0_1"   , TH_ParticleProperty(mymspctm.mass(18),    0)));  
+        catalog.particleProperties.insert(std::pair<std::string, TH_ParticleProperty> ("A0"     , TH_ParticleProperty(mymspctm.mass(19),    0)));  
         catalog.particleProperties.insert(std::pair<std::string, TH_ParticleProperty> ("H-"     , TH_ParticleProperty(mymspctm.mass(20),    0)));     
         catalog.particleProperties.insert(std::pair<std::string, TH_ParticleProperty> ("H+"     , TH_ParticleProperty(mymspctm.mass(20),    0)));          
         // DM mass   
-        catalog.particleProperties.insert(std::pair<std::string, TH_ParticleProperty> ("chi_10" , TH_ParticleProperty(mymspctm.mass(42),    1)));
-=======
-        catalog.particleProperties.insert(std::pair<std::string, TH_ParticleProperty> ("nu_e"   , TH_ParticleProperty(mymspctm.mass[1],     1)));
-        catalog.particleProperties.insert(std::pair<std::string, TH_ParticleProperty> ("nubar_e"  , TH_ParticleProperty(mymspctm.mass[1],     1)));
-        catalog.particleProperties.insert(std::pair<std::string, TH_ParticleProperty> ("e-"     , TH_ParticleProperty(mymspctm.mass[2],     1)));
-        catalog.particleProperties.insert(std::pair<std::string, TH_ParticleProperty> ("e+"     , TH_ParticleProperty(mymspctm.mass[2],     1)));
-        catalog.particleProperties.insert(std::pair<std::string, TH_ParticleProperty> ("nu_mu"  , TH_ParticleProperty(mymspctm.mass[3],     1)));
-        catalog.particleProperties.insert(std::pair<std::string, TH_ParticleProperty> ("nubar_mu" , TH_ParticleProperty(mymspctm.mass[3],     1)));
-        catalog.particleProperties.insert(std::pair<std::string, TH_ParticleProperty> ("mu-"    , TH_ParticleProperty(mymspctm.mass[4],     1)));
-        catalog.particleProperties.insert(std::pair<std::string, TH_ParticleProperty> ("mu+"    , TH_ParticleProperty(mymspctm.mass[4],     1)));
-        catalog.particleProperties.insert(std::pair<std::string, TH_ParticleProperty> ("nu_tau" , TH_ParticleProperty(mymspctm.mass[5],     1)));
-        catalog.particleProperties.insert(std::pair<std::string, TH_ParticleProperty> ("nubar_tau", TH_ParticleProperty(mymspctm.mass[5],     1)));
-        catalog.particleProperties.insert(std::pair<std::string, TH_ParticleProperty> ("tau-"   , TH_ParticleProperty(mymspctm.mass[6],     1)));
-        catalog.particleProperties.insert(std::pair<std::string, TH_ParticleProperty> ("tau+"   , TH_ParticleProperty(mymspctm.mass[6],     1)));
-        catalog.particleProperties.insert(std::pair<std::string, TH_ParticleProperty> ("u"      , TH_ParticleProperty(mymspctm.mass[7],     1)));
-        catalog.particleProperties.insert(std::pair<std::string, TH_ParticleProperty> ("ubar"   , TH_ParticleProperty(mymspctm.mass[7],     1)));
-        catalog.particleProperties.insert(std::pair<std::string, TH_ParticleProperty> ("d"      , TH_ParticleProperty(mymspctm.mass[8],     1)));
-        catalog.particleProperties.insert(std::pair<std::string, TH_ParticleProperty> ("dbar"   , TH_ParticleProperty(mymspctm.mass[8],     1)));
-        catalog.particleProperties.insert(std::pair<std::string, TH_ParticleProperty> ("c"      , TH_ParticleProperty(mymspctm.mass[9],     1)));
-        catalog.particleProperties.insert(std::pair<std::string, TH_ParticleProperty> ("cbar"   , TH_ParticleProperty(mymspctm.mass[9],     1)));
-        catalog.particleProperties.insert(std::pair<std::string, TH_ParticleProperty> ("s"      , TH_ParticleProperty(mymspctm.mass[10],    1)));
-        catalog.particleProperties.insert(std::pair<std::string, TH_ParticleProperty> ("sbar"   , TH_ParticleProperty(mymspctm.mass[10],    1)));
-        catalog.particleProperties.insert(std::pair<std::string, TH_ParticleProperty> ("t"      , TH_ParticleProperty(mymspctm.mass[11],    1)));
-        catalog.particleProperties.insert(std::pair<std::string, TH_ParticleProperty> ("tbar"   , TH_ParticleProperty(mymspctm.mass[11],    1)));
-        catalog.particleProperties.insert(std::pair<std::string, TH_ParticleProperty> ("b"      , TH_ParticleProperty(mymspctm.mass[12],    1)));
-        catalog.particleProperties.insert(std::pair<std::string, TH_ParticleProperty> ("bbar"   , TH_ParticleProperty(mymspctm.mass[12],    1)));
-        catalog.particleProperties.insert(std::pair<std::string, TH_ParticleProperty> ("gamma"  , TH_ParticleProperty(mymspctm.mass[13],    2)));
-        catalog.particleProperties.insert(std::pair<std::string, TH_ParticleProperty> ("W-"     , TH_ParticleProperty(mymspctm.mass[14],    2)));
-        catalog.particleProperties.insert(std::pair<std::string, TH_ParticleProperty> ("W+"     , TH_ParticleProperty(mymspctm.mass[14],    2)));   
-        catalog.particleProperties.insert(std::pair<std::string, TH_ParticleProperty> ("Z0"     , TH_ParticleProperty(mymspctm.mass[15],    2)));   
-        catalog.particleProperties.insert(std::pair<std::string, TH_ParticleProperty> ("g"      , TH_ParticleProperty(mymspctm.mass[16],    2)));  
-        catalog.particleProperties.insert(std::pair<std::string, TH_ParticleProperty> ("h0_2"   , TH_ParticleProperty(mymspctm.mass[17],    0)));  
-        catalog.particleProperties.insert(std::pair<std::string, TH_ParticleProperty> ("h0_1"   , TH_ParticleProperty(mymspctm.mass[18],    0)));  
-        catalog.particleProperties.insert(std::pair<std::string, TH_ParticleProperty> ("A0"     , TH_ParticleProperty(mymspctm.mass[19],    0)));  
-        catalog.particleProperties.insert(std::pair<std::string, TH_ParticleProperty> ("H-"     , TH_ParticleProperty(mymspctm.mass[20],    0)));     
-        catalog.particleProperties.insert(std::pair<std::string, TH_ParticleProperty> ("H+"     , TH_ParticleProperty(mymspctm.mass[20],    0)));          
-        // DM mass   
-        catalog.particleProperties.insert(std::pair<std::string, TH_ParticleProperty> ("~chi0_1" , TH_ParticleProperty(mymspctm.mass[42],    1)));
->>>>>>> e7e04f77
+        catalog.particleProperties.insert(std::pair<std::string, TH_ParticleProperty> ("~chi0_1" , TH_ParticleProperty(mymspctm.mass(42),    1)));
         
         // Set DarkSUSY DM mass parameter used in 3-body decays
         BEreq::IBintvars->ibcom_mx = catalog.getParticleProperty("~chi0_1").mass;
