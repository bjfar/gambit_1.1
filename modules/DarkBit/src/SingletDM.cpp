//   GAMBIT: Global and Modular BSM Inference Tool
//   *********************************************
///  \file
///
///  Implementation of scalar singlet DM routines.
///
///  *********************************************
///
///  Authors (add name and date if you modify):
///   
///  \author Christoph Weniger  
///          (c.weniger@uva.nl)
///  \date Oct 2014, Apr 2015
///
///  *********************************************

#include "gambit/Elements/gambit_module_headers.hpp"
#include "gambit/DarkBit/DarkBit_rollcall.hpp"
#include "gambit/Utils/ASCIItableReader.hpp"

namespace Gambit {
  namespace DarkBit {

    class SingletDM
    {
      public:
        /// Initialize SingletDM object (branching ratios etc)
        SingletDM(std::string filename)
        {
          // FIXME: This should not be hard-coded
          mh = 125.7;  // FIXME
          v0 = 246.0;  // FIXME
          alpha_s = 0.12;   // FIXME
          mb = 5;  // FIXME
          mc = 1;  // FIXME
          mtau = 1;  // FIXME
          mt = 172;  // FIXME
          // Higgs branching ratios and total width Gamma [GeV], as function of
          // mass [GeV] (90 - 150 GeV)
          ASCIItableReader table(filename);  
          colnames = initVector<std::string>("mass", "bb", "tautau", "mumu",
              "ss", "cc", "tt", "gg", "gammagamma", "Zgamma",
              "WW", "ZZ", "Gamma");
          table.setcolnames(colnames);

          for (auto it = colnames.begin(); it != colnames.end(); it++)
          {
            f_vs_mass[*it] = Funk::interp("mass", table["mass"], table[*it]);
          }
          Gamma = f_vs_mass["Gamma"]->bind("mass");
          Gamma_mh = Gamma->eval(mh);

          mh = 125.7;  // FIXME
          v0 = 246.0;  // FIXME
          alpha_s = 0.12;   // FIXME
          mb = 5;  // FIXME
          mc = 1;  // FIXME
          mtau = 1;  // FIXME
          mt = 172;  // FIXME
        };
        ~SingletDM() {}

        /// Helper function (Breit-Wigner)
        double Dh2 (double s)
        {
          return 1/((s-mh*mh)*(s-mh*mh)+mh*mh*Gamma_mh*Gamma_mh);
        }

        /*! \brief Returns <sigma v> in cm3/s for given channel, velocity and
         *         model parameters.
         *
         * channel: bb, tautau, mumu, ss, cc, tt, gg, gammagamma, Zgamma, WW,
         * ZZ, hh
         */
        double sv(std::string channel, double lambda, double mass, double v)
        {
          double s = 4*mass*mass/(1-v*v/4);
          double sqrt_s = sqrt(s);
          if ( sqrt_s < 90 ) 
          {
            logger() << 
              "WARNING in SingletDM: Requested center-of-mass energy is\n"
              "outside the supported energy range." << std::endl;
            return 0;
          }

          if ( channel == "hh" ) { return sv_hh(lambda, mass, v); }
          if ( sqrt_s < 300 )
          {
            double br = f_vs_mass[channel]->bind("mass")->eval(sqrt_s);
            double Gamma_s = Gamma->eval(sqrt_s);
            double GeV2tocm3s1 = gev2cm2*s2cm;

            double res = 2*lambda*lambda*v0*v0/
              sqrt_s*Dh2(s)*Gamma_s*GeV2tocm3s1*br;
            return res;
          }
          else
          {
            if ( channel == "bb" and sqrt_s > mb )
              return sv_ff(lambda, mass, v, mb, true);
            if ( channel == "cc" and sqrt_s > mc  )
              return sv_ff(lambda, mass, v, mc, false);
            if ( channel == "tautau" and sqrt_s > mtau )
              return sv_ff(lambda, mass, v, mtau, false);
            if ( channel == "tt" and sqrt_s > mt )
              return sv_ff(lambda, mass, v, mt, false);
            if ( channel == "ZZ" and sqrt_s > m_Zboson)
              return sv_ZZ(lambda, mass, v);
            if ( channel == "WW" and sqrt_s > m_Wboson)
              return sv_WW(lambda, mass, v);
          }
          return 0;
        }

        // Annihilation into W bosons.
        double sv_WW(double lambda, double mass, double v)
        {
          double s = 4*mass*mass/(1-v*v/4);
          double x = pow(m_Wboson,2)/s;
          double GeV2tocm3s1 = gev2cm2*s2cm;
          return pow(lambda,2)*s/8/M_PI*sqrt(1-4*x)*Dh2(s)*(1-4*x+12*pow(x,2))
            *GeV2tocm3s1;
        }

        // Annihilation into Z bosons.
        double sv_ZZ(double lambda, double mass, double v)
        {
          double s = 4*mass*mass/(1-v*v/4);
          double x = pow(m_Zboson,2)/s;
          double GeV2tocm3s1 = gev2cm2*s2cm;
          return pow(lambda,2)*s/16/M_PI*sqrt(1-4*x)*Dh2(s)*(1-4*x+12*pow(x,2))
            * GeV2tocm3s1;
        }

        // Annihilation into fermions
        double sv_ff(
            double lambda, double mass, double v, double mf, bool is_quark)
        {
          double s = 4*mass*mass/(1-v*v/4);
          double vf = sqrt(1-4*pow(mf,2)/s);
          double Xf = 1;
          if ( is_quark ) Xf = 3 * 
            (1+(3/2*log(pow(mf,2)/s)+9/4)*4*alpha_s/3/M_PI);
          double GeV2tocm3s1 = gev2cm2*s2cm;
          return pow(lambda,2)*
            pow(mf,2)/4/M_PI*Xf*pow(vf,3) * Dh2(s) * GeV2tocm3s1;
        }

        /// Calculate <sigma v> for hh final states
        double sv_hh(double lambda, double mass, double v)
        {
          double s = 4*mass*mass/(1-v*v/4);  // v is relative velocity
          double vh = sqrt(1-4*mh*mh/s);  // vh and vs are lab velocities
          double vs = v/2;
          double tp = pow(mass,2)+pow(mh,2)-0.5*s*(1-vs*vh);
          double tm = pow(mass,2)+pow(mh,2)-0.5*s*(1+vs*vh);

          double aR = 1+3*mh*mh*(s-mh*mh)*Dh2(s);
          double aI = 3*mh*mh*sqrt(s)*Gamma_mh*Dh2(s);

          return pow(lambda,2)/16/M_PI/pow(s,2)/vs *
            (
             (pow(aR,2)+pow(aI,2))*s*vh*vs
             +4*lambda*pow(v0,2)*(aR-lambda*pow(v0,2)/(s-2*pow(mh,2)))
             *log(abs(pow(mass,2)-tp)/abs(pow(mass,2)-tm))
             +(2*pow(lambda,2)*pow(v0,4)*s*vh*vs)
             /(pow(mass,2)-tm)/(pow(mass,2)-tp));
        }

      private:
        std::map<std::string, Funk::Funk> f_vs_mass;
        Funk::BoundFunk Gamma;
        std::vector<std::string> colnames;

<<<<<<< HEAD
        double Gamma_mh;
        double mh, v0, alpha_s, mb, mc, mtau, mt;
=======
        double Gamma_mh, mh, v0, alpha_s, mb, mc, mtau, mt;
>>>>>>> 891c21d0
    };

    void DarkMatter_ID_SingletDM(DarkMatter_ID_type & result)
    {
      using namespace Pipes::DarkMatter_ID_SingletDM;
      result = DarkMatter_ID_type(initVector<std::string>("S"));
    }

    /// Initializes thresholds/resonances for RD calculation for SingletDM
    void RD_thresholds_resonances_SingletDM(TH_resonances_thresholds &result)
    {
      using namespace Pipes::RD_thresholds_resonances_SingletDM;

      result.resonances.clear();
      result.threshold_energy.clear();

      result.threshold_energy.push_back(2*(*Param["mass"]));
      double mh = 125.7;  // FIXME
      result.resonances.push_back(TH_Resonance(mh/2., mh/2./10.));

      // FIXME: Move somewhere else
      DS_RDMGEV myrdmgev;
      myrdmgev.nco = 1;
      myrdmgev.mco(1) = *Param["mass"];
      myrdmgev.mdof(1) = 1;
      myrdmgev.kcoann(1) = 42;  // ???
      *BEreq::rdmgev = myrdmgev;
    }

    /// Direct detection couplings for Singlet DM.
    void DD_couplings_SingletDM(Gambit::DarkBit::DD_couplings &result)
    {
      using namespace Pipes::DD_couplings_SingletDM;
      double mass = *Param["mass"];
      double lambda = *Param["lambda"];
      double mh = 125.7;  // FIXME

      // TODO: Double check expressions (taken from Cline et al. 2013)
      double fp = 2/9 + 7/9*(*Param["fpu"] + *Param["fpd"] + *Param["fps"]);
      double fn = 2/9 + 7/9*(*Param["fnu"] + *Param["fnd"] + *Param["fns"]);

      result.gps = lambda*fp*m_neutron/pow(mh,2)/mass/2;
      result.gns = lambda*fn*m_proton/pow(mh,2)/mass/2;
      result.gpa = 0;  // Only SI cross-section
      result.gna = 0;
      result.M_DM = *Param["mass"];
    }

    /// Set up process catalogue for Singlet DM.
    void TH_ProcessCatalog_SingletDM(Gambit::DarkBit::TH_ProcessCatalog &result)
    {
      using namespace Pipes::TH_ProcessCatalog_SingletDM;

      static SingletDM singletDM("DarkBit/data/Higgs_decay_1101.0593.dat");

      //const Spectrum* SM = *Dep::SM_spectrum;

      std::vector<std::string> finalStates;
      double mass, lambda, mW, mb, mZ, mc, mtau, mt;

      mass = *Param["mass"];
      lambda = *Param["lambda"];
      //mZ = SM->phys.get_Pole_Mass("Z");
      //mW = SM->phys.get_Pole_Mass("W");
      mZ = m_Zboson;  // FIXME
      mW = m_Wboson;  // FIXME
      mb = 5;  // FIXME
      mc = 1;  // FIXME
      mtau = 1;  // FIXME
      mt = 172;  // FIXME
      double mh = 125.7;  // FIXME

      // Initialize catalog
      TH_ProcessCatalog catalog;
      TH_Process process_ann((std::string)"S", (std::string)"S");

      // FIXME: Add top

      // Populate channel list
      auto m_th = Funk::vec(mb, mW, mc, mtau, mZ, mt, mh);
      auto channel = Funk::vec<std::string>(
          "bb", "WW", "cc", "tautau", "ZZ", "tt", "hh");
      auto p1 = Funk::vec<std::string>("b", "W+", "c", "tau+", "Z0", "t", "h");
      auto p2 = Funk::vec<std::string>(
          "bbar", "W-", "cbar", "tau-", "Z0", "tbar", "h");
      {
        for ( int i = 0; i < 7; i++ )
        {
          if ( mass > m_th[i] )
          {
            Funk::Funk kinematicFunction = 
              Funk::funcM(&singletDM, &SingletDM::sv, channel[i], lambda,
                  mass, Funk::var("v"));
            finalStates = Funk::vec<std::string>(p1[i], p2[i]);
            TH_Channel channel(finalStates, kinematicFunction);
            process_ann.channelList.push_back(channel);
          }
        }
      }

      TH_ParticleProperty S_Property(mass, 1);  // Set mass and 2*spin
      catalog.particleProperties.insert(
          std::pair<std::string, TH_ParticleProperty> ("S", S_Property));
      catalog.processList.push_back(process_ann);

      result = catalog;
    }
  }
}<|MERGE_RESOLUTION|>--- conflicted
+++ resolved
@@ -173,12 +173,7 @@
         Funk::BoundFunk Gamma;
         std::vector<std::string> colnames;
 
-<<<<<<< HEAD
-        double Gamma_mh;
-        double mh, v0, alpha_s, mb, mc, mtau, mt;
-=======
         double Gamma_mh, mh, v0, alpha_s, mb, mc, mtau, mt;
->>>>>>> 891c21d0
     };
 
     void DarkMatter_ID_SingletDM(DarkMatter_ID_type & result)
