//   GAMBIT: Global and Modular BSM Inference Tool
//   *********************************************
///  \file
///
///  Definitions for Gambit MPI C++ bindings.
//
///  *********************************************
///
///  Authors (add name and date if you modify):
///   
///  \author Ben Farmer
///          (benjamin.farmer@fysik.su.se)
///  \date 2015 Apr
///  *********************************************

#ifdef WITH_MPI // Contents of this file ignored if MPI not enabled

#include <iostream>
#include <vector>
#include <iostream>

#include "gambit/Utils/mpiwrapper.hpp"
#include "gambit/Utils/new_mpi_datatypes.hpp"

namespace Gambit
{

   namespace GMPI
   {
 
      /// @{ Main "Communicator" class
            
      /// @{ Constructors
      /// Default (attaches to MPI_COMM_WORLD):
      Comm::Comm() : boundcomm(MPI_COMM_WORLD)
      {
      }

      /// Copy existing communicator
      Comm::Comm(const MPI_Comm& comm) : boundcomm(comm)
      {
      }

      /// Duplicate input communicator into boundcomm
      /// (creates new context)
      /// NOTE! MPI_Comm_dup is a COLLECTIVE call, so all processes
      /// must call it! Beware deadlocks. May be better to duplicate
      /// first and then wrap in a communicator.
      void Comm::dup(const MPI_Comm& comm)
      {
         int errflag = MPI_Comm_dup(comm, &boundcomm);
         if(errflag!=0) {
           std::ostringstream errmsg;
           errmsg << "Error performing MPI_Comm_dup! Received error flag: "<<errflag; 
           utils_error().raise(LOCAL_INFO, errmsg.str());
         }
      }

      /// @}      
  
      /// Get total number of MPI tasks in this communicator group
      int Comm::Get_size() const
      {
        int size;
        MPI_Comm_size(boundcomm,&size);
        return size;
      }

      /// Get "rank" (ID number) of current task in this communicator group
      int Comm::Get_rank() const
      {
        int rank;
        MPI_Comm_rank(boundcomm,&rank);
        return rank;
      }

      /// @}

      /// Check if MPI_Init has been called (it is an error to call it twice)
      bool Is_initialized() 
      { 
        int flag;
        MPI_Initialized(&flag);
        return (flag!=0);
      }

      /// @{ Helpers for registration of compound datatypes

      /// Get vector storing functions to be run when MPI initialises.
      std::vector<MpiIniFunc>& get_mpi_ini_functions()
      {
         static std::vector<MpiIniFunc> mpi_ini_functions;
         return mpi_ini_functions;
      }

      /// Constructor for AddMpiInitFunc
      ///
      /// AddMpiInitFunc will add functions to the map when it is constructed. Works
      /// on the same idea as the "ini_code" struct, except it doesn't
      /// cause the functions to be run, just "queues them up" so to speak.
      AddMpiIniFunc::AddMpiIniFunc(std::string local_info, std::string name, void(*func)())
      {
         get_mpi_ini_functions().push_back(MpiIniFunc(local_info,name,func));
      }

      /// @}

      /// Initialise MPI
<<<<<<< HEAD
      void Init(int argc, char* argv[]) {

        // Run any functions needed to queue up MPI datatype definition functions
        // (still a little hacky, but works)
        Printers::queue_mpidefs();

=======
      void Init()
      {
        // Dummies; can't rely on being able to use these seriously as the MPI standard doesn't mandate it.
        int argc = 0;
        char** argv = NULL;
>>>>>>> 5bd74560
        // Do basic interrogation
        std::cout << "Hooking up to MPI..." << std::endl;
        if(Is_initialized())
        {
           std::ostringstream errmsg;
           errmsg << "Error initialising MPI! It is already initialised!"; 
           utils_error().raise(LOCAL_INFO, errmsg.str());
        } 
        else
        {
           int errflag;
           errflag = MPI_Init(&argc,&argv);

           // // Test case for thread-safe MPI. Probably not going to use this though.
           // int provided; // output; level of thread support provided (may not meet the requested level)    
           // errflag = MPI_Init_thread(&argc,&argv,MPI_THREAD_FUNNELED,&provided);
           // if(provided<MPI_THREAD_MULTIPLE)
           // {
           //    std::ostringstream errmsg;
           //    errmsg << "Error initialising MPI with thread support level MPI_THREAD_FUNNELED. The implementation did not provide the requested level of thread support; the best it could do was ";
           //    switch(provided)
           //    {
           //       case MPI_THREAD_SINGLE:     errmsg<<"MPI_THREAD_SINGLE"; break;
           //       case MPI_THREAD_FUNNELED:   errmsg<<"MPI_THREAD_FUNNELED"; break;
           //       case MPI_THREAD_SERIALIZED: errmsg<<"MPI_THREAD_SERIALIZED"; break;
           //       case MPI_THREAD_MULTIPLE:   errmsg<<"MPI_THREAD_MULTIPLE"; break;
           //       default: errmsg<<"[UNRECOGNISED CODE!!!]"; break;
           //    }
           //    utils_error().raise(LOCAL_INFO, errmsg.str());
           // }

           if(errflag!=0) {
              std::ostringstream errmsg;
              errmsg << "Error initialising MPI! Received error flag: "<<errflag; 
              utils_error().raise(LOCAL_INFO, errmsg.str());
           }
        }

        // Create communicator and check out basic info
        Comm COMM_WORLD;

        std::cout << "  Process pool size : " << COMM_WORLD.Get_size() << std::endl;
        std::cout << "  I am process number " << COMM_WORLD.Get_rank() << std::endl;

        // Run externally defined initialisation functions
        std::cout << "  Running MPI initialisation functions..." << std::endl;
        for (std::vector<MpiIniFunc>::iterator it=get_mpi_ini_functions().begin();
              it != get_mpi_ini_functions().end(); it++)
        {
          std::cout << "    - Running function '"<<it->myname()<<"'" << std::endl;
          try
          {
             it->runme(); // Run function.
          }
          catch (const std::exception& e)
          {
             std::cout << "Gambit has failed to initialise MPI due to fatal exception: " << e.what() << std::endl;
             std::cout << "raised from an mpi_ini_function (with label="<<it->myname()<<") declared at: " << it->mylocation() << std::endl;
             throw(e);
          }
        }
        std::cout << "  MPI initialisation complete." << std::endl;
      }
      
   }
}


#endif<|MERGE_RESOLUTION|>--- conflicted
+++ resolved
@@ -106,20 +106,16 @@
       /// @}
 
       /// Initialise MPI
-<<<<<<< HEAD
-      void Init(int argc, char* argv[]) {
+      void Init()
+      {
+        // Dummies; can't rely on being able to use these seriously as the MPI standard doesn't mandate it.
+        int argc = 0;
+        char** argv = NULL;
 
         // Run any functions needed to queue up MPI datatype definition functions
         // (still a little hacky, but works)
         Printers::queue_mpidefs();
 
-=======
-      void Init()
-      {
-        // Dummies; can't rely on being able to use these seriously as the MPI standard doesn't mandate it.
-        int argc = 0;
-        char** argv = NULL;
->>>>>>> 5bd74560
         // Do basic interrogation
         std::cout << "Hooking up to MPI..." << std::endl;
         if(Is_initialized())
