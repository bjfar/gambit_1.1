--- conflicted
+++ resolved
@@ -68,11 +68,7 @@
      myType          (strip_whitespace_except_after_const(result_type)),
      myOrigin        (origin_name),
      myLabel         (func_capability+" -- "+origin_name+"::"+func_name),
-<<<<<<< HEAD
      myStatus        (0),
-=======
-     myStatus        (1),
->>>>>>> 4cb5914a
      myVertexID      (-1),       // (Note: myVertexID = -1 is intended to mean that no vertexID has been assigned)
      verbose         (false),    // For debugging.
      needs_recalculating (true)
@@ -1154,13 +1150,7 @@
 
     /// Getter indicating if the wrapped function's result should to be printed
     template <typename TYPE>
-<<<<<<< HEAD
     bool module_functor<TYPE>::requiresPrinting() const { if (this == NULL) failBigTime("requiresPrinting"); return myPrintFlag; }
-=======
-    bool module_functor<TYPE>::requiresPrinting() const { if (this == NULL) failBigTime("requiresPrinting"); 
-std::cout<<"?"<<myPrintFlag<<std::endl;
-return myPrintFlag; }
->>>>>>> 4cb5914a
 
     /// Calculate method
     template <typename TYPE>
