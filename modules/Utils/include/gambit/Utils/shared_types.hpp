--- conflicted
+++ resolved
@@ -32,15 +32,8 @@
 #ifndef __shared_types_hpp__
 #define __shared_types_hpp__
 
-<<<<<<< HEAD
 #include "gambit/Utils/numerical_constants.hpp" // Centralised constants header
-#include "gambit/Utils/funktions.hpp"           // Generalized functions
-#include "gambit/Utils/Spectrum.hpp"            // Spectrum object (carries particle spectrum info)
-=======
-#include "gambit/Utils/funktions.hpp"         // Generalized functions
 #include "gambit/Utils/SMInputs.hpp"          // Struct carrying SMINPUTS block (SLHA2) 
-#include "gambit/Utils/Spectrum.hpp"          // Spectrum object (carries particle spectrum info)
->>>>>>> 5b5e97e7
 #include "gambit/Utils/SMplusUV.hpp"          // Spectrum object plus Standard Model info package
 #include "gambit/Utils/decay_table.hpp"         // Decay table class (carries particle decay info)
 #include "gambit/Models/model_parameters.hpp"   // Definitions required to understand model parameter objects
