//   GAMBIT: Global and Modular BSM Inference Tool
//   *********************************************
///  \file
///
///  General small utility macros.
///
///  *********************************************
///
///  Authors: 
///  <!-- add name and date if you modify -->
///   
///  \author Pat Scott  
///          (patscott@physics.mcgill.ca)
///  \date 2013 Apr, Oct
///
///  *********************************************

#ifndef __util_macros_hpp__
#define __util_macros_hpp__

#include <boost/preprocessor/seq/size.hpp>
#include <boost/preprocessor/control/if.hpp>
#include <boost/preprocessor/comparison/equal.hpp>
#include <boost_fallbacks.hpp>
 
/// \name Compile-time error macro.
#define FAIL(x) static_assert(false,"GAMBIT precompiler error: " x);

/// \name Dummy macros
/// Dummy macros that expand to nothing.
/// @{
#define DUMMY
#define DUMMYARG(...)
/// @}

/// \name Stringification macros
/// @{
#define STRINGIFY(X) STRINGIFY2(X)
#define STRINGIFY2(X) #X
/// Stringification macros that can stringify arguments with commas
#define SAFE_STRINGIFY(...) SAFE_STRINGIFY2(__VA_ARGS__)
#define SAFE_STRINGIFY2(...) #__VA_ARGS__
/// @}

/// \name Macro returning all but the first argument passed
/// @{
#define REMFIRST(A1,...) REMFIRST_I(A1,##__VA_ARGS__)
#define REMFIRST_I(A1,...) (__VA_ARGS__)
/// @}

/// \name Concatenation macros
/// Concatenate macro arguments for 2-7 arguments.
/// @{
#define CAT(X,Y) CAT2(X,Y)
#define CAT2(X,Y) X##Y
#define CAT_2 CAT
#define CAT_3(X,Y,Z) CAT(X,CAT(Y,Z))
#define CAT_4(A,X,Y,Z) CAT(A,CAT_3(X,Y,Z))
#define CAT_5(A,B,X,Y,Z) CAT(A,CAT_4(B,X,Y,Z))
#define CAT_6(A,B,C,X,Y,Z) CAT(A,CAT_5(B,C,X,Y,Z))
#define CAT_7(A,B,C,D,X,Y,Z) CAT(A,CAT_6(B,C,D,X,Y,Z))
/// @}

/// \name Macro chain for stripping parantheses off an argument
/// Usage: STRIP_PARENS(x). Example: STRIP_PARENS((y,z)) expands to y,z
/// @{
#define APPLY(macro, args) APPLY_I(macro, args) 
#define APPLY_I(macro, args) macro args 
#define STRIP_PARENS(x) EVAL_PAR((STRIP_PARENS_I x), x) 
#define STRIP_PARENS_I(...) 1,1 
#define EVAL_PAR(test, x) EVAL_PAR_I(test, x) 
#define EVAL_PAR_I(test, x) MAYBE_STRIP_PARENS(TEST_ARITY test, x) 
#define TEST_ARITY(...) APPLY(TEST_ARITY_I, (__VA_ARGS__, 2, 1)) 
#define TEST_ARITY_I(a,b,c,...) c 
#define MAYBE_STRIP_PARENS(cond, x) MAYBE_STRIP_PARENS_I(cond, x) 
#define MAYBE_STRIP_PARENS_I(cond, x) CAT(MAYBE_STRIP_PARENS_, cond)(x) 
#define MAYBE_STRIP_PARENS_1(x) x 
#define MAYBE_STRIP_PARENS_2(x) APPLY(MAYBE_STRIP_PARENS_2_I, x) 
#define MAYBE_STRIP_PARENS_2_I(...) __VA_ARGS__
/// @}

/// \name Macro chain checking if the argument has parantheses
/// Usage: STRIP_PARENS(x). Example: STRIP_PARENS((y,z)) expands to y,z
/// @{
#define HAS_PARENS(x) EVAL_HASP((HAS_PARENS_I x), x) 
#define HAS_PARENS_I(...) 1,1 
#define EVAL_HASP(test, x) EVAL_HASP_I(test, x) 
#define EVAL_HASP_I(test, x) CHECK_PARENS(TEST_ARITY test, x) 
#define CHECK_PARENS(cond, x) CHECK_PARENS_I(cond, x) 
#define CHECK_PARENS_I(cond, x) CAT(CHECK_PARENS_, cond)(x) 
#define CHECK_PARENS_1(x) 0
#define CHECK_PARENS_2(x) 1
/// @}

/// \name Macro chain checking if the argument(s) passed has commas. Accepts up to 128 arguments.
/// Example: HAS_COMMA(1,2,3) expands to 1; HAS_COMMA(1) expands to 0
/// @{
#define _ARG128(_0, _1, _2, _3, _4, _5, _6, _7, _8, _9, _10, _11, _12, _13, _14, _15, 						\
_16, _17, _18, _19, _20, _21, _22, _23, _24, _25, _26, _27, _28, _29, _30, _31, 							\
_32, _33, _34, _35, _36, _37, _38, _39, _40, _41, _42, _43, _44, _45, _46, _47, 							\
_48, _49, _50, _51, _52, _53, _54, _55, _56, _57, _58, _59, _60, _61, _62, _63, 							\
_64, _65, _66, _67, _68, _69, _70, _71, _72, _73, _74, _75, _76, _77, _78, _79, 							\
_80, _81, _82, _83, _84, _85, _86, _87, _88, _89, _90, _91, _92, _93, _94, _95, 							\
_96, _97, _98, _99, _100, _101, _102, _103, _104, _105, _106, _107, _108, _109, 							\
_110, _111, _112, _113, _114, _115, _116, _117, _118, _119, _120, _121, _122, _123, _124, _125, _126, _127, ...) _127

#define HAS_COMMA(...) _ARG128(__VA_ARGS__, 1, 1, 1, 1, 1, 1, 1, 1, 1, 1,									\
1, 1, 1, 1, 1, 1, 1, 1, 1, 1, 1, 1, 1, 1, 1, 1, 1, 1, 1, 1,													\
1, 1, 1, 1, 1, 1, 1, 1, 1, 1, 1, 1, 1, 1, 1, 1, 1, 1, 1, 1,													\
1, 1, 1, 1, 1, 1, 1, 1, 1, 1, 1, 1, 1, 1, 1, 1, 1, 1, 1, 1, 												\
1, 1, 1, 1, 1, 1, 1, 1, 1, 1, 1, 1, 1, 1, 1, 1, 1, 1, 1, 1,													\
1, 1, 1, 1, 1, 1, 1, 1, 1, 1, 1, 1, 1, 1, 1, 1, 1, 1, 1, 1,													\
1, 1, 1, 1, 1, 1, 1, 1, 1, 1, 1, 1, 1, 1, 1, 1, 0)
/// @}

/// \name Macro chain checking if the argument passed is empty
/// Example: ISEMPTY() expands to 1; ISEMPTY(1,2,3) expands to 0
/// @{
#define ISEMPTY(...) _ISEMPTY( 	HAS_COMMA(__VA_ARGS__), HAS_COMMA(_TRIGGER_PARENTHESIS_ __VA_ARGS__),       \
          						HAS_COMMA(__VA_ARGS__ ()), HAS_COMMA(_TRIGGER_PARENTHESIS_ __VA_ARGS__ ()))

#define _TRIGGER_PARENTHESIS_(...) ,
#define PASTE5(_0, _1, _2, _3, _4) _0 ## _1 ## _2 ## _3 ## _4
#define _ISEMPTY(_0, _1, _2, _3) HAS_COMMA(PASTE5(_IS_EMPTY_CASE_, _0, _1, _2, _3))
#define _IS_EMPTY_CASE_0001 ,
/// @}

/// \name Macro that expands to the argument list with a comma in front if the argument list is not empty.
/// If the agrument list is empty, expands to nothing.
/// @{
#define INSERT_NONEMPTY(...) CAT(INSERT_NONEMPTY_I,ISEMPTY(__VA_ARGS__))(__VA_ARGS__)
#define INSERT_NONEMPTY_I0(...) ,__VA_ARGS__
#define INSERT_NONEMPTY_I1(...)
/// @}




/// \name Boost 2-tuple access macros
/// Used to avoid possible reentrancy issues with multiple use of BOOST_PP_TUPLE_ELEM.
/// @{
#define PAIR_ELEMENT0(TPLE) PAIR_ELEMENT0_I TPLE
#define PAIR_ELEMENT0_I(A,B) A 
#define PAIR_ELEMENT1(TPLE) PAIR_ELEMENT1_I TPLE
#define PAIR_ELEMENT1_I(A,B) B 
/// @}

/// \name Type comparison macros
/// Macros to evaluate whether two intrinsic types are identical or not.
/// Example use: define a macro that evaluates to 1 if token X = void, 0 
/// otherwise.
/// \code
/// #define X_IS_VOID(X) IS_TYPE(X, void)
/// \endcode
/// @{
#define void_void                       1)(1
#define int_int                         1)(1
#define float_float                     1)(1
#define double_double                   1)(1
#define bool_bool                       1)(1
#define char_char                       1)(1
#define string_string                   1)(1
#define ModelParameters_ModelParameters 1)(1
#define IS_TYPE(COMPTYPE,TYPE) BOOST_PP_EQUAL(BOOST_PP_SEQ_SIZE((CAT_3(COMPTYPE,_,TYPE))),2)
/// @}

/// \name String comparison macros.
/// Macros for evaluating whether tokens are equal or not for certain special values, and
/// for then switching on the result.
/// Define your special values, such as "myToken" locally as 
/// \code
/// #define myToken_myToken 1)(1 
/// Just like the IS_TYPE macro, so redirects to that.
/// \endcode
/// @{
#define IS_EQUAL(A,B)          IS_TYPE(A,B)
#define IF_EQUAL(A,B,C)        BOOST_PP_IIF(IS_EQUAL(A,B),C,)
#define IF_NOT_EQUAL(A,B,C)    BOOST_PP_IIF(IS_EQUAL(A,B), ,C)
#define IF_ELSE_EQUAL(A,B,C,D) BOOST_PP_IIF(IS_EQUAL(A,B),C,D)
/// @}

/// \name Empty token test macros.
/// Macros for evaluating whether certain tokens are empty or not, and
/// for then switching on the result.
/// @{
#define EMPTY_TOKEN_TESTER 1)(1
#define IS_EMPTY(A)          IS_EQUAL(CAT(A,EMPTY),TOKEN_TESTER)
#define IF_EMPTY(A,B)        BOOST_PP_IIF(IS_EMPTY(A),B,)
#define IF_NOT_EMPTY(A,B)    BOOST_PP_IIF(IS_EMPTY(A), ,B)
#define IF_ELSE_EMPTY(A,B,C) BOOST_PP_IIF(IS_EMPTY(A),B,C)
/// @}

/// \name General variadic macro expanders
/// Generic variadic macro expanders for 1 to 10 arguments.
/// Example use: redirect EXAMPLE according to whether it is called 
/// with 2, 3 or 4 arguments.
/// \code
/// #define EXAMPLE_4(_1, _2, _3, _4) DOSTUFF(_1,  _2,  _3,  _4)
/// #define EXAMPLE_3(_1, _2, _3)     DOSTUFF(_1,  _2,  _3, foo)
/// #define EXAMPLE_2(_1, _2)         DOSTUFF(_1,  _2, foo, bar)
/// #define EXAMPLE(...)              VARARG(EXAMPLE, __VA_ARGS__)
/// \endcode 
/// @{
<<<<<<< HEAD
#define VA_NARGS_IMPL(_1, _2, _3, _4, _5, _6, _7, _8, _9, _10, _11, N, ...) N
#define VA_NARGS(...) VA_NARGS_IMPL(X,##__VA_ARGS__, 10, 9, 8, 7, 6, 5, 4, 3, 2, 1, 0)
=======
#define VA_NARGS_IMPL(_1, _2, _3, _4, _5, _6, _7, _8, _9, N, ...) N
#define VA_NARGS(...) VA_NARGS_IMPL(X,##__VA_ARGS__, 8, 7, 6, 5, 4, 3, 2, 1, 0)
>>>>>>> 30a38c5f
#define VARARG_IMPL2(base, count, ...) base##_##count(__VA_ARGS__)
#define VARARG_IMPL(base, count, ...) VARARG_IMPL2(base, count, __VA_ARGS__) 
#define VARARG(base, ...) VARARG_IMPL(base, VA_NARGS(__VA_ARGS__), __VA_ARGS__)
/// @}

/// \name Variadic macro expanders taking 3 leading arguments 
/// @{
#define VA_NARGS_ABC_IMPL(_1, _2, _3, _4, _5, _6, _7, _8, _9, _10, _11, N, ...) N
#define VA_NARGS_ABC(...) VA_NARGS_ABC_IMPL(X,##__VA_ARGS__, 10, 9, 8, 7, 6, 5, 4, 3, 2, 1, 0)
#define VARARG_ABC_IMPL2(base, A, B, C, count, ...) base##_##count(A, B, C, __VA_ARGS__)
#define VARARG_ABC_IMPL(base, A, B, C, count, ...) VARARG_ABC_IMPL2(base, A, B, C, count, __VA_ARGS__) 
#define VARARG_ABC(base, A, B, C, ...) VARARG_ABC_IMPL(base, A, B, C, VA_NARGS_ABC(__VA_ARGS__), __VA_ARGS__)
/// @}

/// \name Variadic macro expanders for distinguishing between 1 and >1 variadic argument  
/// @{
#define VARARG_SWITCH_ON_GT_ONE_TESTER_1 1)(1
#define VA_NARGS_SWITCH_ON_GT_ONE_IMPL(_1, _2, _3, N, ...) IF_ELSE_EQUAL(VARARG_SWITCH_ON_GT_ONE_TESTER,N,N,MORE)
#define VA_NARGS_SWITCH_ON_GT_ONE(...) VA_NARGS_SWITCH_ON_GT_ONE_IMPL(X,##__VA_ARGS__, 2, 1, 0)
#define VARARG_SWITCH_ON_GT_ONE_IMPL2(base, count, ...) base##_##count(__VA_ARGS__)
#define VARARG_SWITCH_ON_GT_ONE_IMPL(base, count, ...) VARARG_SWITCH_ON_GT_ONE_IMPL2(base, count, __VA_ARGS__) 
#define VARARG_SWITCH_ON_GT_ONE(base, ...) VARARG_SWITCH_ON_GT_ONE_IMPL(base, VA_NARGS_SWITCH_ON_GT_ONE(__VA_ARGS__), __VA_ARGS__)
/// @}

/// \name Variadic macro expanders for distinguishing between 1 and >1 variadic argument, taking 3 leading arguments  
/// @{
#define VARARG_SWITCH_ON_GT_ONE_ABC_TESTER_1 1)(1
#define VA_NARGS_SWITCH_ON_GT_ONE_ABC_IMPL(_1, _2, _3, N, ...) IF_ELSE_EQUAL(VARARG_SWITCH_ON_GT_ONE_ABC_TESTER,N,N,MORE)
#define VA_NARGS_SWITCH_ON_GT_ONE_ABC(...) VA_NARGS_SWITCH_ON_GT_ONE_ABC_IMPL(X,##__VA_ARGS__, 2, 1, 0)
#define VARARG_SWITCH_ON_GT_ONE_ABC_IMPL2(base, A, B, C, count, ...) base##_##count(A, B, C, __VA_ARGS__)
#define VARARG_SWITCH_ON_GT_ONE_ABC_IMPL(base, A, B, C, count, ...) VARARG_SWITCH_ON_GT_ONE_ABC_IMPL2(base, A, B, C, count, __VA_ARGS__) 
#define VARARG_SWITCH_ON_GT_ONE_ABC(base, A, B, C, ...) VARARG_SWITCH_ON_GT_ONE_ABC_IMPL(base, A, B, C, VA_NARGS_SWITCH_ON_GT_ONE_ABC(__VA_ARGS__), __VA_ARGS__)
/// @}

/// \name Bottom-level definition-checking macros
/// Generic macros that can be used from within other macros
/// to test whether or not some other macro is defined.
/// To count as "defined" for the purposes of these macros, there
/// must exist a macro definition of the following form:
/// \code
/// #define DEFINED_FOO ()
/// \endcode 
/// If this definition exists, DEFINED(FOO) will return 1.  It is up to 
/// you to actually create a matching macro FOO when you create DEFINED_FOO,
/// and then do something with the information that DEFINED provides about 
/// the existence of DEFINED_FOO (and presumably also FOO).
///
/// Typically these macros would be used to switch behaviour on a flag
/// passed to a macro.  See \link START_FUNCTION() START_FUNCTION \endlink
/// in module_macros_common.hpp for a detailed worked example.
/// @{
#define CHECK_N(x, n, ...) n
#define CHECK(...) CHECK_N(__VA_ARGS__, 0, 0)
#define PROBE(x) x, 1                                                             
#define DEFINED_PROBE(NAME)            DEFINED_PROBE_PROXY( DEFINED_##NAME )      // concatenate DEFINED_ prefix with function name
#define DEFINED_PROBE_PROXY(...)       DEFINED_PROBE_PRIMITIVE(__VA_ARGS__)       // expand arguments
#define DEFINED_PROBE_PRIMITIVE(x)     DEFINED_PROBE_COMBINE_ x                   // collapse again
#define DEFINED_PROBE_COMBINE_(...)    PROBE(X)   
/// Returns 1 or 0 depending on whether a corresponding DEFINED_<NAME> () macro has been #defined or not. 
#define DEFINED(NAME)                  CHECK(DEFINED_PROBE(NAME))
/// @}

/// \name High-level definition-checking macros.
/// These are just nice wrappers around \link DEFINED() DEFINED\endlink for specific logical cases.
/// @{

/// Do ACTION if NAME is defined.
#define IF_DEFINED(NAME,ACTION)        BOOST_PP_IF(DEFINED(NAME), ACTION, )
/// Do ACTION if NAME is undefined.
#define IF_NOT_DEFINED(NAME,ACTION)    BOOST_PP_IF(DEFINED(NAME), , ACTION)
/// Do IF if NAME is defined, otherwise do ELSE.
#define IF_ELSE_DEFINED(NAME,IF,ELSE)  BOOST_PP_IF(DEFINED(NAME), IF, ELSE)
/// @}

/// \name Sneaky redefinition of \link DEFINED() DEFINED\endlink to allow testing whether specific tokens are defined.
/// @{
#define TOKEN_DEFINED(A) BOOST_PP_NOT(DEFINED(A))
#define IF_TOKEN_DEFINED(A,B) BOOST_PP_IIF(DEFINED(A),BOOST_PP_EMPTY(),B)
#define IF_TOKEN_UNDEFINED(A,B) BOOST_PP_IIF(DEFINED(A),B,BOOST_PP_EMPTY())
#define IF_ELSE_TOKEN_DEFINED(A,B,C) BOOST_PP_IIF(DEFINED(A),C,B)
#define DEFINED_MODULE                 ()
#define DEFINED_CAPABILITY             ()
#define DEFINED_FUNCTION               ()
#define DEFINED_BACKEND_REQ            ()
#define DEFINED_CONDITIONAL_DEPENDENCY ()
/// @}

#endif //defined __util_macros_hpp__<|MERGE_RESOLUTION|>--- conflicted
+++ resolved
@@ -201,13 +201,8 @@
 /// #define EXAMPLE(...)              VARARG(EXAMPLE, __VA_ARGS__)
 /// \endcode 
 /// @{
-<<<<<<< HEAD
 #define VA_NARGS_IMPL(_1, _2, _3, _4, _5, _6, _7, _8, _9, _10, _11, N, ...) N
 #define VA_NARGS(...) VA_NARGS_IMPL(X,##__VA_ARGS__, 10, 9, 8, 7, 6, 5, 4, 3, 2, 1, 0)
-=======
-#define VA_NARGS_IMPL(_1, _2, _3, _4, _5, _6, _7, _8, _9, N, ...) N
-#define VA_NARGS(...) VA_NARGS_IMPL(X,##__VA_ARGS__, 8, 7, 6, 5, 4, 3, 2, 1, 0)
->>>>>>> 30a38c5f
 #define VARARG_IMPL2(base, count, ...) base##_##count(__VA_ARGS__)
 #define VARARG_IMPL(base, count, ...) VARARG_IMPL2(base, count, __VA_ARGS__) 
 #define VARARG(base, ...) VARARG_IMPL(base, VA_NARGS(__VA_ARGS__), __VA_ARGS__)
