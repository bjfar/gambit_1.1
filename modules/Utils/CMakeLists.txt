--- conflicted
+++ resolved
@@ -23,13 +23,8 @@
 set(source_files src/ASCIItableReader.cpp
                  src/equivalency_singleton.cpp
                  src/exceptions.cpp
-<<<<<<< HEAD
-                 src/functors.cpp
-                 src/ini_functions.cpp
                  src/mpiwrapper.cpp
-=======
                  src/model_parameters.cpp
->>>>>>> 6709ad2e
                  src/standalone_error_handlers.cpp
                  src/stream_overloads.cpp
                  src/threadsafe_rng.cpp
@@ -43,22 +38,9 @@
                  include/gambit/Utils/cats.hpp
                  include/gambit/Utils/equivalency_singleton.hpp
                  include/gambit/Utils/exceptions.hpp
-<<<<<<< HEAD
-                 include/gambit/Utils/functors.hpp
-                 include/gambit/Utils/gambit_module_headers.hpp
-                 include/gambit/Utils/ini_code_struct.hpp
-                 include/gambit/Utils/ini_functions.hpp
-                 include/gambit/Utils/module_macros_common.hpp
-                 include/gambit/Utils/module_macros_incore.hpp
-                 include/gambit/Utils/module_macros_inmodule.hpp
                  include/gambit/Utils/mpiwrapper.hpp
-                 include/gambit/Utils/safety_bucket.hpp
-                 include/gambit/Utils/shared_types.hpp
-                 include/gambit/Utils/standalone_module.hpp
-=======
                  include/gambit/Utils/factory_registry.hpp
                  include/gambit/Utils/model_parameters.hpp
->>>>>>> 6709ad2e
                  include/gambit/Utils/standalone_error_handlers.hpp
                  include/gambit/Utils/static_members.hpp
                  include/gambit/Utils/stream_overloads.hpp 
