--- conflicted
+++ resolved
@@ -22,7 +22,7 @@
 #ifndef FUNCTION_PLUGIN_HPP
 #define FUNCTION_PLUGIN_HPP
 
-//#include "scanner_utils.hpp"
+#include "scanner_utils.hpp"
 #include "plugin_defs.hpp"
 #include "plugin_macros.hpp"
 
@@ -72,15 +72,8 @@
         YAML::Node conv = (get_input_value<IniFileInterface>(2)).getNode(in);                                           \
         if (conv.IsNull())                                                                                              \
         {                                                                                                               \
-<<<<<<< HEAD
-                std::ostringstream ss;                                                                                  \
-                ss << "Missing iniFile entry needed by plugin \""                                                       \
-                                << (__gambit_plugin_namespace__::myData.name) << "\":  " << in;                         \
-                /*Gambit::Scanner::scan_error().raise(LOCAL_INFO, ss.str());   */                                           \
-=======
                 scan_err << "Missing iniFile entry needed by plugin \""                                                 \
                                 << (__gambit_plugin_namespace__::myData.name) << "\":  " << scan_end;                   \
->>>>>>> 43d99d1c
         }                                                                                                               \
                                                                                                                         \
         return conv.as<T>();                                                                                            \
