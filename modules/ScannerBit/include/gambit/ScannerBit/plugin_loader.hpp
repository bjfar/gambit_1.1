//  GAMBIT: Global and Modular BSM Inference Tool
//  *********************************************
///  \file
///
///  Loader singleton class for scanner plugins
///
///  *********************************************
///
///  Authors (add name and date if you modify):
//
///  \author Gregory Martinez
///          (gregory.david.martinez@gmail.com)
///  \date 2013 August
///  \date 2014 Feb
///
///  \author Pat Scott
///          (p.scott@imperial.ac.uk)   
///  \date 2014 Dec
///
///  *********************************************

#ifndef __PLUGIN_LOADER_HPP
#define __PLUGIN_LOADER_HPP

#include <vector>
#include <unordered_map>
#include <string>

#include "gambit/ScannerBit/plugin_details.hpp"
#include "gambit/Utils/yaml_options.hpp"
#include "gambit/ScannerBit/printer_interface.hpp"

namespace Gambit
{

        namespace Scanner
        {

                namespace Plugins
                {
                        ///Plugin info from inifile
                        struct Proto_Plugin_Details
                        {
                                std::string plugin;
                                std::string version;
                                std::string path;
                                
                                Proto_Plugin_Details() : plugin(""), version(""), path("") {}
                        };
                        
                        ///Plugin info to be given to the interface class
                        struct Plugin_Interface_Details
                        {
                                std::string full_string;
                                std::string path;
                                const printer_interface *printer;
                                YAML::Node node;
                                
                                Plugin_Interface_Details(){}
                                Plugin_Interface_Details(const Plugin_Details &details, printer_interface *printer, const YAML::Node &node) 
                                        : full_string(details.full_string), path(details.path), printer(printer), node(node) {}
                        };
                
                        ///container class for the actual plugins detected my ScannerBit
                        class Plugin_Loader
                        {
                        private:
                                std::string path;
                                std::vector<Plugin_Details> plugins;
                                std::map<std::string, std::map<std::string, std::vector<Plugin_Details>>> plugin_map;
                                std::vector<Plugin_Details> excluded_plugins;
                                std::map<std::string, std::map<std::string, std::vector<Plugin_Details>>> excluded_plugin_map;
                                std::vector<Plugin_Details> total_plugins;
                                std::map<std::string, std::map<std::string, std::vector<Plugin_Details>>> total_plugin_map;
                                
                        public:
                                Plugin_Loader();
                                void process(const std::string &, const std::string &);
<<<<<<< HEAD
                                std::vector<Plugin_Details> getPluginsVec() const;
                                std::map<std::string, std::map<std::string, std::vector<Plugin_Details>>> getPluginsMap() const;
                                void loadLibrary (const std::string&, const std::string& = "");                        
                                void print () const;
                                Plugin_Details find (const std::string&, const std::string&, const std::string&, const std::string&) const;
=======
                                const std::vector<Plugin_Details> &getPluginsVec() const {return total_plugins;}
                                const std::map<std::string, std::map<std::string, std::vector<Plugin_Details>>> &getPluginsMap() const {return total_plugin_map;}
                                void loadExcluded(const std::string &);
                                void loadLibrary (const std::string &, const std::string & = "");                        
                                void print () const;
                                Plugin_Details find (const std::string &, const std::string &, const std::string &, const std::string &) const;
>>>>>>> 94be972a
                        };
                        
                        ///Container for all the plugin info from the inifile and Scannerbit
                        class pluginInfo
                        {
                        private:
                                std::map<std::string, std::map<std::string, Proto_Plugin_Details> > selectedPlugins;
                                mutable Plugins::Plugin_Loader plugins;
                                printer_interface *printer;
                                Options options;
                                
                        public:
                                void iniFile(const Options &, printer_interface &);
                                const Plugin_Loader &operator()(){return plugins;}
                                Plugin_Interface_Details operator()(const std::string &, const std::string &);
                        };
                        
                        ///Access Functor for plugin info
                        extern pluginInfo plugin_info;
                }
         }
}

#endif<|MERGE_RESOLUTION|>--- conflicted
+++ resolved
@@ -76,20 +76,12 @@
                         public:
                                 Plugin_Loader();
                                 void process(const std::string &, const std::string &);
-<<<<<<< HEAD
-                                std::vector<Plugin_Details> getPluginsVec() const;
-                                std::map<std::string, std::map<std::string, std::vector<Plugin_Details>>> getPluginsMap() const;
-                                void loadLibrary (const std::string&, const std::string& = "");                        
-                                void print () const;
-                                Plugin_Details find (const std::string&, const std::string&, const std::string&, const std::string&) const;
-=======
                                 const std::vector<Plugin_Details> &getPluginsVec() const {return total_plugins;}
                                 const std::map<std::string, std::map<std::string, std::vector<Plugin_Details>>> &getPluginsMap() const {return total_plugin_map;}
                                 void loadExcluded(const std::string &);
                                 void loadLibrary (const std::string &, const std::string & = "");                        
                                 void print () const;
                                 Plugin_Details find (const std::string &, const std::string &, const std::string &, const std::string &) const;
->>>>>>> 94be972a
                         };
                         
                         ///Container for all the plugin info from the inifile and Scannerbit
