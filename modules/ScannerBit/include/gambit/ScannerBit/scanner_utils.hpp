//  GAMBIT: Global and Modular BSM Inference Tool
//  *********************************************
/// \file
///  Utility Functions for the Gambit Scanner
///
///  *********************************************
///
///  Authors
///  =======
///
///  (add name and date if you modify)
///
///  \author Gregory Martinez
///          (gregory.david.martinez@gmail.com)
///  \date 2013 July
///  \date 2014 Feb
///
///  \author Pat Scott 
///          (patscott@physics.mcgill.ca)
///  \date 2014 Mar, Dec
///
///  *********************************************

#ifndef __scanner_utils_hpp__
#define __scanner_utils_hpp__

#include <type_traits>
#include <utility>
#include <ostream>
#include <sstream>
#include <unordered_map>
#include <algorithm>
#ifdef __GNUG__
  #include <cstdlib>
  #include <memory.h>
  #include <cxxabi.h>
#endif

#include "gambit/Utils/exceptions.hpp"
#include "gambit/Logs/log.hpp"
#include "gambit/Utils/factory_registry.hpp"
#include "gambit/Utils/variadic_functions.hpp"

#define scan_err        SCAN_ERR
#define scan_warn       SCAN_WARN
#define scan_end        SCAN_END
#define scan_flush      SCAN_FLUSH

#define SCAN_ERR                                                \
Gambit::Scanner::Errors::_bool_() = true,                       \
Gambit::Scanner::Errors::_err_()                                \

#define SCAN_WARN                                               \
Gambit::Scanner::Errors::_bool_() = false,                      \
Gambit::Scanner::Errors::_warn_()                               \

#define SCAN_END_INTERNAL                                       \
(Gambit::Scanner::Errors::_bool_()) ?                           \
(                                                               \
        Gambit::Scanner::scan_error().raise(LOCAL_INFO,         \
         Gambit::Scanner::Errors::_err_().str()),               \
        Gambit::Scanner::Errors::_err_().str("")                \
)                                                               \
:                                                               \
(                                                               \
        Gambit::Scanner::scan_warning().raise(LOCAL_INFO,       \
         Gambit::Scanner::Errors::_warn_().str()),              \
        Gambit::Scanner::Errors::_warn_().str("")               \
)                                                               \

#define SCAN_END std::endl, SCAN_END_INTERNAL

#define SCAN_FLUSH std::flush, SCAN_END_INTERNAL

namespace Gambit
{
        namespace Scanner
        {       
                /**********************************/
                /****** error and warnings ********/
                /**********************************/
                
                namespace Errors
                {
                        inline std::stringstream &_err_()
                        {
                                static std::stringstream error;
                                return error;
                        }
                        
                        inline std::stringstream &_warn_()
                        {
                                static std::stringstream warn;
                                return warn;
                        }
                        
                        inline bool &_bool_()
                        {
                                static bool error;
                                return error;
                        }
                }
                /// Scanner errors
                error& scan_error();
                /// Scanner warnings
                warning& scan_warning();
                
                /*********************************/
                /****** demangle function ********/
                /*********************************/
                
                inline std::string demangle(const std::string &in)
                {
#ifdef __GNUG__
                        int status = -4;
                        char *result = abi::__cxa_demangle (in.c_str(), NULL, NULL, &status);       

                        if (status)
                        {
                                scan_err << "Error demangling \"" << in << "\" status code:  " << status << scan_end;
                                return in;
                        }
                        
                        std::string ret(result);
                        std::free(result);
                        return ret;
#else
                        return in;
#endif
                }
                
<<<<<<< HEAD
=======
                /*****************************/
                /****** func_ptr_type ********/
                /*****************************/
                
                template <typename T> struct func_ptr_type;
                
                template <typename... args>
                struct func_ptr_type <void (args...)>
                {
                        typedef void (*type) (args...);
                };
                
                /*************************************/
                /****** input_variadic_vector ********/
                /*************************************/
                
                inline void input_variadic_vector(std::vector<void *> &){}
                
                template <typename T, typename... args>
                inline void input_variadic_vector(std::vector<void *> &input, const T& value, const args&... params)
                {
                        input.push_back((void *)&value);
                        input_variadic_vector(input, params...);
                }
                
                /*****************************/
                /****** String to Int ********/
                /*****************************/
                
                inline int StringToInt(const std::string &str)
                {
                        int ret;
                        std::stringstream ss(str);
                        if (ss >> ret)
                                return ret;
                        else
                                return 0;
                }
                
                inline std::string IntToString(const int &in)
                {
                        std::stringstream ss;
                        ss << in;
                        return ss.str();
                }
                
                /********************************/
                /********* pi function **********/
                /********************************/
                
                inline double pi() {return 3.14159265358979323846;}
                
                /********************************/
                /******** pow function **********/
                /********************************/
                
                template <int i>
                inline double pow(const double &a)
                {
                        return a*pow<i-1>(a);
                };
                
                template <>
                inline double pow<0>(const double &)
                {
                        return 1.0;
                };
                
                template <>
                inline double pow<1>(const double &a)
                {
                        return a;
                };
                
                template <int i>
                inline int pow(const int &a)
                {
                        return a*pow<i-1>(a);
                };
                
                template <>
                inline int pow<0>(const int &)
                {
                        return 1;
                };
                
                template <>
                inline int pow<1>(const int &a)
                {
                        return a;
                };
                
                /********************************/
                /****** Remove All Func *********/
                /********************************/
                
                template <typename T>
                struct remove_all_func;
                
                template <typename ret, typename... args>
                struct remove_all_func <ret (args...)>
                {
                        typedef ret type(typename remove_all<args>::type...);
                };
                
                /***************************/
                /****** return type ********/
                /***************************/ 
                
                template <typename...>
                struct return_type;
                
                template <typename ret, typename... args>
                struct return_type <ret (args...)>
                {
                        typedef ret type;
                };
                
                /***********************************/
                /****** is_args_convertible ********/
                /***********************************/  
                
                template <typename... T>
                struct is_args_convertible
                {
                        static const bool value = false;
                };
                
                template <bool, typename T1, typename T2>
                struct __is_args_convertible__
                {
                        static const bool value = is_args_convertible<T1, T2>::value;
                };
                
                template <typename T1, typename T2>
                struct __is_args_convertible__<false, T1, T2>
                {
                        static const bool value = false;
                };
                
                template <typename ret1, typename ret2, typename arg1, typename arg2, typename... args1, typename... args2>
                struct is_args_convertible <ret1 (arg1, args1...), ret2 (arg2, args2...)>
                {
                        static const bool value = __is_args_convertible__<std::is_convertible<arg1, arg2>::value, ret1 (args1...), ret2 (args2...)>::value;
                };
                
                template <typename ret1, typename ret2>
                struct is_args_convertible <ret1(), ret2()>
                {
                        static const bool value = true;
                };
                
                /********************************************/
                /****** find_variadic_type_not_exact ********/
                /********************************************/

                template <typename... T>
                struct __find_variadic_type_not_exact__;
                
                template <typename T1, typename T2, typename... T>
                struct _find_variadic_type_not_exact_
                {
                        typedef typename __find_variadic_type_not_exact__ <typename remove_all_func<T1>::type, typename remove_all_func<T2>::type, T2, T...>::ret_type ret_type;
                        typedef typename __find_variadic_type_not_exact__ <typename remove_all_func<T1>::type, typename remove_all_func<T2>::type, T2, T...>::func_type func_type;
                        static const bool value = __find_variadic_type_not_exact__ <typename remove_all_func<T1>::type, typename remove_all_func<T2>::type, T2, T...>::value;
                };
                
                template <typename... T>
                struct find_variadic_type_not_exact
                {
                        typedef typename _find_variadic_type_not_exact_ <T...>::ret_type ret_type;
                        typedef typename _find_variadic_type_not_exact_ <T...>::func_type func_type;
                        static const bool value = _find_variadic_type_not_exact_ <T...>::value;
                };
                
                template <typename... args>
                struct find_variadic_type_not_exact <void (args...)>
                {
                        typedef int ret_type;
                        typedef void func_type;
                        static const bool value = false;
                };
                
                template <typename ret, typename... args, typename T1, typename... T>
                struct __find_variadic_type_not_exact__ <void (args...), ret (args...), T1, T...>
                {
                        typedef ret ret_type;
                        typedef T1 func_type;
                        static const bool value = true;
                };
                
                template <typename ret, typename... args, typename... args2, typename T1, typename... T>
                struct __find_variadic_type_not_exact__ <void (args...), ret (args2...), T1, T...>
                {
                        typedef typename find_variadic_type_not_exact <void (args...), T...>::ret_type ret_type;
                        typedef typename find_variadic_type_not_exact <void (args...), T...>::func_type func_type;
                        static const bool value = find_variadic_type_not_exact <void (args...), T...>::value;
                };
                
                
                /****************************************/
                /****** find_variadic_type_exact ********/
                /****************************************/               
                
                template <typename... T>
                struct find_variadic_type_exact;

                template <typename ret, typename... args, typename... args2, typename... T>
                struct find_variadic_type_exact<void (args...), ret (args2...), T...>
                {
                        typedef typename find_variadic_type_exact<void (args...), T...>::ret_type ret_type;
                        typedef typename find_variadic_type_exact<void (args...), T...>::func_type func_type;
                        static const bool value = find_variadic_type_exact<void (args...), T...>::value;
                };

                template <typename ret, typename... args, typename... T>
                struct find_variadic_type_exact<void (args...), ret (args...), T...>
                {
                        typedef ret ret_type;
                        typedef ret func_type(args...);
                        static const bool value = true;
                };

                template <typename... args>
                struct find_variadic_type_exact<void (args...)>
                {
                        typedef int ret_type;
                        typedef void func_type;
                        static const bool value = false;
                };
                
                /******************************************/
                /****** find_variadic_type_convert ********/
                /******************************************/  
                
                template<bool, typename... T>
                struct __find_variadic_type_convert__;
                
                template<typename Tc, typename T1, typename... T>
                struct _find_variadic_type_convert_
                {
                        typedef typename __find_variadic_type_convert__<is_args_convertible<Tc, T1>::value, T1, T...>::ret_type ret_type;
                        typedef typename __find_variadic_type_convert__<is_args_convertible<Tc, T1>::value, T1, T...>::func_type func_type;
                        static const bool value = __find_variadic_type_convert__<is_args_convertible<Tc, T1>::value, T1, T...>::value;
                };
                
                template <typename... T>
                struct find_variadic_type_convert
                {
                        typedef typename _find_variadic_type_convert_<T...>::ret_type ret_type;
                        typedef typename _find_variadic_type_convert_<T...>::func_type func_type;
                        static const bool value = _find_variadic_type_convert_<T...>::value;
                };
                
                template <typename ret, typename... args>
                struct find_variadic_type_convert<ret (args...)>
                {
                        typedef int ret_type;
                        typedef void func_type;
                        static const bool value = false;
                };
                
                template <bool b, typename Tc, typename T1, typename... T>
                struct __find_variadic_type_convert__<b, Tc, T1, T...>
                {
                        typedef typename find_variadic_type_convert<Tc, T...>::ret_type ret_type;
                        typedef typename find_variadic_type_convert<Tc, T...>::func_type func_type;
                        static const bool value = find_variadic_type_convert<Tc, T...>::value;
                };
                
                template <typename Tc, typename T1, typename... T>
                struct __find_variadic_type_convert__<true, Tc, T1, T...>
                {
                        typedef typename return_type<T1>::type ret_type;
                        typedef T1 func_type;
                        static const bool value = true;
                };
                
                /**********************************/
                /****** find_variadic_type ********/
                /**********************************/
                
                template <bool, bool, bool, typename...>
                struct __find_variadic_type__
                {
                        typedef int ret_type;
                        typedef void func_type;
                        static const bool value = false;
                };
                
                template <typename... T>
                struct find_variadic_type
                {
                        typedef typename __find_variadic_type__<find_variadic_type_exact<T...>::value,find_variadic_type_not_exact<T...>::value,find_variadic_type_convert<T...>::value, T...>::ret_type ret_type;
                        typedef typename __find_variadic_type__<find_variadic_type_exact<T...>::value,find_variadic_type_not_exact<T...>::value,find_variadic_type_convert<T...>::value, T...>::func_type func_type;
                        static const bool value = __find_variadic_type__<find_variadic_type_exact<T...>::value,find_variadic_type_not_exact<T...>::value,find_variadic_type_convert<T...>::value, T...>::value;
                };
                
                template <bool b1, bool b2, typename... T>
                struct __find_variadic_type__<true, b1, b2, T...>
                {
                        typedef typename find_variadic_type_exact<T...>::ret_type ret_type;
                        typedef typename find_variadic_type_exact<T...>::func_type func_type;
                        static const bool value = true;
                };
                
                template <bool b2, typename... T>
                struct __find_variadic_type__<false, true, b2, T...>
                {
                        typedef typename find_variadic_type_not_exact<T...>::ret_type ret_type;
                        typedef typename find_variadic_type_not_exact<T...>::func_type func_type;
                        static const bool value = true;
                };
                
                template <typename... T>
                struct __find_variadic_type__<false, false, true, T...>
                {
                        typedef typename find_variadic_type_convert<T...>::ret_type ret_type;
                        typedef typename find_variadic_type_convert<T...>::func_type func_type;
                        static const bool value = true;
                };
                
                /********************************/
                /****** Stream Operators ********/
                /********************************/
                
>>>>>>> 94be972a
                template <typename T>
                inline typename std::enable_if <is_container<T>::value, std::ostream &>::type
                operator << (std::ostream &out, const T &in)
                {
                        if (in.size() == 0)
                                return out << "[]";
                        
                        out << "[";
<<<<<<< HEAD
                        auto it = in.begin(), end = in.end()-1;
=======
                        auto it = in.begin(), end = in.end();
                        end--;
>>>>>>> 94be972a
                        for (; it != end; it++)
                        {
                                out << *it << ", ";
                        }
                        
                        return out << *it << "]";
                }
                
                template <typename T>
                inline typename std::enable_if <is_pair<T>::value, std::ostream &>::type
                operator << (std::ostream &out, const T &in)
                {
<<<<<<< HEAD
                        return out << "[" << in.first << ", " << in.second << "]";
=======
                        return out << "{" << in.first << " : " << in.second << "}";
>>>>>>> 94be972a
                }
        }
}

#endif<|MERGE_RESOLUTION|>--- conflicted
+++ resolved
@@ -129,8 +129,6 @@
 #endif
                 }
                 
-<<<<<<< HEAD
-=======
                 /*****************************/
                 /****** func_ptr_type ********/
                 /*****************************/
@@ -457,7 +455,6 @@
                 /****** Stream Operators ********/
                 /********************************/
                 
->>>>>>> 94be972a
                 template <typename T>
                 inline typename std::enable_if <is_container<T>::value, std::ostream &>::type
                 operator << (std::ostream &out, const T &in)
@@ -466,12 +463,8 @@
                                 return out << "[]";
                         
                         out << "[";
-<<<<<<< HEAD
-                        auto it = in.begin(), end = in.end()-1;
-=======
                         auto it = in.begin(), end = in.end();
                         end--;
->>>>>>> 94be972a
                         for (; it != end; it++)
                         {
                                 out << *it << ", ";
@@ -484,11 +477,7 @@
                 inline typename std::enable_if <is_pair<T>::value, std::ostream &>::type
                 operator << (std::ostream &out, const T &in)
                 {
-<<<<<<< HEAD
-                        return out << "[" << in.first << ", " << in.second << "]";
-=======
                         return out << "{" << in.first << " : " << in.second << "}";
->>>>>>> 94be972a
                 }
         }
 }
