--- conflicted
+++ resolved
@@ -75,14 +75,9 @@
                                                 }
                                                 else
                                                 {
-<<<<<<< HEAD
                                                         status = -3;
                                                         scan_warn << "Extern libraries are required for plugin "
-                                                                << full_string << " but is not in header file." << scan_end;
-=======
-                                                        scan_err << "Extern libraries are required for plugin "
                                                                 << " but is not in header file." << scan_end;
->>>>>>> 1b58795d
                                                 }
                                                 
                                                 posMid = str.rfind("__v__");
