//  GAMBIT: Global and Modular BSM Inference Tool
//  *********************************************
///  \file
///
///  Scanner inifile interface implementations.
///
///  *********************************************
///
///  Authors (add name and date if you modify):
///
///  \author Gregory Martinez
///          (gregory.david.martinez@gmail.com)
///  \date 2013 July 2013 Feb 2014
///
///  *********************************************

#include <test_factory.hpp>

namespace Gambit
{
        namespace Scanner_Testing
        {
                Test_Function_Factory::Test_Function_Factory(const Options &test_options)
                {

                        if (test_options.hasKey("test_function"))
                        {
                                std::string choice = test_options.getValue<std::string>("test_function");
                                auto it = __test_functor_map__.find(choice);
                                if (it != __test_functor_map__.end())
                                {
<<<<<<< HEAD
                                        Options options = iniFile.getOptions(choice);
=======
                                        Options options = test_options.getOptions(choice);
>>>>>>> 5e828e37
                                        func = it->second(options);
                                }
                                else
                                {
                                        func = 0;
                                        scanLog::err << "Test function \"" << choice << "\" requested, but not defined in iniFile" << scanLog::endl;
                                }
                        }
                        else
                        {
                                scanLog::err << "Test function was not specified (in inifile, use test_function:)." << scanLog::endl;
                        }
                }
        }
}<|MERGE_RESOLUTION|>--- conflicted
+++ resolved
@@ -29,11 +29,7 @@
                                 auto it = __test_functor_map__.find(choice);
                                 if (it != __test_functor_map__.end())
                                 {
-<<<<<<< HEAD
-                                        Options options = iniFile.getOptions(choice);
-=======
                                         Options options = test_options.getOptions(choice);
->>>>>>> 5e828e37
                                         func = it->second(options);
                                 }
                                 else
