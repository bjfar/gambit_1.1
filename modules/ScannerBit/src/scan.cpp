//  GAMBIT: Global and Modular BSM Inference Tool
//  *********************************************
///  \file
///
///  Scanner factory method implementations.
///
///  *********************************************
///
///  Authors (add name and date if you modify):
///   
///  \author Christoph Weniger
///          (c.weniger@uva.nl)
///  \date 2013 May, June, July
//
///  \author Gregory Martinez
///          (gregory.david.martinez@gmail.com)
///  \date 2013 July, Aug
///  \date 2014 Feb
///
///  \author Pat Scott
///          (patscott@physics.mcgill.ca)
///  \date 2013 Aug
///  \date 2014 Mar
///
///  *********************************************

#include "scan.hpp"
#include "plugin_interface.hpp"
#include "inifile_interface.hpp"
<<<<<<< HEAD
=======
#include "plugin_factory.hpp"
>>>>>>> 9201f8a5

namespace Gambit
{
        namespace Scanner
        {
                Gambit_Scanner::Gambit_Scanner (const Factory_Base &factoryIn, const Options &options, const Priors::CompositePrior &priorIn, printer_interface *printerInterface) 
                                : printerInterface(printerInterface), options(options)
                {
                        if (!options.hasKey("plugins"))
                        {
                                //NOTE:  put error message here.
                                return;
                        }
                        
                        std::vector<std::string> iniPlugNames = options.getNames("plugins");
                        
                        for (auto it = iniPlugNames.begin(), end = iniPlugNames.end(); it != end; it++)
                        {
                                if (options.hasKey("plugins", *it, "plugin"))
                                {
                                        iniPluginStruct temp;
                                        temp.plugin = options.getValue<std::string>("plugins", *it, "plugin");
                                        if (options.hasKey("plugins", *it, "version"))
                                                temp.version = options.getValue<std::string>("version");
                                        if (options.hasKey("plugins", *it, "library"))
                                                temp.library = "ScannerBit/lib/" + options.getValue<std::string>("library");
                                        if (options.hasKey("plugins", *it, "library_path"))
                                                temp.library = options.getValue<std::string>("library_path");
                                        
                                        iniPlugs[*it] = temp;
                                }
                                else
                                {
                                        //NOTE:  put warning here
                                }
                                        
                        }
                        
                        if (options.hasKey("use_likelihood_plugins"))
                        {
                                auto plugs = options.getValue<std::vector<std::string>>("use_likelihood_plugins");
                                std::map<std::string, std::vector<IniFileInterface>> interfaces;
                                std::string version, lib;
                                
                                for (auto it = plugs.begin(), end = plugs.end(); it != end; it++)
                                {
                                        auto it2 = iniPlugs.find(*it);
                                        if (it2 != iniPlugs.end())
                                        {
                                                auto pluginVec = plugins.find("like", it2->second.plugin, it2->second.version, it2->second.library);
                                                if (pluginVec.size() > 0)
                                                {
                                                        Plugin::PluginStruct &pls = pluginVec[0];
                                                        //NOTE:  put error checking stuff here.
                                                        interfaces["Likelihood"].emplace_back(*it, pls, options.getOptions("plugins"));
                                                }
                                        }
                                        else
                                        {
                                                //NOTE:  put error message here.
                                        }
                                }
                                
                                if (interfaces.size() > 0)
                                {
                                        if (!options.hasKey("parameters") || !options.hasKey("priors"))
                                        {
                                                //NOTE:  put error message here.
                                                return;
                                        }
                                        
                                        prior = new Gambit::Priors::CompositePrior(options.getOptions("parameters"), options.getOptions("priors"));
                                        factory = new Plugin_Function_Factory(*prior, interfaces);
                                }
                                else
                                {
                                        factory = &factoryIn;
                                        prior = &priorIn;
                                }
                        }
                        else
                        {
                                factory = &factoryIn;
                        }
                }
                
                int Gambit_Scanner::Run()
                {
<<<<<<< HEAD
                        std::string version = "", lib = "";
                        Plugin::PluginStruct plugin;
                        
                        auto names = options.getNames();
                        for (auto it = names.begin(), end = names.end(); it != end; it++)
                        {
                                if (options.hasKey(*it, "version"))
                                        version = options.getValue<std::string>("version");
                                if (options.hasKey(*it, "library"))
                                        lib = "ScannerBit/lib/" + options.getValue<std::string>("library");
                                if (options.hasKey(*it, "library_path"))
                                        lib = options.getValue<std::string>("library_path");
                                auto pluginVec = plugins.find("scan", *it, version, lib);
                                if (pluginVec.size() > 0)
                                {
                                        plugin = pluginVec[0];
                                        break;
                                }
                                
=======
                        Plugin::PluginStruct plugin;
                        std::string pluginName;
                        if (options.hasKey("use_scanner_plugin"))
                        {
                                auto it2 = iniPlugs.find(pluginName = options.getValue<std::string>("use_scanner_plugin"));
                                if (it2 != iniPlugs.end())
                                {
                                        auto pluginVec = plugins.find("scan", it2->second.plugin, it2->second.version, it2->second.library);
                                        if (pluginVec.size() > 0)
                                        {
                                                plugin = pluginVec[0];
                                        }
                                }
                                else
                                {
                                        //NOTE:  put error message here.
                                }
                        }
                        else
                        {
                                //NOTE:  put error message here.
>>>>>>> 9201f8a5
                        }

                        Gambit::Scanner::IniFileInterface interface(pluginName, plugin, options.getOptions("plugins"));
                        
<<<<<<< HEAD
                        Gambit::Scanner::IniFileInterface interface(plugin.plugin, plugin.library_path, options);
                        
                        unsigned int dim = factory.getDim();
=======
                        unsigned int dim = factory->getDim();
>>>>>>> 9201f8a5
                        
                        //scanLog::err.check();
                        //outputHandler::out.redir("scanner");
                        //try
                        //{
<<<<<<< HEAD
                                Plugin::Plugin_Interface<int ()> plugin_interface(interface.fileName(), interface.pluginName(), dim, factory, interface, prior);
=======
                                Plugin::Plugin_Interface<int ()> plugin_interface(interface.fileName(), plugin.full_string, dim, *factory, interface, *prior);
>>>>>>> 9201f8a5
                                plugin_interface();
                        //}
                        //catch (std::exception &exception)
                        //{
                        //        scanLog::err << exception.what() << scanLog::endl;
                        //}
                        //outputHandler::out.defout();
                        //scanLog::err.check();
                        
                        return 0;
                }
                
                Gambit_Scanner::~Gambit_Scanner(){}
        }
}<|MERGE_RESOLUTION|>--- conflicted
+++ resolved
@@ -27,10 +27,7 @@
 #include "scan.hpp"
 #include "plugin_interface.hpp"
 #include "inifile_interface.hpp"
-<<<<<<< HEAD
-=======
 #include "plugin_factory.hpp"
->>>>>>> 9201f8a5
 
 namespace Gambit
 {
@@ -119,27 +116,6 @@
                 
                 int Gambit_Scanner::Run()
                 {
-<<<<<<< HEAD
-                        std::string version = "", lib = "";
-                        Plugin::PluginStruct plugin;
-                        
-                        auto names = options.getNames();
-                        for (auto it = names.begin(), end = names.end(); it != end; it++)
-                        {
-                                if (options.hasKey(*it, "version"))
-                                        version = options.getValue<std::string>("version");
-                                if (options.hasKey(*it, "library"))
-                                        lib = "ScannerBit/lib/" + options.getValue<std::string>("library");
-                                if (options.hasKey(*it, "library_path"))
-                                        lib = options.getValue<std::string>("library_path");
-                                auto pluginVec = plugins.find("scan", *it, version, lib);
-                                if (pluginVec.size() > 0)
-                                {
-                                        plugin = pluginVec[0];
-                                        break;
-                                }
-                                
-=======
                         Plugin::PluginStruct plugin;
                         std::string pluginName;
                         if (options.hasKey("use_scanner_plugin"))
@@ -161,28 +137,17 @@
                         else
                         {
                                 //NOTE:  put error message here.
->>>>>>> 9201f8a5
                         }
 
                         Gambit::Scanner::IniFileInterface interface(pluginName, plugin, options.getOptions("plugins"));
                         
-<<<<<<< HEAD
-                        Gambit::Scanner::IniFileInterface interface(plugin.plugin, plugin.library_path, options);
-                        
-                        unsigned int dim = factory.getDim();
-=======
                         unsigned int dim = factory->getDim();
->>>>>>> 9201f8a5
                         
                         //scanLog::err.check();
                         //outputHandler::out.redir("scanner");
                         //try
                         //{
-<<<<<<< HEAD
-                                Plugin::Plugin_Interface<int ()> plugin_interface(interface.fileName(), interface.pluginName(), dim, factory, interface, prior);
-=======
                                 Plugin::Plugin_Interface<int ()> plugin_interface(interface.fileName(), plugin.full_string, dim, *factory, interface, *prior);
->>>>>>> 9201f8a5
                                 plugin_interface();
                         //}
                         //catch (std::exception &exception)
