--- conflicted
+++ resolved
@@ -33,15 +33,9 @@
         eventIn.cloneTo(eventOut);
 
         // Electron smearing and efficiency
-<<<<<<< HEAD
-        applyDelphesElectronTrackingEff(_processedEvent->electrons());
-        smearElectronEnergy(_processedEvent->electrons());
-        applyDelphesElectronEff(_processedEvent->electrons());
-=======
         applyDelphesElectronTrackingEff(eventOut.electrons());
         smearElectronEnergy(eventOut.electrons());
         applyDelphesElectronEff(eventOut.electrons());
->>>>>>> b42b94e0
 
         // Muon smearing and efficiency
         applyDelphesMuonTrackEff(eventOut.muons());
@@ -61,11 +55,6 @@
         for (HEPUtils::Jet* j : eventOut.jets()) {
           if (j->abseta() > 5.0) j->set_btag(false);
         }
-<<<<<<< HEAD
-
-        convertOutput(eventOut);
-=======
->>>>>>> b42b94e0
       }
 
 
