//   GAMBIT: Global and Modular BSM Inference Tool
//   *********************************************
///  \file
///
///  Functions of ColliderBit_eventLoop. Based
///  heavily on the ExampleBit_A Functions
///
///  *********************************************
///
///  Authors (add name and date if you modify):
///
///  \author Abram Krislock
///          (a.m.b.krislock@fys.uio.no)
///  \author Aldo Saavedra
///
///  \author Chris Rogan
///          (crogan@cern.ch)
///  \date 2014 Aug
///  \date 2015 May
///
///  \author Pat Scott
///          (p.scott@imperial.ac.uk)
///  \date 2015 Jul
///
///  *********************************************

#include <string>
#include <iostream>
#include <fstream>
#include <memory>
#include <numeric>
#include <vector>

#include "gambit/Elements/gambit_module_headers.hpp"
#include "gambit/ColliderBit/ColliderBit_rollcall.hpp"

namespace Gambit
{

  namespace ColliderBit
  {


    /// ********************************************
    /// Non-rollcalled Functions and Local Variables
    /// ********************************************

    /// Event labels
    enum specialEvents {BASE_INIT=-1, INIT = -2, START_SUBPROCESS = -3, END_SUBPROCESS = -4, FINALIZE = -5};
    /// Analysis stuff
    HEPUtilsAnalysisContainer* globalAnalyses = new HEPUtilsAnalysisContainer();
    std::vector<std::string> analysisNames;
    /// Delphes stuff
    /// @TODO BOSS delphes? Euthanize delphes?
    std::string delphesConfigFilename;
    /// Pythia stuff
    std::vector<std::string> pythiaNames;
    std::vector<std::string>::const_iterator iter;
    int pythiaConfigurations, pythiaNumber;
    /// General collider sim info stuff
    #define SHARED_OVER_OMP iter,pythiaNumber,pythiaConfigurations,globalAnalyses


    /// *************************************************
    /// Rollcalled functions properly hooked up to Gambit
    /// *************************************************
    /// *** Loop Managers ***

    void operatePythia()
    {
      using namespace Pipes::operatePythia;
      int nEvents = 0;
      globalAnalyses->clear();

<<<<<<< HEAD
      // Do the base-level initialisation	 
      Loop::executeIteration(BASE_INIT);
      if (*Loop::done)
      {
	Loop::executeIteration(FINALIZE); 
        return;
      }
=======
      // Do the base-level initialisation   
      Loop::executeIteration(BASE_INIT);
>>>>>>> 52b56174

      #pragma omp critical (runOptions)
      {
        /// Retrieve runOptions from the YAML file safely...
        GET_COLLIDER_RUNOPTION(pythiaNames, std::vector<std::string>);
        /// @todo Subprocess specific nEvents
        GET_COLLIDER_RUNOPTION(nEvents, int);
      }

      // For every collider requested in the yaml file:
      for (iter = pythiaNames.cbegin(); iter != pythiaNames.cend(); ++iter) 
      {
        pythiaNumber = 0;
        #pragma omp critical (runOptions)
        {
          // Defaults to 1 if option unspecified
          pythiaConfigurations = runOptions->getValueOrDef<int>(1, *iter);
        }

        while (pythiaNumber < pythiaConfigurations)
        {
          ++pythiaNumber;
          Loop::executeIteration(INIT);
<<<<<<< HEAD
          if (*Loop::done) break;
          #pragma omp parallel shared(SHARED_OVER_OMP)
          {
            Loop::executeIteration(START_SUBPROCESS);
            if (not *Loop::done)
            {
              #pragma omp for
              for (int i = 1; i <= nEvents; ++i) if (not *Loop::done) Loop::executeIteration(i);
              if (not *Loop::done) Loop::executeIteration(END_SUBPROCESS);
            }
=======
          #pragma omp parallel shared(SHARED_OVER_OMP)
          {
            Loop::executeIteration(START_SUBPROCESS);
            #pragma omp for
            for (int i = 1; i <= nEvents; ++i) Loop::executeIteration(i);
            Loop::executeIteration(END_SUBPROCESS);
>>>>>>> 52b56174
          }
          std::cout << "\n\n\n\n Operation of Pythia named " << *iter
                    << " number " << std::to_string(pythiaNumber) << " has finished." << std::endl;
          #ifdef HESITATE
          std::cout<<"\n\n [Press Enter]";
          std::getchar();
          #endif
<<<<<<< HEAD
          if (*Loop::done) break;
        }
        if (*Loop::done) break;
=======
        }
>>>>>>> 52b56174
      }
      Loop::executeIteration(FINALIZE);
    }



    /// *** Hard Scattering Collider Simulators ***

    void getPythia(Gambit::ColliderBit::SpecializablePythia &result)
    {
      using namespace Pipes::getPythia;

      static bool SLHA_debug_mode = false;      
      static std::vector<std::string> filenames;
      static unsigned int counter = -1;               

      if (*Loop::iteration == BASE_INIT)
      {      
        SLHA_debug_mode = false;
        // If there are no debug filenames set, look for them.
        if (filenames.empty())              
        {                          
          #pragma omp_critical (runOptions)
          {
            SLHA_debug_mode = runOptions->hasKey("debug_SLHA_filenames");          
            if (SLHA_debug_mode) filenames = runOptions->getValue<std::vector<str> >("debug_SLHA_filenames");  
          }
        }
        // Increment the counter if there are debug SLHA files and this is the first thread.
        if (SLHA_debug_mode)
<<<<<<< HEAD
	{ 
          if (omp_get_thread_num() == 0) {
            counter++;
            cout << "incrementing counter. " << counter << endl;
            logger() << "counter is: " << counter << EOM; 
          }
=======
        { 
          if (omp_get_thread_num() == 0) counter++;
>>>>>>> 52b56174
          if (filenames.size() == counter) invalid_point().raise("No more SLHA files. My work is done.");
        }
      }

      else if (*Loop::iteration == START_SUBPROCESS)
      {
        // TODO Surely, I must call result.clear()?

        // Each thread gets its own Pythia instance.
        // Thus, the actual Pythia initialization is 
        // *after* INIT, within omp parallel.
        std::vector<std::string> pythiaOptions;
        std::string pythiaConfigName;
        
        // Setup new Pythia
        pythiaConfigName = "pythiaOptions_" + std::to_string(pythiaNumber);

        // If the SpecializablePythia specialization is hard-coded, okay with no options.
        #pragma omp critical (runOptions)
        {
          if (runOptions->hasKey(*iter, pythiaConfigName))
            pythiaOptions = runOptions->getValue<std::vector<std::string>>(*iter, pythiaConfigName);
        }
        pythiaOptions.push_back("Random:seed = " + std::to_string(54321 + omp_get_thread_num()));

        result.resetSpecialization(*iter);

        if (SLHA_debug_mode)
        {
          // Run Pythia reading an SLHA file.
          logger() << "Reading SLHA file: " << filenames.at(counter) << EOM;
          pythiaOptions.push_back("SLHA:file = " + filenames.at(counter));         
          result.init(pythiaOptions);
        }
        else
        {
          // Run Pythia using an SLHAea object constructed from dependencies on the spectrum and decays.
          SLHAstruct slha = Dep::decay_rates->as_slhaea();
          if (ModelInUse("MSSM78atQ") or ModelInUse("MSSM78atMGUT"))
          {
            // MSSM-specific
            SLHAstruct spectrum = (*Dep::MSSM_spectrum)->getSLHAea();
            spectrum["MODSEL"][1] = 0;  // Model selection
            cout << spectrum;
            slha.insert(slha.begin(), spectrum.begin(), spectrum.end());
          }
          else
          {
            ColliderBit_error().raise(LOCAL_INFO, "No spectrum object available for this model."); 
          }
          //cout << slha << endl;
          pythiaOptions.push_back("SLHA:file = slhaea");
          result.init(pythiaOptions, &slha);
        }
        /// @TODO Can we test for xsec veto here? Might be analysis dependent, so see TODO below.
      }
    }



    /// *** Detector Simulators ***

    void getDelphes(Gambit::ColliderBit::DelphesVanilla &result) {
      using namespace Pipes::getDelphes;
      std::vector<std::string> delphesOptions;
      if (*Loop::iteration == INIT)
      {
        result.clear();
        #pragma omp critical (Delphes)
        {
          /// Setup new Delphes
          GET_COLLIDER_RUNOPTION(delphesOptions, std::vector<std::string>);
          result.init(delphesOptions);
        }
      }
    }


    void getBuckFast(Gambit::ColliderBit::BuckFastSmear &result)
    {
      using namespace Pipes::getBuckFast;
      std::string buckFastOption;
      if (*Loop::iteration == INIT)
      {
        result.clear();
        #pragma omp critical (BuckFast)
        {
          /// Setup new BuckFast
          /// @note There's really nothing to do. BuckFast doesn't even have class variables.
          result.init();
        }
      }
    }



    /// *** Initialization for analyses ***

    void getAnalysisContainer(Gambit::ColliderBit::HEPUtilsAnalysisContainer& result) {
      using namespace Pipes::getAnalysisContainer;
      if (*Loop::iteration == INIT)
      {
        #pragma omp critical (runOptions)
        {
          GET_COLLIDER_RUNOPTION(analysisNames, std::vector<std::string>);
        }
        #pragma omp critical (access_globalAnalyses)
        {
          if(!globalAnalyses->ready) {
            /// A global Analyses container exists to hold combined results from all threads.
            globalAnalyses->init(analysisNames);
          }
        }
        return;
      }

      if (*Loop::iteration == START_SUBPROCESS)
      {
        /// Each thread gets its own Analysis container.
        /// Thus, their initialization is *after* INIT, within omp parallel.
        /// @TODO Can we test for xsec veto here? Might be analysis dependent...
        result.init(analysisNames);
        return;
      }
      
      if (*Loop::iteration == END_SUBPROCESS)
      {
        const double xs = Dep::HardScatteringSim->xsec_pb();
        const double xserr = Dep::HardScatteringSim->xsecErr_pb();
        result.add_xsec(xs, xserr);
        #pragma omp critical (access_globalAnalyses)
        {
          globalAnalyses->add(result);
        }
        return;
      }
    }



    /// *** Hard Scattering Event Generators ***

    void generatePythia8Event(Pythia8::Event& result)
    {
      using namespace Pipes::generatePythia8Event;
      if (*Loop::iteration <= BASE_INIT) return;
      result.clear();

      /// Get the next event from Pythia8
      (*Dep::HardScatteringSim).nextEvent(result);
    }



    /// Convert a hadron-level Pythia8::Event into an unsmeared HEPUtils::Event
    /// @todo Overlap between jets and prompt containers: need some isolation in MET calculation
    void convertPythia8ParticleEvent(HEPUtils::Event& result)
    {
      using namespace Pipes::convertPythia8ParticleEvent;
      if (*Loop::iteration <= BASE_INIT) return;
      result.clear();

      /// Get the next event from Pythia8
      const Pythia8::Event& pevt = *Dep::HardScatteringEvent;

      std::vector<fastjet::PseudoJet> bhadrons; //< for input to FastJet b-tagging
      std::vector<HEPUtils::Particle*> bpartons;
      std::vector<HEPUtils::Particle*> tauCandidates;
      HEPUtils::P4 pout; //< Sum of momenta outside acceptance

      // Make a first pass of non-final particles to gather b-hadrons and taus
      for (int i = 0; i < pevt.size(); ++i) {
        const Pythia8::Particle& p = pevt[i];

        // Find last b-hadrons in b decay chains as the best proxy for b-tagging
        if(p.idAbs()==5) {
          std::vector<int> bDaughterList = p.daughterList();
          bool isGoodB=true;

          for (size_t daughter = 0; daughter < bDaughterList.size(); daughter++) {
            const Pythia8::Particle& pDaughter = pevt[bDaughterList[daughter]];
            int daughterID = pDaughter.idAbs();
            if(daughterID == 5)isGoodB=false;
          }

          if(isGoodB){
            HEPUtils::Particle* tmpB = new HEPUtils::Particle(mk_p4(p.p()), p.id());
            bpartons.push_back(tmpB);
          }

        }

        // Veto leptonic taus
        if(p.idAbs()==15) {
          std::vector<int> tauDaughterList = p.daughterList();
          HEPUtils::P4 tmpMomentum;
          bool isGoodTau=true;

          for (size_t daughter = 0; daughter < tauDaughterList.size(); daughter++) {
            const Pythia8::Particle& pDaughter = pevt[tauDaughterList[daughter]];
            int daughterID = pDaughter.idAbs();
            if (daughterID == MCUtils::PID::ELECTRON || daughterID == MCUtils::PID::MUON
                || daughterID == MCUtils::PID::WPLUSBOSON || daughterID == MCUtils::PID::TAU)
              isGoodTau=false;
            if(!daughterID == MCUtils::PID::TAU)tmpMomentum+= mk_p4(pDaughter.p());
          }

          if(isGoodTau){
            HEPUtils::Particle* tmpTau = new HEPUtils::Particle(mk_p4(p.p()), p.id());
            tauCandidates.push_back(tmpTau);
          }
        }
      }

      // Loop over final state particles for jet inputs and MET
      std::vector<fastjet::PseudoJet> jetparticles;
      for (int i = 0; i < pevt.size(); ++i) {
        const Pythia8::Particle& p = pevt[i];

        // Only consider final state particles
        if (!p.isFinal()) continue;

        // Add particle outside ATLAS/CMS acceptance to MET
        /// @todo Move out-of-acceptance MET contribution to BuckFast
        if (abs(p.eta()) > 5.0) {
          pout += mk_p4(p.p());
          continue;
        }

        // Promptness: for leptons and photons we're only interested if they don't come from hadron/tau decays
        const bool prompt = !fromHadron(i, pevt); //&& !fromTau(i, pevt);
        const bool visible = MCUtils::PID::isStrongInteracting(p.id()) || MCUtils::PID::isEMInteracting(p.id());

        // Add prompt and invisible particles as individual particles
        if (prompt || !visible) {
          HEPUtils::Particle* gp = new HEPUtils::Particle(mk_p4(p.p()), p.id());
          gp->set_prompt();
          result.add_particle(gp); // Will be automatically categorised
        }

        // All particles other than invisibles and muons are jet constituents
        if (visible && p.idAbs() != MCUtils::PID::MUON) jetparticles.push_back(mk_pseudojet(p.p()));
      }

      /// Jet finding
      /// Currently hard-coded to use anti-kT R=0.4 jets above 10 GeV (could remove pT cut entirely)
      /// @todo choose jet algorithm via _settings?
      const fastjet::JetDefinition jet_def(fastjet::antikt_algorithm, 0.4);
      fastjet::ClusterSequence cseq(jetparticles, jet_def);
      std::vector<fastjet::PseudoJet> pjets = sorted_by_pt(cseq.inclusive_jets(10));

      /// Do jet b-tagging, etc. and add to the Event
      /// @todo Use ghost tagging?
      /// @note We need to _remove_ this b-tag in the detector sim if outside the tracker acceptance!
      for (auto& pj : pjets) {
        /// @todo Replace with HEPUtils::any(bhadrons, [&](const auto& pb){ pj.delta_R(pb) < 0.4 })
        bool isB = false;

        HEPUtils::P4 jetMom=HEPUtils::mk_p4(pj);
        for (auto& pb : bpartons) {
          if (jetMom.deltaR_eta(pb->mom()) < 0.4) {
            isB = true;
            break;
          }
        }

        bool isTau=false;
        for(auto& ptau : tauCandidates){
          if(jetMom.deltaR_eta(ptau->mom()) < 0.5){
            isTau=true;
            break;
          }
        }

        // Add to the event (use jet momentum for tau)
        if(isTau){
          HEPUtils::Particle* gp = new HEPUtils::Particle(HEPUtils::mk_p4(pj), MCUtils::PID::TAU);
          gp->set_prompt();
          result.add_particle(gp);
        }

        result.add_jet(new HEPUtils::Jet(HEPUtils::mk_p4(pj), isB));
      }

      /// Calculate missing momentum
      //
      // From balance of all visible momenta (requires isolation)
      // const std::vector<Particle*> visibles = result.visible_particles();
      // HEPUtils::P4 pvis;
      // for (size_t i = 0; i < visibles.size(); ++i) {
      //   pvis += visibles[i]->mom();
      // }
      // for (size_t i = 0; i < result.jets.size(); ++i) {
      //   pvis += result.jets[i]->mom();
      // }
      // set_missingmom(-pvis);
      //
      // From sum of invisibles, including those out of range
      for (size_t i = 0; i < result.invisible_particles().size(); ++i) {
        pout += result.invisible_particles()[i]->mom();
      }
      result.set_missingmom(pout);
    }

    /// Convert a partonic (no hadrons) Pythia8::Event into an unsmeared HEPUtils::Event
    void convertPythia8PartonEvent(HEPUtils::Event& result) {
      using namespace Pipes::convertPythia8PartonEvent;
      if (*Loop::iteration <= BASE_INIT) return;
      result.clear();

      /// Get the next event from Pythia8
      std::vector<HEPUtils::Particle*> tauCandidates;
      const auto& pevt = *Dep::HardScatteringEvent;

      // Make a first pass of non-final particles to gather taus
      for (int i = 0; i < pevt.size(); ++i) {
        const Pythia8::Particle& p = pevt[i];

        // Find last tau in prompt tau replica chains as a proxy for tau-tagging
        if(p.idAbs()==15) {
          std::vector<int> tauDaughterList = p.daughterList();
          HEPUtils::P4 tmpMomentum;
          bool isGoodTau=true;

          for (size_t daughter = 0; daughter < tauDaughterList.size(); daughter++) {
            const Pythia8::Particle& pDaughter = pevt[tauDaughterList[daughter]];
            int daughterID = pDaughter.idAbs();
            if (daughterID == MCUtils::PID::ELECTRON || daughterID == MCUtils::PID::MUON
                || daughterID == MCUtils::PID::WPLUSBOSON || daughterID == MCUtils::PID::TAU)
              isGoodTau=false;
            if(!daughterID == MCUtils::PID::TAU)tmpMomentum+= mk_p4(pDaughter.p());
          }

          if(isGoodTau){
            HEPUtils::Particle* tmpTau = new HEPUtils::Particle(mk_p4(p.p()), p.id());
            tauCandidates.push_back(tmpTau);
          }
        }
      }

      std::vector<fastjet::PseudoJet> jetparticles; //< Pseudojets for input to FastJet
      HEPUtils::P4 pout; //< Sum of momenta outside acceptance

      // Make a single pass over the event to gather final leptons, partons, and photons
      for (int i = 0; i < pevt.size(); ++i) {
        const Pythia8::Particle& p = pevt[i];

        // We only use "final" particles, i.e. those with no children. So Py8 must have hadronization disabled
        if (!p.isFinal()) continue;

        // Only consider partons within ATLAS/CMS acceptance
        /// @todo We should leave this for the detector sim / analysis to deal with
        if (abs(p.eta()) > 5.0) {
          pout += mk_p4(p.p());
          continue;
        }

        // Find electrons/muons/taus/photons to be treated as prompt (+ invisibles)
        /// @todo *Some* photons should be included in jets!!! Ignore for now since no FSR
        /// @todo Lepton dressing
        const bool prompt = isFinalPhoton(i, pevt) || (isFinalLepton(i, pevt)); // && abs(p.id()) != MCUtils::PID::TAU);
        const bool visible = MCUtils::PID::isStrongInteracting(p.id()) || MCUtils::PID::isEMInteracting(p.id());
        if (prompt || !visible) {
          HEPUtils::Particle* gp = new HEPUtils::Particle(mk_p4(p.p()), p.id());
          gp->set_prompt();
          result.add_particle(gp); // Will be automatically categorised
        }

        // Everything other than invisibles and muons, including taus & partons are jet constituents
        /// @todo Only include hadronic tau fraction?
        // if (visible && (isFinalParton(i, pevt) || isFinalTau(i, pevt))) {
        if (visible && p.idAbs() != MCUtils::PID::MUON) {
          fastjet::PseudoJet pj = mk_pseudojet(p.p());
          pj.set_user_index(abs(p.id()));
          jetparticles.push_back(pj);
        }

      }

      /// Jet finding
      /// Currently hard-coded to use anti-kT R=0.4 jets above 10 GeV (could remove pT cut entirely)
      /// @todo choose jet algorithm via _settings?
      const fastjet::JetDefinition jet_def(fastjet::antikt_algorithm, 0.4);
      fastjet::ClusterSequence cseq(jetparticles, jet_def);
      std::vector<fastjet::PseudoJet> pjets = sorted_by_pt(cseq.inclusive_jets(10));
      // Add to the event, with b-tagging info"
      for (const fastjet::PseudoJet& pj : pjets) {
        // Do jet b-tagging, etc. by looking for b quark constituents (i.e. user index = |parton ID| = 5)
        /// @note This b-tag is removed in the detector sim if outside the tracker acceptance!
        const bool isB = HEPUtils::any(pj.constituents(),
                 [](const fastjet::PseudoJet& c){ return c.user_index() == MCUtils::PID::BQUARK; });
        result.add_jet(new HEPUtils::Jet(HEPUtils::mk_p4(pj), isB));

        bool isTau=false;
        for(auto& ptau : tauCandidates){
          HEPUtils::P4 jetMom = HEPUtils::mk_p4(pj);
          if(jetMom.deltaR_eta(ptau->mom()) < 0.5){
            isTau=true;
            break;
          }
        }
        // Add to the event (use jet momentum for tau)
        if(isTau){
          HEPUtils::Particle* gp = new HEPUtils::Particle(HEPUtils::mk_p4(pj), MCUtils::PID::TAU);
          gp->set_prompt();
          result.add_particle(gp);
        }
      }

      /// Calculate missing momentum
      //
      // From balance of all visible momenta (requires isolation)
      // const std::vector<Particle*> visibles = result.visible_particles();
      // HEPUtils::P4 pvis;
      // for (size_t i = 0; i < visibles.size(); ++i) {
      //   pvis += visibles[i]->mom();
      // }
      // for (size_t i = 0; i < result.jets.size(); ++i) {
      //   pvis += result.jets[i]->mom();
      // }
      // set_missingmom(-pvis);
      //
      // From sum of invisibles, including those out of range
      for (const HEPUtils::Particle* p : result.invisible_particles())
        pout += p->mom();
      result.set_missingmom(pout);
    }


    /// *** Standard Event Format Functions ***

    void reconstructDelphesEvent(HEPUtils::Event& result) {
      using namespace Pipes::reconstructDelphesEvent;
      if (*Loop::iteration <= BASE_INIT) return;
      result.clear();

      #pragma omp critical (Delphes)
      {
        (*Dep::DetectorSim).processEvent(*Dep::HardScatteringEvent, result);
      }
    }

    void reconstructBuckFastEvent(HEPUtils::Event& result) {
      using namespace Pipes::reconstructBuckFastEvent;
      if (*Loop::iteration <= BASE_INIT) return;
      result.clear();

      (*Dep::SimpleSmearingSim).processEvent(*Dep::ConvertedScatteringEvent, result);
    }



    /// *** Analysis Accumulators ***

    void runAnalyses(ColliderLogLikes& result)
    {
      using namespace Pipes::runAnalyses;
      if (*Loop::iteration == FINALIZE) {
        // The final iteration: get log likelihoods for the analyses
        result.clear();
        for (auto anaPtr = globalAnalyses->analyses.begin();
             anaPtr != globalAnalyses->analyses.end(); ++anaPtr)
        {
          cout << "Set xsec from ana = " << (*anaPtr)->xsec() << " pb" << endl;
          // Finalize is currently only used to report a cut flow.... rename?
          (*anaPtr)->finalize();
          result.push_back((*anaPtr)->get_results());
        }
        return;
      }

      if (*Loop::iteration <= BASE_INIT) return;

      // Loop over analyses and run them... Managed by HEPUtilsAnalysisContainer
      Dep::AnalysisContainer->analyze(*Dep::ReconstructedEvent);
    }



    /// Loop over all analyses (and SRs within one analysis) and fill a vector of observed likelihoods
    /// @todo Don't we also need to return a reference LL, or just the deltaLL?
    void calcLogLike(double& result) {
      using namespace Pipes::calcLogLike;
      ColliderLogLikes analysisResults = (*Dep::AnalysisNumbers);
      cout << "In calcLogLike" << endl;

      std::vector<double> observedLikelihoods;
      for (size_t analysis = 0; analysis < analysisResults.size(); ++analysis) {
        cout << "In analysis loop" << endl;
        for (size_t SR = 0; SR < analysisResults[analysis].size(); ++SR) {
          cout << "In signal region loop" << endl;
          SignalRegionData srData = analysisResults[analysis][SR];

          /// Actual observed number of events
          int n_obs = (int) srData.n_observed;

          // A contribution to the predicted number of events that is known exactly
          // (e.g. from data-driven background estimate)
          double n_predicted_exact = 0;

          // A contribution to the predicted number of events that is not known exactly
          double n_predicted_uncertain_b = srData.n_background;
          double n_predicted_uncertain_sb = srData.n_signal + srData.n_background;

          /// A fractional uncertainty on n_predicted_uncertain
          /// (e.g. 0.2 from 20% uncertainty on efficencty wrt signal events)
          double bkg_ratio = srData.background_sys/srData.n_background;
          double sig_ratio = (srData.n_signal != 0) ? srData.signal_sys/srData.n_signal : 0; ///< @todo Is this the best treatment?
          double uncertainty_b = bkg_ratio;
          double uncertainty_sb = sqrt(bkg_ratio*bkg_ratio + sig_ratio*sig_ratio);

          int n_predicted_total_b_int = (int) round(n_predicted_exact + n_predicted_uncertain_b);
          // int n_predicted_total_sb_int = (int) round(n_predicted_exact + n_predicted_uncertain_sb); //< we don't use this: predictions all use exp[b] as the "observed"

          double llb_exp, llsb_exp, llb_obs, llsb_obs;
          cout << "OBS " << n_obs << " EXACT " << n_predicted_exact << " UNCERTAIN_B " << n_predicted_uncertain_b << " UNCERTAINTY_B " << uncertainty_b << endl;
          cout << "OBS " << n_obs << " EXACT " << n_predicted_exact << " UNCERTAIN_S+B " << n_predicted_uncertain_sb << " UNCERTAINTY_S+B " << uncertainty_sb << endl;
          // Use a log-normal distribution for the nuisance parameter (more correct)
          if (*BEgroup::lnlike_marg_poisson == "lnlike_marg_poisson_lognormal_error") {
            llb_exp = BEreq::lnlike_marg_poisson_lognormal_error(n_predicted_total_b_int, n_predicted_exact, n_predicted_uncertain_b, uncertainty_b);
            llsb_exp = BEreq::lnlike_marg_poisson_lognormal_error(n_predicted_total_b_int, n_predicted_exact, n_predicted_uncertain_sb, uncertainty_sb);
            llb_obs = BEreq::lnlike_marg_poisson_lognormal_error(n_obs, n_predicted_exact, n_predicted_uncertain_b, uncertainty_b);
            llsb_obs = BEreq::lnlike_marg_poisson_lognormal_error(n_obs, n_predicted_exact, n_predicted_uncertain_sb, uncertainty_sb);
          }
          // Use a Gaussian distribution for the nuisance parameter (marginally faster)
          else if (*BEgroup::lnlike_marg_poisson == "lnlike_marg_poisson_gaussian_error") {
            llb_exp = BEreq::lnlike_marg_poisson_gaussian_error(n_predicted_total_b_int, n_predicted_exact, n_predicted_uncertain_b, uncertainty_b);
            llsb_exp = BEreq::lnlike_marg_poisson_gaussian_error(n_predicted_total_b_int, n_predicted_exact, n_predicted_uncertain_sb, uncertainty_sb);
            llb_obs = BEreq::lnlike_marg_poisson_gaussian_error(n_obs, n_predicted_exact, n_predicted_uncertain_b, uncertainty_b);
            llsb_obs = BEreq::lnlike_marg_poisson_gaussian_error(n_obs, n_predicted_exact, n_predicted_uncertain_sb, uncertainty_sb);
          }
          cout << "COLLIDER_RESULT " << analysis << " " << SR << " " << llb_exp << " " << llsb_exp << " " << llb_obs << " " << llsb_obs << endl;

          observedLikelihoods.push_back(result);
        } // end SR loop
      } // end ana loop

      /// @TODO Need to combine { ana+SR } to return the single most stringent likelihood (ratio) / other combined-as-well-as-we-can LL number

    }
    
    
    /// *** Higgs physics ***

    /// FeynHiggs Higgs production cross-sections
    void FH_HiggsProd(fh_HiggsProd &result) 
    {
      using namespace Pipes::FH_HiggsProd;
      
      Farray<fh_real, 1,52> prodxs;

      fh_HiggsProd HiggsProd;
      int error;
      fh_real sqrts;

      // Tevatron
      sqrts = 2.;
      error = 1;
      BEreq::FHHiggsProd(error, sqrts, prodxs);
      for(int i = 0; i < 52; i++) HiggsProd.prodxs_Tev[i] = prodxs(i+1);
      // LHC7
      sqrts = 7.;
      error = 1;
      BEreq::FHHiggsProd(error, sqrts, prodxs);
      for(int i = 0; i < 52; i++) HiggsProd.prodxs_LHC7[i] = prodxs(i+1);
      // LHC8
      sqrts = 8.;
      error = 1;
      BEreq::FHHiggsProd(error, sqrts, prodxs);
      for(int i = 0; i < 52; i++) HiggsProd.prodxs_LHC8[i] = prodxs(i+1);

      result = HiggsProd;
    }

    /// SM Higgs only model parameters
    void SMHiggs_ModelParameters(hb_ModelParameters &result)
    {
      using namespace Pipes::SMHiggs_ModelParameters;
      
      for(int i = 0; i < 3; i++)
      {
        result.Mh[i] = 0.; 
        result.deltaMh[i] = 0.;
        result.hGammaTot[i] = 0.; 
        result.CP[i] = 0.; 
        result.CS_lep_hjZ_ratio[i] = 0.; 
        result.CS_lep_bbhj_ratio[i] = 0.; 
        result.CS_lep_tautauhj_ratio[i] = 0.;
        for(int j = 0; j < 3; j++) result.CS_lep_hjhi_ratio[i][j] = 0.; 
        result.CS_gg_hj_ratio[i] = 0.; 
        result.CS_bb_hj_ratio[i] = 0.;
        result.CS_bg_hjb_ratio[i] = 0.; 
        result.CS_ud_hjWp_ratio[i] = 0.;
        result.CS_cs_hjWp_ratio[i] = 0.;
        result.CS_ud_hjWm_ratio[i] = 0.;
        result.CS_cs_hjWm_ratio[i] = 0.; 
        result.CS_gg_hjZ_ratio[i] = 0.;
        result.CS_dd_hjZ_ratio[i] = 0.;
        result.CS_uu_hjZ_ratio[i] = 0.;
        result.CS_ss_hjZ_ratio[i] = 0.; 
        result.CS_cc_hjZ_ratio[i] = 0.;
        result.CS_bb_hjZ_ratio[i] = 0.; 
        result.CS_tev_vbf_ratio[i] = 0.;
        result.CS_tev_tthj_ratio[i] = 0.; 
        result.CS_lhc7_vbf_ratio[i] = 0.;
        result.CS_lhc7_tthj_ratio[i] = 0.;
        result.CS_lhc8_vbf_ratio[i] = 0.;
        result.CS_lhc8_tthj_ratio[i] = 0.; 
        result.BR_hjss[i] = 0.;
        result.BR_hjcc[i] = 0.;
        result.BR_hjbb[i] = 0.; 
        result.BR_hjmumu[i] = 0.;
        result.BR_hjtautau[i] = 0.;
        result.BR_hjWW[i] = 0.;
        result.BR_hjZZ[i] = 0.; 
        result.BR_hjZga[i] = 0.;
        result.BR_hjgaga[i] = 0.; 
        result.BR_hjgg[i] = 0.; 
        result.BR_hjinvisible[i] = 0.;
        for(int j = 0; j < 3; j++) result.BR_hjhihi[i][j] = 0.;
      }
      
      result.MHplus = 0.;
      result.deltaMHplus = 0.;
      result.HpGammaTot = 0.; 
      result.CS_lep_HpjHmi_ratio = 0.;
      result.BR_tWpb = 0.;
      result.BR_tHpjb = 0.;
      result.BR_Hpjcs = 0.; 
      result.BR_Hpjcb = 0.;
      result.BR_Hptaunu = 0.;

      const Spectrum* fullspectrum = *Dep::SM_spectrum;
      const SubSpectrum* spec = fullspectrum->get_UV(); 
      const DecayTable::Entry* decays = &(*Dep::Higgs_decay_rates);

      result.Mh[0] = spec->phys.get_Pole_Mass(25,0); 

      result.deltaMh[0] = 0.; // Need to get theoretical error on mass
      result.hGammaTot[0] = decays->width_in_GeV; 
      result.CP[0] = 1; 
      result.CS_lep_hjZ_ratio[0] = 1.; 
      result.CS_lep_bbhj_ratio[0] = 1.; 
      result.CS_lep_tautauhj_ratio[0] = 1.;
      result.CS_gg_hj_ratio[0] = 1.; 
      result.CS_bb_hj_ratio[0] = 1.;
      result.CS_bg_hjb_ratio[0] = 1.; 
      result.CS_ud_hjWp_ratio[0] = 1.;
      result.CS_cs_hjWp_ratio[0] = 1.;
      result.CS_ud_hjWm_ratio[0] = 1.;
      result.CS_cs_hjWm_ratio[0] = 1.; 
      result.CS_gg_hjZ_ratio[0] = 1.;
      result.CS_dd_hjZ_ratio[0] = 1.;
      result.CS_uu_hjZ_ratio[0] = 1.;
      result.CS_ss_hjZ_ratio[0] = 1.; 
      result.CS_cc_hjZ_ratio[0] = 1.;
      result.CS_bb_hjZ_ratio[0] = 1.; 
      result.CS_tev_vbf_ratio[0] = 1.;
      result.CS_tev_tthj_ratio[0] = 1.; 
      result.CS_lhc7_vbf_ratio[0] = 1.;
      result.CS_lhc7_tthj_ratio[0] = 1.;
      result.CS_lhc8_vbf_ratio[0] = 1.;
      result.CS_lhc8_tthj_ratio[0] = 1.; 
      result.BR_hjss[0] = decays->BF("s", "sbar");
      result.BR_hjcc[0] = decays->BF("c", "cbar");
      result.BR_hjbb[0] = decays->BF("b", "bbar"); 
      result.BR_hjmumu[0] = decays->BF("mu+", "mu-");
      result.BR_hjtautau[0] = decays->BF("tau+", "tau-");
      result.BR_hjWW[0] = decays->BF("W+", "W-");
      result.BR_hjZZ[0] = decays->BF("Z0", "Z0"); 
      result.BR_hjZga[0] = decays->BF("gamma", "Z0");
      result.BR_hjgaga[0] = decays->BF("gamma", "gamma"); 
      result.BR_hjgg[0] = decays->BF("g", "g");
    }

    /// MSSM Higgs model parameters
    void MSSMHiggs_ModelParameters(hb_ModelParameters &result)
    {     
      using namespace Pipes::MSSMHiggs_ModelParameters;
      #define PDB Models::ParticleDB()

      // unpack FeynHiggs Couplings
      fh_Couplings FH_input = *Dep::FH_Couplings;

      std::vector<std::string> sHneut;
      sHneut.push_back("h0_1");
      sHneut.push_back("h0_2");
      sHneut.push_back("A0");

      const Spectrum* fullspectrum = *Dep::MSSM_spectrum;
      const SubSpectrum* spec = fullspectrum->get_UV(); 
      const DecayTable decaytable = *Dep::decay_rates;

      const DecayTable::Entry* Hneut_decays[3];
      for(int i = 0; i < 3; i++)
      {
        // Higgs masses and errors
        result.Mh[i] = spec->phys.get_Pole_Mass(sHneut[i]); 
        result.deltaMh[i] = 0.;
      }

      // invisible LSP?
      double lsp_mass = spec->phys.get_Pole_Mass("~chi0_1");
      int i_snu = 0;
      for(int i = 1; i <= 3; i++)
      {
        if(spec->phys.get_Pole_Mass("~nu",i)  < lsp_mass)
        {
          i_snu = i;
          lsp_mass = spec->phys.get_Pole_Mass("~nu",i);
        }
      }

      bool inv_lsp = true;
      if(spec->phys.get_Pole_Mass("~chi+",1) < lsp_mass) inv_lsp = false;
      if(spec->phys.get_Pole_Mass("~g") < lsp_mass) inv_lsp = false;
      if(inv_lsp)
      {
        for(int i = 1; i <= 6; i++)
        {
          if(spec->phys.get_Pole_Mass("~d",i) < lsp_mass)
          {
            inv_lsp = false;
            break;
          }
          if(spec->phys.get_Pole_Mass("~u",i) < lsp_mass)
          {
            inv_lsp = false;
            break;
          }
          if(spec->phys.get_Pole_Mass("~e-",i) < lsp_mass)
          {
            inv_lsp = false;
            break;
          }
        }
      }

      for(int i = 0; i < 3; i++)
      {
        // Branching ratios and total widths
        Hneut_decays[i] = &(decaytable(sHneut[i]));
      
        result.hGammaTot[i] = Hneut_decays[i]->width_in_GeV; 
      
        result.BR_hjss[i] = Hneut_decays[i]->BF("s", "sbar");
        result.BR_hjcc[i] = Hneut_decays[i]->BF("c", "cbar");
        result.BR_hjbb[i] = Hneut_decays[i]->BF("b", "bbar"); 
        result.BR_hjmumu[i] = Hneut_decays[i]->BF("mu+", "mu-");
        result.BR_hjtautau[i] = Hneut_decays[i]->BF("tau+", "tau-");
        result.BR_hjWW[i] = Hneut_decays[i]->BF("W+", "W-");
        result.BR_hjZZ[i] = Hneut_decays[i]->BF("Z0", "Z0");         
        result.BR_hjZga[i] = Hneut_decays[i]->BF("gamma", "Z0");
        result.BR_hjgaga[i] = Hneut_decays[i]->BF("gamma", "gamma"); 
        result.BR_hjgg[i] = Hneut_decays[i]->BF("g", "g");
        for(int j = 0; j < 3; j++)
        {
          if(2.*result.Mh[j] < result.Mh[i])
          {
            result.BR_hjhihi[i][j] = Hneut_decays[i]->BF(sHneut[j],sHneut[j]); 
          } 
          else
          {
            result.BR_hjhihi[i][j] = 0.;
          }
        }
        result.BR_hjinvisible[i] = 0.;
        if(inv_lsp)
        {
          // sneutrino is LSP - need to figure out how to get correct invisible BF...
          if(i_snu > 0)
          {
            result.BR_hjinvisible[i] += Hneut_decays[i]->BF(PDB.long_name("~nu",i_snu),PDB.long_name("~nubar",i_snu));
          }
          else
          {
            result.BR_hjinvisible[i] = Hneut_decays[i]->BF("~chi0_1","~chi0_1");
          }
        }
      }

      result.MHplus = spec->phys.get_Pole_Mass("H+"); 
      result.deltaMHplus = 0.;
      
      const DecayTable::Entry* Hplus_decays = &(decaytable("H+"));
      const DecayTable::Entry* top_decays = &(decaytable("t"));
      
      result.HpGammaTot = Hplus_decays->width_in_GeV; 
      result.BR_tWpb    = top_decays->BF("W+", "b");
      result.BR_tHpjb   = top_decays->BF("H+", "b");
      result.BR_Hpjcs   = Hplus_decays->BF("c", "sbar"); 
      result.BR_Hpjcb   = Hplus_decays->BF("c", "bbar");
      result.BR_Hptaunu = Hplus_decays->BF("tau+", "nu_tau");

      // check SM partial width h0_1 -> b bbar
      // shouldn't be zero...
      double g2hjbb[3];
      for(int i = 0; i < 3; i++)
      {
        if(FH_input.gammas_sm[H0FF(i,4,3,3)+4] <= 0.)
          g2hjbb[i] = 0.;
        else 
          g2hjbb[i] = FH_input.gammas[H0FF(i,4,3,3)+4]/FH_input.gammas_sm[H0FF(i,4,3,3)+4];
      }

      // using partial width ratio approximation for 
      // h -> b bbar CS ratios
      for(int i = 0; i < 3; i++)
      {
        result.CS_bg_hjb_ratio[i] = g2hjbb[i]; 
        result.CS_bb_hj_ratio[i]  = g2hjbb[i];
      }

      // cross-section ratios for b bbar and tau+ tau- final states
      for(int i = 0; i < 3; i++)
      {
        fh_complex c_g2hjbb_L = FH_input.couplings[H0FF(i,4,3,3)];
        fh_complex c_g2hjbb_R = FH_input.couplings[H0FF(i,4,3,3)+Roffset];
        fh_complex c_g2hjbb_SM_L = FH_input.couplings_sm[H0FF(i,4,3,3)];
        fh_complex c_g2hjbb_SM_R = FH_input.couplings_sm[H0FF(i,4,3,3)+RSMoffset];
      
        fh_complex c_g2hjtautau_L = FH_input.couplings[H0FF(i,2,3,3)];
        fh_complex c_g2hjtautau_R = FH_input.couplings[H0FF(i,2,3,3)+Roffset];
        fh_complex c_g2hjtautau_SM_L = FH_input.couplings_sm[H0FF(i,2,3,3)];
        fh_complex c_g2hjtautau_SM_R = FH_input.couplings_sm[H0FF(i,2,3,3)+RSMoffset];
      
        double R_g2hjbb_L = sqrt(c_g2hjbb_L.re*c_g2hjbb_L.re+
               c_g2hjbb_L.im*c_g2hjbb_L.im)/
          sqrt(c_g2hjbb_SM_L.re*c_g2hjbb_SM_L.re+
               c_g2hjbb_SM_L.im*c_g2hjbb_SM_L.im);
        double R_g2hjbb_R = sqrt(c_g2hjbb_R.re*c_g2hjbb_R.re+
               c_g2hjbb_R.im*c_g2hjbb_R.im)/
          sqrt(c_g2hjbb_SM_R.re*c_g2hjbb_SM_R.re+
               c_g2hjbb_SM_R.im*c_g2hjbb_SM_R.im);
        
        double R_g2hjtautau_L = sqrt(c_g2hjtautau_L.re*c_g2hjtautau_L.re+
                   c_g2hjtautau_L.im*c_g2hjtautau_L.im)/
          sqrt(c_g2hjtautau_SM_L.re*c_g2hjtautau_SM_L.re+
               c_g2hjtautau_SM_L.im*c_g2hjtautau_SM_L.im);
        double R_g2hjtautau_R = sqrt(c_g2hjtautau_R.re*c_g2hjtautau_R.re+
                   c_g2hjtautau_R.im*c_g2hjtautau_R.im)/
          sqrt(c_g2hjtautau_SM_R.re*c_g2hjtautau_SM_R.re+
               c_g2hjtautau_SM_R.im*c_g2hjtautau_SM_R.im);
      
        double g2hjbb_s = (R_g2hjbb_L+R_g2hjbb_R)*(R_g2hjbb_L+R_g2hjbb_R)/4.;
        double g2hjbb_p = (R_g2hjbb_L-R_g2hjbb_R)*(R_g2hjbb_L-R_g2hjbb_R)/4.;
        double g2hjtautau_s = (R_g2hjtautau_L+R_g2hjtautau_R)*(R_g2hjtautau_L+R_g2hjtautau_R)/4.;
        double g2hjtautau_p = (R_g2hjtautau_L-R_g2hjtautau_R)*(R_g2hjtautau_L-R_g2hjtautau_R)/4.;
      
        // check CP of state
        if(g2hjbb_p < 1e-10)
          result.CP[i] = 1;
        else if(g2hjbb_s < 1e-10)
          result.CP[i] = -1;
        else
          result.CP[i] = 0.;
      
        result.CS_lep_bbhj_ratio[i]     = g2hjbb_s + g2hjbb_p; 
        result.CS_lep_tautauhj_ratio[i] = g2hjtautau_s + g2hjtautau_p;
      }
      
      // cross-section ratios for di-boson final states
      for(int i = 0; i < 3; i++)
      {
        fh_complex c_gWW = FH_input.couplings[H0VV(i,4)];
        fh_complex c_gWW_SM = FH_input.couplings_sm[H0VV(i,4)];
        fh_complex c_gZZ = FH_input.couplings[H0VV(i,3)];
        fh_complex c_gZZ_SM = FH_input.couplings_sm[H0VV(i,3)];
      
        double g2hjWW = (c_gWW.re*c_gWW.re+c_gWW.im*c_gWW.im)/
          (c_gWW_SM.re*c_gWW_SM.re+c_gWW_SM.im*c_gWW_SM.im);
      
        double g2hjZZ = (c_gZZ.re*c_gZZ.re+c_gZZ.im*c_gZZ.im)/
          (c_gZZ_SM.re*c_gZZ_SM.re+c_gZZ_SM.im*c_gZZ_SM.im);
      
        result.CS_lep_hjZ_ratio[i] = g2hjZZ; 
      
        result.CS_gg_hjZ_ratio[i] = 0.;
        result.CS_dd_hjZ_ratio[i] = g2hjZZ;
        result.CS_uu_hjZ_ratio[i] = g2hjZZ;
        result.CS_ss_hjZ_ratio[i] = g2hjZZ; 
        result.CS_cc_hjZ_ratio[i] = g2hjZZ;
        result.CS_bb_hjZ_ratio[i] = g2hjZZ;
      
        result.CS_ud_hjWp_ratio[i] = g2hjWW;
        result.CS_cs_hjWp_ratio[i] = g2hjWW;
        result.CS_ud_hjWm_ratio[i] = g2hjWW;
        result.CS_cs_hjWm_ratio[i] = g2hjWW; 
      
        result.CS_tev_vbf_ratio[i]   = g2hjWW;
        result.CS_lhc7_vbf_ratio[i]  = g2hjWW;
        result.CS_lhc8_tthj_ratio[i] = g2hjWW; 
      }

      // higgs to higgs + V xsection ratios
      // retrive SMInputs dependency 
      const SMInputs& sminputs = *Dep::SMINPUTS;

      double norm = sminputs.GF*sqrt(2.)*sminputs.mZ*sminputs.mZ;
      for(int i = 0; i < 3; i++)
      for(int j = 0; j < 3; j++)
      {
        fh_complex c_gHV = FH_input.couplings[H0HV(i,j)];
        double g2HV = c_gHV.re*c_gHV.re+c_gHV.im*c_gHV.im;
        result.CS_lep_hjhi_ratio[i][j] = g2HV/norm; 
      }

      // gluon fusion x-section ratio
      for(int i = 0; i < 3; i++)
      {
        if(FH_input.gammas_sm[H0VV(i,5)] <= 0.)
          result.CS_gg_hj_ratio[i] = 0.; 
        else
          result.CS_gg_hj_ratio[i] = FH_input.gammas[H0VV(i,5)]/
            FH_input.gammas_sm[H0VV(i,5)]; 
      }

      // unpack FeynHiggs x-sections
      fh_HiggsProd FH_prod = *Dep::FH_HiggsProd;

      // h t tbar xsection ratios
      for(int i = 0; i < 3; i++)
      {
        result.CS_tev_tthj_ratio[i] = 0.; 
        result.CS_lhc7_tthj_ratio[i] = 0.;
        result.CS_lhc8_tthj_ratio[i] = 0.; 
        if(FH_prod.prodxs_Tev[i+30] > 0.)
          result.CS_tev_tthj_ratio[i]  = FH_prod.prodxs_Tev[i+27]/FH_prod.prodxs_Tev[i+30];
        if(FH_prod.prodxs_Tev[i+30] > 0.)
          result.CS_lhc7_tthj_ratio[i] = FH_prod.prodxs_LHC7[i+27]/FH_prod.prodxs_LHC7[i+30];
        if(FH_prod.prodxs_Tev[i+30] > 0.)
          result.CS_lhc8_tthj_ratio[i] = FH_prod.prodxs_LHC8[i+27]/FH_prod.prodxs_LHC8[i+30];
      }
      // LEP H+ H- x-section ratio
      result.CS_lep_HpjHmi_ratio = 1.;
    }

    /// Get a LEP chisq from HiggsBounds
    void HB_LEPchisq(double &result) 
    {
      using namespace Pipes::HB_LEPchisq;
   
      hb_ModelParameters ModelParam = *Dep::HB_ModelParameters;
      
      Farray<double, 1,3, 1,3> CS_lep_hjhi_ratio;
      Farray<double, 1,3, 1,3> BR_hjhihi;
      for(int i = 0; i < 3; i++) for(int j = 0; j < 3; j++)
      {
        CS_lep_hjhi_ratio(i+1,j+1) = ModelParam.CS_lep_hjhi_ratio[i][j];
        BR_hjhihi(i+1,j+1) = ModelParam.BR_hjhihi[i][j];
      }
      
      BEreq::HiggsBounds_neutral_input_part(&ModelParam.Mh[0], &ModelParam.hGammaTot[0], &ModelParam.CP[0], 
              &ModelParam.CS_lep_hjZ_ratio[0], &ModelParam.CS_lep_bbhj_ratio[0], 
              &ModelParam.CS_lep_tautauhj_ratio[0], CS_lep_hjhi_ratio, 
              &ModelParam.CS_gg_hj_ratio[0], &ModelParam.CS_bb_hj_ratio[0],
              &ModelParam.CS_bg_hjb_ratio[0], &ModelParam.CS_ud_hjWp_ratio[0],
              &ModelParam.CS_cs_hjWp_ratio[0], &ModelParam.CS_ud_hjWm_ratio[0],
              &ModelParam.CS_cs_hjWm_ratio[0], &ModelParam.CS_gg_hjZ_ratio[0],
              &ModelParam.CS_dd_hjZ_ratio[0], &ModelParam.CS_uu_hjZ_ratio[0],
              &ModelParam.CS_ss_hjZ_ratio[0], &ModelParam.CS_cc_hjZ_ratio[0],
              &ModelParam.CS_bb_hjZ_ratio[0], &ModelParam.CS_tev_vbf_ratio[0],
              &ModelParam.CS_tev_tthj_ratio[0], &ModelParam.CS_lhc7_vbf_ratio[0],
              &ModelParam.CS_lhc7_tthj_ratio[0], &ModelParam.CS_lhc8_vbf_ratio[0],
              &ModelParam.CS_lhc8_tthj_ratio[0], &ModelParam.BR_hjss[0],
              &ModelParam.BR_hjcc[0], &ModelParam.BR_hjbb[0], 
              &ModelParam.BR_hjmumu[0], &ModelParam.BR_hjtautau[0],
              &ModelParam.BR_hjWW[0], &ModelParam.BR_hjZZ[0], 
              &ModelParam.BR_hjZga[0], &ModelParam.BR_hjgaga[0], 
              &ModelParam.BR_hjgg[0], &ModelParam.BR_hjinvisible[0], BR_hjhihi);

      BEreq::HiggsBounds_charged_input(&ModelParam.MHplus, &ModelParam.HpGammaTot, &ModelParam.CS_lep_HpjHmi_ratio,
               &ModelParam.BR_tWpb, &ModelParam.BR_tHpjb, &ModelParam.BR_Hpjcs, 
               &ModelParam.BR_Hpjcb, &ModelParam.BR_Hptaunu);
      
      BEreq::HiggsBounds_set_mass_uncertainties(&ModelParam.deltaMh[0],&ModelParam.deltaMHplus);
      
      // run Higgs bounds 'classic'
      double HBresult, obsratio;
      int chan, ncombined;
      BEreq::run_HiggsBounds_classic(HBresult,chan,obsratio,ncombined);
      
      // extract the LEP chisq
      double chisq_withouttheory,chisq_withtheory;
      int chan2;
      double theor_unc = 1.5; // theory uncertainty
      BEreq::HB_calc_stats(theor_unc,chisq_withouttheory,chisq_withtheory,chan2);
      
      result = chisq_withouttheory;
      std::cout << "Calculating LEP chisq: " << chisq_withouttheory << " (no theor), " << chisq_withtheory << " (with theor)" << endl;

    }

    /// Get an LHC chisq from HiggsSignals
    void HS_LHCchisq(double &result) 
    {
      using namespace Pipes::HS_LHCchisq;
      
      hb_ModelParameters ModelParam = *Dep::HB_ModelParameters;
      
      Farray<double, 1,3, 1,3> CS_lep_hjhi_ratio;
      Farray<double, 1,3, 1,3> BR_hjhihi;
      for(int i = 0; i < 3; i++) for(int j = 0; j < 3; j++)
      {
        CS_lep_hjhi_ratio(i+1,j+1) = ModelParam.CS_lep_hjhi_ratio[i][j];
        BR_hjhihi(i+1,j+1) = ModelParam.BR_hjhihi[i][j];
      }
      
      BEreq::HiggsBounds_neutral_input_part_HS(&ModelParam.Mh[0], &ModelParam.hGammaTot[0], &ModelParam.CP[0], 
                 &ModelParam.CS_lep_hjZ_ratio[0], &ModelParam.CS_lep_bbhj_ratio[0], 
                 &ModelParam.CS_lep_tautauhj_ratio[0], CS_lep_hjhi_ratio, 
                 &ModelParam.CS_gg_hj_ratio[0], &ModelParam.CS_bb_hj_ratio[0],
                 &ModelParam.CS_bg_hjb_ratio[0], &ModelParam.CS_ud_hjWp_ratio[0],
                 &ModelParam.CS_cs_hjWp_ratio[0], &ModelParam.CS_ud_hjWm_ratio[0],
                 &ModelParam.CS_cs_hjWm_ratio[0], &ModelParam.CS_gg_hjZ_ratio[0],
                 &ModelParam.CS_dd_hjZ_ratio[0], &ModelParam.CS_uu_hjZ_ratio[0],
                 &ModelParam.CS_ss_hjZ_ratio[0], &ModelParam.CS_cc_hjZ_ratio[0],
                 &ModelParam.CS_bb_hjZ_ratio[0], &ModelParam.CS_tev_vbf_ratio[0],
                 &ModelParam.CS_tev_tthj_ratio[0], &ModelParam.CS_lhc7_vbf_ratio[0],
                 &ModelParam.CS_lhc7_tthj_ratio[0], &ModelParam.CS_lhc8_vbf_ratio[0],
                 &ModelParam.CS_lhc8_tthj_ratio[0], &ModelParam.BR_hjss[0],
                 &ModelParam.BR_hjcc[0], &ModelParam.BR_hjbb[0], 
                 &ModelParam.BR_hjmumu[0], &ModelParam.BR_hjtautau[0],
                 &ModelParam.BR_hjWW[0], &ModelParam.BR_hjZZ[0], 
                 &ModelParam.BR_hjZga[0], &ModelParam.BR_hjgaga[0], 
                 &ModelParam.BR_hjgg[0], &ModelParam.BR_hjinvisible[0], BR_hjhihi);
      
      BEreq::HiggsBounds_charged_input_HS(&ModelParam.MHplus, &ModelParam.HpGammaTot, &ModelParam.CS_lep_HpjHmi_ratio,
            &ModelParam.BR_tWpb, &ModelParam.BR_tHpjb, &ModelParam.BR_Hpjcs, 
            &ModelParam.BR_Hpjcb, &ModelParam.BR_Hptaunu);
      
      BEreq::HiggsSignals_neutral_input_MassUncertainty(&ModelParam.deltaMh[0]);

      // add uncertainties to cross-sections and branching ratios
      // double dCS[5];
      // double dBR[5];
      // BEreq::setup_rate_uncertainties(dCS,dBR);

      // run HiggsSignals
      int mode = 1;
      double csqmu, csqmh, csqtot, Pvalue;
      int nobs;
      BEreq::run_HiggsSignals(mode, csqmu, csqmh, csqtot, nobs, Pvalue);


      result = csqtot;
      std::cout << "Calculating LHC chisq: " << csqmu << " (signal strength only), " << csqmh << " (mass only), ";
      std::cout << csqtot << " (both), Nobs: " << nobs << ", Pvalue: " << Pvalue << endl;

    }


  }
}
#undef DEBUG<|MERGE_RESOLUTION|>--- conflicted
+++ resolved
@@ -72,18 +72,8 @@
       int nEvents = 0;
       globalAnalyses->clear();
 
-<<<<<<< HEAD
-      // Do the base-level initialisation	 
-      Loop::executeIteration(BASE_INIT);
-      if (*Loop::done)
-      {
-	Loop::executeIteration(FINALIZE); 
-        return;
-      }
-=======
       // Do the base-level initialisation   
       Loop::executeIteration(BASE_INIT);
->>>>>>> 52b56174
 
       #pragma omp critical (runOptions)
       {
@@ -107,25 +97,12 @@
         {
           ++pythiaNumber;
           Loop::executeIteration(INIT);
-<<<<<<< HEAD
-          if (*Loop::done) break;
-          #pragma omp parallel shared(SHARED_OVER_OMP)
-          {
-            Loop::executeIteration(START_SUBPROCESS);
-            if (not *Loop::done)
-            {
-              #pragma omp for
-              for (int i = 1; i <= nEvents; ++i) if (not *Loop::done) Loop::executeIteration(i);
-              if (not *Loop::done) Loop::executeIteration(END_SUBPROCESS);
-            }
-=======
           #pragma omp parallel shared(SHARED_OVER_OMP)
           {
             Loop::executeIteration(START_SUBPROCESS);
             #pragma omp for
             for (int i = 1; i <= nEvents; ++i) Loop::executeIteration(i);
             Loop::executeIteration(END_SUBPROCESS);
->>>>>>> 52b56174
           }
           std::cout << "\n\n\n\n Operation of Pythia named " << *iter
                     << " number " << std::to_string(pythiaNumber) << " has finished." << std::endl;
@@ -133,13 +110,7 @@
           std::cout<<"\n\n [Press Enter]";
           std::getchar();
           #endif
-<<<<<<< HEAD
-          if (*Loop::done) break;
-        }
-        if (*Loop::done) break;
-=======
-        }
->>>>>>> 52b56174
+        }
       }
       Loop::executeIteration(FINALIZE);
     }
@@ -170,17 +141,8 @@
         }
         // Increment the counter if there are debug SLHA files and this is the first thread.
         if (SLHA_debug_mode)
-<<<<<<< HEAD
-	{ 
-          if (omp_get_thread_num() == 0) {
-            counter++;
-            cout << "incrementing counter. " << counter << endl;
-            logger() << "counter is: " << counter << EOM; 
-          }
-=======
         { 
           if (omp_get_thread_num() == 0) counter++;
->>>>>>> 52b56174
           if (filenames.size() == counter) invalid_point().raise("No more SLHA files. My work is done.");
         }
       }
