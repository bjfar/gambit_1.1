//   GAMBIT: Global and Modular BSM Inference Tool
//   *********************************************
///  \file
///
///  Functions of ColliderBit_eventLoop. Based
///  heavily on the ExampleBit_A Functions
///
///  *********************************************
///
///  Authors (add name and date if you modify):
///
///  \author Abram Krislock
///          (a.m.b.krislock@fys.uio.no)
///  \author Aldo Saavedra
///
///  \author Chris Rogan
///          (crogan@cern.ch)
///  \date 2014 Aug
///  \date 2015 May
///
///  \author Pat Scott
///          (p.scott@imperial.ac.uk)
///  \date 2015 Jul
///
///  *********************************************

#include <string>
#include <iostream>
#include <fstream>
#include <memory>
#include <numeric>
#include <vector>

#include "gambit/Elements/gambit_module_headers.hpp"
#include "gambit/ColliderBit/ColliderBit_rollcall.hpp"

namespace Gambit
{

  namespace ColliderBit
  {


    /// ********************************************
    /// Non-rollcalled Functions and Local Variables
    /// ********************************************

    /// Event labels
    enum specialEvents {BASE_INIT=-1, INIT = -2, START_SUBPROCESS = -3, END_SUBPROCESS = -4, FINALIZE = -5};
    /// Analysis stuff
    HEPUtilsAnalysisContainer* globalAnalyses = new HEPUtilsAnalysisContainer();
    std::vector<std::string> analysisNames;
    /// Delphes stuff
    /// @TODO BOSS delphes? Euthanize delphes?
    std::string delphesConfigFilename;
    /// Pythia stuff
    std::vector<std::string> pythiaNames;
    std::vector<std::string>::const_iterator iter;
    int pythiaConfigurations, pythiaNumber;
    /// General collider sim info stuff
    #define SHARED_OVER_OMP iter,pythiaNumber,pythiaConfigurations,globalAnalyses


    /// *************************************************
    /// Rollcalled functions properly hooked up to Gambit
    /// *************************************************
    /// *** Loop Managers ***

    void operatePythia()
    {
      using namespace Pipes::operatePythia;
      int nEvents = 0;
      globalAnalyses->clear();

      // Do the base-level initialisation   
      Loop::executeIteration(BASE_INIT);

      #pragma omp critical (runOptions)
      {
        /// Retrieve runOptions from the YAML file safely...
        GET_COLLIDER_RUNOPTION(pythiaNames, std::vector<std::string>);
        /// @todo Subprocess specific nEvents
        GET_COLLIDER_RUNOPTION(nEvents, int);
      }

      // For every collider requested in the yaml file:
      for (iter = pythiaNames.cbegin(); iter != pythiaNames.cend(); ++iter) 
      {
        pythiaNumber = 0;
        #pragma omp critical (runOptions)
        {
          // Defaults to 1 if option unspecified
          pythiaConfigurations = runOptions->getValueOrDef<int>(1, *iter);
        }

        while (pythiaNumber < pythiaConfigurations)
        {
          ++pythiaNumber;
          Loop::executeIteration(INIT);
          #pragma omp parallel shared(SHARED_OVER_OMP)
          {
            Loop::executeIteration(START_SUBPROCESS);
            #pragma omp for
            for (int i = 1; i <= nEvents; ++i) Loop::executeIteration(i);
            Loop::executeIteration(END_SUBPROCESS);
          }
          std::cout << "\n\n\n\n Operation of Pythia named " << *iter
                    << " number " << std::to_string(pythiaNumber) << " has finished." << std::endl;
          #ifdef HESITATE
          std::cout<<"\n\n [Press Enter]";
          std::getchar();
          #endif
        }
      }
      Loop::executeIteration(FINALIZE);
    }



    /// *** Hard Scattering Collider Simulators ***

    void getPythia(Gambit::ColliderBit::SpecializablePythia &result)
    {
      using namespace Pipes::getPythia;

      static bool SLHA_debug_mode = false;      
      static std::vector<std::string> filenames;
      static unsigned int counter = -1;               

      if (*Loop::iteration == BASE_INIT)
      {      
        // If there are no debug filenames set, look for them.
        if (filenames.empty())              
        {                          
          #pragma omp_critical (runOptions)
          {
            SLHA_debug_mode = runOptions->hasKey("debug_SLHA_filenames");          
            if (SLHA_debug_mode) filenames = runOptions->getValue<std::vector<str> >("debug_SLHA_filenames");  
          }
        }
        // Increment the counter if there are debug SLHA files and this is the first thread.
        if (SLHA_debug_mode)
        { 
          if (omp_get_thread_num() == 0) counter++;
          if (filenames.size() <= counter) invalid_point().raise("No more SLHA files. My work is done.");
        }
      }

      else if (*Loop::iteration == START_SUBPROCESS)
      {
        // TODO Surely, I must call result.clear()?

        // Each thread gets its own Pythia instance.
        // Thus, the actual Pythia initialization is 
        // *after* INIT, within omp parallel.
        std::vector<std::string> pythiaOptions;
        std::string pythiaConfigName;
        
        // Setup new Pythia
        pythiaConfigName = "pythiaOptions_" + std::to_string(pythiaNumber);

        // If the SpecializablePythia specialization is hard-coded, okay with no options.
        #pragma omp critical (runOptions)
        {
          if (runOptions->hasKey(*iter, pythiaConfigName))
            pythiaOptions = runOptions->getValue<std::vector<std::string>>(*iter, pythiaConfigName);
        }
        pythiaOptions.push_back("Random:seed = " + std::to_string(54321 + omp_get_thread_num()));

        result.resetSpecialization(*iter);

        if (SLHA_debug_mode)
        {
          // Run Pythia reading an SLHA file.
          logger() << "Reading SLHA file: " << filenames.at(counter) << EOM;
          pythiaOptions.push_back("SLHA:file = " + filenames.at(counter));         
          result.init(pythiaOptions);
        }
        else
        {
          // Run Pythia using an SLHAea object constructed from dependencies on the spectrum and decays.
          SLHAstruct slha = Dep::decay_rates->as_slhaea();
          if (ModelInUse("MSSM78atQ") or ModelInUse("MSSM78atMGUT"))
          {
            // MSSM-specific
            SLHAstruct spectrum;
            #pragma omp critical (spectrum_as_slhaea)
            {
              spectrum = (*Dep::MSSM_spectrum)->getSLHAea();
            }
            SLHAea::Block block("MODSEL");
            block.push_back("BLOCK MODSEL              # Model selection");
            SLHAea::Line line;
            line << 1 << 0 << "# General MSSM";
            block.push_back(line);
            slha.insert(slha.begin(), spectrum.begin(), spectrum.end());
            slha.push_front(block);
          }
          else
          {
            ColliderBit_error().raise(LOCAL_INFO, "No spectrum object available for this model."); 
          }
          cout << slha << endl;
          pythiaOptions.push_back("SLHA:file = slhaea");
          result.init(pythiaOptions, &slha);
        }
        /// @TODO Can we test for xsec veto here? Might be analysis dependent, so see TODO below.
      }
    }



    /// *** Detector Simulators ***

    void getDelphes(Gambit::ColliderBit::DelphesVanilla &result) {
      using namespace Pipes::getDelphes;
      std::vector<std::string> delphesOptions;
      if (*Loop::iteration == INIT)
      {
        result.clear();
        #pragma omp critical (Delphes)
        {
          /// Setup new Delphes
          GET_COLLIDER_RUNOPTION(delphesOptions, std::vector<std::string>);
          result.init(delphesOptions);
        }
      }
    }


    void getBuckFast(Gambit::ColliderBit::BuckFastSmear &result)
    {
      using namespace Pipes::getBuckFast;
      std::string buckFastOption;
      if (*Loop::iteration == INIT)
      {
        result.clear();
        #pragma omp critical (BuckFast)
        {
          /// Setup new BuckFast
          /// @note There's really nothing to do. BuckFast doesn't even have class variables.
          result.init();
        }
      }
    }



    /// *** Initialization for analyses ***

    void getAnalysisContainer(Gambit::ColliderBit::HEPUtilsAnalysisContainer& result) {
      using namespace Pipes::getAnalysisContainer;
      if (*Loop::iteration == INIT)
      {
        #pragma omp critical (runOptions)
        {
          GET_COLLIDER_RUNOPTION(analysisNames, std::vector<std::string>);
        }
        #pragma omp critical (access_globalAnalyses)
        {
          if(!globalAnalyses->ready) {
            /// A global Analyses container exists to hold combined results from all threads.
            globalAnalyses->init(analysisNames);
          }
        }
        return;
      }

      if (*Loop::iteration == START_SUBPROCESS)
      {
        /// Each thread gets its own Analysis container.
        /// Thus, their initialization is *after* INIT, within omp parallel.
        /// @TODO Can we test for xsec veto here? Might be analysis dependent...
        result.init(analysisNames);
        return;
      }
      
      if (*Loop::iteration == END_SUBPROCESS)
      {
        const double xs = Dep::HardScatteringSim->xsec_pb();
        const double xserr = Dep::HardScatteringSim->xsecErr_pb();
        result.add_xsec(xs, xserr);
        #pragma omp critical (access_globalAnalyses)
        {
          globalAnalyses->add(result);
        }
        return;
      }
    }



    /// *** Hard Scattering Event Generators ***

    void generatePythia8Event(Pythia8::Event& result)
    {
      using namespace Pipes::generatePythia8Event;
      if (*Loop::iteration <= BASE_INIT) return;
      result.clear();

      /// Get the next event from Pythia8
      (*Dep::HardScatteringSim).nextEvent(result);
    }



    /// Convert a hadron-level Pythia8::Event into an unsmeared HEPUtils::Event
    /// @todo Overlap between jets and prompt containers: need some isolation in MET calculation
    void convertPythia8ParticleEvent(HEPUtils::Event& result)
    {
      using namespace Pipes::convertPythia8ParticleEvent;
      if (*Loop::iteration <= BASE_INIT) return;
      result.clear();

      /// Get the next event from Pythia8
      const Pythia8::Event& pevt = *Dep::HardScatteringEvent;

      std::vector<fastjet::PseudoJet> bhadrons; //< for input to FastJet b-tagging
      std::vector<HEPUtils::Particle*> bpartons;
      std::vector<HEPUtils::Particle*> tauCandidates;
      HEPUtils::P4 pout; //< Sum of momenta outside acceptance

      // Make a first pass of non-final particles to gather b-hadrons and taus
      for (int i = 0; i < pevt.size(); ++i) {
        const Pythia8::Particle& p = pevt[i];

        // Find last b-hadrons in b decay chains as the best proxy for b-tagging
        if(p.idAbs()==5) {
          std::vector<int> bDaughterList = p.daughterList();
          bool isGoodB=true;

          for (size_t daughter = 0; daughter < bDaughterList.size(); daughter++) {
            const Pythia8::Particle& pDaughter = pevt[bDaughterList[daughter]];
            int daughterID = pDaughter.idAbs();
            if(daughterID == 5)isGoodB=false;
          }

          if(isGoodB){
            HEPUtils::Particle* tmpB = new HEPUtils::Particle(mk_p4(p.p()), p.id());
            bpartons.push_back(tmpB);
          }

        }

        // Veto leptonic taus
        if(p.idAbs()==15) {
          std::vector<int> tauDaughterList = p.daughterList();
          HEPUtils::P4 tmpMomentum;
          bool isGoodTau=true;

          for (size_t daughter = 0; daughter < tauDaughterList.size(); daughter++) {
            const Pythia8::Particle& pDaughter = pevt[tauDaughterList[daughter]];
            int daughterID = pDaughter.idAbs();
            if (daughterID == MCUtils::PID::ELECTRON || daughterID == MCUtils::PID::MUON
                || daughterID == MCUtils::PID::WPLUSBOSON || daughterID == MCUtils::PID::TAU)
              isGoodTau=false;
            if(!daughterID == MCUtils::PID::TAU)tmpMomentum+= mk_p4(pDaughter.p());
          }

          if(isGoodTau){
            HEPUtils::Particle* tmpTau = new HEPUtils::Particle(mk_p4(p.p()), p.id());
            tauCandidates.push_back(tmpTau);
          }
        }
      }

      // Loop over final state particles for jet inputs and MET
      std::vector<fastjet::PseudoJet> jetparticles;
      for (int i = 0; i < pevt.size(); ++i) {
        const Pythia8::Particle& p = pevt[i];

        // Only consider final state particles
        if (!p.isFinal()) continue;

        // Add particle outside ATLAS/CMS acceptance to MET
        /// @todo Move out-of-acceptance MET contribution to BuckFast
        if (abs(p.eta()) > 5.0) {
          pout += mk_p4(p.p());
          continue;
        }

        // Promptness: for leptons and photons we're only interested if they don't come from hadron/tau decays
        const bool prompt = !fromHadron(i, pevt); //&& !fromTau(i, pevt);
        const bool visible = MCUtils::PID::isStrongInteracting(p.id()) || MCUtils::PID::isEMInteracting(p.id());

        // Add prompt and invisible particles as individual particles
        if (prompt || !visible) {
          HEPUtils::Particle* gp = new HEPUtils::Particle(mk_p4(p.p()), p.id());
          gp->set_prompt();
          result.add_particle(gp); // Will be automatically categorised
        }

        // All particles other than invisibles and muons are jet constituents
        if (visible && p.idAbs() != MCUtils::PID::MUON) jetparticles.push_back(mk_pseudojet(p.p()));
      }

      /// Jet finding
      /// Currently hard-coded to use anti-kT R=0.4 jets above 10 GeV (could remove pT cut entirely)
      /// @todo choose jet algorithm via _settings?
      const fastjet::JetDefinition jet_def(fastjet::antikt_algorithm, 0.4);
      fastjet::ClusterSequence cseq(jetparticles, jet_def);
      std::vector<fastjet::PseudoJet> pjets = sorted_by_pt(cseq.inclusive_jets(10));

      /// Do jet b-tagging, etc. and add to the Event
      /// @todo Use ghost tagging?
      /// @note We need to _remove_ this b-tag in the detector sim if outside the tracker acceptance!
      for (auto& pj : pjets) {
        /// @todo Replace with HEPUtils::any(bhadrons, [&](const auto& pb){ pj.delta_R(pb) < 0.4 })
        bool isB = false;

        HEPUtils::P4 jetMom=HEPUtils::mk_p4(pj);
        for (auto& pb : bpartons) {
          if (jetMom.deltaR_eta(pb->mom()) < 0.4) {
            isB = true;
            break;
          }
        }

        bool isTau=false;
        for(auto& ptau : tauCandidates){
          if(jetMom.deltaR_eta(ptau->mom()) < 0.5){
            isTau=true;
            break;
          }
        }

        // Add to the event (use jet momentum for tau)
        if(isTau){
          HEPUtils::Particle* gp = new HEPUtils::Particle(HEPUtils::mk_p4(pj), MCUtils::PID::TAU);
          gp->set_prompt();
          result.add_particle(gp);
        }

        result.add_jet(new HEPUtils::Jet(HEPUtils::mk_p4(pj), isB));
      }

      /// Calculate missing momentum
      //
      // From balance of all visible momenta (requires isolation)
      // const std::vector<Particle*> visibles = result.visible_particles();
      // HEPUtils::P4 pvis;
      // for (size_t i = 0; i < visibles.size(); ++i) {
      //   pvis += visibles[i]->mom();
      // }
      // for (size_t i = 0; i < result.jets.size(); ++i) {
      //   pvis += result.jets[i]->mom();
      // }
      // set_missingmom(-pvis);
      //
      // From sum of invisibles, including those out of range
      for (size_t i = 0; i < result.invisible_particles().size(); ++i) {
        pout += result.invisible_particles()[i]->mom();
      }
      result.set_missingmom(pout);
    }

    /// Convert a partonic (no hadrons) Pythia8::Event into an unsmeared HEPUtils::Event
    void convertPythia8PartonEvent(HEPUtils::Event& result) {
      using namespace Pipes::convertPythia8PartonEvent;
      if (*Loop::iteration <= BASE_INIT) return;
      result.clear();

      /// Get the next event from Pythia8
      std::vector<HEPUtils::Particle*> tauCandidates;
      const auto& pevt = *Dep::HardScatteringEvent;

      // Make a first pass of non-final particles to gather taus
      for (int i = 0; i < pevt.size(); ++i) {
        const Pythia8::Particle& p = pevt[i];

        // Find last tau in prompt tau replica chains as a proxy for tau-tagging
        if(p.idAbs()==15) {
          std::vector<int> tauDaughterList = p.daughterList();
          HEPUtils::P4 tmpMomentum;
          bool isGoodTau=true;

          for (size_t daughter = 0; daughter < tauDaughterList.size(); daughter++) {
            const Pythia8::Particle& pDaughter = pevt[tauDaughterList[daughter]];
            int daughterID = pDaughter.idAbs();
            if (daughterID == MCUtils::PID::ELECTRON || daughterID == MCUtils::PID::MUON
                || daughterID == MCUtils::PID::WPLUSBOSON || daughterID == MCUtils::PID::TAU)
              isGoodTau=false;
            if(!daughterID == MCUtils::PID::TAU)tmpMomentum+= mk_p4(pDaughter.p());
          }

          if(isGoodTau){
            HEPUtils::Particle* tmpTau = new HEPUtils::Particle(mk_p4(p.p()), p.id());
            tauCandidates.push_back(tmpTau);
          }
        }
      }

      std::vector<fastjet::PseudoJet> jetparticles; //< Pseudojets for input to FastJet
      HEPUtils::P4 pout; //< Sum of momenta outside acceptance

      // Make a single pass over the event to gather final leptons, partons, and photons
      for (int i = 0; i < pevt.size(); ++i) {
        const Pythia8::Particle& p = pevt[i];

        // We only use "final" particles, i.e. those with no children. So Py8 must have hadronization disabled
        if (!p.isFinal()) continue;

        // Only consider partons within ATLAS/CMS acceptance
        /// @todo We should leave this for the detector sim / analysis to deal with
        if (abs(p.eta()) > 5.0) {
          pout += mk_p4(p.p());
          continue;
        }

        // Find electrons/muons/taus/photons to be treated as prompt (+ invisibles)
        /// @todo *Some* photons should be included in jets!!! Ignore for now since no FSR
        /// @todo Lepton dressing
        const bool prompt = isFinalPhoton(i, pevt) || (isFinalLepton(i, pevt)); // && abs(p.id()) != MCUtils::PID::TAU);
        const bool visible = MCUtils::PID::isStrongInteracting(p.id()) || MCUtils::PID::isEMInteracting(p.id());
        if (prompt || !visible) {
          HEPUtils::Particle* gp = new HEPUtils::Particle(mk_p4(p.p()), p.id());
          gp->set_prompt();
          result.add_particle(gp); // Will be automatically categorised
        }

        // Everything other than invisibles and muons, including taus & partons are jet constituents
        /// @todo Only include hadronic tau fraction?
        // if (visible && (isFinalParton(i, pevt) || isFinalTau(i, pevt))) {
        if (visible && p.idAbs() != MCUtils::PID::MUON) {
          fastjet::PseudoJet pj = mk_pseudojet(p.p());
          pj.set_user_index(abs(p.id()));
          jetparticles.push_back(pj);
        }

      }

      /// Jet finding
      /// Currently hard-coded to use anti-kT R=0.4 jets above 10 GeV (could remove pT cut entirely)
      /// @todo choose jet algorithm via _settings?
      const fastjet::JetDefinition jet_def(fastjet::antikt_algorithm, 0.4);
      fastjet::ClusterSequence cseq(jetparticles, jet_def);
      std::vector<fastjet::PseudoJet> pjets = sorted_by_pt(cseq.inclusive_jets(10));
      // Add to the event, with b-tagging info"
      for (const fastjet::PseudoJet& pj : pjets) {
        // Do jet b-tagging, etc. by looking for b quark constituents (i.e. user index = |parton ID| = 5)
        /// @note This b-tag is removed in the detector sim if outside the tracker acceptance!
        const bool isB = HEPUtils::any(pj.constituents(),
                 [](const fastjet::PseudoJet& c){ return c.user_index() == MCUtils::PID::BQUARK; });
        result.add_jet(new HEPUtils::Jet(HEPUtils::mk_p4(pj), isB));

        bool isTau=false;
        for(auto& ptau : tauCandidates){
          HEPUtils::P4 jetMom = HEPUtils::mk_p4(pj);
          if(jetMom.deltaR_eta(ptau->mom()) < 0.5){
            isTau=true;
            break;
          }
        }
        // Add to the event (use jet momentum for tau)
        if(isTau){
          HEPUtils::Particle* gp = new HEPUtils::Particle(HEPUtils::mk_p4(pj), MCUtils::PID::TAU);
          gp->set_prompt();
          result.add_particle(gp);
        }
      }

      /// Calculate missing momentum
      //
      // From balance of all visible momenta (requires isolation)
      // const std::vector<Particle*> visibles = result.visible_particles();
      // HEPUtils::P4 pvis;
      // for (size_t i = 0; i < visibles.size(); ++i) {
      //   pvis += visibles[i]->mom();
      // }
      // for (size_t i = 0; i < result.jets.size(); ++i) {
      //   pvis += result.jets[i]->mom();
      // }
      // set_missingmom(-pvis);
      //
      // From sum of invisibles, including those out of range
      for (const HEPUtils::Particle* p : result.invisible_particles())
        pout += p->mom();
      result.set_missingmom(pout);
    }


    /// *** Standard Event Format Functions ***

    void reconstructDelphesEvent(HEPUtils::Event& result) {
      using namespace Pipes::reconstructDelphesEvent;
      if (*Loop::iteration <= BASE_INIT) return;
      result.clear();

      #pragma omp critical (Delphes)
      {
        (*Dep::DetectorSim).processEvent(*Dep::HardScatteringEvent, result);
      }
    }

    void reconstructBuckFastEvent(HEPUtils::Event& result) {
      using namespace Pipes::reconstructBuckFastEvent;
      if (*Loop::iteration <= BASE_INIT) return;
      result.clear();

      (*Dep::SimpleSmearingSim).processEvent(*Dep::ConvertedScatteringEvent, result);
    }



    /// *** Analysis Accumulators ***

    void runAnalyses(ColliderLogLikes& result)
    {
      using namespace Pipes::runAnalyses;
      if (*Loop::iteration == FINALIZE) {
        // The final iteration: get log likelihoods for the analyses
        result.clear();
        for (auto anaPtr = globalAnalyses->analyses.begin();
             anaPtr != globalAnalyses->analyses.end(); ++anaPtr)
        {
          cout << "Set xsec from ana = " << (*anaPtr)->xsec() << " pb" << endl;
          // Finalize is currently only used to report a cut flow.... rename?
          (*anaPtr)->finalize();
          result.push_back((*anaPtr)->get_results());
        }
        return;
      }

      if (*Loop::iteration <= BASE_INIT) return;

      // Loop over analyses and run them... Managed by HEPUtilsAnalysisContainer
      Dep::AnalysisContainer->analyze(*Dep::ReconstructedEvent);
    }



    /// Loop over all analyses (and SRs within one analysis) and fill a vector of observed likelihoods
    /// @todo Don't we also need to return a reference LL, or just the deltaLL?
    void calcLogLike(double& result) {
      using namespace Pipes::calcLogLike;
      ColliderLogLikes analysisResults = (*Dep::AnalysisNumbers);
      cout << "In calcLogLike" << endl;

      std::vector<double> observedLikelihoods;
      for (size_t analysis = 0; analysis < analysisResults.size(); ++analysis) {
        cout << "In analysis loop" << endl;
        for (size_t SR = 0; SR < analysisResults[analysis].size(); ++SR) {
          cout << "In signal region loop" << endl;
          SignalRegionData srData = analysisResults[analysis][SR];

<<<<<<< HEAD
          // Actual observed number of events
          const int n_obs = (int) srData.n_observed;
=======
          /// Actual observed number of events
          int n_obs = (int) srData.n_observed;
>>>>>>> 1242219a

          // A contribution to the predicted number of events that is known exactly
          // (e.g. from data-driven background estimate)
          const double n_predicted_exact = 0;

          // A contribution to the predicted number of events that is not known exactly
          const double n_predicted_uncertain_b = srData.n_background;
          const double n_predicted_uncertain_sb = srData.n_signal + srData.n_background;

<<<<<<< HEAD
          // A fractional uncertainty on n_predicted_uncertain e.g. 0.2 from 20% uncertainty on efficencty wrt signal events
          const double bkg_ratio = srData.background_sys/srData.n_background;
          const double sig_ratio = (srData.n_signal != 0) ? srData.signal_sys/srData.n_signal : 0; ///< @todo Is this the best treatment?
          const double uncertainty_b = bkg_ratio;
          //const double uncertainty_sb = sqrt(bkg_ratio*bkg_ratio + sig_ratio*sig_ratio); ///< @todo AB: I don't like this... should be something like sqrt(DeltaB**2 + DeltaS**2)/(B+S) ?
          const double uncertainty_sb = sqrt(srData.background_sys*srData.background_sys + srData.signal_sys*srData.signal_sys) / n_predicted_uncertain_sb;
=======
          /// A fractional uncertainty on n_predicted_uncertain
          /// (e.g. 0.2 from 20% uncertainty on efficencty wrt signal events)
          double bkg_ratio = srData.background_sys/srData.n_background;
          double sig_ratio = (srData.n_signal != 0) ? srData.signal_sys/srData.n_signal : 0; ///< @todo Is this the best treatment?
          double uncertainty_b = bkg_ratio;
          double uncertainty_sb = sqrt(bkg_ratio*bkg_ratio + sig_ratio*sig_ratio);
>>>>>>> 1242219a

          const int n_predicted_total_b_int = (int) round(n_predicted_exact + n_predicted_uncertain_b);
          //int n_predicted_total_sb_int = (int) round(n_predicted_exact + n_predicted_uncertain_sb); //< we don't use this: predictions all use exp[b] as the "observed"

          double llb_exp, llsb_exp, llb_obs, llsb_obs;
          cout << "OBS " << n_obs << " EXACT " << n_predicted_exact
               << " UNCERTAIN_B "   << n_predicted_uncertain_b  << " UNCERTAINTY_B "   << uncertainty_b
               << " UNCERTAIN_S+B " << n_predicted_uncertain_sb << " UNCERTAINTY_S+B " << uncertainty_sb << endl;
          // Use a log-normal distribution for the nuisance parameter (more correct)
          if (*BEgroup::lnlike_marg_poisson == "lnlike_marg_poisson_lognormal_error") {
            llb_exp = BEreq::lnlike_marg_poisson_lognormal_error(n_predicted_total_b_int, n_predicted_exact, n_predicted_uncertain_b, uncertainty_b);
            llsb_exp = BEreq::lnlike_marg_poisson_lognormal_error(n_predicted_total_b_int, n_predicted_exact, n_predicted_uncertain_sb, uncertainty_sb);
            llb_obs = BEreq::lnlike_marg_poisson_lognormal_error(n_obs, n_predicted_exact, n_predicted_uncertain_b, uncertainty_b);
            llsb_obs = BEreq::lnlike_marg_poisson_lognormal_error(n_obs, n_predicted_exact, n_predicted_uncertain_sb, uncertainty_sb);
          }
          // Use a Gaussian distribution for the nuisance parameter (marginally faster)
          else if (*BEgroup::lnlike_marg_poisson == "lnlike_marg_poisson_gaussian_error") {
            llb_exp = BEreq::lnlike_marg_poisson_gaussian_error(n_predicted_total_b_int, n_predicted_exact, n_predicted_uncertain_b, uncertainty_b);
            llsb_exp = BEreq::lnlike_marg_poisson_gaussian_error(n_predicted_total_b_int, n_predicted_exact, n_predicted_uncertain_sb, uncertainty_sb);
            llb_obs = BEreq::lnlike_marg_poisson_gaussian_error(n_obs, n_predicted_exact, n_predicted_uncertain_b, uncertainty_b);
            llsb_obs = BEreq::lnlike_marg_poisson_gaussian_error(n_obs, n_predicted_exact, n_predicted_uncertain_sb, uncertainty_sb);
          }
          cout << "COLLIDER_RESULT " << analysis << " " << SR << " " << llb_exp << " " << llsb_exp << " " << llb_obs << " " << llsb_obs << endl;

          observedLikelihoods.push_back(result);
        } // end SR loop
      } // end ana loop

      /// @TODO Need to combine { ana+SR } to return the single most stringent likelihood (ratio) / other combined-as-well-as-we-can LL number

    }
    
    
    /// *** Higgs physics ***

    /// FeynHiggs Higgs production cross-sections
    void FH_HiggsProd(fh_HiggsProd &result) 
    {
      using namespace Pipes::FH_HiggsProd;
      
      Farray<fh_real, 1,52> prodxs;

      fh_HiggsProd HiggsProd;
      int error;
      fh_real sqrts;

      // Tevatron
      sqrts = 2.;
      error = 1;
      BEreq::FHHiggsProd(error, sqrts, prodxs);
      for(int i = 0; i < 52; i++) HiggsProd.prodxs_Tev[i] = prodxs(i+1);
      // LHC7
      sqrts = 7.;
      error = 1;
      BEreq::FHHiggsProd(error, sqrts, prodxs);
      for(int i = 0; i < 52; i++) HiggsProd.prodxs_LHC7[i] = prodxs(i+1);
      // LHC8
      sqrts = 8.;
      error = 1;
      BEreq::FHHiggsProd(error, sqrts, prodxs);
      for(int i = 0; i < 52; i++) HiggsProd.prodxs_LHC8[i] = prodxs(i+1);

      result = HiggsProd;
    }

    /// SM Higgs only model parameters
    void SMHiggs_ModelParameters(hb_ModelParameters &result)
    {
      using namespace Pipes::SMHiggs_ModelParameters;
      
      for(int i = 0; i < 3; i++)
      {
        result.Mh[i] = 0.; 
        result.deltaMh[i] = 0.;
        result.hGammaTot[i] = 0.; 
        result.CP[i] = 0.; 
        result.CS_lep_hjZ_ratio[i] = 0.; 
        result.CS_lep_bbhj_ratio[i] = 0.; 
        result.CS_lep_tautauhj_ratio[i] = 0.;
        for(int j = 0; j < 3; j++) result.CS_lep_hjhi_ratio[i][j] = 0.; 
        result.CS_gg_hj_ratio[i] = 0.; 
        result.CS_bb_hj_ratio[i] = 0.;
        result.CS_bg_hjb_ratio[i] = 0.; 
        result.CS_ud_hjWp_ratio[i] = 0.;
        result.CS_cs_hjWp_ratio[i] = 0.;
        result.CS_ud_hjWm_ratio[i] = 0.;
        result.CS_cs_hjWm_ratio[i] = 0.; 
        result.CS_gg_hjZ_ratio[i] = 0.;
        result.CS_dd_hjZ_ratio[i] = 0.;
        result.CS_uu_hjZ_ratio[i] = 0.;
        result.CS_ss_hjZ_ratio[i] = 0.; 
        result.CS_cc_hjZ_ratio[i] = 0.;
        result.CS_bb_hjZ_ratio[i] = 0.; 
        result.CS_tev_vbf_ratio[i] = 0.;
        result.CS_tev_tthj_ratio[i] = 0.; 
        result.CS_lhc7_vbf_ratio[i] = 0.;
        result.CS_lhc7_tthj_ratio[i] = 0.;
        result.CS_lhc8_vbf_ratio[i] = 0.;
        result.CS_lhc8_tthj_ratio[i] = 0.; 
        result.BR_hjss[i] = 0.;
        result.BR_hjcc[i] = 0.;
        result.BR_hjbb[i] = 0.; 
        result.BR_hjmumu[i] = 0.;
        result.BR_hjtautau[i] = 0.;
        result.BR_hjWW[i] = 0.;
        result.BR_hjZZ[i] = 0.; 
        result.BR_hjZga[i] = 0.;
        result.BR_hjgaga[i] = 0.; 
        result.BR_hjgg[i] = 0.; 
        result.BR_hjinvisible[i] = 0.;
        for(int j = 0; j < 3; j++) result.BR_hjhihi[i][j] = 0.;
      }
      
      result.MHplus = 0.;
      result.deltaMHplus = 0.;
      result.HpGammaTot = 0.; 
      result.CS_lep_HpjHmi_ratio = 0.;
      result.BR_tWpb = 0.;
      result.BR_tHpjb = 0.;
      result.BR_Hpjcs = 0.; 
      result.BR_Hpjcb = 0.;
      result.BR_Hptaunu = 0.;

      const Spectrum* fullspectrum = *Dep::SM_spectrum;
      const SubSpectrum* spec = fullspectrum->get_UV(); 
      const DecayTable::Entry* decays = &(*Dep::Higgs_decay_rates);

      result.Mh[0] = spec->phys.get_Pole_Mass(25,0); 

      result.deltaMh[0] = 0.; // Need to get theoretical error on mass
      result.hGammaTot[0] = decays->width_in_GeV; 
      result.CP[0] = 1; 
      result.CS_lep_hjZ_ratio[0] = 1.; 
      result.CS_lep_bbhj_ratio[0] = 1.; 
      result.CS_lep_tautauhj_ratio[0] = 1.;
      result.CS_gg_hj_ratio[0] = 1.; 
      result.CS_bb_hj_ratio[0] = 1.;
      result.CS_bg_hjb_ratio[0] = 1.; 
      result.CS_ud_hjWp_ratio[0] = 1.;
      result.CS_cs_hjWp_ratio[0] = 1.;
      result.CS_ud_hjWm_ratio[0] = 1.;
      result.CS_cs_hjWm_ratio[0] = 1.; 
      result.CS_gg_hjZ_ratio[0] = 1.;
      result.CS_dd_hjZ_ratio[0] = 1.;
      result.CS_uu_hjZ_ratio[0] = 1.;
      result.CS_ss_hjZ_ratio[0] = 1.; 
      result.CS_cc_hjZ_ratio[0] = 1.;
      result.CS_bb_hjZ_ratio[0] = 1.; 
      result.CS_tev_vbf_ratio[0] = 1.;
      result.CS_tev_tthj_ratio[0] = 1.; 
      result.CS_lhc7_vbf_ratio[0] = 1.;
      result.CS_lhc7_tthj_ratio[0] = 1.;
      result.CS_lhc8_vbf_ratio[0] = 1.;
      result.CS_lhc8_tthj_ratio[0] = 1.; 
      result.BR_hjss[0] = decays->BF("s", "sbar");
      result.BR_hjcc[0] = decays->BF("c", "cbar");
      result.BR_hjbb[0] = decays->BF("b", "bbar"); 
      result.BR_hjmumu[0] = decays->BF("mu+", "mu-");
      result.BR_hjtautau[0] = decays->BF("tau+", "tau-");
      result.BR_hjWW[0] = decays->BF("W+", "W-");
      result.BR_hjZZ[0] = decays->BF("Z0", "Z0"); 
      result.BR_hjZga[0] = decays->BF("gamma", "Z0");
      result.BR_hjgaga[0] = decays->BF("gamma", "gamma"); 
      result.BR_hjgg[0] = decays->BF("g", "g");
    }

    /// MSSM Higgs model parameters
    void MSSMHiggs_ModelParameters(hb_ModelParameters &result)
    {     
      using namespace Pipes::MSSMHiggs_ModelParameters;
      #define PDB Models::ParticleDB()

      // unpack FeynHiggs Couplings
      fh_Couplings FH_input = *Dep::FH_Couplings;

      std::vector<std::string> sHneut;
      sHneut.push_back("h0_1");
      sHneut.push_back("h0_2");
      sHneut.push_back("A0");

      const Spectrum* fullspectrum = *Dep::MSSM_spectrum;
      const SubSpectrum* spec = fullspectrum->get_UV(); 
      const DecayTable decaytable = *Dep::decay_rates;

      const DecayTable::Entry* Hneut_decays[3];
      for(int i = 0; i < 3; i++)
      {
        // Higgs masses and errors
        result.Mh[i] = spec->phys.get_Pole_Mass(sHneut[i]); 
        result.deltaMh[i] = 0.;
      }

      // invisible LSP?
      double lsp_mass = spec->phys.get_Pole_Mass("~chi0_1");
      int i_snu = 0;
      for(int i = 1; i <= 3; i++)
      {
        if(spec->phys.get_Pole_Mass("~nu",i)  < lsp_mass)
        {
          i_snu = i;
          lsp_mass = spec->phys.get_Pole_Mass("~nu",i);
        }
      }

      bool inv_lsp = true;
      if(spec->phys.get_Pole_Mass("~chi+",1) < lsp_mass) inv_lsp = false;
      if(spec->phys.get_Pole_Mass("~g") < lsp_mass) inv_lsp = false;
      if(inv_lsp)
      {
        for(int i = 1; i <= 6; i++)
        {
          if(spec->phys.get_Pole_Mass("~d",i) < lsp_mass)
          {
            inv_lsp = false;
            break;
          }
          if(spec->phys.get_Pole_Mass("~u",i) < lsp_mass)
          {
            inv_lsp = false;
            break;
          }
          if(spec->phys.get_Pole_Mass("~e-",i) < lsp_mass)
          {
            inv_lsp = false;
            break;
          }
        }
      }

      for(int i = 0; i < 3; i++)
      {
        // Branching ratios and total widths
        Hneut_decays[i] = &(decaytable(sHneut[i]));
      
        result.hGammaTot[i] = Hneut_decays[i]->width_in_GeV; 
      
        result.BR_hjss[i] = Hneut_decays[i]->BF("s", "sbar");
        result.BR_hjcc[i] = Hneut_decays[i]->BF("c", "cbar");
        result.BR_hjbb[i] = Hneut_decays[i]->BF("b", "bbar"); 
        result.BR_hjmumu[i] = Hneut_decays[i]->BF("mu+", "mu-");
        result.BR_hjtautau[i] = Hneut_decays[i]->BF("tau+", "tau-");
        result.BR_hjWW[i] = Hneut_decays[i]->BF("W+", "W-");
        result.BR_hjZZ[i] = Hneut_decays[i]->BF("Z0", "Z0");         
        result.BR_hjZga[i] = Hneut_decays[i]->BF("gamma", "Z0");
        result.BR_hjgaga[i] = Hneut_decays[i]->BF("gamma", "gamma"); 
        result.BR_hjgg[i] = Hneut_decays[i]->BF("g", "g");
        for(int j = 0; j < 3; j++)
        {
          if(2.*result.Mh[j] < result.Mh[i])
          {
            result.BR_hjhihi[i][j] = Hneut_decays[i]->BF(sHneut[j],sHneut[j]); 
          } 
          else
          {
            result.BR_hjhihi[i][j] = 0.;
          }
        }
        result.BR_hjinvisible[i] = 0.;
        if(inv_lsp)
        {
          // sneutrino is LSP - need to figure out how to get correct invisible BF...
          if(i_snu > 0)
          {
            result.BR_hjinvisible[i] += Hneut_decays[i]->BF(PDB.long_name("~nu",i_snu),PDB.long_name("~nubar",i_snu));
          }
          else
          {
            result.BR_hjinvisible[i] = Hneut_decays[i]->BF("~chi0_1","~chi0_1");
          }
        }
      }

      result.MHplus = spec->phys.get_Pole_Mass("H+"); 
      result.deltaMHplus = 0.;
      
      const DecayTable::Entry* Hplus_decays = &(decaytable("H+"));
      const DecayTable::Entry* top_decays = &(decaytable("t"));
      
      result.HpGammaTot = Hplus_decays->width_in_GeV; 
      result.BR_tWpb    = top_decays->BF("W+", "b");
      result.BR_tHpjb   = top_decays->BF("H+", "b");
      result.BR_Hpjcs   = Hplus_decays->BF("c", "sbar"); 
      result.BR_Hpjcb   = Hplus_decays->BF("c", "bbar");
      result.BR_Hptaunu = Hplus_decays->BF("tau+", "nu_tau");

      // check SM partial width h0_1 -> b bbar
      // shouldn't be zero...
      double g2hjbb[3];
      for(int i = 0; i < 3; i++)
      {
        if(FH_input.gammas_sm[H0FF(i,4,3,3)+4] <= 0.)
          g2hjbb[i] = 0.;
        else 
          g2hjbb[i] = FH_input.gammas[H0FF(i,4,3,3)+4]/FH_input.gammas_sm[H0FF(i,4,3,3)+4];
      }

      // using partial width ratio approximation for 
      // h -> b bbar CS ratios
      for(int i = 0; i < 3; i++)
      {
        result.CS_bg_hjb_ratio[i] = g2hjbb[i]; 
        result.CS_bb_hj_ratio[i]  = g2hjbb[i];
      }

      // cross-section ratios for b bbar and tau+ tau- final states
      for(int i = 0; i < 3; i++)
      {
        fh_complex c_g2hjbb_L = FH_input.couplings[H0FF(i,4,3,3)];
        fh_complex c_g2hjbb_R = FH_input.couplings[H0FF(i,4,3,3)+Roffset];
        fh_complex c_g2hjbb_SM_L = FH_input.couplings_sm[H0FF(i,4,3,3)];
        fh_complex c_g2hjbb_SM_R = FH_input.couplings_sm[H0FF(i,4,3,3)+RSMoffset];
      
        fh_complex c_g2hjtautau_L = FH_input.couplings[H0FF(i,2,3,3)];
        fh_complex c_g2hjtautau_R = FH_input.couplings[H0FF(i,2,3,3)+Roffset];
        fh_complex c_g2hjtautau_SM_L = FH_input.couplings_sm[H0FF(i,2,3,3)];
        fh_complex c_g2hjtautau_SM_R = FH_input.couplings_sm[H0FF(i,2,3,3)+RSMoffset];
      
        double R_g2hjbb_L = sqrt(c_g2hjbb_L.re*c_g2hjbb_L.re+
               c_g2hjbb_L.im*c_g2hjbb_L.im)/
          sqrt(c_g2hjbb_SM_L.re*c_g2hjbb_SM_L.re+
               c_g2hjbb_SM_L.im*c_g2hjbb_SM_L.im);
        double R_g2hjbb_R = sqrt(c_g2hjbb_R.re*c_g2hjbb_R.re+
               c_g2hjbb_R.im*c_g2hjbb_R.im)/
          sqrt(c_g2hjbb_SM_R.re*c_g2hjbb_SM_R.re+
               c_g2hjbb_SM_R.im*c_g2hjbb_SM_R.im);
        
        double R_g2hjtautau_L = sqrt(c_g2hjtautau_L.re*c_g2hjtautau_L.re+
                   c_g2hjtautau_L.im*c_g2hjtautau_L.im)/
          sqrt(c_g2hjtautau_SM_L.re*c_g2hjtautau_SM_L.re+
               c_g2hjtautau_SM_L.im*c_g2hjtautau_SM_L.im);
        double R_g2hjtautau_R = sqrt(c_g2hjtautau_R.re*c_g2hjtautau_R.re+
                   c_g2hjtautau_R.im*c_g2hjtautau_R.im)/
          sqrt(c_g2hjtautau_SM_R.re*c_g2hjtautau_SM_R.re+
               c_g2hjtautau_SM_R.im*c_g2hjtautau_SM_R.im);
      
        double g2hjbb_s = (R_g2hjbb_L+R_g2hjbb_R)*(R_g2hjbb_L+R_g2hjbb_R)/4.;
        double g2hjbb_p = (R_g2hjbb_L-R_g2hjbb_R)*(R_g2hjbb_L-R_g2hjbb_R)/4.;
        double g2hjtautau_s = (R_g2hjtautau_L+R_g2hjtautau_R)*(R_g2hjtautau_L+R_g2hjtautau_R)/4.;
        double g2hjtautau_p = (R_g2hjtautau_L-R_g2hjtautau_R)*(R_g2hjtautau_L-R_g2hjtautau_R)/4.;
      
        // check CP of state
        if(g2hjbb_p < 1e-10)
          result.CP[i] = 1;
        else if(g2hjbb_s < 1e-10)
          result.CP[i] = -1;
        else
          result.CP[i] = 0.;
      
        result.CS_lep_bbhj_ratio[i]     = g2hjbb_s + g2hjbb_p; 
        result.CS_lep_tautauhj_ratio[i] = g2hjtautau_s + g2hjtautau_p;
      }
      
      // cross-section ratios for di-boson final states
      for(int i = 0; i < 3; i++)
      {
        fh_complex c_gWW = FH_input.couplings[H0VV(i,4)];
        fh_complex c_gWW_SM = FH_input.couplings_sm[H0VV(i,4)];
        fh_complex c_gZZ = FH_input.couplings[H0VV(i,3)];
        fh_complex c_gZZ_SM = FH_input.couplings_sm[H0VV(i,3)];
      
        double g2hjWW = (c_gWW.re*c_gWW.re+c_gWW.im*c_gWW.im)/
          (c_gWW_SM.re*c_gWW_SM.re+c_gWW_SM.im*c_gWW_SM.im);
      
        double g2hjZZ = (c_gZZ.re*c_gZZ.re+c_gZZ.im*c_gZZ.im)/
          (c_gZZ_SM.re*c_gZZ_SM.re+c_gZZ_SM.im*c_gZZ_SM.im);
      
        result.CS_lep_hjZ_ratio[i] = g2hjZZ; 
      
        result.CS_gg_hjZ_ratio[i] = 0.;
        result.CS_dd_hjZ_ratio[i] = g2hjZZ;
        result.CS_uu_hjZ_ratio[i] = g2hjZZ;
        result.CS_ss_hjZ_ratio[i] = g2hjZZ; 
        result.CS_cc_hjZ_ratio[i] = g2hjZZ;
        result.CS_bb_hjZ_ratio[i] = g2hjZZ;
      
        result.CS_ud_hjWp_ratio[i] = g2hjWW;
        result.CS_cs_hjWp_ratio[i] = g2hjWW;
        result.CS_ud_hjWm_ratio[i] = g2hjWW;
        result.CS_cs_hjWm_ratio[i] = g2hjWW; 
      
        result.CS_tev_vbf_ratio[i]   = g2hjWW;
        result.CS_lhc7_vbf_ratio[i]  = g2hjWW;
        result.CS_lhc8_tthj_ratio[i] = g2hjWW; 
      }

      // higgs to higgs + V xsection ratios
      // retrive SMInputs dependency 
      const SMInputs& sminputs = *Dep::SMINPUTS;

      double norm = sminputs.GF*sqrt(2.)*sminputs.mZ*sminputs.mZ;
      for(int i = 0; i < 3; i++)
      for(int j = 0; j < 3; j++)
      {
        fh_complex c_gHV = FH_input.couplings[H0HV(i,j)];
        double g2HV = c_gHV.re*c_gHV.re+c_gHV.im*c_gHV.im;
        result.CS_lep_hjhi_ratio[i][j] = g2HV/norm; 
      }

      // gluon fusion x-section ratio
      for(int i = 0; i < 3; i++)
      {
        if(FH_input.gammas_sm[H0VV(i,5)] <= 0.)
          result.CS_gg_hj_ratio[i] = 0.; 
        else
          result.CS_gg_hj_ratio[i] = FH_input.gammas[H0VV(i,5)]/
            FH_input.gammas_sm[H0VV(i,5)]; 
      }

      // unpack FeynHiggs x-sections
      fh_HiggsProd FH_prod = *Dep::FH_HiggsProd;

      // h t tbar xsection ratios
      for(int i = 0; i < 3; i++)
      {
        result.CS_tev_tthj_ratio[i] = 0.; 
        result.CS_lhc7_tthj_ratio[i] = 0.;
        result.CS_lhc8_tthj_ratio[i] = 0.; 
        if(FH_prod.prodxs_Tev[i+30] > 0.)
          result.CS_tev_tthj_ratio[i]  = FH_prod.prodxs_Tev[i+27]/FH_prod.prodxs_Tev[i+30];
        if(FH_prod.prodxs_Tev[i+30] > 0.)
          result.CS_lhc7_tthj_ratio[i] = FH_prod.prodxs_LHC7[i+27]/FH_prod.prodxs_LHC7[i+30];
        if(FH_prod.prodxs_Tev[i+30] > 0.)
          result.CS_lhc8_tthj_ratio[i] = FH_prod.prodxs_LHC8[i+27]/FH_prod.prodxs_LHC8[i+30];
      }
      // LEP H+ H- x-section ratio
      result.CS_lep_HpjHmi_ratio = 1.;
    }

    /// Get a LEP chisq from HiggsBounds
    void HB_LEPchisq(double &result) 
    {
      using namespace Pipes::HB_LEPchisq;
   
      hb_ModelParameters ModelParam = *Dep::HB_ModelParameters;
      
      Farray<double, 1,3, 1,3> CS_lep_hjhi_ratio;
      Farray<double, 1,3, 1,3> BR_hjhihi;
      for(int i = 0; i < 3; i++) for(int j = 0; j < 3; j++)
      {
        CS_lep_hjhi_ratio(i+1,j+1) = ModelParam.CS_lep_hjhi_ratio[i][j];
        BR_hjhihi(i+1,j+1) = ModelParam.BR_hjhihi[i][j];
      }
      
      BEreq::HiggsBounds_neutral_input_part(&ModelParam.Mh[0], &ModelParam.hGammaTot[0], &ModelParam.CP[0], 
              &ModelParam.CS_lep_hjZ_ratio[0], &ModelParam.CS_lep_bbhj_ratio[0], 
              &ModelParam.CS_lep_tautauhj_ratio[0], CS_lep_hjhi_ratio, 
              &ModelParam.CS_gg_hj_ratio[0], &ModelParam.CS_bb_hj_ratio[0],
              &ModelParam.CS_bg_hjb_ratio[0], &ModelParam.CS_ud_hjWp_ratio[0],
              &ModelParam.CS_cs_hjWp_ratio[0], &ModelParam.CS_ud_hjWm_ratio[0],
              &ModelParam.CS_cs_hjWm_ratio[0], &ModelParam.CS_gg_hjZ_ratio[0],
              &ModelParam.CS_dd_hjZ_ratio[0], &ModelParam.CS_uu_hjZ_ratio[0],
              &ModelParam.CS_ss_hjZ_ratio[0], &ModelParam.CS_cc_hjZ_ratio[0],
              &ModelParam.CS_bb_hjZ_ratio[0], &ModelParam.CS_tev_vbf_ratio[0],
              &ModelParam.CS_tev_tthj_ratio[0], &ModelParam.CS_lhc7_vbf_ratio[0],
              &ModelParam.CS_lhc7_tthj_ratio[0], &ModelParam.CS_lhc8_vbf_ratio[0],
              &ModelParam.CS_lhc8_tthj_ratio[0], &ModelParam.BR_hjss[0],
              &ModelParam.BR_hjcc[0], &ModelParam.BR_hjbb[0], 
              &ModelParam.BR_hjmumu[0], &ModelParam.BR_hjtautau[0],
              &ModelParam.BR_hjWW[0], &ModelParam.BR_hjZZ[0], 
              &ModelParam.BR_hjZga[0], &ModelParam.BR_hjgaga[0], 
              &ModelParam.BR_hjgg[0], &ModelParam.BR_hjinvisible[0], BR_hjhihi);

      BEreq::HiggsBounds_charged_input(&ModelParam.MHplus, &ModelParam.HpGammaTot, &ModelParam.CS_lep_HpjHmi_ratio,
               &ModelParam.BR_tWpb, &ModelParam.BR_tHpjb, &ModelParam.BR_Hpjcs, 
               &ModelParam.BR_Hpjcb, &ModelParam.BR_Hptaunu);
      
      BEreq::HiggsBounds_set_mass_uncertainties(&ModelParam.deltaMh[0],&ModelParam.deltaMHplus);
      
      // run Higgs bounds 'classic'
      double HBresult, obsratio;
      int chan, ncombined;
      BEreq::run_HiggsBounds_classic(HBresult,chan,obsratio,ncombined);
      
      // extract the LEP chisq
      double chisq_withouttheory,chisq_withtheory;
      int chan2;
      double theor_unc = 1.5; // theory uncertainty
      BEreq::HB_calc_stats(theor_unc,chisq_withouttheory,chisq_withtheory,chan2);
      
      result = chisq_withouttheory;
      std::cout << "Calculating LEP chisq: " << chisq_withouttheory << " (no theor), " << chisq_withtheory << " (with theor)" << endl;

    }

    /// Get an LHC chisq from HiggsSignals
    void HS_LHCchisq(double &result) 
    {
      using namespace Pipes::HS_LHCchisq;
      
      hb_ModelParameters ModelParam = *Dep::HB_ModelParameters;
      
      Farray<double, 1,3, 1,3> CS_lep_hjhi_ratio;
      Farray<double, 1,3, 1,3> BR_hjhihi;
      for(int i = 0; i < 3; i++) for(int j = 0; j < 3; j++)
      {
        CS_lep_hjhi_ratio(i+1,j+1) = ModelParam.CS_lep_hjhi_ratio[i][j];
        BR_hjhihi(i+1,j+1) = ModelParam.BR_hjhihi[i][j];
      }
      
      BEreq::HiggsBounds_neutral_input_part_HS(&ModelParam.Mh[0], &ModelParam.hGammaTot[0], &ModelParam.CP[0], 
                 &ModelParam.CS_lep_hjZ_ratio[0], &ModelParam.CS_lep_bbhj_ratio[0], 
                 &ModelParam.CS_lep_tautauhj_ratio[0], CS_lep_hjhi_ratio, 
                 &ModelParam.CS_gg_hj_ratio[0], &ModelParam.CS_bb_hj_ratio[0],
                 &ModelParam.CS_bg_hjb_ratio[0], &ModelParam.CS_ud_hjWp_ratio[0],
                 &ModelParam.CS_cs_hjWp_ratio[0], &ModelParam.CS_ud_hjWm_ratio[0],
                 &ModelParam.CS_cs_hjWm_ratio[0], &ModelParam.CS_gg_hjZ_ratio[0],
                 &ModelParam.CS_dd_hjZ_ratio[0], &ModelParam.CS_uu_hjZ_ratio[0],
                 &ModelParam.CS_ss_hjZ_ratio[0], &ModelParam.CS_cc_hjZ_ratio[0],
                 &ModelParam.CS_bb_hjZ_ratio[0], &ModelParam.CS_tev_vbf_ratio[0],
                 &ModelParam.CS_tev_tthj_ratio[0], &ModelParam.CS_lhc7_vbf_ratio[0],
                 &ModelParam.CS_lhc7_tthj_ratio[0], &ModelParam.CS_lhc8_vbf_ratio[0],
                 &ModelParam.CS_lhc8_tthj_ratio[0], &ModelParam.BR_hjss[0],
                 &ModelParam.BR_hjcc[0], &ModelParam.BR_hjbb[0], 
                 &ModelParam.BR_hjmumu[0], &ModelParam.BR_hjtautau[0],
                 &ModelParam.BR_hjWW[0], &ModelParam.BR_hjZZ[0], 
                 &ModelParam.BR_hjZga[0], &ModelParam.BR_hjgaga[0], 
                 &ModelParam.BR_hjgg[0], &ModelParam.BR_hjinvisible[0], BR_hjhihi);
      
      BEreq::HiggsBounds_charged_input_HS(&ModelParam.MHplus, &ModelParam.HpGammaTot, &ModelParam.CS_lep_HpjHmi_ratio,
            &ModelParam.BR_tWpb, &ModelParam.BR_tHpjb, &ModelParam.BR_Hpjcs, 
            &ModelParam.BR_Hpjcb, &ModelParam.BR_Hptaunu);
      
      BEreq::HiggsSignals_neutral_input_MassUncertainty(&ModelParam.deltaMh[0]);

      // add uncertainties to cross-sections and branching ratios
      // double dCS[5];
      // double dBR[5];
      // BEreq::setup_rate_uncertainties(dCS,dBR);

      // run HiggsSignals
      int mode = 1;
      double csqmu, csqmh, csqtot, Pvalue;
      int nobs;
      BEreq::run_HiggsSignals(mode, csqmu, csqmh, csqtot, nobs, Pvalue);


      result = csqtot;
      std::cout << "Calculating LHC chisq: " << csqmu << " (signal strength only), " << csqmh << " (mass only), ";
      std::cout << csqtot << " (both), Nobs: " << nobs << ", Pvalue: " << Pvalue << endl;

    }


  }
}
#undef DEBUG<|MERGE_RESOLUTION|>--- conflicted
+++ resolved
@@ -72,7 +72,7 @@
       int nEvents = 0;
       globalAnalyses->clear();
 
-      // Do the base-level initialisation   
+      // Do the base-level initialisation
       Loop::executeIteration(BASE_INIT);
 
       #pragma omp critical (runOptions)
@@ -84,7 +84,7 @@
       }
 
       // For every collider requested in the yaml file:
-      for (iter = pythiaNames.cbegin(); iter != pythiaNames.cend(); ++iter) 
+      for (iter = pythiaNames.cbegin(); iter != pythiaNames.cend(); ++iter)
       {
         pythiaNumber = 0;
         #pragma omp critical (runOptions)
@@ -123,24 +123,24 @@
     {
       using namespace Pipes::getPythia;
 
-      static bool SLHA_debug_mode = false;      
+      static bool SLHA_debug_mode = false;
       static std::vector<std::string> filenames;
-      static unsigned int counter = -1;               
+      static unsigned int counter = -1;
 
       if (*Loop::iteration == BASE_INIT)
-      {      
+      {
         // If there are no debug filenames set, look for them.
-        if (filenames.empty())              
-        {                          
+        if (filenames.empty())
+        {
           #pragma omp_critical (runOptions)
           {
-            SLHA_debug_mode = runOptions->hasKey("debug_SLHA_filenames");          
-            if (SLHA_debug_mode) filenames = runOptions->getValue<std::vector<str> >("debug_SLHA_filenames");  
+            SLHA_debug_mode = runOptions->hasKey("debug_SLHA_filenames");
+            if (SLHA_debug_mode) filenames = runOptions->getValue<std::vector<str> >("debug_SLHA_filenames");
           }
         }
         // Increment the counter if there are debug SLHA files and this is the first thread.
         if (SLHA_debug_mode)
-        { 
+        {
           if (omp_get_thread_num() == 0) counter++;
           if (filenames.size() <= counter) invalid_point().raise("No more SLHA files. My work is done.");
         }
@@ -151,11 +151,11 @@
         // TODO Surely, I must call result.clear()?
 
         // Each thread gets its own Pythia instance.
-        // Thus, the actual Pythia initialization is 
+        // Thus, the actual Pythia initialization is
         // *after* INIT, within omp parallel.
         std::vector<std::string> pythiaOptions;
         std::string pythiaConfigName;
-        
+
         // Setup new Pythia
         pythiaConfigName = "pythiaOptions_" + std::to_string(pythiaNumber);
 
@@ -173,7 +173,7 @@
         {
           // Run Pythia reading an SLHA file.
           logger() << "Reading SLHA file: " << filenames.at(counter) << EOM;
-          pythiaOptions.push_back("SLHA:file = " + filenames.at(counter));         
+          pythiaOptions.push_back("SLHA:file = " + filenames.at(counter));
           result.init(pythiaOptions);
         }
         else
@@ -198,7 +198,7 @@
           }
           else
           {
-            ColliderBit_error().raise(LOCAL_INFO, "No spectrum object available for this model."); 
+            ColliderBit_error().raise(LOCAL_INFO, "No spectrum object available for this model.");
           }
           cout << slha << endl;
           pythiaOptions.push_back("SLHA:file = slhaea");
@@ -274,7 +274,7 @@
         result.init(analysisNames);
         return;
       }
-      
+
       if (*Loop::iteration == END_SUBPROCESS)
       {
         const double xs = Dep::HardScatteringSim->xsec_pb();
@@ -643,13 +643,8 @@
           cout << "In signal region loop" << endl;
           SignalRegionData srData = analysisResults[analysis][SR];
 
-<<<<<<< HEAD
           // Actual observed number of events
           const int n_obs = (int) srData.n_observed;
-=======
-          /// Actual observed number of events
-          int n_obs = (int) srData.n_observed;
->>>>>>> 1242219a
 
           // A contribution to the predicted number of events that is known exactly
           // (e.g. from data-driven background estimate)
@@ -659,21 +654,12 @@
           const double n_predicted_uncertain_b = srData.n_background;
           const double n_predicted_uncertain_sb = srData.n_signal + srData.n_background;
 
-<<<<<<< HEAD
           // A fractional uncertainty on n_predicted_uncertain e.g. 0.2 from 20% uncertainty on efficencty wrt signal events
           const double bkg_ratio = srData.background_sys/srData.n_background;
           const double sig_ratio = (srData.n_signal != 0) ? srData.signal_sys/srData.n_signal : 0; ///< @todo Is this the best treatment?
           const double uncertainty_b = bkg_ratio;
           //const double uncertainty_sb = sqrt(bkg_ratio*bkg_ratio + sig_ratio*sig_ratio); ///< @todo AB: I don't like this... should be something like sqrt(DeltaB**2 + DeltaS**2)/(B+S) ?
           const double uncertainty_sb = sqrt(srData.background_sys*srData.background_sys + srData.signal_sys*srData.signal_sys) / n_predicted_uncertain_sb;
-=======
-          /// A fractional uncertainty on n_predicted_uncertain
-          /// (e.g. 0.2 from 20% uncertainty on efficencty wrt signal events)
-          double bkg_ratio = srData.background_sys/srData.n_background;
-          double sig_ratio = (srData.n_signal != 0) ? srData.signal_sys/srData.n_signal : 0; ///< @todo Is this the best treatment?
-          double uncertainty_b = bkg_ratio;
-          double uncertainty_sb = sqrt(bkg_ratio*bkg_ratio + sig_ratio*sig_ratio);
->>>>>>> 1242219a
 
           const int n_predicted_total_b_int = (int) round(n_predicted_exact + n_predicted_uncertain_b);
           //int n_predicted_total_sb_int = (int) round(n_predicted_exact + n_predicted_uncertain_sb); //< we don't use this: predictions all use exp[b] as the "observed"
@@ -705,15 +691,15 @@
       /// @TODO Need to combine { ana+SR } to return the single most stringent likelihood (ratio) / other combined-as-well-as-we-can LL number
 
     }
-    
-    
+
+
     /// *** Higgs physics ***
 
     /// FeynHiggs Higgs production cross-sections
-    void FH_HiggsProd(fh_HiggsProd &result) 
+    void FH_HiggsProd(fh_HiggsProd &result)
     {
       using namespace Pipes::FH_HiggsProd;
-      
+
       Farray<fh_real, 1,52> prodxs;
 
       fh_HiggsProd HiggsProd;
@@ -743,106 +729,106 @@
     void SMHiggs_ModelParameters(hb_ModelParameters &result)
     {
       using namespace Pipes::SMHiggs_ModelParameters;
-      
+
       for(int i = 0; i < 3; i++)
       {
-        result.Mh[i] = 0.; 
+        result.Mh[i] = 0.;
         result.deltaMh[i] = 0.;
-        result.hGammaTot[i] = 0.; 
-        result.CP[i] = 0.; 
-        result.CS_lep_hjZ_ratio[i] = 0.; 
-        result.CS_lep_bbhj_ratio[i] = 0.; 
+        result.hGammaTot[i] = 0.;
+        result.CP[i] = 0.;
+        result.CS_lep_hjZ_ratio[i] = 0.;
+        result.CS_lep_bbhj_ratio[i] = 0.;
         result.CS_lep_tautauhj_ratio[i] = 0.;
-        for(int j = 0; j < 3; j++) result.CS_lep_hjhi_ratio[i][j] = 0.; 
-        result.CS_gg_hj_ratio[i] = 0.; 
+        for(int j = 0; j < 3; j++) result.CS_lep_hjhi_ratio[i][j] = 0.;
+        result.CS_gg_hj_ratio[i] = 0.;
         result.CS_bb_hj_ratio[i] = 0.;
-        result.CS_bg_hjb_ratio[i] = 0.; 
+        result.CS_bg_hjb_ratio[i] = 0.;
         result.CS_ud_hjWp_ratio[i] = 0.;
         result.CS_cs_hjWp_ratio[i] = 0.;
         result.CS_ud_hjWm_ratio[i] = 0.;
-        result.CS_cs_hjWm_ratio[i] = 0.; 
+        result.CS_cs_hjWm_ratio[i] = 0.;
         result.CS_gg_hjZ_ratio[i] = 0.;
         result.CS_dd_hjZ_ratio[i] = 0.;
         result.CS_uu_hjZ_ratio[i] = 0.;
-        result.CS_ss_hjZ_ratio[i] = 0.; 
+        result.CS_ss_hjZ_ratio[i] = 0.;
         result.CS_cc_hjZ_ratio[i] = 0.;
-        result.CS_bb_hjZ_ratio[i] = 0.; 
+        result.CS_bb_hjZ_ratio[i] = 0.;
         result.CS_tev_vbf_ratio[i] = 0.;
-        result.CS_tev_tthj_ratio[i] = 0.; 
+        result.CS_tev_tthj_ratio[i] = 0.;
         result.CS_lhc7_vbf_ratio[i] = 0.;
         result.CS_lhc7_tthj_ratio[i] = 0.;
         result.CS_lhc8_vbf_ratio[i] = 0.;
-        result.CS_lhc8_tthj_ratio[i] = 0.; 
+        result.CS_lhc8_tthj_ratio[i] = 0.;
         result.BR_hjss[i] = 0.;
         result.BR_hjcc[i] = 0.;
-        result.BR_hjbb[i] = 0.; 
+        result.BR_hjbb[i] = 0.;
         result.BR_hjmumu[i] = 0.;
         result.BR_hjtautau[i] = 0.;
         result.BR_hjWW[i] = 0.;
-        result.BR_hjZZ[i] = 0.; 
+        result.BR_hjZZ[i] = 0.;
         result.BR_hjZga[i] = 0.;
-        result.BR_hjgaga[i] = 0.; 
-        result.BR_hjgg[i] = 0.; 
+        result.BR_hjgaga[i] = 0.;
+        result.BR_hjgg[i] = 0.;
         result.BR_hjinvisible[i] = 0.;
         for(int j = 0; j < 3; j++) result.BR_hjhihi[i][j] = 0.;
       }
-      
+
       result.MHplus = 0.;
       result.deltaMHplus = 0.;
-      result.HpGammaTot = 0.; 
+      result.HpGammaTot = 0.;
       result.CS_lep_HpjHmi_ratio = 0.;
       result.BR_tWpb = 0.;
       result.BR_tHpjb = 0.;
-      result.BR_Hpjcs = 0.; 
+      result.BR_Hpjcs = 0.;
       result.BR_Hpjcb = 0.;
       result.BR_Hptaunu = 0.;
 
       const Spectrum* fullspectrum = *Dep::SM_spectrum;
-      const SubSpectrum* spec = fullspectrum->get_UV(); 
+      const SubSpectrum* spec = fullspectrum->get_UV();
       const DecayTable::Entry* decays = &(*Dep::Higgs_decay_rates);
 
-      result.Mh[0] = spec->phys.get_Pole_Mass(25,0); 
+      result.Mh[0] = spec->phys.get_Pole_Mass(25,0);
 
       result.deltaMh[0] = 0.; // Need to get theoretical error on mass
-      result.hGammaTot[0] = decays->width_in_GeV; 
-      result.CP[0] = 1; 
-      result.CS_lep_hjZ_ratio[0] = 1.; 
-      result.CS_lep_bbhj_ratio[0] = 1.; 
+      result.hGammaTot[0] = decays->width_in_GeV;
+      result.CP[0] = 1;
+      result.CS_lep_hjZ_ratio[0] = 1.;
+      result.CS_lep_bbhj_ratio[0] = 1.;
       result.CS_lep_tautauhj_ratio[0] = 1.;
-      result.CS_gg_hj_ratio[0] = 1.; 
+      result.CS_gg_hj_ratio[0] = 1.;
       result.CS_bb_hj_ratio[0] = 1.;
-      result.CS_bg_hjb_ratio[0] = 1.; 
+      result.CS_bg_hjb_ratio[0] = 1.;
       result.CS_ud_hjWp_ratio[0] = 1.;
       result.CS_cs_hjWp_ratio[0] = 1.;
       result.CS_ud_hjWm_ratio[0] = 1.;
-      result.CS_cs_hjWm_ratio[0] = 1.; 
+      result.CS_cs_hjWm_ratio[0] = 1.;
       result.CS_gg_hjZ_ratio[0] = 1.;
       result.CS_dd_hjZ_ratio[0] = 1.;
       result.CS_uu_hjZ_ratio[0] = 1.;
-      result.CS_ss_hjZ_ratio[0] = 1.; 
+      result.CS_ss_hjZ_ratio[0] = 1.;
       result.CS_cc_hjZ_ratio[0] = 1.;
-      result.CS_bb_hjZ_ratio[0] = 1.; 
+      result.CS_bb_hjZ_ratio[0] = 1.;
       result.CS_tev_vbf_ratio[0] = 1.;
-      result.CS_tev_tthj_ratio[0] = 1.; 
+      result.CS_tev_tthj_ratio[0] = 1.;
       result.CS_lhc7_vbf_ratio[0] = 1.;
       result.CS_lhc7_tthj_ratio[0] = 1.;
       result.CS_lhc8_vbf_ratio[0] = 1.;
-      result.CS_lhc8_tthj_ratio[0] = 1.; 
+      result.CS_lhc8_tthj_ratio[0] = 1.;
       result.BR_hjss[0] = decays->BF("s", "sbar");
       result.BR_hjcc[0] = decays->BF("c", "cbar");
-      result.BR_hjbb[0] = decays->BF("b", "bbar"); 
+      result.BR_hjbb[0] = decays->BF("b", "bbar");
       result.BR_hjmumu[0] = decays->BF("mu+", "mu-");
       result.BR_hjtautau[0] = decays->BF("tau+", "tau-");
       result.BR_hjWW[0] = decays->BF("W+", "W-");
-      result.BR_hjZZ[0] = decays->BF("Z0", "Z0"); 
+      result.BR_hjZZ[0] = decays->BF("Z0", "Z0");
       result.BR_hjZga[0] = decays->BF("gamma", "Z0");
-      result.BR_hjgaga[0] = decays->BF("gamma", "gamma"); 
+      result.BR_hjgaga[0] = decays->BF("gamma", "gamma");
       result.BR_hjgg[0] = decays->BF("g", "g");
     }
 
     /// MSSM Higgs model parameters
     void MSSMHiggs_ModelParameters(hb_ModelParameters &result)
-    {     
+    {
       using namespace Pipes::MSSMHiggs_ModelParameters;
       #define PDB Models::ParticleDB()
 
@@ -855,14 +841,14 @@
       sHneut.push_back("A0");
 
       const Spectrum* fullspectrum = *Dep::MSSM_spectrum;
-      const SubSpectrum* spec = fullspectrum->get_UV(); 
+      const SubSpectrum* spec = fullspectrum->get_UV();
       const DecayTable decaytable = *Dep::decay_rates;
 
       const DecayTable::Entry* Hneut_decays[3];
       for(int i = 0; i < 3; i++)
       {
         // Higgs masses and errors
-        result.Mh[i] = spec->phys.get_Pole_Mass(sHneut[i]); 
+        result.Mh[i] = spec->phys.get_Pole_Mass(sHneut[i]);
         result.deltaMh[i] = 0.;
       }
 
@@ -907,25 +893,25 @@
       {
         // Branching ratios and total widths
         Hneut_decays[i] = &(decaytable(sHneut[i]));
-      
-        result.hGammaTot[i] = Hneut_decays[i]->width_in_GeV; 
-      
+
+        result.hGammaTot[i] = Hneut_decays[i]->width_in_GeV;
+
         result.BR_hjss[i] = Hneut_decays[i]->BF("s", "sbar");
         result.BR_hjcc[i] = Hneut_decays[i]->BF("c", "cbar");
-        result.BR_hjbb[i] = Hneut_decays[i]->BF("b", "bbar"); 
+        result.BR_hjbb[i] = Hneut_decays[i]->BF("b", "bbar");
         result.BR_hjmumu[i] = Hneut_decays[i]->BF("mu+", "mu-");
         result.BR_hjtautau[i] = Hneut_decays[i]->BF("tau+", "tau-");
         result.BR_hjWW[i] = Hneut_decays[i]->BF("W+", "W-");
-        result.BR_hjZZ[i] = Hneut_decays[i]->BF("Z0", "Z0");         
+        result.BR_hjZZ[i] = Hneut_decays[i]->BF("Z0", "Z0");
         result.BR_hjZga[i] = Hneut_decays[i]->BF("gamma", "Z0");
-        result.BR_hjgaga[i] = Hneut_decays[i]->BF("gamma", "gamma"); 
+        result.BR_hjgaga[i] = Hneut_decays[i]->BF("gamma", "gamma");
         result.BR_hjgg[i] = Hneut_decays[i]->BF("g", "g");
         for(int j = 0; j < 3; j++)
         {
           if(2.*result.Mh[j] < result.Mh[i])
           {
-            result.BR_hjhihi[i][j] = Hneut_decays[i]->BF(sHneut[j],sHneut[j]); 
-          } 
+            result.BR_hjhihi[i][j] = Hneut_decays[i]->BF(sHneut[j],sHneut[j]);
+          }
           else
           {
             result.BR_hjhihi[i][j] = 0.;
@@ -946,16 +932,16 @@
         }
       }
 
-      result.MHplus = spec->phys.get_Pole_Mass("H+"); 
+      result.MHplus = spec->phys.get_Pole_Mass("H+");
       result.deltaMHplus = 0.;
-      
+
       const DecayTable::Entry* Hplus_decays = &(decaytable("H+"));
       const DecayTable::Entry* top_decays = &(decaytable("t"));
-      
-      result.HpGammaTot = Hplus_decays->width_in_GeV; 
+
+      result.HpGammaTot = Hplus_decays->width_in_GeV;
       result.BR_tWpb    = top_decays->BF("W+", "b");
       result.BR_tHpjb   = top_decays->BF("H+", "b");
-      result.BR_Hpjcs   = Hplus_decays->BF("c", "sbar"); 
+      result.BR_Hpjcs   = Hplus_decays->BF("c", "sbar");
       result.BR_Hpjcb   = Hplus_decays->BF("c", "bbar");
       result.BR_Hptaunu = Hplus_decays->BF("tau+", "nu_tau");
 
@@ -966,15 +952,15 @@
       {
         if(FH_input.gammas_sm[H0FF(i,4,3,3)+4] <= 0.)
           g2hjbb[i] = 0.;
-        else 
+        else
           g2hjbb[i] = FH_input.gammas[H0FF(i,4,3,3)+4]/FH_input.gammas_sm[H0FF(i,4,3,3)+4];
       }
 
-      // using partial width ratio approximation for 
+      // using partial width ratio approximation for
       // h -> b bbar CS ratios
       for(int i = 0; i < 3; i++)
       {
-        result.CS_bg_hjb_ratio[i] = g2hjbb[i]; 
+        result.CS_bg_hjb_ratio[i] = g2hjbb[i];
         result.CS_bb_hj_ratio[i]  = g2hjbb[i];
       }
 
@@ -985,12 +971,12 @@
         fh_complex c_g2hjbb_R = FH_input.couplings[H0FF(i,4,3,3)+Roffset];
         fh_complex c_g2hjbb_SM_L = FH_input.couplings_sm[H0FF(i,4,3,3)];
         fh_complex c_g2hjbb_SM_R = FH_input.couplings_sm[H0FF(i,4,3,3)+RSMoffset];
-      
+
         fh_complex c_g2hjtautau_L = FH_input.couplings[H0FF(i,2,3,3)];
         fh_complex c_g2hjtautau_R = FH_input.couplings[H0FF(i,2,3,3)+Roffset];
         fh_complex c_g2hjtautau_SM_L = FH_input.couplings_sm[H0FF(i,2,3,3)];
         fh_complex c_g2hjtautau_SM_R = FH_input.couplings_sm[H0FF(i,2,3,3)+RSMoffset];
-      
+
         double R_g2hjbb_L = sqrt(c_g2hjbb_L.re*c_g2hjbb_L.re+
                c_g2hjbb_L.im*c_g2hjbb_L.im)/
           sqrt(c_g2hjbb_SM_L.re*c_g2hjbb_SM_L.re+
@@ -999,7 +985,7 @@
                c_g2hjbb_R.im*c_g2hjbb_R.im)/
           sqrt(c_g2hjbb_SM_R.re*c_g2hjbb_SM_R.re+
                c_g2hjbb_SM_R.im*c_g2hjbb_SM_R.im);
-        
+
         double R_g2hjtautau_L = sqrt(c_g2hjtautau_L.re*c_g2hjtautau_L.re+
                    c_g2hjtautau_L.im*c_g2hjtautau_L.im)/
           sqrt(c_g2hjtautau_SM_L.re*c_g2hjtautau_SM_L.re+
@@ -1008,12 +994,12 @@
                    c_g2hjtautau_R.im*c_g2hjtautau_R.im)/
           sqrt(c_g2hjtautau_SM_R.re*c_g2hjtautau_SM_R.re+
                c_g2hjtautau_SM_R.im*c_g2hjtautau_SM_R.im);
-      
+
         double g2hjbb_s = (R_g2hjbb_L+R_g2hjbb_R)*(R_g2hjbb_L+R_g2hjbb_R)/4.;
         double g2hjbb_p = (R_g2hjbb_L-R_g2hjbb_R)*(R_g2hjbb_L-R_g2hjbb_R)/4.;
         double g2hjtautau_s = (R_g2hjtautau_L+R_g2hjtautau_R)*(R_g2hjtautau_L+R_g2hjtautau_R)/4.;
         double g2hjtautau_p = (R_g2hjtautau_L-R_g2hjtautau_R)*(R_g2hjtautau_L-R_g2hjtautau_R)/4.;
-      
+
         // check CP of state
         if(g2hjbb_p < 1e-10)
           result.CP[i] = 1;
@@ -1021,11 +1007,11 @@
           result.CP[i] = -1;
         else
           result.CP[i] = 0.;
-      
-        result.CS_lep_bbhj_ratio[i]     = g2hjbb_s + g2hjbb_p; 
+
+        result.CS_lep_bbhj_ratio[i]     = g2hjbb_s + g2hjbb_p;
         result.CS_lep_tautauhj_ratio[i] = g2hjtautau_s + g2hjtautau_p;
       }
-      
+
       // cross-section ratios for di-boson final states
       for(int i = 0; i < 3; i++)
       {
@@ -1033,34 +1019,34 @@
         fh_complex c_gWW_SM = FH_input.couplings_sm[H0VV(i,4)];
         fh_complex c_gZZ = FH_input.couplings[H0VV(i,3)];
         fh_complex c_gZZ_SM = FH_input.couplings_sm[H0VV(i,3)];
-      
+
         double g2hjWW = (c_gWW.re*c_gWW.re+c_gWW.im*c_gWW.im)/
           (c_gWW_SM.re*c_gWW_SM.re+c_gWW_SM.im*c_gWW_SM.im);
-      
+
         double g2hjZZ = (c_gZZ.re*c_gZZ.re+c_gZZ.im*c_gZZ.im)/
           (c_gZZ_SM.re*c_gZZ_SM.re+c_gZZ_SM.im*c_gZZ_SM.im);
-      
-        result.CS_lep_hjZ_ratio[i] = g2hjZZ; 
-      
+
+        result.CS_lep_hjZ_ratio[i] = g2hjZZ;
+
         result.CS_gg_hjZ_ratio[i] = 0.;
         result.CS_dd_hjZ_ratio[i] = g2hjZZ;
         result.CS_uu_hjZ_ratio[i] = g2hjZZ;
-        result.CS_ss_hjZ_ratio[i] = g2hjZZ; 
+        result.CS_ss_hjZ_ratio[i] = g2hjZZ;
         result.CS_cc_hjZ_ratio[i] = g2hjZZ;
         result.CS_bb_hjZ_ratio[i] = g2hjZZ;
-      
+
         result.CS_ud_hjWp_ratio[i] = g2hjWW;
         result.CS_cs_hjWp_ratio[i] = g2hjWW;
         result.CS_ud_hjWm_ratio[i] = g2hjWW;
-        result.CS_cs_hjWm_ratio[i] = g2hjWW; 
-      
+        result.CS_cs_hjWm_ratio[i] = g2hjWW;
+
         result.CS_tev_vbf_ratio[i]   = g2hjWW;
         result.CS_lhc7_vbf_ratio[i]  = g2hjWW;
-        result.CS_lhc8_tthj_ratio[i] = g2hjWW; 
+        result.CS_lhc8_tthj_ratio[i] = g2hjWW;
       }
 
       // higgs to higgs + V xsection ratios
-      // retrive SMInputs dependency 
+      // retrive SMInputs dependency
       const SMInputs& sminputs = *Dep::SMINPUTS;
 
       double norm = sminputs.GF*sqrt(2.)*sminputs.mZ*sminputs.mZ;
@@ -1069,17 +1055,17 @@
       {
         fh_complex c_gHV = FH_input.couplings[H0HV(i,j)];
         double g2HV = c_gHV.re*c_gHV.re+c_gHV.im*c_gHV.im;
-        result.CS_lep_hjhi_ratio[i][j] = g2HV/norm; 
+        result.CS_lep_hjhi_ratio[i][j] = g2HV/norm;
       }
 
       // gluon fusion x-section ratio
       for(int i = 0; i < 3; i++)
       {
         if(FH_input.gammas_sm[H0VV(i,5)] <= 0.)
-          result.CS_gg_hj_ratio[i] = 0.; 
+          result.CS_gg_hj_ratio[i] = 0.;
         else
           result.CS_gg_hj_ratio[i] = FH_input.gammas[H0VV(i,5)]/
-            FH_input.gammas_sm[H0VV(i,5)]; 
+            FH_input.gammas_sm[H0VV(i,5)];
       }
 
       // unpack FeynHiggs x-sections
@@ -1088,9 +1074,9 @@
       // h t tbar xsection ratios
       for(int i = 0; i < 3; i++)
       {
-        result.CS_tev_tthj_ratio[i] = 0.; 
+        result.CS_tev_tthj_ratio[i] = 0.;
         result.CS_lhc7_tthj_ratio[i] = 0.;
-        result.CS_lhc8_tthj_ratio[i] = 0.; 
+        result.CS_lhc8_tthj_ratio[i] = 0.;
         if(FH_prod.prodxs_Tev[i+30] > 0.)
           result.CS_tev_tthj_ratio[i]  = FH_prod.prodxs_Tev[i+27]/FH_prod.prodxs_Tev[i+30];
         if(FH_prod.prodxs_Tev[i+30] > 0.)
@@ -1103,12 +1089,12 @@
     }
 
     /// Get a LEP chisq from HiggsBounds
-    void HB_LEPchisq(double &result) 
+    void HB_LEPchisq(double &result)
     {
       using namespace Pipes::HB_LEPchisq;
-   
+
       hb_ModelParameters ModelParam = *Dep::HB_ModelParameters;
-      
+
       Farray<double, 1,3, 1,3> CS_lep_hjhi_ratio;
       Farray<double, 1,3, 1,3> BR_hjhihi;
       for(int i = 0; i < 3; i++) for(int j = 0; j < 3; j++)
@@ -1116,10 +1102,10 @@
         CS_lep_hjhi_ratio(i+1,j+1) = ModelParam.CS_lep_hjhi_ratio[i][j];
         BR_hjhihi(i+1,j+1) = ModelParam.BR_hjhihi[i][j];
       }
-      
-      BEreq::HiggsBounds_neutral_input_part(&ModelParam.Mh[0], &ModelParam.hGammaTot[0], &ModelParam.CP[0], 
-              &ModelParam.CS_lep_hjZ_ratio[0], &ModelParam.CS_lep_bbhj_ratio[0], 
-              &ModelParam.CS_lep_tautauhj_ratio[0], CS_lep_hjhi_ratio, 
+
+      BEreq::HiggsBounds_neutral_input_part(&ModelParam.Mh[0], &ModelParam.hGammaTot[0], &ModelParam.CP[0],
+              &ModelParam.CS_lep_hjZ_ratio[0], &ModelParam.CS_lep_bbhj_ratio[0],
+              &ModelParam.CS_lep_tautauhj_ratio[0], CS_lep_hjhi_ratio,
               &ModelParam.CS_gg_hj_ratio[0], &ModelParam.CS_bb_hj_ratio[0],
               &ModelParam.CS_bg_hjb_ratio[0], &ModelParam.CS_ud_hjWp_ratio[0],
               &ModelParam.CS_cs_hjWp_ratio[0], &ModelParam.CS_ud_hjWm_ratio[0],
@@ -1130,41 +1116,41 @@
               &ModelParam.CS_tev_tthj_ratio[0], &ModelParam.CS_lhc7_vbf_ratio[0],
               &ModelParam.CS_lhc7_tthj_ratio[0], &ModelParam.CS_lhc8_vbf_ratio[0],
               &ModelParam.CS_lhc8_tthj_ratio[0], &ModelParam.BR_hjss[0],
-              &ModelParam.BR_hjcc[0], &ModelParam.BR_hjbb[0], 
+              &ModelParam.BR_hjcc[0], &ModelParam.BR_hjbb[0],
               &ModelParam.BR_hjmumu[0], &ModelParam.BR_hjtautau[0],
-              &ModelParam.BR_hjWW[0], &ModelParam.BR_hjZZ[0], 
-              &ModelParam.BR_hjZga[0], &ModelParam.BR_hjgaga[0], 
+              &ModelParam.BR_hjWW[0], &ModelParam.BR_hjZZ[0],
+              &ModelParam.BR_hjZga[0], &ModelParam.BR_hjgaga[0],
               &ModelParam.BR_hjgg[0], &ModelParam.BR_hjinvisible[0], BR_hjhihi);
 
       BEreq::HiggsBounds_charged_input(&ModelParam.MHplus, &ModelParam.HpGammaTot, &ModelParam.CS_lep_HpjHmi_ratio,
-               &ModelParam.BR_tWpb, &ModelParam.BR_tHpjb, &ModelParam.BR_Hpjcs, 
+               &ModelParam.BR_tWpb, &ModelParam.BR_tHpjb, &ModelParam.BR_Hpjcs,
                &ModelParam.BR_Hpjcb, &ModelParam.BR_Hptaunu);
-      
+
       BEreq::HiggsBounds_set_mass_uncertainties(&ModelParam.deltaMh[0],&ModelParam.deltaMHplus);
-      
+
       // run Higgs bounds 'classic'
       double HBresult, obsratio;
       int chan, ncombined;
       BEreq::run_HiggsBounds_classic(HBresult,chan,obsratio,ncombined);
-      
+
       // extract the LEP chisq
       double chisq_withouttheory,chisq_withtheory;
       int chan2;
       double theor_unc = 1.5; // theory uncertainty
       BEreq::HB_calc_stats(theor_unc,chisq_withouttheory,chisq_withtheory,chan2);
-      
+
       result = chisq_withouttheory;
       std::cout << "Calculating LEP chisq: " << chisq_withouttheory << " (no theor), " << chisq_withtheory << " (with theor)" << endl;
 
     }
 
     /// Get an LHC chisq from HiggsSignals
-    void HS_LHCchisq(double &result) 
+    void HS_LHCchisq(double &result)
     {
       using namespace Pipes::HS_LHCchisq;
-      
+
       hb_ModelParameters ModelParam = *Dep::HB_ModelParameters;
-      
+
       Farray<double, 1,3, 1,3> CS_lep_hjhi_ratio;
       Farray<double, 1,3, 1,3> BR_hjhihi;
       for(int i = 0; i < 3; i++) for(int j = 0; j < 3; j++)
@@ -1172,10 +1158,10 @@
         CS_lep_hjhi_ratio(i+1,j+1) = ModelParam.CS_lep_hjhi_ratio[i][j];
         BR_hjhihi(i+1,j+1) = ModelParam.BR_hjhihi[i][j];
       }
-      
-      BEreq::HiggsBounds_neutral_input_part_HS(&ModelParam.Mh[0], &ModelParam.hGammaTot[0], &ModelParam.CP[0], 
-                 &ModelParam.CS_lep_hjZ_ratio[0], &ModelParam.CS_lep_bbhj_ratio[0], 
-                 &ModelParam.CS_lep_tautauhj_ratio[0], CS_lep_hjhi_ratio, 
+
+      BEreq::HiggsBounds_neutral_input_part_HS(&ModelParam.Mh[0], &ModelParam.hGammaTot[0], &ModelParam.CP[0],
+                 &ModelParam.CS_lep_hjZ_ratio[0], &ModelParam.CS_lep_bbhj_ratio[0],
+                 &ModelParam.CS_lep_tautauhj_ratio[0], CS_lep_hjhi_ratio,
                  &ModelParam.CS_gg_hj_ratio[0], &ModelParam.CS_bb_hj_ratio[0],
                  &ModelParam.CS_bg_hjb_ratio[0], &ModelParam.CS_ud_hjWp_ratio[0],
                  &ModelParam.CS_cs_hjWp_ratio[0], &ModelParam.CS_ud_hjWm_ratio[0],
@@ -1186,16 +1172,16 @@
                  &ModelParam.CS_tev_tthj_ratio[0], &ModelParam.CS_lhc7_vbf_ratio[0],
                  &ModelParam.CS_lhc7_tthj_ratio[0], &ModelParam.CS_lhc8_vbf_ratio[0],
                  &ModelParam.CS_lhc8_tthj_ratio[0], &ModelParam.BR_hjss[0],
-                 &ModelParam.BR_hjcc[0], &ModelParam.BR_hjbb[0], 
+                 &ModelParam.BR_hjcc[0], &ModelParam.BR_hjbb[0],
                  &ModelParam.BR_hjmumu[0], &ModelParam.BR_hjtautau[0],
-                 &ModelParam.BR_hjWW[0], &ModelParam.BR_hjZZ[0], 
-                 &ModelParam.BR_hjZga[0], &ModelParam.BR_hjgaga[0], 
+                 &ModelParam.BR_hjWW[0], &ModelParam.BR_hjZZ[0],
+                 &ModelParam.BR_hjZga[0], &ModelParam.BR_hjgaga[0],
                  &ModelParam.BR_hjgg[0], &ModelParam.BR_hjinvisible[0], BR_hjhihi);
-      
+
       BEreq::HiggsBounds_charged_input_HS(&ModelParam.MHplus, &ModelParam.HpGammaTot, &ModelParam.CS_lep_HpjHmi_ratio,
-            &ModelParam.BR_tWpb, &ModelParam.BR_tHpjb, &ModelParam.BR_Hpjcs, 
+            &ModelParam.BR_tWpb, &ModelParam.BR_tHpjb, &ModelParam.BR_Hpjcs,
             &ModelParam.BR_Hpjcb, &ModelParam.BR_Hptaunu);
-      
+
       BEreq::HiggsSignals_neutral_input_MassUncertainty(&ModelParam.deltaMh[0]);
 
       // add uncertainties to cross-sections and branching ratios
