// Written by A Saavedra 19-06-2013 to test the FastSim module
// Edited by MJW on 07-01-2015 to test generic sims
#include "Analysis.hpp"
#include "ATLASEfficiencies.hpp"

// ROOT
#include "TH1.h"
#include "TVirtualPad.h"
#include "TApplication.h"
#include "TFile.h"

#include <vector>
#include <algorithm>
using namespace std;

namespace Gambit {
  namespace ColliderBit {


    bool SortPt(const Particle* i, const Particle* j) { return (i->pT() > j->pT()); }


    class Analysis_Perf : public Analysis {

      TH1F *_hBosonPt, *_hBosonEta, *_hBosonPhi;
      TH1F *_hElectron1Pt, *_hElectron1eta, *_hElectron1phi;
      TH1F *_hElectron2Pt, *_hElectron2eta, *_hElectron2phi;
      TH1F *_hMuon1Pt;
      TH1F *_hMuon2Pt;
      TH1F *_hElectron1Pt_truth, *_hElectron1eta_truth, *_hElectron1phi_truth;
      TH1F *_hElectron2Pt_truth, *_hElectron2eta_truth, *_hElectron2phi_truth;
      TH1F *_hNelec, *_hNelec_truth, *_hNelec30, *_hNelec100, *_hNelec500;
      TH1F *_hNmuon, *_hNmuon30, *_hNmuon100, *_hNmuon500;
      TH1F *_hNjet30, *_hNjet100, *_hNjet500;
      TH1F *_hNcentraljet30, *_hNcentraljet100, *_hNcentraljet500;
      TH1F *_hNbjet30, *_hNbjet100, *_hNbjet500;
      TH1F *_hinv, *_hmet;
      TH1F *_hinv_truth, *_hmet_truth;
      TH1F *_hElectronPt, *_hElectronEta, *_hElectronPhi, *_hElectronE;
      TH1F *_hMuonPt, *_hMuonEta, *_hMuonPhi, *_hMuonE;
      TH1F *_hJetPt, *_hJetEta, *_hJetPhi, *_hJetE;
      TH1F *_hCentralJetPt, *_hCentralJetE;
      TH1F *_hBJetPt, *_hBJetEta, *_hBJetPhi, *_hBJetE;
      /// @todo Taus

      std::string _output_filename;
      TFile *_ROOToutFile;


    public:

      ~Analysis_Perf() {
        delete _ROOToutFile;
      }


      Analysis_Perf() {
        _output_filename = "SimOutput.root";
        std::cout << "Opening ROOT file" << _output_filename << endl;

        _ROOToutFile = new TFile(_output_filename.c_str(),"RECREATE");

<<<<<<< HEAD
        _hBosonPt = new TH1F("BosonPt"," Boson Generated Pt;GeV;",50, 0., 200.);
        _hBosoneta = new TH1F("Bosoneta"," Boson Generated eta;",50, -5., 5.);
        _hBosonphi = new TH1F( "BosonPhi","Boson Generated Phi;",50, -6.0, 6.0);

        _hElectron1Pt_truth = new TH1F("Electron1PtTruth","Leading Electron Pt (Truth);GeV;",50, 0., 200.);
        _hElectron1eta_truth = new TH1F("Electron1etaTruth","Leading Electron eta (Truth);",50, -5., 5.);
        _hElectron1phi_truth = new TH1F( "Electron1PhiTruth","Leading Electron Phi (Truth);",50, -6.0, 6.0);

        _hElectron2Pt_truth = new TH1F("Electron2PtTruth","SubLeading Electron Pt (Truth);GeV;",50, 0., 200.);
        _hElectron2eta_truth = new TH1F("Electron2etaTruth","SubLeading  Electron pseudorapidity (Truth);eta",100, -5., 5.);
        _hElectron2phi_truth = new TH1F( "Electron2PhiTruth","SubLeading Electron Phi (Truth);",50, -6.0, 6.0);

        _hElectron1Pt = new TH1F("Electron1Pt","Leading Electron Pt;GeV;",50, 0., 200.);
        _hElectron1eta = new TH1F("Electron1eta","Leading Electron eta;",50, -5., 5.);
        _hElectron1phi = new TH1F( "Electron1Phi","Leading Electron Phi;",50, -6.0, 6.0);


	_hElectron2Pt = new TH1F("Electron2Pt","SubLeading Electron Pt;GeV;",50, 0., 200.);
        _hElectron2eta = new TH1F("Electron2eta","SubLeading  Electron eta;",50, -5., 5.);
        _hElectron2phi = new TH1F( "Electron2Phi","SubLeading Electron Phi;",50, -6.0, 6.0);

	_hMuon1Pt = new TH1F("Muon1Pt","Leading Muon Pt;GeV;",50, 0., 200.);
	_hMuon2Pt = new TH1F("Muon2Pt","Leading Muon Pt;GeV;",50, 0., 200.);

        _hNelec = new TH1F("Nelec","Number of Isolated Electrons;Number/Event",5,-0.5,4.5);
        _hNelec_truth = new TH1F("NelecTruth","Number of Electrons (Truth);Number/Event",5,-0.5,4.5);

        _hNjet = new TH1F("Njet","Number of Jets;Number/Event",10,-0.5,9.5);

        _hinv = new TH1F( "Inv","Z Invariant Mass;GeV",50, 0, 200);
        _hmet = new TH1F( "MET","MET;GeV",50, 0, 1000);

        _hinv_truth = new TH1F( "InvTruth","Z Invariant Mass (Truth);GeV",50, 0, 200);
        _hmet_truth = new TH1F( "METTruth","MET (Truth);GeV",50, 0, 200);

	//MJW plots
	_hElectronPt = new TH1F("ElectronPt","Electron Pt;GeV;",50, 0., 500.);
	_hElectronEta = new TH1F("Electroneta","Electron eta;",50, -5., 5.);
        _hElectronPhi = new TH1F( "ElectronPhi","Electron Phi;",50, -6.0, 6.0);
	_hElectronE = new TH1F("ElectronE","Electron E;GeV;",50, 0., 500.);
	_hMuonPt = new TH1F("MuonPt","Muon Pt;GeV;",50, 0., 500.);
	_hMuonEta = new TH1F("Muoneta","Muon eta;",50, -5., 5.);
        _hMuonPhi = new TH1F( "MuonPhi","Muon Phi;",50, -6.0, 6.0);
	_hMuonE = new TH1F("MuonE","Muon E;GeV;",50, 0., 500.);

	_hJetPt = new TH1F("JetPt","Jet Pt;GeV;",50, 0., 500.);
	_hJetEta = new TH1F("Jeteta","Jet eta;",50, -5., 5.);
        _hJetPhi = new TH1F( "JetPhi","Jet Phi;",50, -6.0, 6.0);
	_hJetE = new TH1F("JetE","Jet E;GeV;",50, 0., 500.);

	_hNmuon = new TH1F("Nmuon","Number of Muons;Number/Event",5,-0.5,4.5);

=======
        _hBosonPt = new TH1F("BosonPt", "Boson generated p_T;GeV;", 100, 0., 200.);
        _hBosonEta = new TH1F("BosonEta", "Boson generated #eta;", 100, -5., 5.);
        _hBosonPhi = new TH1F( "BosonPhi", "Boson generated #phi;", 100, -6.0, 6.0);

        _hElectron1Pt = new TH1F("Electron1Pt", "Leading electron p_T;GeV;", 100, 0., 200.);
        _hElectron1eta = new TH1F("Electron1Eta", "Leading electron #eta;", 100, -5., 5.);
        _hElectron1phi = new TH1F("Electron1Phi", "Leading electron #phi;", 100, -6.0, 6.0);
        _hElectron1Pt_truth = new TH1F("Electron1PtTruth", "Leading electron p_T (truth);GeV;", 100, 0., 200.);
        _hElectron1eta_truth = new TH1F("Electron1EtaTruth", "Leading electron #eta (truth);", 100, -5., 5.);
        _hElectron1phi_truth = new TH1F("Electron1PhiTruth", "Leading electron #phi (truth);", 100, -6.0, 6.0);

        _hElectron2Pt_truth = new TH1F("Electron2PtTruth", "Subleading electron p_T (truth);GeV;", 100, 0., 200.);
        _hElectron2eta_truth = new TH1F("Electron2EtaTruth", "Subleading electron #eta (truth);", 100, -5., 5.);
        _hElectron2phi_truth = new TH1F("Electron2PhiTruth", "Subleading electron #phi (truth);", 100, -6.0, 6.0);
        _hElectron2Pt = new TH1F("Electron2Pt","Subleading electron p_T;GeV;", 100, 0., 200.);
        _hElectron2eta = new TH1F("Electron2Eta","Subleading electron #eta;", 100, -5., 5.);
        _hElectron2phi = new TH1F("Electron2Phi","Subleading electron #phi;", 100, -6.0, 6.0);

        _hMuon1Pt = new TH1F("Muon1Pt","Leading muon p_T;GeV;", 100, 0., 200.);
        _hMuon2Pt = new TH1F("Muon2Pt","Leading muon p_T;GeV;", 100, 0., 200.);

        _hNelec = new TH1F("Nelec","Number of isolated electrons;Number/Event", 5, -0.5, 4.5);
        _hNelec_truth = new TH1F("NelecTruth","Number of electrons (truth);Number/Event", 5, -0.5, 4.5);

        _hNmuon = new TH1F("Nmuon","Number of muons;Number/Event", 5, -0.5, 4.5);

        _hNjet30 = new TH1F("Njet30","Number of jets with p_T > 30 GeV;Number/Event", 10, -0.5, 9.5);
        _hNjet100 = new TH1F("Njet100","Number of jets with p_T > 100 GeV;Number/Event", 10, -0.5, 9.5);
        _hNjet500 = new TH1F("Njet500","Number of jets with p_T > 500 GeV;Number/Event", 10, -0.5, 9.5);

        _hinv = new TH1F("Inv","Z invariant mass;GeV", 100, 0, 200);
        _hinv_truth = new TH1F("InvTruth", "Z invariant mass (truth);GeV", 100, 0, 200);

        _hmet = new TH1F( "MET","MET;GeV", 50, 0, 1000);
        _hmet_truth = new TH1F("METTruth", "MET (truth);GeV", 100, 0, 200);

        _hElectronPt = new TH1F("ElectronPt", "Electron p_T;GeV;", 50, 0., 500.);
        _hElectronEta = new TH1F("ElectronEta", "Electron #eta;", 50, -5., 5.);
        _hElectronPhi = new TH1F("ElectronPhi", "Electron #phi;", 50, -6.0, 6.0);
        _hElectronE = new TH1F("ElectronE", "Electron E;GeV;", 50, 0., 500.);

        _hMuonPt = new TH1F("MuonPt","Muon p_T;GeV;", 50, 0., 500.);
        _hMuonEta = new TH1F("MuonEta","Muon #eta;", 50, -5., 5.);
        _hMuonPhi = new TH1F("MuonPhi","Muon #phi;", 50, -6.0, 6.0);
        _hMuonE = new TH1F("MuonE","Muon E;GeV;", 50, 0., 500.);

        /// @todo Use log/exp binning for E and pT; increase range past 1 TeV?
        _hJetPt = new TH1F("JetPt","Jet p_T;GeV;", 50, 0., 500.);
        _hJetE = new TH1F("JetE","Jet E;GeV;", 50, 0., 500.);
        _hJetEta = new TH1F("JetEta","Jet #eta;", 50, -5., 5.);
        _hJetPhi = new TH1F("JetPhi","Jet #phi;", 50, -6.0, 6.0);
        //
        _hBJetPt = new TH1F("BJetPt","b-jet p_T;GeV;", 50, 0., 500.);
        _hBJetE = new TH1F("BJetE","b-jet E;GeV;", 50, 0., 500.);
        _hBJetEta = new TH1F("BJetEta","b-jet #eta;", 50, -5., 5.);
        _hBJetPhi = new TH1F("BJetPhi","b-jet #phi;", 50, -6.0, 6.0);
        //
        _hCentralJetPt = new TH1F("CentralJetPt","Jet p_T for |#eta| < 2.5;GeV;", 50, 0., 500.);
        _hCentralJetE = new TH1F("CentralJetE","Jet E for |#eta| < 2.5;GeV;", 50, 0., 500.);
>>>>>>> bd5646b2
      }


      void analyze(const Event* event) {

        // Now define vectors of baseline objects
        vector<Particle*> baselineElectrons;
        for (Particle* electron : event->electrons()) {
          if (electron->pT() > 10 && electron->abseta() < 2.47) baselineElectrons.push_back(electron);
        }
        vector<Particle*> baselineMuons;
        for (Particle* muon : event->muons()) {
          if (muon->pT() > 10 && muon->abseta() < 2.4) baselineMuons.push_back(muon);
        }
        vector<Jet*> baselineJets;
        for (Jet* jet : event->jets()) {
          if (jet->pT() > 20 && jet->abseta() < 4.5) baselineJets.push_back(jet);
        }


        // Do overlap removal for jets with |eta| < 2.8
        vector<Particle*> signalElectrons;
        vector<Particle*> signalMuons;
        vector<Jet*> signalJets;

        // Remove any jet within dR=0.2 of an electron
        for (Jet* j : baselineJets) {
          bool overlap = false;
          if (j->abseta() < 2.8) {
            for (const Particle* e : baselineElectrons) {
              if (j->mom().deltaR_eta(e->mom()) < 0.2) {
                overlap = true;
                break;
              }
            }
          }
          if (!overlap) signalJets.push_back(j);
        }


        // Remove electrons with dR=0.4 to surviving jets
        for (Particle* e : baselineElectrons) {
          bool overlap = false;
          for (const Jet* j : signalJets) {
            if (j->abseta() < 2.8 && e->mom().deltaR_eta(j->mom()) < 0.4) {
              overlap = true;
              break;
            }
          }
          if (!overlap) signalElectrons.push_back(e);
        }
        // Do further electron selection
        applyMediumIDElectronSelection(signalElectrons);


        // Remove muons with dR=0.4 to surviving jets
        for (Particle* m : baselineMuons) {
          bool overlap = false;
          for (const Jet* j : signalJets) {
            if (j->abseta() < 2.8 && m->mom().deltaR_eta(j->mom()) < 0.4) {
              overlap = true;
              break;
            }
          }
          if (!overlap) signalMuons.push_back(m);
        }


        // We now have the signal electrons, muons and jets; fill the histograms

<<<<<<< HEAD
        float nElectrons = signalElectrons.size();
        float nMuons = signalMuons.size();
        float nJets = signalJets.size();
=======
>>>>>>> bd5646b2

        // MET
        _hmet->Fill(event->met());

<<<<<<< HEAD
	float numElectrons=0;
	float numMuons=0;
	float numJets=0;

	for(Particle * electron : signalElectrons){
	  if(electron->pT()>10. && fabs(electron->eta())<2.5){
	    numElectrons++;
	    _hElectronPt->Fill(electron->pT(),1.);
	    _hElectronEta->Fill(electron->eta(),1.);
	    _hElectronPhi->Fill(electron->phi(),1.);
	    _hElectronE->Fill(electron->E(),1.);
	  }
	}

	for(Particle * muon : signalMuons){
	  if(muon->pT()>10. && fabs(muon->eta())<2.5){
	    numMuons++;
	    _hMuonPt->Fill(muon->pT(),1.);
	    _hMuonEta->Fill(muon->eta(),1.);
	    _hMuonPhi->Fill(muon->phi(),1.);
	    _hMuonE->Fill(muon->E(),1.);
	  }
	}

	for(Jet * jet : signalJets){
	  if(jet->pT()>10. && fabs(jet->eta())<2.5){
	    numJets++;
	    _hJetPt->Fill(jet->pT(),1.);
	    _hJetEta->Fill(jet->eta(),1.);
	    _hJetPhi->Fill(jet->phi(),1.);
	    _hJetE->Fill(jet->E(),1.);
	  }
	}

	_hNelec->Fill(numElectrons,1.);
	_hNmuon->Fill(numMuons,1.);
	_hNjet->Fill(numJets,1.);

	if (signalElectrons.size() > 0) {
	  _hElectron1Pt->Fill(signalElectrons[0]->pT());
=======
        // Electrons
        _hNelec->Fill(signalElectrons.size());
        for (Particle* electron : signalElectrons) {
          _hElectronPt->Fill(electron->pT());
          _hElectronEta->Fill(electron->eta());
          _hElectronPhi->Fill(electron->phi());
          _hElectronE->Fill(electron->E());
        }

        // Muons
        _hNmuon->Fill(signalMuons.size());
        for (Particle* muon : signalMuons) {
          _hMuonPt->Fill(muon->pT(),1.);
          _hMuonEta->Fill(muon->eta(),1.);
          _hMuonPhi->Fill(muon->phi(),1.);
          _hMuonE->Fill(muon->E(),1.);
        }

        /// @todo Taus

        // Jets
        int numJets30(0), numJets100(0), numJets500(0);
        int numCentralJets30(0), numCentralJets100(0), numCentralJets500(0);
        int numBJets30(0), numBJets100(0), numBJets500(0);
        for (Jet* jet : signalJets) {
          // All jets
          if (jet->pT() > 30) numJets30 += 1;
          if (jet->pT() > 100) numJets100 += 1;
          if (jet->pT() > 500) numJets500 += 1;
          _hJetPt->Fill(jet->pT());
          _hJetE->Fill(jet->E());
          _hJetEta->Fill(jet->eta());
          _hJetPhi->Fill(jet->phi());
          // Central jets
          if (jet->abseta() < 2.5) {
            if (jet->pT() > 30) numCentralJets30 += 1;
            if (jet->pT() > 100) numCentralJets100 += 1;
            if (jet->pT() > 500) numCentralJets500 += 1;
            _hCentralJetPt->Fill(jet->pT());
            _hCentralJetE->Fill(jet->E());
          }
          // b-jets
          if (jet->btag()) {
            if (jet->pT() > 30) numBJets30 += 1;
            if (jet->pT() > 100) numBJets100 += 1;
            if (jet->pT() > 500) numBJets500 += 1;
            _hBJetPt->Fill(jet->pT());
            _hBJetE->Fill(jet->E());
            _hBJetEta->Fill(jet->eta());
            _hBJetPhi->Fill(jet->phi());
          }
        }
        // Jet multiplicities
        _hNjet30->Fill(numJets30);
        _hNjet100->Fill(numJets100);
        _hNjet500->Fill(numJets500);
        _hNcentraljet30->Fill(numCentralJets30);
        _hNcentraljet100->Fill(numCentralJets100);
        _hNcentraljet500->Fill(numCentralJets500);
        _hNbjet30->Fill(numBJets30);
        _hNbjet100->Fill(numBJets100);
        _hNbjet500->Fill(numBJets500);


        // Aldo observables:

        if (signalElectrons.size() > 0) {
          _hElectron1Pt->Fill(signalElectrons[0]->pT());
>>>>>>> bd5646b2
          _hElectron1eta->Fill(signalElectrons[0]->eta());
          _hElectron1phi->Fill(signalElectrons[0]->phi());
        }

        if (signalElectrons.size() > 1) {
          P4 temp = signalElectrons[0]->mom() + signalElectrons[1]->mom();
          _hinv->Fill(temp.m());
          _hElectron2Pt->Fill(signalElectrons[1]->pT());
          _hElectron2eta->Fill(signalElectrons[1]->eta());
          _hElectron2phi->Fill(signalElectrons[1]->phi());
        }

        if (signalMuons.size() > 0) _hMuon1Pt->Fill(signalMuons[0]->pT());
        if (signalMuons.size() > 1) _hMuon2Pt->Fill(signalMuons[1]->pT());
      }


      void finalize() {

        // std::cout << "Writing histograms " << _hElectron1Pt->GetTitle() << std::endl;

        /// @todo Can delete this? Aren't they automatically all written from the current file?
        /*_ROOToutFile->cd();
          _hElectron1Pt->Write();
          _hElectron1eta->Write();
          _hElectron1phi->Write();

          _hElectron2Pt->Write();
          _hElectron2eta->Write();
          _hElectron2phi->Write();

          _hNelec->Write();
          _hNjet->Write();
          _hmet->Write();

          _hElectronPt->Write();
          _hElectronEta->Write();
          _hElectronPhi->Write();
          _hElectronE->Write();
          _hMuonPt->Write();
          _hMuonEta->Write();
          _hMuonPhi->Write();
          _hMuonE->Write();

          _hJetPt->Write();
          _hJetEta->Write();
          _hJetPhi->Write();
          _hJetE->Write();

          _hNmuon->Write();*/

        _ROOToutFile->Write();
        //_ROOToutFile->Close();

        /// @todo We should close the file. Shouldn't we also delete the histo pointers?... or are they owned by the file?
      }


      double loglikelihood() {
        return 0;
      }


      void collect_results() {
        // DO NOTHING

        finalize();

        SignalRegionData dummy;
        dummy.set_observation(10.);
        dummy.set_background(10.);
        dummy.set_backgroundsys(1.);
        dummy.set_signalsys(0.);
        dummy.set_signal(1.);

        add_result(dummy);

      }


    };


    DEFINE_ANALYSIS_FACTORY(Perf)


  }
}<|MERGE_RESOLUTION|>--- conflicted
+++ resolved
@@ -60,60 +60,6 @@
 
         _ROOToutFile = new TFile(_output_filename.c_str(),"RECREATE");
 
-<<<<<<< HEAD
-        _hBosonPt = new TH1F("BosonPt"," Boson Generated Pt;GeV;",50, 0., 200.);
-        _hBosoneta = new TH1F("Bosoneta"," Boson Generated eta;",50, -5., 5.);
-        _hBosonphi = new TH1F( "BosonPhi","Boson Generated Phi;",50, -6.0, 6.0);
-
-        _hElectron1Pt_truth = new TH1F("Electron1PtTruth","Leading Electron Pt (Truth);GeV;",50, 0., 200.);
-        _hElectron1eta_truth = new TH1F("Electron1etaTruth","Leading Electron eta (Truth);",50, -5., 5.);
-        _hElectron1phi_truth = new TH1F( "Electron1PhiTruth","Leading Electron Phi (Truth);",50, -6.0, 6.0);
-
-        _hElectron2Pt_truth = new TH1F("Electron2PtTruth","SubLeading Electron Pt (Truth);GeV;",50, 0., 200.);
-        _hElectron2eta_truth = new TH1F("Electron2etaTruth","SubLeading  Electron pseudorapidity (Truth);eta",100, -5., 5.);
-        _hElectron2phi_truth = new TH1F( "Electron2PhiTruth","SubLeading Electron Phi (Truth);",50, -6.0, 6.0);
-
-        _hElectron1Pt = new TH1F("Electron1Pt","Leading Electron Pt;GeV;",50, 0., 200.);
-        _hElectron1eta = new TH1F("Electron1eta","Leading Electron eta;",50, -5., 5.);
-        _hElectron1phi = new TH1F( "Electron1Phi","Leading Electron Phi;",50, -6.0, 6.0);
-
-
-	_hElectron2Pt = new TH1F("Electron2Pt","SubLeading Electron Pt;GeV;",50, 0., 200.);
-        _hElectron2eta = new TH1F("Electron2eta","SubLeading  Electron eta;",50, -5., 5.);
-        _hElectron2phi = new TH1F( "Electron2Phi","SubLeading Electron Phi;",50, -6.0, 6.0);
-
-	_hMuon1Pt = new TH1F("Muon1Pt","Leading Muon Pt;GeV;",50, 0., 200.);
-	_hMuon2Pt = new TH1F("Muon2Pt","Leading Muon Pt;GeV;",50, 0., 200.);
-
-        _hNelec = new TH1F("Nelec","Number of Isolated Electrons;Number/Event",5,-0.5,4.5);
-        _hNelec_truth = new TH1F("NelecTruth","Number of Electrons (Truth);Number/Event",5,-0.5,4.5);
-
-        _hNjet = new TH1F("Njet","Number of Jets;Number/Event",10,-0.5,9.5);
-
-        _hinv = new TH1F( "Inv","Z Invariant Mass;GeV",50, 0, 200);
-        _hmet = new TH1F( "MET","MET;GeV",50, 0, 1000);
-
-        _hinv_truth = new TH1F( "InvTruth","Z Invariant Mass (Truth);GeV",50, 0, 200);
-        _hmet_truth = new TH1F( "METTruth","MET (Truth);GeV",50, 0, 200);
-
-	//MJW plots
-	_hElectronPt = new TH1F("ElectronPt","Electron Pt;GeV;",50, 0., 500.);
-	_hElectronEta = new TH1F("Electroneta","Electron eta;",50, -5., 5.);
-        _hElectronPhi = new TH1F( "ElectronPhi","Electron Phi;",50, -6.0, 6.0);
-	_hElectronE = new TH1F("ElectronE","Electron E;GeV;",50, 0., 500.);
-	_hMuonPt = new TH1F("MuonPt","Muon Pt;GeV;",50, 0., 500.);
-	_hMuonEta = new TH1F("Muoneta","Muon eta;",50, -5., 5.);
-        _hMuonPhi = new TH1F( "MuonPhi","Muon Phi;",50, -6.0, 6.0);
-	_hMuonE = new TH1F("MuonE","Muon E;GeV;",50, 0., 500.);
-
-	_hJetPt = new TH1F("JetPt","Jet Pt;GeV;",50, 0., 500.);
-	_hJetEta = new TH1F("Jeteta","Jet eta;",50, -5., 5.);
-        _hJetPhi = new TH1F( "JetPhi","Jet Phi;",50, -6.0, 6.0);
-	_hJetE = new TH1F("JetE","Jet E;GeV;",50, 0., 500.);
-
-	_hNmuon = new TH1F("Nmuon","Number of Muons;Number/Event",5,-0.5,4.5);
-
-=======
         _hBosonPt = new TH1F("BosonPt", "Boson generated p_T;GeV;", 100, 0., 200.);
         _hBosonEta = new TH1F("BosonEta", "Boson generated #eta;", 100, -5., 5.);
         _hBosonPhi = new TH1F( "BosonPhi", "Boson generated #phi;", 100, -6.0, 6.0);
@@ -173,7 +119,7 @@
         //
         _hCentralJetPt = new TH1F("CentralJetPt","Jet p_T for |#eta| < 2.5;GeV;", 50, 0., 500.);
         _hCentralJetE = new TH1F("CentralJetE","Jet E for |#eta| < 2.5;GeV;", 50, 0., 500.);
->>>>>>> bd5646b2
+
       }
 
 
@@ -244,60 +190,12 @@
 
         // We now have the signal electrons, muons and jets; fill the histograms
 
-<<<<<<< HEAD
-        float nElectrons = signalElectrons.size();
-        float nMuons = signalMuons.size();
-        float nJets = signalJets.size();
-=======
->>>>>>> bd5646b2
-
         // MET
         _hmet->Fill(event->met());
 
-<<<<<<< HEAD
-	float numElectrons=0;
-	float numMuons=0;
-	float numJets=0;
-
-	for(Particle * electron : signalElectrons){
-	  if(electron->pT()>10. && fabs(electron->eta())<2.5){
-	    numElectrons++;
-	    _hElectronPt->Fill(electron->pT(),1.);
-	    _hElectronEta->Fill(electron->eta(),1.);
-	    _hElectronPhi->Fill(electron->phi(),1.);
-	    _hElectronE->Fill(electron->E(),1.);
-	  }
-	}
-
-	for(Particle * muon : signalMuons){
-	  if(muon->pT()>10. && fabs(muon->eta())<2.5){
-	    numMuons++;
-	    _hMuonPt->Fill(muon->pT(),1.);
-	    _hMuonEta->Fill(muon->eta(),1.);
-	    _hMuonPhi->Fill(muon->phi(),1.);
-	    _hMuonE->Fill(muon->E(),1.);
-	  }
-	}
-
-	for(Jet * jet : signalJets){
-	  if(jet->pT()>10. && fabs(jet->eta())<2.5){
-	    numJets++;
-	    _hJetPt->Fill(jet->pT(),1.);
-	    _hJetEta->Fill(jet->eta(),1.);
-	    _hJetPhi->Fill(jet->phi(),1.);
-	    _hJetE->Fill(jet->E(),1.);
-	  }
-	}
-
-	_hNelec->Fill(numElectrons,1.);
-	_hNmuon->Fill(numMuons,1.);
-	_hNjet->Fill(numJets,1.);
-
-	if (signalElectrons.size() > 0) {
-	  _hElectron1Pt->Fill(signalElectrons[0]->pT());
-=======
         // Electrons
         _hNelec->Fill(signalElectrons.size());
+
         for (Particle* electron : signalElectrons) {
           _hElectronPt->Fill(electron->pT());
           _hElectronEta->Fill(electron->eta());
@@ -364,7 +262,6 @@
 
         if (signalElectrons.size() > 0) {
           _hElectron1Pt->Fill(signalElectrons[0]->pT());
->>>>>>> bd5646b2
           _hElectron1eta->Fill(signalElectrons[0]->eta());
           _hElectron1phi->Fill(signalElectrons[0]->phi());
         }
