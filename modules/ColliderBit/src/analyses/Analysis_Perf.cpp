// Written by A Saavedra 19-06-2013 to test the FastSim module
// Edited by MJW on 07-01-2015 to test generic sims
#include "Analysis.hpp"
#include "ATLASEfficiencies.hpp"

// ROOT
#include "TH1.h"
#include "TVirtualPad.h"
#include "TApplication.h"
#include "TFile.h"

#include <vector>
#include <algorithm>
using namespace std;

namespace Gambit {
  namespace ColliderBit {


    bool SortPt(const Particle* i, const Particle* j) { return (i->pT() > j->pT()); }


    class Analysis_Perf : public Analysis {

      TH1F *_hBosonPt, *_hBosonEta, *_hBosonPhi;
      TH1F *_hElectron1Pt, *_hElectron1eta, *_hElectron1phi;
      TH1F *_hElectron2Pt, *_hElectron2eta, *_hElectron2phi;
      TH1F *_hMuon1Pt;
      TH1F *_hMuon2Pt;
      TH1F *_hElectron1Pt_truth, *_hElectron1eta_truth, *_hElectron1phi_truth;
      TH1F *_hElectron2Pt_truth, *_hElectron2eta_truth, *_hElectron2phi_truth;
      TH1F *_hNelec, *_hNelec_truth, *_hNelec30, *_hNelec100, *_hNelec500;
      TH1F *_hNtau, *_hNtau30, *_hNtau100, *_hNtau500;
      TH1F *_hNmuon, *_hNmuon30, *_hNmuon100, *_hNmuon500;
      TH1F *_hNjet30, *_hNjet100, *_hNjet500;
      TH1F *_hNcentraljet30, *_hNcentraljet100, *_hNcentraljet500;
      TH1F *_hNbjet30, *_hNbjet100, *_hNbjet500;
      TH1F *_hinv, *_hmet;
      TH1F *_hinv_truth, *_hmet_truth;
      TH1F *_hElectronPt, *_hElectronEta, *_hElectronPhi, *_hElectronE;
      TH1F *_hTauPt, *_hTauEta, *_hTauPhi, *_hTauE;
      TH1F *_hMuonPt, *_hMuonEta, *_hMuonPhi, *_hMuonE;
      TH1F *_hJetPt, *_hJetEta, *_hJetPhi, *_hJetE;
      TH1F *_hCentralJetPt, *_hCentralJetE;
      TH1F *_hBJetPt, *_hBJetEta, *_hBJetPhi, *_hBJetE;
      /// @todo Taus

      std::string _output_filename;
      TFile *_ROOToutFile;


    public:

      ~Analysis_Perf() {
        delete _ROOToutFile;
      }


      Analysis_Perf() {
        _output_filename = "SimOutput.root";
        std::cout << "Opening ROOT file" << _output_filename << endl;

        _ROOToutFile = new TFile(_output_filename.c_str(), "RECREATE");

        _hBosonPt = new TH1F("BosonPt", "Boson generated p_{T};GeV;", 100, 0., 200.);
        _hBosonEta = new TH1F("BosonEta", "Boson generated #eta;", 100, -5., 5.);
        _hBosonPhi = new TH1F( "BosonPhi", "Boson generated #phi;", 100, -6.0, 6.0);

        _hElectron1Pt = new TH1F("Electron1Pt", "Leading electron p_{T};GeV;", 100, 0., 200.);
        _hElectron1eta = new TH1F("Electron1Eta", "Leading electron #eta;", 100, -5., 5.);
        _hElectron1phi = new TH1F("Electron1Phi", "Leading electron #phi;", 100, -6.0, 6.0);
        _hElectron1Pt_truth = new TH1F("Electron1PtTruth", "Leading electron p_{T} (truth);GeV;", 100, 0., 200.);
        _hElectron1eta_truth = new TH1F("Electron1EtaTruth", "Leading electron #eta (truth);", 100, -5., 5.);
        _hElectron1phi_truth = new TH1F("Electron1PhiTruth", "Leading electron #phi (truth);", 100, -6.0, 6.0);

        _hElectron2Pt_truth = new TH1F("Electron2PtTruth", "Subleading electron p_{T} (truth);GeV;", 100, 0., 200.);
        _hElectron2eta_truth = new TH1F("Electron2EtaTruth", "Subleading electron #eta (truth);", 100, -5., 5.);
        _hElectron2phi_truth = new TH1F("Electron2PhiTruth", "Subleading electron #phi (truth);", 100, -6.0, 6.0);
        _hElectron2Pt = new TH1F("Electron2Pt","Subleading electron p_{T};GeV;", 100, 0., 200.);
        _hElectron2eta = new TH1F("Electron2Eta","Subleading electron #eta;", 100, -5., 5.);
        _hElectron2phi = new TH1F("Electron2Phi","Subleading electron #phi;", 100, -6.0, 6.0);

        _hMuon1Pt = new TH1F("Muon1Pt","Leading muon p_{T};GeV;", 100, 0., 200.);
        _hMuon2Pt = new TH1F("Muon2Pt","Leading muon p_{T};GeV;", 100, 0., 200.);

        _hNelec = new TH1F("Nelec","Number of isolated electrons;Number/Event", 5, -0.5, 4.5);
        _hNelec_truth = new TH1F("NelecTruth","Number of electrons (truth);Number/Event", 5, -0.5, 4.5);

        _hNmuon = new TH1F("Nmuon","Number of muons;Number/Event", 5, -0.5, 4.5);

<<<<<<< HEAD
	_hNtau = new TH1F("Ntau","Number of taus;Number/Event", 5, -0.5, 4.5);

        _hNjet30 = new TH1F("Njet30","Number of jets with p_T > 30 GeV;Number/Event", 10, -0.5, 9.5);
        _hNjet100 = new TH1F("Njet100","Number of jets with p_T > 100 GeV;Number/Event", 10, -0.5, 9.5);
        _hNjet500 = new TH1F("Njet500","Number of jets with p_T > 500 GeV;Number/Event", 10, -0.5, 9.5);
=======
        _hNjet30 = new TH1F("Njet30","Number of jets with p_{T} > 30 GeV;Number/Event", 10, -0.5, 9.5);
        _hNjet100 = new TH1F("Njet100","Number of jets with p_{T} > 100 GeV;Number/Event", 10, -0.5, 9.5);
        _hNjet500 = new TH1F("Njet500","Number of jets with p_{T} > 500 GeV;Number/Event", 10, -0.5, 9.5);
>>>>>>> 59024aa1

        _hNbjet30 = new TH1F("Nbjet30","Number of b jets with p_{T} > 30 GeV;Number/Event", 10, -0.5, 9.5);
        _hNbjet100 = new TH1F("Nbjet100","Number of b jets with p_{T} > 100 GeV;Number/Event", 10, -0.5, 9.5);
        _hNbjet500 = new TH1F("Nbjet500","Number of b jets with p_{T} > 500 GeV;Number/Event", 10, -0.5, 9.5);

        _hNcentraljet30 = new TH1F("Ncentraljet30","Number of central jets with p_{T} > 30 GeV;Number/Event", 10, -0.5, 9.5);
        _hNcentraljet100 = new TH1F("Ncentraljet100","Number of central jets with p_{T} > 100 GeV;Number/Event", 10, -0.5, 9.5);
        _hNcentraljet500 = new TH1F("Ncentraljet500","Number of central jets with p_{T} > 500 GeV;Number/Event", 10, -0.5, 9.5);

        _hinv = new TH1F("Inv","Z invariant mass;GeV", 100, 0, 200);
        _hinv_truth = new TH1F("InvTruth", "Z invariant mass (truth);GeV", 100, 0, 200);

        _hmet = new TH1F( "MET","MET;GeV", 50, 0, 1000);
        _hmet_truth = new TH1F("METTruth", "MET (truth);GeV", 100, 0, 200);

        _hElectronPt = new TH1F("ElectronPt", "Electron p_{T};GeV;", 50, 0., 500.);
        _hElectronEta = new TH1F("ElectronEta", "Electron #eta;", 50, -5., 5.);
        _hElectronPhi = new TH1F("ElectronPhi", "Electron #phi;", 50, -6.0, 6.0);
        _hElectronE = new TH1F("ElectronE", "Electron E;GeV;", 50, 0., 500.);

<<<<<<< HEAD
	_hTauPt = new TH1F("TauPt", "Tau p_T;GeV;", 50, 0., 500.);
        _hTauEta = new TH1F("TauEta", "Tau #eta;", 50, -5., 5.);
        _hTauPhi = new TH1F("TauPhi", "Tau #phi;", 50, -6.0, 6.0);
        _hTauE = new TH1F("TauE", "Tau E;GeV;", 50, 0., 500.);

        _hMuonPt = new TH1F("MuonPt","Muon p_T;GeV;", 50, 0., 500.);
=======
        _hMuonPt = new TH1F("MuonPt","Muon p_{T};GeV;", 50, 0., 500.);
>>>>>>> 59024aa1
        _hMuonEta = new TH1F("MuonEta","Muon #eta;", 50, -5., 5.);
        _hMuonPhi = new TH1F("MuonPhi","Muon #phi;", 50, -6.0, 6.0);
        _hMuonE = new TH1F("MuonE","Muon E;GeV;", 50, 0., 500.);

        /// @todo Use log/exp binning for E and pT; increase range past 1 TeV?
        _hJetPt = new TH1F("JetPt","Jet p_{T};GeV;", 50, 0., 500.);
        _hJetE = new TH1F("JetE","Jet E;GeV;", 50, 0., 500.);
        _hJetEta = new TH1F("JetEta","Jet #eta;", 50, -5., 5.);
        _hJetPhi = new TH1F("JetPhi","Jet #phi;", 50, -6.0, 6.0);
        //
        _hBJetPt = new TH1F("BJetPt","b-jet p_{T};GeV;", 50, 0., 500.);
        _hBJetE = new TH1F("BJetE","b-jet E;GeV;", 50, 0., 500.);
        _hBJetEta = new TH1F("BJetEta","b-jet #eta;", 50, -5., 5.);
        _hBJetPhi = new TH1F("BJetPhi","b-jet #phi;", 50, -6.0, 6.0);
        //
        _hCentralJetPt = new TH1F("CentralJetPt","Jet p_{T} for |#eta| < 2.5;GeV;", 50, 0., 500.);
        _hCentralJetE = new TH1F("CentralJetE","Jet E for |#eta| < 2.5;GeV;", 50, 0., 500.);

      }


      void analyze(const Event* event) {

        // Now define vectors of baseline objects
        vector<Particle*> baselineElectrons;
        for (Particle* electron : event->electrons()) {
          if (electron->pT() > 10 && electron->abseta() < 2.47) baselineElectrons.push_back(electron);
        }
        vector<Particle*> baselineMuons;
        for (Particle* muon : event->muons()) {
          if (muon->pT() > 10 && muon->abseta() < 2.4) baselineMuons.push_back(muon);
        }
        vector<Jet*> baselineJets;
        for (Jet* jet : event->jets()) {
          if (jet->pT() > 20 && jet->abseta() < 4.5) baselineJets.push_back(jet);
        }


        // Do overlap removal for jets with |eta| < 2.8
        vector<Particle*> signalElectrons;
        vector<Particle*> signalMuons;
        vector<Jet*> signalJets;

	// Taus

	vector<Particle*> signalTaus;
		
        for (Particle* tau : event->taus()) {
          if (tau->pT() > 20. && fabs(tau->eta()) < 2.47) signalTaus.push_back(tau);
        }

        // Remove any jet within dR=0.2 of an electron
        for (Jet* j : baselineJets) {
          bool overlap = false;
          if (j->abseta() < 2.8) {
            for (const Particle* e : baselineElectrons) {
              if (j->mom().deltaR_eta(e->mom()) < 0.2) {
                overlap = true;
                break;
              }
            }
          }
          if (!overlap) signalJets.push_back(j);
        }

        // Remove electrons with dR=0.4 to surviving jets
        for (Particle* e : baselineElectrons) {
          bool overlap = false;
          for (const Jet* j : signalJets) {
            if (j->abseta() < 2.8 && e->mom().deltaR_eta(j->mom()) < 0.4) {
              overlap = true;
              break;
            }
          }
          if (!overlap) signalElectrons.push_back(e);
        }
        // Do further electron selection
        applyMediumIDElectronSelection(signalElectrons);


        // Remove muons with dR=0.4 to surviving jets
        for (Particle* m : baselineMuons) {
          bool overlap = false;
          for (const Jet* j : signalJets) {
            if (j->abseta() < 2.8 && m->mom().deltaR_eta(j->mom()) < 0.4) {
              overlap = true;
              break;
            }
          }
          if (!overlap) signalMuons.push_back(m);
        }


        // We now have the signal electrons, muons and jets; fill the histograms

        // MET
        _hmet->Fill(event->met());

        // Electrons
        _hNelec->Fill(signalElectrons.size());

        for (Particle* electron : signalElectrons) {
          _hElectronPt->Fill(electron->pT());
          _hElectronEta->Fill(electron->eta());
          _hElectronPhi->Fill(electron->phi());
          _hElectronE->Fill(electron->E());
        }

        // Muons
        _hNmuon->Fill(signalMuons.size());
        for (Particle* muon : signalMuons) {
          _hMuonPt->Fill(muon->pT(),1.);
          _hMuonEta->Fill(muon->eta(),1.);
          _hMuonPhi->Fill(muon->phi(),1.);
          _hMuonE->Fill(muon->E(),1.);
        }

        // Taus

	_hNtau->Fill(signalTaus.size());
	for (Particle* tau : signalTaus) {
	  _hTauPt->Fill(tau->pT(),1.);
          _hTauEta->Fill(tau->eta(),1.);
          _hTauPhi->Fill(tau->phi(),1.);
          _hTauE->Fill(tau->E(),1.);
	}

        // Jets
        int numJets30(0), numJets100(0), numJets500(0);
        int numCentralJets30(0), numCentralJets100(0), numCentralJets500(0);
        int numBJets30(0), numBJets100(0), numBJets500(0);
        for (Jet* jet : signalJets) {
          // All jets
          if (jet->pT() > 30) numJets30 += 1;
          if (jet->pT() > 100) numJets100 += 1;
          if (jet->pT() > 500) numJets500 += 1;
          _hJetPt->Fill(jet->pT());
          _hJetE->Fill(jet->E());
          _hJetEta->Fill(jet->eta());
          _hJetPhi->Fill(jet->phi());
          // Central jets
          if (jet->abseta() < 2.5) {
            if (jet->pT() > 30) numCentralJets30 += 1;
            if (jet->pT() > 100) numCentralJets100 += 1;
            if (jet->pT() > 500) numCentralJets500 += 1;
            _hCentralJetPt->Fill(jet->pT());
            _hCentralJetE->Fill(jet->E());
          }
          // b-jets
          if (jet->btag()) {
            if (jet->pT() > 30) numBJets30 += 1;
            if (jet->pT() > 100) numBJets100 += 1;
            if (jet->pT() > 500) numBJets500 += 1;
            _hBJetPt->Fill(jet->pT());
            _hBJetE->Fill(jet->E());
            _hBJetEta->Fill(jet->eta());
            _hBJetPhi->Fill(jet->phi());
          }
        }

        // Jet multiplicities
        _hNjet30->Fill(numJets30);
        _hNjet100->Fill(numJets100);
        _hNjet500->Fill(numJets500);
        _hNcentraljet30->Fill(numCentralJets30);
        _hNcentraljet100->Fill(numCentralJets100);
        _hNcentraljet500->Fill(numCentralJets500);
        _hNbjet30->Fill(numBJets30);
        _hNbjet100->Fill(numBJets100);
        _hNbjet500->Fill(numBJets500);


        // Aldo observables:

        if (signalElectrons.size() > 0) {
          _hElectron1Pt->Fill(signalElectrons[0]->pT());
          _hElectron1eta->Fill(signalElectrons[0]->eta());
          _hElectron1phi->Fill(signalElectrons[0]->phi());
        }

        if (signalElectrons.size() > 1) {
          P4 temp = signalElectrons[0]->mom() + signalElectrons[1]->mom();
          _hinv->Fill(temp.m());
          _hElectron2Pt->Fill(signalElectrons[1]->pT());
          _hElectron2eta->Fill(signalElectrons[1]->eta());
          _hElectron2phi->Fill(signalElectrons[1]->phi());
        }

        if (signalMuons.size() > 0) _hMuon1Pt->Fill(signalMuons[0]->pT());
        if (signalMuons.size() > 1) _hMuon2Pt->Fill(signalMuons[1]->pT());
      }


      void finalize() {

        // std::cout << "Writing histograms " << _hElectron1Pt->GetTitle() << std::endl;

        /// @todo Can delete this? Aren't they automatically all written from the current file?
        /*_ROOToutFile->cd();
          _hElectron1Pt->Write();
          _hElectron1eta->Write();
          _hElectron1phi->Write();

          _hElectron2Pt->Write();
          _hElectron2eta->Write();
          _hElectron2phi->Write();

          _hNelec->Write();
          _hNjet->Write();
          _hmet->Write();

          _hElectronPt->Write();
          _hElectronEta->Write();
          _hElectronPhi->Write();
          _hElectronE->Write();
          _hMuonPt->Write();
          _hMuonEta->Write();
          _hMuonPhi->Write();
          _hMuonE->Write();

          _hJetPt->Write();
          _hJetEta->Write();
          _hJetPhi->Write();
          _hJetE->Write();

          _hNmuon->Write();*/

        _ROOToutFile->Write();
        //_ROOToutFile->Close();

        /// @todo We should close the file. Shouldn't we also delete the histo pointers?... or are they owned by the file?
      }


      double loglikelihood() {
        return 0;
      }


      void collect_results() {
        // DO NOTHING

        finalize();

        SignalRegionData dummy;
        dummy.set_observation(10.);
        dummy.set_background(10.);
        dummy.set_backgroundsys(1.);
        dummy.set_signalsys(0.);
        dummy.set_signal(1.);

        add_result(dummy);

      }


    };


    DEFINE_ANALYSIS_FACTORY(Perf)


  }
}<|MERGE_RESOLUTION|>--- conflicted
+++ resolved
@@ -88,17 +88,12 @@
 
         _hNmuon = new TH1F("Nmuon","Number of muons;Number/Event", 5, -0.5, 4.5);
 
-<<<<<<< HEAD
 	_hNtau = new TH1F("Ntau","Number of taus;Number/Event", 5, -0.5, 4.5);
 
         _hNjet30 = new TH1F("Njet30","Number of jets with p_T > 30 GeV;Number/Event", 10, -0.5, 9.5);
         _hNjet100 = new TH1F("Njet100","Number of jets with p_T > 100 GeV;Number/Event", 10, -0.5, 9.5);
         _hNjet500 = new TH1F("Njet500","Number of jets with p_T > 500 GeV;Number/Event", 10, -0.5, 9.5);
-=======
-        _hNjet30 = new TH1F("Njet30","Number of jets with p_{T} > 30 GeV;Number/Event", 10, -0.5, 9.5);
-        _hNjet100 = new TH1F("Njet100","Number of jets with p_{T} > 100 GeV;Number/Event", 10, -0.5, 9.5);
-        _hNjet500 = new TH1F("Njet500","Number of jets with p_{T} > 500 GeV;Number/Event", 10, -0.5, 9.5);
->>>>>>> 59024aa1
+
 
         _hNbjet30 = new TH1F("Nbjet30","Number of b jets with p_{T} > 30 GeV;Number/Event", 10, -0.5, 9.5);
         _hNbjet100 = new TH1F("Nbjet100","Number of b jets with p_{T} > 100 GeV;Number/Event", 10, -0.5, 9.5);
@@ -119,16 +114,13 @@
         _hElectronPhi = new TH1F("ElectronPhi", "Electron #phi;", 50, -6.0, 6.0);
         _hElectronE = new TH1F("ElectronE", "Electron E;GeV;", 50, 0., 500.);
 
-<<<<<<< HEAD
+
 	_hTauPt = new TH1F("TauPt", "Tau p_T;GeV;", 50, 0., 500.);
         _hTauEta = new TH1F("TauEta", "Tau #eta;", 50, -5., 5.);
         _hTauPhi = new TH1F("TauPhi", "Tau #phi;", 50, -6.0, 6.0);
         _hTauE = new TH1F("TauE", "Tau E;GeV;", 50, 0., 500.);
 
         _hMuonPt = new TH1F("MuonPt","Muon p_T;GeV;", 50, 0., 500.);
-=======
-        _hMuonPt = new TH1F("MuonPt","Muon p_{T};GeV;", 50, 0., 500.);
->>>>>>> 59024aa1
         _hMuonEta = new TH1F("MuonEta","Muon #eta;", 50, -5., 5.);
         _hMuonPhi = new TH1F("MuonPhi","Muon #phi;", 50, -6.0, 6.0);
         _hMuonE = new TH1F("MuonE","Muon E;GeV;", 50, 0., 500.);
