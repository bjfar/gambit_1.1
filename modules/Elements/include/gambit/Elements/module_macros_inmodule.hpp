//   GAMBIT: Global and Modular BSM Inference Tool
//   *********************************************
///  \file
///
///  Generic observable and likelihood function 
///  macro definitions, for inclusion from actual
///  module source code.
///
///  *********************************************
///
///  Authors (add name and date if you modify):
///   
///  \author Pat Scott
///          (patscott@physics.mcgill.ca)
///  \date 2012 Nov  
///  \date 2013 All year 
///  \date 2014 Foreverrrrr
///
///  \author Abram Krislock
///          (abram.krislock@fysik.su.se)
///  \date 2013 Jan, Feb
//
///  \author Christoph Weniger
///          (c.weniger@uva.nl)
///  \date 2013 Jan, Feb, 2014 Jan
///
///  \author Anders Kvellestad
///          (anders.kvellestad@fys.uio.no)
///  \date 2013 Nov
///
///  \author Ben Farmer
///          (benjamin.farmer@fysik.su.se)
///  \date 2015 Apr
///
///  *********************************************

#ifndef __module_macros_inmodule_hpp__
#define __module_macros_inmodule_hpp__

#include "gambit/Elements/functors.hpp"
#include "gambit/Elements/safety_bucket.hpp"
#include "gambit/Elements/module_macros_common.hpp"
#include "gambit/Utils/exceptions.hpp"
#include "gambit/Utils/util_macros.hpp"
#include "gambit/Models/safe_param_map.hpp"

/// \name Rollcall macros
/// These are called from within rollcall headers in each module to 
/// register module functions, their capabilities, return types, dependencies,
/// and backend requirements.
/// @{
// Redirect the rollcall macros to their in-module variants
#define START_MODULE                                      MODULE_START_MODULE
#define START_CAPABILITY                                  MODULE_START_CAPABILITY(MODULE)
#define LONG_START_CAPABILITY(MODULE, C)                  MODULE_START_CAPABILITY(MODULE)
#define DECLARE_FUNCTION(TYPE, CAN_MANAGE)                MODULE_DECLARE_FUNCTION(MODULE, FUNCTION, TYPE, CAN_MANAGE)
#define LONG_DECLARE_FUNCTION(MODULE, C, FUNCTION, TYPE, CAN_MANAGE) \
                                                          MODULE_DECLARE_FUNCTION(MODULE, FUNCTION, TYPE, CAN_MANAGE)
#define DEPENDENCY(DEP, TYPE)                             MODULE_DEPENDENCY(DEP, TYPE, MODULE, FUNCTION, NOT_MODEL)
#define LONG_DEPENDENCY(MODULE, FUNCTION, DEP, TYPE)      MODULE_DEPENDENCY(DEP, TYPE, MODULE, FUNCTION, NOT_MODEL)
#define NEEDS_MANAGER_WITH_CAPABILITY(LOOPMAN)            MODULE_NEEDS_MANAGER_WITH_CAPABILITY(LOOPMAN)                                  
#define ALLOWED_MODEL(MODULE,FUNCTION,MODEL)              MODULE_ALLOWED_MODEL(MODULE,FUNCTION,MODEL)
#define ALLOWED_MODEL_DEPENDENCE(MODULE,FUNCTION,MODEL)   MODULE_ALLOWED_MODEL(MODULE,FUNCTION,MODEL) 
#define LITTLEGUY_ALLOW_MODEL(PARAMETER,MODEL)            LITTLEGUY_ALLOWED_MODEL(PARAMETER,MODEL)
#define ALLOW_MODEL_COMBINATION(...)                      DUMMYARG(__VA_ARGS__)
#define MODEL_GROUP(GROUPNAME, GROUP)                     DUMMYARG(GROUPNAME, GROUP)

#define BE_GROUP(GROUP)                                   MODULE_BE_GROUP(GROUP)
#define DECLARE_BACKEND_REQ(GROUP, REQUIREMENT, TAGS, TYPE, ARGS, IS_VARIABLE) \
                                                          MODULE_BACKEND_REQ(GROUP, REQUIREMENT, TAGS, TYPE, ARGS, IS_VARIABLE) 
#define ACTIVATE_BACKEND_REQ_FOR_MODELS(MODELS,TAGS)      DUMMYARG(MODELS,TAGS)                   
<<<<<<< HEAD
#define START_CONDITIONAL_DEPENDENCY(TYPE)                MODULE_START_CONDITIONAL_DEPENDENCY(TYPE,MODULE,FUNCTION,NOT_MODEL)
=======
#define START_CONDITIONAL_DEPENDENCY(TYPE)                MODULE_DEPENDENCY(CONDITIONAL_DEPENDENCY, TYPE, MODULE, FUNCTION)
>>>>>>> 69152a7a
#define ACTIVATE_DEP_BE(BACKEND_REQ, BACKEND, VERSTRING)  DUMMYARG(BACKEND_REQ, BACKEND, VERSTRING)
#define ACTIVATE_FOR_MODELS(...)                          DUMMYARG(__VA_ARGS__)
#define MODEL_CONDITIONAL_DEPENDENCY(DEP, TYPE, ...)      MODULE_DEPENDENCY(DEP, TYPE, MODULE, FUNCTION)
#define BACKEND_OPTION(BACKEND_AND_VERSIONS,TAGS)         DUMMYARG(BACKEND_AND_VERSIONS,TAGS)
#define FORCE_SAME_BACKEND(...)                           DUMMYARG(__VA_ARGS__)                               
#define CLASSLOAD_NEEDED(...)                             DUMMYARG(__VA_ARGS__)
/// @}


//  *******************************************************************************
/// \name In-module rollcall macros
/// @{

/// Redirection of \link START_MODULE() START_MODULE\endlink when 
/// invoked from within a module.
#define MODULE_START_MODULE                                                    \
                                                                               \
  IF_TOKEN_UNDEFINED(MODULE,FAIL("You must define MODULE before calling "      \
   "START_MODULE."))                                                           \
                                                                               \
  namespace Gambit                                                             \
  {                                                                            \
    namespace MODULE                                                           \
    {                                                                          \
      /* Module errors */                                                      \
      error& CAT(MODULE,_error)();                                             \
      /* Module warnings */                                                    \
      warning& CAT(MODULE,_warning)();                                         \
    }                                                                          \
  }                                                                            \


/// Redirection of \link START_CAPABILITY() START_CAPABILITY\endlink when 
/// invoked from within a module.
#define MODULE_START_CAPABILITY(MODULE)                                        \
  IF_TOKEN_UNDEFINED(MODULE,FAIL("You must define MODULE before calling "      \
   "START_CAPABILITY."))                                                       \

/// Redirection of \link START_FUNCTION() START_FUNCTION\endlink when invoked 
/// from within a module.
#define MODULE_DECLARE_FUNCTION(MODULE, FUNCTION, TYPE, CAN_MANAGE)            \
                                                                               \
  namespace Gambit                                                             \
  {                                                                            \
                                                                               \
    namespace MODULE                                                           \
    {                                                                          \
                                                                               \
      /* Let the module source know that this functor is declared*/            \
      namespace Functown { extern module_functor<TYPE> FUNCTION; }             \
                                                                               \
      namespace Pipes                                                          \
      {                                                                        \
        namespace FUNCTION                                                     \
        {                                                                      \
          /* Declare the parameters safe-pointer map as external. */           \
          extern Models::safe_param_map<safe_ptr<double> > Param;              \
          /* Declare pointer to model-in-use function as external. */          \
          BOOST_PP_IIF(IS_TYPE(ModelParameters,TYPE), ,                        \
           extern bool (*ModelInUse)(str); )                                   \
          /* Declare the safe pointer to the run options as external. */       \
          extern safe_ptr<Options> runOptions;                                 \
          namespace Loop                                                       \
          {                                                                    \
            BOOST_PP_IIF(BOOST_PP_EQUAL(CAN_MANAGE, 1),                        \
              /* Create a pointer to the single iteration of the loop that can \
              be executed by this functor */                                   \
              extern void (*executeIteration)(int);                            \
              /* Declare a safe pointer to the flag indicating that a managed  \
              loop is ready for breaking. */                                   \
              extern safe_ptr<bool> done;                                      \
              /* Declare a function that is used to reset the done flag. */    \
              extern void reset();                                             \
            ,)                                                                 \
          }                                                                    \
        }                                                                      \
      }                                                                        \
                                                                               \
    }                                                                          \
                                                                               \
  }                                                                            \


/// Redirection of NEEDS_MANAGER_WITH_CAPABILITY(LOOPMAN) when invoked from 
/// within a module.
#define MODULE_NEEDS_MANAGER_WITH_CAPABILITY(LOOPMAN)                          \
                                                                               \
  namespace Gambit                                                             \
  {                                                                            \
    namespace MODULE                                                           \
    {                                                                          \
      namespace Pipes                                                          \
      {                                                                        \
        namespace FUNCTION                                                     \
        {                                                                      \
          namespace Loop                                                       \
          {                                                                    \
            /* Declare the safe pointer to the iteration number of the loop    \
            this functor is running within, as external. */                    \
            extern omp_safe_ptr<int> iteration;                                \
            /* Create a loop-breaking function that can be called to tell the  \
            functor's loop manager that it is time to break. */                \
            extern void wrapup();                                              \
          }                                                                    \
        }                                                                      \
      }                                                                        \
    }                                                                          \
  }                                                                            \
                                                                               \

/// Redirection of DEPENDENCY(DEP, TYPE) when invoked from within a module.
#define MODULE_DEPENDENCY(DEP, TYPE, MODULE, FUNCTION, IS_MODEL_DEP)           \
                                                                               \
  namespace Gambit                                                             \
  {                                                                            \
    /* Put everything inside the Models namespace if this is a model dep */    \
    BOOST_PP_IIF(IS_MODEL_DEP, namespace Models {, )                           \
                                                                               \
    namespace MODULE                                                           \
    {                                                                          \
                                                                               \
      /* Given that TYPE is not void, create a safety_bucket for the           \
      dependency result. To be initialized automatically at runtime            \
      when the dependency is resolved. */                                      \
      namespace Pipes                                                          \
      {                                                                        \
        namespace FUNCTION                                                     \
        {                                                                      \
          BOOST_PP_IIF(IS_TYPE(void,TYPE),,                                    \
            namespace Dep { extern dep_bucket<TYPE> DEP; } )                   \
        }                                                                      \
                                                                               \
      }                                                                        \
                                                                               \
    }                                                                          \
                                                                               \
    /* Close the Models namespace if this is a model dep */                    \
    BOOST_PP_IIF(IS_MODEL_DEP, }, )                                            \
                                                                               \
  }                                                                            \


/// Redirection of ALLOW_MODEL when invoked from within a module.
#define MODULE_ALLOWED_MODEL(MODULE,FUNCTION,MODEL)                            \
                                                                               \
  namespace Gambit                                                             \
  {                                                                            \
                                                                               \
    namespace MODULE                                                           \
    {                                                                          \
                                                                               \
      /* Create a safe pointer to the model parameters result. To be filled    \
      automatically at runtime when the dependency is resolved. */             \
      namespace Pipes                                                          \
      {                                                                        \
        namespace FUNCTION                                                     \
        {                                                                      \
          namespace Dep {extern dep_bucket<ModelParameters>                    \
           CAT(MODEL,_parameters); }                                           \
        }                                                                      \
      }                                                                        \
                                                                               \
    }                                                                          \
                                                                               \
  }                                                                            \

//"Littleguys" version of allowed_model
#define LITTLEGUY_ALLOWED_MODEL(FUNCTION,MODEL)                                \
                                                                               \
  namespace Gambit                                                             \
  {                                                                            \
   namespace Models                                                            \
   {                                                                           \
    namespace MODEL                                                            \
    {                                                                          \
                                                                               \
      /* Create a safe pointer to the model parameters result. To be filled    \
      automatically at runtime when the dependency is resolved. */             \
      namespace Pipes                                                          \
      {                                                                        \
        namespace FUNCTION                                                     \
        {                                                                      \
          namespace Dep {extern dep_bucket<ModelParameters>                    \
           CAT(MODEL,_parameters); }                                           \
        }                                                                      \
      }                                                                        \
                                                                               \
    }                                                                          \
   }                                                                           \
  }                                                                            \


/// Redirection of BACKEND_GROUP(GROUP) when invoked from within a module.
#define MODULE_BE_GROUP(GROUP)                                                 \
                                                                               \
  namespace Gambit                                                             \
  {                                                                            \
    namespace MODULE                                                           \
    {                                                                          \
      namespace Pipes                                                          \
      {                                                                        \
        namespace FUNCTION                                                     \
        {                                                                      \
          namespace BEgroup                                                    \
          {                                                                    \
            /* Declare a safe pointer to the functor's internal register of    \
            which backend requirement is activated from this group. */         \
            extern safe_ptr<str> GROUP;                                        \
          }                                                                    \
        }                                                                      \
      }                                                                        \
    }                                                                          \
  }                                                                            \


/// Redirection of BACKEND_REQ(GROUP, REQUIREMENT, (TAGS), TYPE, [(ARGS)]) 
/// for declaring backend requirements when invoked from within a module.
#define MODULE_BACKEND_REQ(GROUP, REQ, TAGS, TYPE, ARGS, IS_VARIABLE)          \
                                                                               \
  namespace Gambit                                                             \
  {                                                                            \
    namespace MODULE                                                           \
    {                                                                          \
      namespace Pipes                                                          \
      {                                                                        \
        namespace FUNCTION                                                     \
        {                                                                      \
          namespace BEreq                                                      \
          {                                                                    \
            /* Create a safety_bucket for the backend variable/function.       \
            To be initialized by the dependency resolver at runtime. */        \
            typedef BEvariable_bucket<TYPE> CAT(REQ,var);                      \
            typedef BEfunction_bucket<BOOST_PP_IIF(IS_VARIABLE,int,TYPE(*)     \
             CONVERT_VARIADIC_ARG(ARGS)), TYPE                                 \
             INSERT_NONEMPTY(STRIP_VARIADIC_ARG(ARGS))> CAT(REQ,func);         \
            extern CAT(REQ,BOOST_PP_IIF(IS_VARIABLE,var,func)) REQ;            \
          }                                                                    \
        }                                                                      \
      }                                                                        \
    }                                                                          \
  }                                                                            \

<<<<<<< HEAD

/// Redirection of START_CONDITIONAL_DEPENDENCY(TYPE) when invoked from within 
/// a module.
#define MODULE_START_CONDITIONAL_DEPENDENCY(TYPE, MODULE, FUNCTION, IS_MODEL_DEP) \
  MODULE_DEPENDENCY(CONDITIONAL_DEPENDENCY, TYPE, MODULE, FUNCTION, IS_MODEL_DEP) \

=======
>>>>>>> 69152a7a
/// @}

#endif // defined __module_macros_inmodule_hpp__ 
<|MERGE_RESOLUTION|>--- conflicted
+++ resolved
@@ -69,14 +69,10 @@
 #define DECLARE_BACKEND_REQ(GROUP, REQUIREMENT, TAGS, TYPE, ARGS, IS_VARIABLE) \
                                                           MODULE_BACKEND_REQ(GROUP, REQUIREMENT, TAGS, TYPE, ARGS, IS_VARIABLE) 
 #define ACTIVATE_BACKEND_REQ_FOR_MODELS(MODELS,TAGS)      DUMMYARG(MODELS,TAGS)                   
-<<<<<<< HEAD
-#define START_CONDITIONAL_DEPENDENCY(TYPE)                MODULE_START_CONDITIONAL_DEPENDENCY(TYPE,MODULE,FUNCTION,NOT_MODEL)
-=======
-#define START_CONDITIONAL_DEPENDENCY(TYPE)                MODULE_DEPENDENCY(CONDITIONAL_DEPENDENCY, TYPE, MODULE, FUNCTION)
->>>>>>> 69152a7a
+#define START_CONDITIONAL_DEPENDENCY(TYPE)                MODULE_DEPENDENCY(CONDITIONAL_DEPENDENCY, TYPE, MODULE, FUNCTION, NOT_MODEL)
 #define ACTIVATE_DEP_BE(BACKEND_REQ, BACKEND, VERSTRING)  DUMMYARG(BACKEND_REQ, BACKEND, VERSTRING)
 #define ACTIVATE_FOR_MODELS(...)                          DUMMYARG(__VA_ARGS__)
-#define MODEL_CONDITIONAL_DEPENDENCY(DEP, TYPE, ...)      MODULE_DEPENDENCY(DEP, TYPE, MODULE, FUNCTION)
+#define MODEL_CONDITIONAL_DEPENDENCY(DEP, TYPE, ...)      MODULE_DEPENDENCY(DEP, TYPE, MODULE, FUNCTION, NOT_MODEL)
 #define BACKEND_OPTION(BACKEND_AND_VERSIONS,TAGS)         DUMMYARG(BACKEND_AND_VERSIONS,TAGS)
 #define FORCE_SAME_BACKEND(...)                           DUMMYARG(__VA_ARGS__)                               
 #define CLASSLOAD_NEEDED(...)                             DUMMYARG(__VA_ARGS__)
@@ -316,15 +312,6 @@
     }                                                                          \
   }                                                                            \
 
-<<<<<<< HEAD
-
-/// Redirection of START_CONDITIONAL_DEPENDENCY(TYPE) when invoked from within 
-/// a module.
-#define MODULE_START_CONDITIONAL_DEPENDENCY(TYPE, MODULE, FUNCTION, IS_MODEL_DEP) \
-  MODULE_DEPENDENCY(CONDITIONAL_DEPENDENCY, TYPE, MODULE, FUNCTION, IS_MODEL_DEP) \
-
-=======
->>>>>>> 69152a7a
 /// @}
 
 #endif // defined __module_macros_inmodule_hpp__ 
