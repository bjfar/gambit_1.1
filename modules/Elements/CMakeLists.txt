--- conflicted
+++ resolved
@@ -20,12 +20,8 @@
                  src/SMInputs.cpp
                  src/Spectrum.cpp
                  src/terminator.cpp
-<<<<<<< HEAD
-                 src/virtualH.cpp
 		 src/MSSM_slhahelp.cpp
-=======
                  src/virtual_higgs.cpp
->>>>>>> 17bb6fae
 )
 
 set(header_files include/gambit/Elements/base_functions.hpp
@@ -46,12 +42,8 @@
                  include/gambit/Elements/SubSpectrum.hpp
                  include/gambit/Elements/terminator.hpp
                  include/gambit/Elements/types_rollcall.hpp
-<<<<<<< HEAD
-                 include/gambit/Elements/virtualH.hpp
 		 include/gambit/Elements/MSSM_slhahelp.hpp
-=======
                  include/gambit/Elements/virtual_higgs.hpp
->>>>>>> 17bb6fae
 )
 
 add_gambit_library(Elements OPTION OBJECT SOURCES ${source_files} HEADERS ${header_files})