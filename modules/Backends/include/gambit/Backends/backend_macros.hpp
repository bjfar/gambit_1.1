--- conflicted
+++ resolved
@@ -80,16 +80,6 @@
     const int CAT(MODEL,_OK) =                                              \
      vectorstr_push_back(allowed_models,STRINGIFY(MODEL));                  \
   }                                                                         \
-<<<<<<< HEAD
-                                                                            \
-  namespace ini                                                             \
-  {                                                                         \
-    ini_code CAT_3(ini_allowed_model,_,MODEL)                               \
-             (&CAT_3(register_allowed_model,_,MODEL));          \
-  }                                                                         \
-                                                                            \
-=======
->>>>>>> 291df2a5
 }                                                                           \
 END_BE_NAMESPACE                                                            \
 CORE_ALLOWED_MODEL(BackendIniBit,CAT_4(BACKENDNAME,_,SAFE_VERSION,_init),   \
@@ -97,38 +87,8 @@
         
 /// Set all the allowed models for a given backend functor.
 #define SET_ALLOWED_MODELS(NAME, MODELS)                                    \
-<<<<<<< HEAD
-      void CAT(setAllowedModels_,NAME)()                                    \
-      {                                                                     \
-        /* Set all the models that have been designated as allowed at the */\
-        /* backend level as also allowed for this backend functor. */       \
-        if (not allowed_models.empty())                                     \
-        {                                                                   \
-          for (std::vector<str>::const_iterator it = allowed_models.begin();\
-               it != allowed_models.end(); ++it)                            \
-          {                                                                 \
-            Functown::NAME.setAllowedModel(*it);                            \
-          }                                                                 \
-        }                                                                   \
-        /* Set all the models that have been specifically allowed for this*/\
-        /* backend functor as allowed.                                    */\
-        BOOST_PP_IIF(ISEMPTY(MODELS), ,                                     \
-         BOOST_PP_SEQ_FOR_EACH(SET_SINGLE_ALLOWED_MODEL, NAME,              \
-         BOOST_PP_TUPLE_TO_SEQ((STRIP_PARENS(MODELS))) )  )                 \
-      }                                                                     \
-                                                                            \
-      /* The code within the void function 'NAME_models'                    \
-         is executed when we create the following instance of               \
-         the 'ini_code' struct. */                                          \
-      namespace ini                                                         \
-      {                                                                     \
-        ini_code CAT_3(NAME,_,models)                                       \
-          (&CAT(setAllowedModels_,NAME));                       \
-      }                                                                     \
-=======
 int CAT(allowed_models_set_,NAME) =                                         \
  set_allowed_models(Functown::NAME, allowed_models, STRINGIFY(MODELS));
->>>>>>> 291df2a5
 
 /// Make the inUse pipe for a given backend functor.                        
 #define MAKE_INUSE_POINTER(NAME)                                            \
@@ -145,24 +105,6 @@
         }                                                                   \
       }                                                                     \
     }                                                                       \
-<<<<<<< HEAD
-                                                                            \
-    /* Make the function that points the safe pointer to the inUse flag. */ \
-    void CAT_7(BACKENDNAME,_,SAFE_VERSION,_,NAME,_,setInUsePtr)()           \
-    {                                                                       \
-      Pipes::CAT_5(BACKENDNAME,_,SAFE_VERSION,_,init)::InUse::NAME =        \
-       Backends::CAT_3(BACKENDNAME,_,SAFE_VERSION)::Functown::              \
-       NAME.inUsePtr();                                                     \
-    }                                                                       \
-                                                                            \
-    /* Make the ini object that points the safe pointer to the inUse flag.*/\
-    namespace ini                                                           \
-    {                                                                       \
-      ini_code CAT_7(BACKENDNAME,_,SAFE_VERSION,_,NAME,_,iniInUsePtr)       \
-       (&CAT_7(BACKENDNAME,_,SAFE_VERSION,_,NAME,_,setInUsePtr));\
-    }                                                                       \
-=======
->>>>>>> 291df2a5
   }                                                                         \
 
 /// Macro containing initialization code
@@ -178,64 +120,9 @@
       void_voidFptr pSym;                                                   \
       bool present;                                                         \
       std::vector<str> allowed_models;                                      \
-<<<<<<< HEAD
-      void loadLibrary()                                                    \
-      {                                                                     \
-        const str be   = STRINGIFY(BACKENDNAME);                            \
-        const str ver  = STRINGIFY(VERSION);                                \
-        const str sv   = STRINGIFY(SAFE_VERSION);                           \
-        const str path = backendInfo().corrected_path(be,ver);              \
-        backendInfo().link_versions(be, ver, sv);                           \
-        pHandle = dlopen(path.c_str(), RTLD_LAZY);                          \
-        if(not pHandle)                                                     \
-        {                                                                   \
-          std::ostringstream err;                                           \
-          str error = dlerror();                                            \
-          backendInfo().dlerrors[be+ver] = error;                           \
-          err << "Failed loading library from " << path                     \
-              << " due to error: " << error << std::endl                    \
-              << "All functors generated from this library will get "       \
-                 "status=-1.";                                              \
-          backend_warning().raise(LOCAL_INFO,err.str());                    \
-          present = false;                                                  \
-        }                                                                   \
-        else                                                                \
-        {                                                                   \
-          logger() << "Succeeded in loading " << path << std::endl          \
-                   << LogTags::backends << LogTags::info << EOM;            \
-          present = true;                                                   \
-        }                                                                   \
-        backendInfo().works[be+ver] = present;                              \
-      }                                                                     \
-                                                                            \
-      void ibinBOSSd()                                                      \
-      {                                                                     \
-        const str be   = STRINGIFY(BACKENDNAME);                            \
-        const str ver  = STRINGIFY(VERSION);                                \
-        backendInfo().classloader[be+ver] = true;                           \
-        backendInfo().classes_OK[be+ver] = true;                            \
-      }                                                                     \
-                                                                            \
-      void noBOSS()                                                         \
-      {                                                                     \
-        const str be   = STRINGIFY(BACKENDNAME);                            \
-        const str ver  = STRINGIFY(VERSION);                                \
-        backendInfo().classloader[be+ver] = false;                          \
-      }                                                                     \
-                                                                            \
-      /*The code within the void functions are executed                     \
-        when we create instances of the 'ini_code' struct. */               \
-      namespace ini                                                         \
-      {                                                                     \
-        ini_code CAT_3(BACKENDNAME,_,SAFE_VERSION)(&loadLibrary);\
-        ini_code cl_info                                                    \
-         (&BOOST_PP_IF(DO_CLASSLOADING,ibinBOSSd,noBOSS));       \
-      }                                                                     \
-=======
       int load = loadLibrary(STRINGIFY(BACKENDNAME), STRINGIFY(VERSION),    \
                              STRINGIFY(SAFE_VERSION), pHandle, present,     \
                              BOOST_PP_IF(DO_CLASSLOADING,true,false));      \
->>>>>>> 291df2a5
                                                                             \
       /* Register this backend with the Core if not running in standalone */\
       REGISTER_BACKEND(BACKENDNAME, VERSION, SAFE_VERSION)                  \
@@ -270,35 +157,6 @@
   #define REGISTER_BACKEND(BE, VER, SAFEVER) DUMMYARG(BE, VER, SAFEVER)   
 #endif
 
-<<<<<<< HEAD
-/// Register a backend with the GAMBIT Core
-#define REGISTER_BACKEND_WITH_CORE(BE, VER, SAFEVER)                                            \
-void CAT_4(register_backend_,BE,_,SAFEVER) ()                                                   \
-{                                                                                               \
-  Core().registerBackend(STRINGIFY(BE), STRINGIFY(VER));                                        \
-}                                                                                               \
-                                                                                                \
-namespace ini                                                                                   \
-{                                                                                               \
-  ini_code run_backend_rego(&CAT_4(register_backend_,BE,_,SAFEVER));                \
-}                                                                                               \
-
-/// Macro for adding a tag to the logging system for each backend
-#define REGISTER_BACKEND_LOGTAG                                                                 \
-void rt_register_backend_with_log ()                                                            \
-{                                                                                               \
-  int mytag = Logging::getfreetag();                                                            \
-  Logging::tag2str()[mytag] = STRINGIFY(BACKENDNAME)/* "v" STRINGIFY(VERSION)*/;                \
-  Logging::components().insert(mytag);                                                          \
-}                                                                                               \
-                                                                                                \
-namespace ini                                                                                   \
-{                                                                                               \
-  ini_code register_backend_with_log (&rt_register_backend_with_log);               \
-}                                                                                               \
-
-=======
->>>>>>> 291df2a5
 /// Load factory functions for classes provided by this backend
 #define LOAD_ALL_FACTORIES                                                                      \
  BOOST_PP_SEQ_FOR_EACH(LOAD_FACTORIES_FOR_TYPE, , CAT_4(BACKENDNAME,_,SAFE_VERSION,_all_data))                            
@@ -340,20 +198,7 @@
          BOOST_PP_SEQ_SUBSEQ(BOOST_PP_TUPLE_ELEM(2,0,elem),0,                                   \
          BOOST_PP_SUB(BOOST_PP_SEQ_SIZE(BOOST_PP_TUPLE_ELEM(2,0,elem)),1)))                     \
          BOOST_PP_SEQ_ELEM(BOOST_PP_SUB(BOOST_PP_SEQ_SIZE(BOOST_PP_TUPLE_ELEM(2,0,elem)),1),    \
-<<<<<<< HEAD
-         BOOST_PP_TUPLE_ELEM(2,0,elem))) ));                                                    \
-      }                                                                                         \
-                                                                                                \
-      namespace ini                                                                             \
-      {                                                                                         \
-        ini_code CAT(run_type_rego, BOOST_PP_SEQ_CAT(BOOST_PP_SEQ_TRANSFORM(APPEND_TOKEN,       \
-         NS_SEP, BOOST_PP_TUPLE_ELEM(2,0,elem))) )                                              \
-         (&CAT(register_type_,BOOST_PP_SEQ_CAT(BOOST_PP_SEQ_TRANSFORM(APPEND_TOKEN, \
-         NS_SEP, BOOST_PP_TUPLE_ELEM(2,0,elem))) ));                                            \
-      }                                                                                         \
-=======
          BOOST_PP_TUPLE_ELEM(2,0,elem))));                                                      \
->>>>>>> 291df2a5
                                                                                                 \
     } /* end namespace BACKENDNAME_SAFE_VERSION */                                              \
   } /* end namespace Backends */                                                                \
@@ -413,57 +258,9 @@
         return NULL;                                                                            \
       }                                                                                         \
                                                                                                 \
-<<<<<<< HEAD
-      /* Provide the factory pointer to the loaded type's wrapper constructor.  If the library  \
-      is not present or the symbol not found, save this info in the backend info object. */     \
-      void CAT(handoverFactoryPointer_,NAME)()                                                  \
-      {                                                                                         \
-        const str be   = STRINGIFY(BACKENDNAME);                                                \
-        const str ver  = STRINGIFY(VERSION);                                                    \
-        const str path = backendInfo().corrected_path(be,ver);                                  \
-        backendInfo().factory_args[be+ver+fixns(STRINGIFY(BARENAME))].                          \
-         insert(STRINGIFY(CONVERT_VARIADIC_ARG(ARGS)));                                         \
-        if(!present)                                                                            \
-        {                                                                                       \
-          PTRNAME = CAT(backend_not_loaded_,NAME);                                              \
-          backendInfo().classes_OK[be+ver] = false;                                             \
-          backendInfo().constructor_status[be+ver+fixns(STRINGIFY(BARENAME)                     \
-           STRINGIFY(CONVERT_VARIADIC_ARG(ARGS)))] = "lib absent";    \
-        }                                                                                       \
-        else if(dlerror() != NULL)                                                              \
-        {                                                                                       \
-          std::ostringstream err;                                                               \
-          err << "Library symbol " << SYMBOLNAME << " not found in " << path << "."             \
-              << std::endl << "The BOSSed type relying on factory " << STRINGIFY(NAME)          \
-              << STRINGIFY(CONVERT_VARIADIC_ARG(ARGS)) << " will be unavailable." << std::endl; \
-          backend_warning().raise(LOCAL_INFO BOOST_PP_COMMA() err.str());                       \
-          PTRNAME = CAT(factory_not_loaded_,NAME);                                              \
-          backendInfo().classes_OK[be+ver] = false;                                             \
-          backendInfo().constructor_status[be+ver+fixns(STRINGIFY(BARENAME)                     \
-           STRINGIFY(CONVERT_VARIADIC_ARG(ARGS)))] = "broken";                                  \
-        }                                                                                       \
-        else                                                                                    \
-        {                                                                                       \
-          PTRNAME = NAME;                                                                       \
-          logger() << "Succeeded in loading constructor " << fixns(STRINGIFY(BARENAME)          \
-                      STRINGIFY(CONVERT_VARIADIC_ARG(ARGS))) << " from "<< std::endl            \
-                   << path << "." << LogTags::backends << LogTags::info << EOM;                 \
-          backendInfo().constructor_status[be+ver+fixns(STRINGIFY(BARENAME)                     \
-           STRINGIFY(CONVERT_VARIADIC_ARG(ARGS)))] = "OK";                                      \
-        }                                                                                       \
-      }                                                                                         \
-                                                                                                \
-      /* Set up the ini code object to execute the wrapper factory-setting routine. */          \
-      namespace ini                                                                             \
-      {                                                                                         \
-        ini_code CAT(ini_for_handoverFactoryPointer_,NAME)                                      \
-         (&CAT(handoverFactoryPointer_,NAME));                                      \
-      }                                                                                         \
-=======
     }                                                                                           \
   }                                                                                             \
 }                                                                                               \
->>>>>>> 291df2a5
                                                                                                 \
 namespace CAT_3(BACKENDNAME,_,SAFE_VERSION)                                                     \
 {                                                                                               \
@@ -522,38 +319,9 @@
       /* Set the allowed model properties of the functor. */                  \
       SET_ALLOWED_MODELS(NAME, MODELS)                                        \
                                                                               \
-<<<<<<< HEAD
-      void CAT(setVarFunctorStatus_,NAME)()                                   \
-      {                                                                       \
-        /* -- Disable the functor if the library is not present               \
-              or the symbol not found. */                                     \
-        if(!present)                                                          \
-        {                                                                     \
-          Functown::NAME.setStatus(-1);                                       \
-        }                                                                     \
-        else if(dlerror() != NULL)                                            \
-        {                                                                     \
-          std::ostringstream err;                                             \
-          err << "Library symbol " << SYMBOLNAME << " not found."             \
-              << std::endl << "The functor generated for this symbol "        \
-              << "will get status=-2" << std::endl;                           \
-          backend_warning().raise(LOCAL_INFO,err.str());                      \
-          Functown::NAME.setStatus(-2);                                       \
-        }                                                                     \
-      }                                                                       \
-                                                                              \
-      /* The code within the void function 'setVarFunctorStatus_NAME'         \
-         is executed when we create the following instance of                 \
-         the 'ini_code' struct. */                                            \
-      namespace ini                                                           \
-      {                                                                       \
-        ini_code NAME(&CAT(setVarFunctorStatus_,NAME));           \
-      }                                                                       \
-=======
       /* Disable the functor if the library is missing or symbol not found. */\
       int CAT(vstatus_,NAME) = set_backend_functor_status(present,            \
        Functown::NAME, SYMBOLNAME);                                           \
->>>>>>> 291df2a5
                                                                               \
     } /* end namespace BACKENDNAME_SAFE_VERSION */                            \
   } /* end namespace Backends */                                              \
@@ -564,34 +332,6 @@
 } /* end namespace Gambit */                                                  \
 
 /// Supplementary backend variable macro
-<<<<<<< HEAD
-#define BE_VARIABLE_I_SUPP(NAME)                                            \
-namespace Gambit                                                            \
-{                                                                           \
-  namespace Backends                                                        \
-  {                                                                         \
-    namespace CAT_3(BACKENDNAME,_,SAFE_VERSION)                             \
-    {                                                                       \
-                                                                            \
-      void CAT(constructVarPointer_supp_,NAME)()                            \
-      {                                                                     \
-        /* Register functors */                                             \
-        Core().registerBackendFunctor(Functown::NAME);                      \
-      }                                                                     \
-                                                                            \
-      /* The code within the void function 'constructVarPointer_supp_NAME'  \
-         is executed when we create the following instance of               \
-         the 'ini_code' struct. */                                          \
-      namespace ini                                                         \
-      {                                                                     \
-        ini_code CAT(NAME,_supp)                                            \
-         (&CAT(constructVarPointer_supp_,NAME));                \
-      }                                                                     \
-                                                                            \
-    } /* end namespace BACKENDNAME_SAFE_VERSION */                          \
-  } /* end namespace Backends */                                            \
-} /* end namespace Gambit */                                                \
-=======
 #define BE_VARIABLE_I_SUPP(NAME)                                              \
 namespace Gambit                                                              \
 {                                                                             \
@@ -603,7 +343,6 @@
     }                                                                         \
   }                                                                           \
 }                                                                             \
->>>>>>> 291df2a5
 
 
 /// \name Wrapping macros for backend-defined functions
@@ -668,31 +407,7 @@
       } /* end namespace Functown */                                                            \
                                                                                                 \
       /* Disable the functor if the library is not present or the symbol not found. */          \
-<<<<<<< HEAD
-      void CAT(setFunctorStatus_,NAME)()                                                        \
-      {                                                                                         \
-        if(!present)                                                                            \
-        {                                                                                       \
-          Functown::NAME.setStatus(-1);                                                         \
-        }                                                                                       \
-        else if(dlerror() != NULL)                                                              \
-        {                                                                                       \
-          std::ostringstream err;                                                               \
-          err << "Library symbol " << SYMBOLNAME << " not found."  << std::endl                 \
-              << "The functor generated for this symbol will get status=-2" << std::endl;       \
-          backend_warning().raise(LOCAL_INFO, err.str());                                       \
-          Functown::NAME.setStatus(-2);                                                         \
-        }                                                                                       \
-      }                                                                                         \
-                                                                                                \
-      /* Set up the ini code object to execute the functor status-setting routine. */           \
-      namespace ini                                                                             \
-      {                                                                                         \
-        ini_code CAT(ini_for_setFunctorStatus_,NAME)(&CAT(setFunctorStatus_,NAME)); \
-      }                                                                                         \
-=======
       int CAT(fstatus_,NAME) = set_backend_functor_status(present, Functown::NAME, SYMBOLNAME); \
->>>>>>> 291df2a5
                                                                                                 \
       /* Set the allowed model properties of the functor. */                                    \
       SET_ALLOWED_MODELS(NAME, MODELS)                                                          \
@@ -714,31 +429,10 @@
   {                                                                                             \
     namespace CAT_3(BACKENDNAME,_,SAFE_VERSION)                                                 \
     {                                                                                           \
-<<<<<<< HEAD
-                                                                                                \
-      void CAT(constructFuncPointer_supp_,NAME)()                                               \
-      {                                                                                         \
-        /* Register functor. */                                                                 \
-        Core().registerBackendFunctor(Functown::NAME);                                          \
-      }                                                                                         \
-                                                                                                \
-      /* The code within the void function 'constructFuncPointer_supp_NAME'                     \
-         is executed when we create the following instance of                                   \
-         the 'ini_code' struct. */                                                              \
-      namespace ini                                                                             \
-      {                                                                                         \
-        ini_code CAT(NAME,_supp)(&CAT(constructFuncPointer_supp_,NAME));            \
-      }                                                                                         \
-                                                                                                \
-    } /* end namespace BACKENDNAME_SAFE_VERSION */                                              \
-  } /* end namespace Backends */                                                                \
-} /* end namespace Gambit */
-=======
       int CAT(fptr_supp_,NAME) = register_backend_functor(Functown::NAME);                      \
     }                                                                                           \
   }                                                                                             \
 }                                                                                               \
->>>>>>> 291df2a5
 
 
 // Determine whether to make registration calls to the Core or not in BE_CONV_FUNCTION, depending on STANDALONE flag 
@@ -794,21 +488,7 @@
   {                                                                                             \
     namespace CAT_3(BACKENDNAME,_,SAFE_VERSION)                                                 \
     {                                                                                           \
-<<<<<<< HEAD
-                                                                                                \
-      void CAT(constructFuncPointer_,NAME)()                                                    \
-      {                                                                                         \
-        Core().registerBackendFunctor(Functown::NAME);                                          \
-      }                                                                                         \
-                                                                                                \
-      namespace ini                                                                             \
-      {                                                                                         \
-        ini_code CAT(NAME,_supp)(&CAT(constructFuncPointer_,NAME));                 \
-      }                                                                                         \
-                                                                                                \
-=======
       int CAT(cfptr_supp_,NAME) = register_backend_functor(Functown::NAME);                     \
->>>>>>> 291df2a5
     }                                                                                           \
   }                                                                                             \
 }                                                                                               \
