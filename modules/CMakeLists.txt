# CMakeLists files in this project can refer to the root source directory of the project as ${PROJECT_SOURCE_DIR} and to the root binary directory of the project as ${PROJECT_BINARY_DIR}.

# Require a minimum cmake version of 2.6
cmake_minimum_required(VERSION 2.6 FATAL_ERROR)

if(NOT CMAKE_BUILD_TYPE)
  SET(CMAKE_BUILD_TYPE RelWithDebInfo CACHE STRING
      "Choose the type of build, options are: None Debug Release RelWithDebInfo MinSizeRel." FORCE)
endif()

# Set certain policies to NEW
foreach(p
  CMP0012 # CMake 2.8.0
  CMP0022 # CMake 2.8.12
  CMP0025 # CMake 3.0
  CMP0042 # CMake 3.0
  )
  if(POLICY ${p})
    cmake_policy(SET ${p} NEW)
  endif()
endforeach()

# Set the project name
project(GAMBIT)

# Don't relink all binaries when shared lib changes (programs will be rebuilt any way if used headers change)
set(CMAKE_LINK_DEPENDS_NO_SHARED 1)

# Include ./cmake in search path for projects
set(CMAKE_MODULE_PATH ${CMAKE_MODULE_PATH} ${PROJECT_SOURCE_DIR}/cmake)

# When building, use the install RPATH already
set(CMAKE_BUILD_WITH_INSTALL_RPATH TRUE) 

# Check for optional packages and disable sections of GAMBIT accordingly
include(cmake/optional.cmake)

# Include cmake utility scripts 
include(cmake/utilities.cmake)

# Check for Python
include(FindPythonInterp)
find_package(PythonInterp REQUIRED)

# Check for PyYAML
find_python_module(yaml REQUIRED)

# Generate the cmake_variables.hpp.in file
message("-- Updating GAMBIT with cmake-time data")
set(PRECMAKE ${PROJECT_SOURCE_DIR}/cmake/locate_scanners.py)
execute_process(COMMAND python ${PRECMAKE} WORKING_DIRECTORY ${PROJECT_SOURCE_DIR})
message("-- Updating GAMBIT with cmake-time data - done.")
 
# Generate the CMakeLists.txt files for GAMBIT modules
message("-- Updating GAMBIT module cmake files")
set(PRECMAKE ${PROJECT_SOURCE_DIR}/cmake/update_cmakelists.py)
execute_process(COMMAND python ${PRECMAKE} WORKING_DIRECTORY ${PROJECT_SOURCE_DIR})
message("-- Updating GAMBIT module cmake files - done.")

# Haha
message("-- Downloading latest ATLAS proprietary data files...") 

# Do OSX checks
include(cmake/MacOSX.cmake)

# Enable Fortran compiler
enable_language(Fortran)

# Set the version number
set(GAMBIT_VERSION_MAJOR 1)
set(GAMBIT_VERSION_MINOR 0)

# Finish configuring the header file to pass some of the CMake settings to the source code
configure_file("${PROJECT_SOURCE_DIR}/cmake/cmake_variables.hpp.in"
               "${PROJECT_BINARY_DIR}/cmake_variables.hpp")

# Add the binary tree to the search path for include files so that we will find cmake_variables.hpp
include_directories("${PROJECT_BINARY_DIR}")

# Generate the backend_locations.yaml file if there isn't one
if(NOT EXISTS "${PROJECT_SOURCE_DIR}/config/backend_locations.yaml")
  configure_file("${PROJECT_SOURCE_DIR}/config/backend_locations.yaml.example" "${PROJECT_SOURCE_DIR}/config/backend_locations.yaml" COPYONLY)
endif()

# Add -fPIC for 64 bit systems
if(CMAKE_SYSTEM_PROCESSOR MATCHES "x86_64")
  set(CMAKE_CXX_FLAGS "${CMAKE_CXX_FLAGS} -fPIC")
  set(CMAKE_C_FLAGS "${CMAKE_C_FLAGS} -fPIC")
  set(CMAKE_Fortran_FLAGS "${CMAKE_Fortran_FLAGS} -fPIC")
endif()

# Add some Fortran compiler flags
if(CMAKE_Fortran_COMPILER MATCHES "gfortran*" OR CMAKE_Fortran_COMPILER MATCHES "f95*")
  set(CMAKE_Fortran_FLAGS "${CMAKE_Fortran_FLAGS} -ffixed-line-length-none")
elseif(CMAKE_Fortran_COMPILER MATCHES "ifort*")
  set(CMAKE_Fortran_FLAGS "${CMAKE_Fortran_FLAGS} -extend-source")
endif()

# Set output paths
set(mylibdir ${PROJECT_SOURCE_DIR}/lib)
set(mybindir ${PROJECT_SOURCE_DIR})
# First for the generic no-config case (e.g. with mingw)
set(CMAKE_RUNTIME_OUTPUT_DIRECTORY ${mybindir} )
set(CMAKE_LIBRARY_OUTPUT_DIRECTORY ${mylibdir} )
set(CMAKE_ARCHIVE_OUTPUT_DIRECTORY ${mylibdir} )
# Second, for multi-config builds (e.g. msvc)
foreach(OUTPUTCONFIG ${CMAKE_CONFIGURATION_TYPES} )
    string(TOUPPER ${OUTPUTCONFIG} OUTPUTCONFIG )
    set(CMAKE_RUNTIME_OUTPUT_DIRECTORY_${OUTPUTCONFIG} ${mybindir} )
    set(CMAKE_LIBRARY_OUTPUT_DIRECTORY_${OUTPUTCONFIG} ${mylibdir} )
    set(CMAKE_ARCHIVE_OUTPUT_DIRECTORY_${OUTPUTCONFIG} ${mylibdir} )
endforeach()

enable_testing()

# Check for C++11 support -- if we use special c++11 features we should check for them too at a later stage...
include(CheckCXXCompilerFlag)
CHECK_CXX_COMPILER_FLAG("-std=c++11" COMPILER_SUPPORTS_CXX11)
CHECK_CXX_COMPILER_FLAG("-std=c++0x" COMPILER_SUPPORTS_CXX0X)
if(COMPILER_SUPPORTS_CXX11)
  set(CMAKE_CXX_FLAGS "${CMAKE_CXX_FLAGS} -std=c++11")
  set(CMAKE_C_FLAGS "${CMAKE_C_FLAGS} -std=c++11")
elseif(COMPILER_SUPPORTS_CXX0X)
  set(CMAKE_CXX_FLAGS "${CMAKE_CXX_FLAGS} -std=c++0x")
  set(CMAKE_C_FLAGS "${CMAKE_C_FLAGS} -std=c++0x")
else()
   message(FATAL_ERROR "The compiler ${CMAKE_CXX_COMPILER} has no C++11 support. Please use a different C++ compiler.")
endif()

# Check for Boost
find_package(Boost 1.42 REQUIRED)
if(Boost_FOUND)
  if (NOT Boost_INCLUDE_DIR STREQUAL "")
    include_directories("${Boost_INCLUDE_DIR}")
  endif()
   # Ben> I had a need to create directories in the logging system, and boost_filesystem seemed the most portable option. However, it is not a header-only library, so we need to link to it now, and also to boost_system which it apparently depends on.
  set(BOOST_LDFLAGS -lboost_system -lboost_filesystem)
endif()

# Check for OpenMP
find_package(OpenMP REQUIRED)
if (OPENMP_FOUND)
    set (CMAKE_C_FLAGS "${CMAKE_C_FLAGS} ${OpenMP_C_FLAGS}")
    set (CMAKE_CXX_FLAGS "${CMAKE_CXX_FLAGS} ${OpenMP_CXX_FLAGS}")
endif()

# Check for Gnu Scientific Library (GSL)
include(cmake/FindGSL.cmake)
if(GSL_FOUND)
  if (NOT GSL_INCLUDE_DIRS STREQUAL "")
    include_directories("${GSL_INCLUDE_DIRS}")
  endif()
else()
  message(FATAL_ERROR "Need gsl libraries")
endif()

# Check for DL libraries
include(cmake/FindLibDL.cmake)

# Identify the different harvester scripts
set(MODEL_HARVESTER ${PROJECT_SOURCE_DIR}/Models/scripts/model_harvester.py)
set(BACKEND_HARVESTER ${PROJECT_SOURCE_DIR}/Backends/scripts/backend_harvester.py)
set(MODULE_HARVESTER ${PROJECT_SOURCE_DIR}/Utils/scripts/module_harvester.py)

# Create all_functor_types.hpp, module_rollcall.hpp, module_types_rollcall.hpp, models_rollcall.hpp, 
# model_types_rollcall.hpp, backend_rollcall.hpp and backend_types_rollcall.hpp
string (REPLACE ";" "," itch_with_commas "${itch}")
file(GLOB MODEL_HARVESTER_FILES   "${PROJECT_SOURCE_DIR}/Models/models/*.hpp")
file(GLOB BACKEND_HARVESTER_FILES "${PROJECT_SOURCE_DIR}/Backends/include/frontends/*.hpp")
file(GLOB MODULE_HARVESTER_FILES  "${PROJECT_SOURCE_DIR}/*Bit*/include/*_rollcall.hpp")
list(REMOVE_ITEM MODULE_HARVESTER_FILES "${PROJECT_SOURCE_DIR}/ScannerBit//include//priors_rollcall.hpp" 
                                        "${PROJECT_SOURCE_DIR}/ScannerBit//include//test_function_rollcall.hpp")

# Command and target for helping forcing flexiblesusy to build first (but still allow other stuff to build in parallel)
add_custom_command(OUTPUT ${PROJECT_SOURCE_DIR}/cmake/trigger.empty 
                   COMMAND echo "GAH"; {CMAKE_COMMAND} -E touch ${PROJECT_SOURCE_DIR}/cmake/trigger.empty)
add_custom_target(me_first DEPENDS ${PROJECT_SOURCE_DIR}/cmake/trigger.empty)

add_custom_command(OUTPUT ${PROJECT_SOURCE_DIR}/Models/include/model_rollcall.hpp 
                   COMMAND python ${MODEL_HARVESTER} -x __not_a_real_name__,${itch_with_commas}
                   WORKING_DIRECTORY ${PROJECT_SOURCE_DIR} 
                   DEPENDS ${MODEL_HARVESTER} ${MODEL_HARVESTER_FILES} ${PROJECT_BINARY_DIR}/CMakeCache.txt)
add_custom_command(OUTPUT ${PROJECT_SOURCE_DIR}/Backends/include/backend_rollcall.hpp 
                   COMMAND python ${BACKEND_HARVESTER} -x __not_a_real_name__,${itch_with_commas}
                   WORKING_DIRECTORY ${PROJECT_SOURCE_DIR} 
                   DEPENDS ${BACKEND_HARVESTER} ${BACKEND_HARVESTER_FILES} ${PROJECT_BINARY_DIR}/CMakeCache.txt)
add_custom_command(OUTPUT ${PROJECT_SOURCE_DIR}/Utils/include/all_functor_types.hpp
                   COMMAND python ${MODULE_HARVESTER} -x __not_a_real_name__,${itch_with_commas}
                   WORKING_DIRECTORY ${PROJECT_SOURCE_DIR} 
                   DEPENDS ${MODULE_HARVESTER} ${MODULE_HARVESTER_FILES} ${PROJECT_BINARY_DIR}/CMakeCache.txt)
add_custom_target(model_harvest   DEPENDS ${PROJECT_SOURCE_DIR}/Models/include/model_rollcall.hpp ${MODEL_HARVESTER_FILES})
add_custom_target(backend_harvest DEPENDS ${PROJECT_SOURCE_DIR}/Backends/include/backend_rollcall.hpp ${BACKEND_HARVESTER_FILES})
add_custom_target(functor_harvest DEPENDS ${PROJECT_SOURCE_DIR}/Utils/include/all_functor_types.hpp ${MODULE_HARVESTER_FILES} backend_harvest)
add_custom_target(module_harvest  DEPENDS ${PROJECT_SOURCE_DIR}/Core/include/module_rollcall.hpp functor_harvest)

# Arrange for removal of all_functor_types.hpp and other generated headers upon "make clean". 
set(clean_files ${clean_files} "${PROJECT_SOURCE_DIR}/Backends/include/backend_rollcall.hpp")
set(clean_files ${clean_files} "${PROJECT_SOURCE_DIR}/Models/include/model_rollcall.hpp")
set(clean_files ${clean_files} "${PROJECT_SOURCE_DIR}/Utils/include/all_functor_types.hpp")
set(clean_files ${clean_files} "${PROJECT_SOURCE_DIR}/Core/include/module_rollcall.hpp")

# Work out which modules to include in the compile
retrieve_bits(GAMBIT_BITS ${PROJECT_SOURCE_DIR} "${itch}" "Loud")

# Include Delphes only if ColliderBit is in use
if(";${GAMBIT_BITS};" MATCHES ";ColliderBit;")
  include_directories("${PROJECT_SOURCE_DIR}/ColliderBit/include/delphes")
  set (EXCLUDE_DELPHES FALSE)
else()
  set (EXCLUDE_DELPHES TRUE)
endif()

# Include other cmake scripts
include(cmake/contrib.cmake)
include(cmake/warnings.cmake)
include(cmake/gambit.cmake)
include(cmake/extras.cmake)

# Add subdirectories. This does not actually cause another cmake executable to run. The same process will walk through the project's entire directory structure.
add_subdirectory(Backends)
add_subdirectory(Logs)
add_subdirectory(Utils)
add_subdirectory(Models)

# List of GAMBIT common library object files to link
set(GAMBIT_COMMON_OBJECTS $<TARGET_OBJECTS:Backends>
                          $<TARGET_OBJECTS:Logs>
                          $<TARGET_OBJECTS:Utils>
                          $<TARGET_OBJECTS:Models>
)

# List of GAMBIT core library object files to link
add_subdirectory(Core)
add_subdirectory(Printers)
set(GAMBIT_OBJECTS $<TARGET_OBJECTS:Core> $<TARGET_OBJECTS:Printers>)

<<<<<<< HEAD
# Ben: this seems a little hacky but I couldn't figure out where else to put it:
include_directories("${PROJECT_SOURCE_DIR}/Models/models")

# set compilation targets for GAMBIT modules
=======
# Set compilation targets for GAMBIT modules
>>>>>>> cef50f56
foreach(bit ${GAMBIT_BITS})
  add_subdirectory(${bit})
  set(GAMBIT_BIT_OBJECTS ${GAMBIT_BIT_OBJECTS} "$<TARGET_OBJECTS:${bit}>")
endforeach()

<<<<<<< HEAD
# Ben: My attempt to add "SpecBit only" include targets
target_include_directories(SpecBit PRIVATE
                             ${FLEXIBLESUSY_DIR}/config
                             ${FLEXIBLESUSY_DIR}/legacy
                             ${FLEXIBLESUSY_DIR}/src)
message("-- Adding FlexibleSUSY model headers to SpecBit include list")
# Dig through flexiblesusy "models" directory and add all subdirectories to the include list
# (these contain the headers for the generated spectrum generators)
#file(GLOB _ALL_FILES ${FLEXIBLESUSY_DIR}/models ${FLEXIBLESUSY_DIR}/models/*)
foreach(_MODEL ${BUILT_FS_MODELS})
  #if(IS_DIRECTORY ${_FILE})
    message("      ${_MODEL}")
    target_include_directories(SpecBit PRIVATE ${FLEXIBLESUSY_DIR}/models/${_MODEL})
  #endif()
endforeach()


# ensure that clean removes automatically-generated CMakeLists.txt files in modules
=======
# Ensure that clean removes automatically-generated cmake_variables.hpp file
set(clean_files ${clean_files} "${PROJECT_SOURCE_DIR}/cmake/cmake_variables.hpp.in"
                               "${PROJECT_SOURCE_DIR}/cmake/cmake_variable.hpp.in.candidate")

# Ensure that clean removes automatically-generated CMakeLists.txt files in modules
>>>>>>> cef50f56
foreach(bit ${GAMBIT_BITS})
  if(NOT ScannerBit STREQUAL ${bit})
    set(clean_files ${clean_files} "${PROJECT_SOURCE_DIR}/${bit}/CMakeLists.txt"
                                   "${PROJECT_SOURCE_DIR}/${bit}/CMakeLists.txt.candidate")
  endif()
endforeach()

# Ensure that clean removes .pyc files
file(GLOB more_clean_files "${PROJECT_SOURCE_DIR}/*/*.pyc" "${PROJECT_SOURCE_DIR}/*/*/*.pyc")
set(clean_files ${clean_files} ${more_clean_files})

# Ensure that clean sweeps out the scratch directory
file(GLOB more_clean_files "${PROJECT_SOURCE_DIR}/scratch/*?.*")
set(clean_files ${clean_files} ${more_clean_files})

# Add all the clean files
set_directory_properties(PROPERTIES ADDITIONAL_MAKE_CLEAN_FILES "${clean_files}")

# Add the executables
include(cmake/executables.cmake)

<|MERGE_RESOLUTION|>--- conflicted
+++ resolved
@@ -234,21 +234,16 @@
 add_subdirectory(Printers)
 set(GAMBIT_OBJECTS $<TARGET_OBJECTS:Core> $<TARGET_OBJECTS:Printers>)
 
-<<<<<<< HEAD
 # Ben: this seems a little hacky but I couldn't figure out where else to put it:
 include_directories("${PROJECT_SOURCE_DIR}/Models/models")
 
-# set compilation targets for GAMBIT modules
-=======
 # Set compilation targets for GAMBIT modules
->>>>>>> cef50f56
 foreach(bit ${GAMBIT_BITS})
   add_subdirectory(${bit})
   set(GAMBIT_BIT_OBJECTS ${GAMBIT_BIT_OBJECTS} "$<TARGET_OBJECTS:${bit}>")
 endforeach()
 
-<<<<<<< HEAD
-# Ben: My attempt to add "SpecBit only" include targets
+# Ben: My attempt to add "SpecBit only" include targets. Seems to work.
 target_include_directories(SpecBit PRIVATE
                              ${FLEXIBLESUSY_DIR}/config
                              ${FLEXIBLESUSY_DIR}/legacy
@@ -265,14 +260,11 @@
 endforeach()
 
 
-# ensure that clean removes automatically-generated CMakeLists.txt files in modules
-=======
 # Ensure that clean removes automatically-generated cmake_variables.hpp file
 set(clean_files ${clean_files} "${PROJECT_SOURCE_DIR}/cmake/cmake_variables.hpp.in"
                                "${PROJECT_SOURCE_DIR}/cmake/cmake_variable.hpp.in.candidate")
 
 # Ensure that clean removes automatically-generated CMakeLists.txt files in modules
->>>>>>> cef50f56
 foreach(bit ${GAMBIT_BITS})
   if(NOT ScannerBit STREQUAL ${bit})
     set(clean_files ${clean_files} "${PROJECT_SOURCE_DIR}/${bit}/CMakeLists.txt"
