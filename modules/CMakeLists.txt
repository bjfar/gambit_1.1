--- conflicted
+++ resolved
@@ -184,6 +184,7 @@
 check_result(${result} ${locate_scanners}) 
 message("${Yellow}-- Updating GAMBIT scanner cmake and related files - done.${ColourReset}")
 
+# FIXME this should be removed, and the generation of Printers/CMakeLists.txt shifted into cmake/update_cmakelists.py
 # Generate the Printer compilation files
 message("${Yellow}-- Updating GAMBIT printer cmake and related files${ColourReset}")
 set(harvest_printers ${PROJECT_SOURCE_DIR}/cmake/printer_harvester.py ${PROJECT_BINARY_DIR} -x __not_a_real_name__,${itch_with_commas})
@@ -200,6 +201,7 @@
 # Include contributed packages
 include(cmake/contrib.cmake)
 
+# FIXME this should also generate the CMakeLists.txt file for the printers
 # Generate the CMakeLists.txt files for GAMBIT modules
 message("${Yellow}-- Updating GAMBIT module and backend CMake files.${ColourReset}")
 set(update_cmakelists ${PROJECT_SOURCE_DIR}/cmake/update_cmakelists.py -x __not_a_real_name__,${itch_with_commas})
@@ -216,12 +218,12 @@
 set(MODEL_HARVESTER ${PROJECT_SOURCE_DIR}/Models/scripts/model_harvester.py)
 set(BACKEND_HARVESTER ${PROJECT_SOURCE_DIR}/Backends/scripts/backend_harvester.py)
 set(MODULE_HARVESTER ${PROJECT_SOURCE_DIR}/Elements/scripts/module_harvester.py)
+# FIXME printer_harvester.py should live in Printers/scripts, and should not generate a CMakeLists.txt file
 set(PRINTER_HARVESTER ${PROJECT_SOURCE_DIR}/cmake/printer_harvester.py)
 set(HARVEST_TOOLS ${PROJECT_SOURCE_DIR}/Utils/scripts/harvesting_tools.py)
 
 # Create all_functor_types.hpp, module_rollcall.hpp, module_types_rollcall.hpp, models_rollcall.hpp,
-# model_types_rollcall.hpp, backend_rollcall.hpp, backend_types_rollcall.hpp, printer_rollcall.hpp,
-# and Printers/CMakeLists.txt
+# model_types_rollcall.hpp, backend_rollcall.hpp, backend_types_rollcall.hpp and printer_rollcall.hpp.
 file(GLOB MODEL_HARVESTER_FILES   "${PROJECT_SOURCE_DIR}/Models/include/gambit/Models/models/*.hpp")
 file(GLOB BACKEND_HARVESTER_FILES "${PROJECT_SOURCE_DIR}/Backends/include/gambit/Backends/frontends/*.hpp")
 file(GLOB PRINTER_HARVESTER_FILES "${PROJECT_SOURCE_DIR}/Printers/include/gambit/Printers/printers/*.hpp")
@@ -241,24 +243,19 @@
 add_custom_command(OUTPUT ${PROJECT_SOURCE_DIR}/Backends/include/gambit/Backends/backend_rollcall.hpp
                    COMMAND python ${BACKEND_HARVESTER} -x __not_a_real_name__,${itch_with_commas}
                    WORKING_DIRECTORY ${PROJECT_SOURCE_DIR}
-<<<<<<< HEAD
-                   DEPENDS ${BACKEND_HARVESTER} ${HARVEST_TOOLS} ${BACKEND_HARVESTER_FILES} ${PROJECT_BINARY_DIR}/CMakeCache.txt)
-add_custom_command(OUTPUT ${PROJECT_SOURCE_DIR}/Printers/include/gambit/Printers/printer_rollcall.hpp ${PROJECT_SOURCE_DIR}/Printers/CMakeLists.txt
-                   COMMAND python ${PRINTER_HARVESTER} -x __not_a_real_name__,${itch_with_commas}
-                   WORKING_DIRECTORY ${PROJECT_SOURCE_DIR}
-                   DEPENDS ${PRINTER_HARVESTER} ${HARVEST_TOOLS} ${PRINTER_HARVESTER_FILES} ${PROJECT_BINARY_DIR}/CMakeCache.txt)
-add_custom_command(OUTPUT ${PROJECT_SOURCE_DIR}/Elements/include/gambit/Elements/all_functor_types.hpp ${PROJECT_SOURCE_DIR}/Core/include/gambit/Core/module_rollcall.hpp ${PROJECT_SOURCE_DIR}/Elements/include/gambit/Elements/module_types_rollcall.hpp
-                   COMMAND python ${MODULE_HARVESTER} -x __not_a_real_name__,${itch_with_commas}
-                   WORKING_DIRECTORY ${PROJECT_SOURCE_DIR}
-                   DEPENDS ${MODULE_HARVESTER} ${HARVEST_TOOLS} ${MODULE_HARVESTER_FILES} ${PROJECT_BINARY_DIR}/CMakeCache.txt)
-add_custom_target(model_harvest   DEPENDS ${PROJECT_SOURCE_DIR}/Models/include/gambit/Models/model_rollcall.hpp ${MODEL_HARVESTER_FILES})
-add_custom_target(backend_harvest DEPENDS ${PROJECT_SOURCE_DIR}/Backends/include/gambit/Backends/backend_rollcall.hpp ${BACKEND_HARVESTER_FILES})
-add_custom_target(printer_harvest DEPENDS ${PROJECT_SOURCE_DIR}/Printers/include/gambit/Printers/printer_rollcall.hpp ${PRINTER_HARVESTER_FILES} ${PROJECT_SOURCE_DIR}/Printers/CMakeLists.txt)
-add_custom_target(module_harvest DEPENDS ${PROJECT_SOURCE_DIR}/Elements/include/gambit/Elements/all_functor_types.hpp ${PROJECT_SOURCE_DIR}/Core/include/gambit/Core/module_rollcall.hpp ${PROJECT_SOURCE_DIR}/Elements/include/gambit/Elements/module_types_rollcall.hpp ${MODULE_HARVESTER_FILES} backend_harvest)
-=======
                    DEPENDS ${BACKEND_HARVESTER}
                            ${HARVEST_TOOLS}
                            ${BACKEND_HARVESTER_FILES} 
+                           ${PROJECT_BINARY_DIR}/CMakeCache.txt)
+                           
+# FIXME printer_harvester.py should not generate a CMakeLists.txt file
+add_custom_command(OUTPUT ${PROJECT_SOURCE_DIR}/Printers/include/gambit/Printers/printer_rollcall.hpp 
+                          ${PROJECT_SOURCE_DIR}/Printers/CMakeLists.txt
+                   COMMAND python ${PRINTER_HARVESTER} -x __not_a_real_name__,${itch_with_commas}
+                   WORKING_DIRECTORY ${PROJECT_SOURCE_DIR}
+                   DEPENDS ${PRINTER_HARVESTER}
+                           ${HARVEST_TOOLS}
+                           ${PRINTER_HARVESTER_FILES}
                            ${PROJECT_BINARY_DIR}/CMakeCache.txt)
 
 add_custom_command(OUTPUT ${PROJECT_SOURCE_DIR}/Elements/include/gambit/Elements/all_functor_types.hpp
@@ -278,11 +275,14 @@
 add_custom_target(backend_harvest DEPENDS ${PROJECT_SOURCE_DIR}/Backends/include/gambit/Backends/backend_rollcall.hpp
                                           ${PROJECT_SOURCE_DIR}/Elements/include/gambit/Elements/all_functor_types.hpp)
 
+# FIXME printer_harvest should not depend on Printers/CMakeLists.txt (as printer_harvesters.py should not generate this file)
+add_custom_target(printer_harvest DEPENDS ${PROJECT_SOURCE_DIR}/Printers/include/gambit/Printers/printer_rollcall.hpp
+                                          ${PRINTER_HARVESTER_FILES} ${PROJECT_SOURCE_DIR}/Printers/CMakeLists.txt)
+
 add_custom_target(module_harvest  DEPENDS ${PROJECT_SOURCE_DIR}/Elements/include/gambit/Elements/all_functor_types.hpp
                                           ${PROJECT_SOURCE_DIR}/Core/include/gambit/Core/module_rollcall.hpp
                                           ${PROJECT_SOURCE_DIR}/Elements/include/gambit/Elements/module_types_rollcall.hpp
                                           backend_harvest)
->>>>>>> cc90b7df
 
 # Include other cmake scripts
 include(cmake/warnings.cmake)
