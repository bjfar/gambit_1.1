# GAMBIT Initialization file (in YAML)
#
# Christoph Weniger <c.weniger@uva.nl>
# June, July 2013
#
# Ben Farmer <ben.farmer@gmail.com>
# Dec 2013
#


###################################
# Input parameter declarations
###################################

Parameters:
  NormalDist:
    mu:
      fixed_value: 1
    sigma:
      fixed_value: 1

##############################
# Printer setup
##############################

Printer:

  # Select printer to use via string tag
  # (currently only ascii printer available)
  printer: ascii

  # This options node is passed on wholesale to
  # the printer object; required options may
  # therefore vary according to the selected
  # printer.
  options:
    # name of output file
    output_file: "runs/example_minimal_test/samples/gambit_output.txt"
    # name of info file (explains content of output file)
    info_file: "runs/example_minimal_test/samples/gambit_output.info"

##############################
# Scanner setup
##############################

Scanner:

  use_scanner: random

  scanners:

    random:
      plugin: random_sampler
      options:
        point_number: 1
        output_file:  output
        like:  Likelihood
        files:
          output_file: "weights ..."

###############################
# Observables of interest
###############################

ObsLikes:

  # ColliderBit
  #- purpose:      Observable
  #  capability:   LogLikelihood

  # Test marginalised Poisson likelihood
  - purpose:    Likelihood
    capability: LogLikelihood


#########################
# Rule entries
#########################

Rules:

  #ColliderBit options (note, these ones are mandatory at this moment)

  - capability: AnalysisContainer
    function: getAnalysisContainer
    options:  
      analysisNames: ["ATLAS_0LEPStop_20invfb", "ATLAS_1LEPStop_20invfb"]

  - capability: DetectorSim
    function: getDelphes
    options:
      delphesOptions: ["ColliderBit/data/delphes_card_ATLAS.tcl"]

  - capability: SimpleSmearingSim
    function: getBuckFast
    options:
      buckFastOption: "BuckFastSmear"
 
  - capability: ReconstructedEvent
    function: reconstructBuckFastEvent
    dependencies:
    - {capability: "ConvertedScatteringEvent", type: "HEPUtils::Event", function: "convertPythia8ParticleEvent"}
    #- {capability: "ConvertedScatteringEvent", type: "HEPUtils::Event", function: "convertPythia8PartonEvent"}

  - capability:  ColliderOperator
    function: operatePythia
    options:
      nEvents: 1000
      slhaFilename: "ColliderBit/data/sps1aWithDecays.spc" 
      pythiaNames: ["Pythia_SUSY_LHC_8TeV", "Pythia_glusq_LHC_8TeV"]
      Pythia_SUSY_LHC_8TeV: 2  # <-- How many configurations of this one you want
      #Pythia_glusq_LHC_8TeV: 1  # <-- One is the default anyways

  - capability:  HardScatteringSim
    function:  getPythia
    options:
      Pythia_glusq_LHC_8TeV:
<<<<<<< HEAD
        pythiaOptions_1: ["PartonLevel:MPI = off",
=======
        pythiaOptions_1: ["/home/krill/developGambit/extras/boss/bossed_pythia_source/xmldoc/",
                          "PartonLevel:MPI = off",
>>>>>>> b3f09224
                          "PartonLevel:ISR = on",
                          "PartonLevel:FSR = off",
                          "HadronLevel:all = off"]
      Pythia_SUSY_LHC_8TeV:
<<<<<<< HEAD
        pythiaOptions_1: ["PartonLevel:MPI = off",
=======
        pythiaOptions_1: ["/home/krill/developGambit/extras/boss/bossed_pythia_source/xmldoc/",
                          "PartonLevel:MPI = off",
>>>>>>> b3f09224
                          "PartonLevel:ISR = on",
                          "PartonLevel:FSR = off",
                          "HadronLevel:all = off",
                          "SUSY:idA = 1000021",
                          "SUSY:idB = 1000021"]
<<<<<<< HEAD
        pythiaOptions_2: ["PartonLevel:MPI = off",
=======
        pythiaOptions_2: ["/home/krill/developGambit/extras/boss/bossed_pythia_source/xmldoc/",
                          "PartonLevel:MPI = off",
>>>>>>> b3f09224
                          "PartonLevel:ISR = on",
                          "PartonLevel:FSR = off",
                          "HadronLevel:all = off",
                          "SUSY:idVecA = 1000001,1000002,1000003,1000004,2000001,2000002,2000003,2000004",
                          "SUSY:idVecB = 1000001,1000002,1000003,1000004,2000001,2000002,2000003,2000004"]

  - capability: LogLikelihood
    function: calcLogLike
    backends:
    - {capability: lnlike_marg_poisson_lognormal_error}

  - capability: AnalysisNumbers
    dependencies:
    - {capability: "ReconstructedEvent", type: "HEPUtils::Event", function: "reconstructBuckFastEvent"}

#########################
# Logging setup
#########################

Logger:

  # Redirectory of specific messages according to tags
  # Can redirect to stdout or stderr by specifying these as the "filenames". Obviously this also means it is impossible to redirect output to actual files with these names.

  prefix : "runs/example_minimal_test/logs/"
  redirection:
    [Debug] : "debug.log"
    [Default] : "default.log"
    [Error] : "errors.log"
    [Warning] : "warnings.log"
    [Core,Error] : "core_errors.log"
    [Core,Error,Fatal] : "fatal_core_errors.log"
    [Dependency Resolver] : "dependency_resolver.log"
    [ColliderBit] : "ColliderBit.log"

##########################
# Name/Value Section
##########################

KeyValues:

  dependency_resolution:
    use_old_routines: true
    prefer_model_specific_functions: true

  likelihood:
    model_invalid_for_lnlike_below: -1e6

  #By default, errors are fatal and warnings non-fatal
  exceptions:
    dependency_resolver_error: fatal
    dependency_resolver_warning: non-fatal
    core_warning: fatal<|MERGE_RESOLUTION|>--- conflicted
+++ resolved
@@ -115,33 +115,21 @@
     function:  getPythia
     options:
       Pythia_glusq_LHC_8TeV:
-<<<<<<< HEAD
-        pythiaOptions_1: ["PartonLevel:MPI = off",
-=======
         pythiaOptions_1: ["/home/krill/developGambit/extras/boss/bossed_pythia_source/xmldoc/",
                           "PartonLevel:MPI = off",
->>>>>>> b3f09224
                           "PartonLevel:ISR = on",
                           "PartonLevel:FSR = off",
                           "HadronLevel:all = off"]
       Pythia_SUSY_LHC_8TeV:
-<<<<<<< HEAD
-        pythiaOptions_1: ["PartonLevel:MPI = off",
-=======
         pythiaOptions_1: ["/home/krill/developGambit/extras/boss/bossed_pythia_source/xmldoc/",
                           "PartonLevel:MPI = off",
->>>>>>> b3f09224
                           "PartonLevel:ISR = on",
                           "PartonLevel:FSR = off",
                           "HadronLevel:all = off",
                           "SUSY:idA = 1000021",
                           "SUSY:idB = 1000021"]
-<<<<<<< HEAD
-        pythiaOptions_2: ["PartonLevel:MPI = off",
-=======
         pythiaOptions_2: ["/home/krill/developGambit/extras/boss/bossed_pythia_source/xmldoc/",
                           "PartonLevel:MPI = off",
->>>>>>> b3f09224
                           "PartonLevel:ISR = on",
                           "PartonLevel:FSR = off",
                           "HadronLevel:all = off",
