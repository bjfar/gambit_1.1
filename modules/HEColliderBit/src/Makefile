--- conflicted
+++ resolved
@@ -9,12 +9,8 @@
 
 # TODO: Check that all these variables are defined
 
+CXX := g++
 
-<<<<<<< HEAD
-CXX := /opt/gcc-4.8.1/bin/g++-4.8
-=======
-CXX := g++
->>>>>>> 2898b9fa
 CXXFLAGS := -std=c++0x -O3 -pedantic -Wall -Wno-long-long -Werror=uninitialized #-Werror=delete-non-virtual-dtor
 
 UTILHEADERS := Event.hpp FastJetUtils.hpp Jet.hpp MathUtils.hpp MCUtils.hpp Particle.hpp PIDCodes.hpp PIDUtils.hpp Vectors.hpp
