//  GAMBIT: Global and Modular BSM Inference Tool
//  //  ********************************************
//  //
//  //  For now, this is a main script for testing
//  //  the Pythia8Backend and Delphes3Backend codes.
//  //
//  //  Later on, it should be converted to a module
//  //  with a proper rollcall.
//  //
//  //  ********************************************
//  //
//  //  Authors
//  //  =======
//  //
//  //  (add name and date if you modify)
//  //
//  //  Abram Krislock
//  //  2013 Apr 23
//  //
//  //  ********************************************
//
//
#include "Pythia8Backend.hpp"
#include "Delphes3Backend.hpp"
#include "Analysis.hpp"

#include <string>
#include <iostream>
#include <fstream>
#include "boost/lexical_cast.hpp"

<<<<<<< HEAD
#include "Pythia8Backend.hpp"
#include "Delphes3Backend.hpp"
#include "Pythia.h"
#include "Event.hpp"
#include "Analysis.hpp"
=======
>>>>>>> 8c2d918f

// External
#include "omp.h"
#define NEVENTS 1000
#define MAIN_SHARED counter,slhaFileName,delphesConfigFile
#define MAIN_PRIVATE genEvent,recoEvent,outFile,temp


using namespace std;

int main()
{
  // simulation setup...
  string slhaFileName = "mhmodBenchmark.slha";
  string delphesConfigFile = "delphes_card_ATLAS.tcl";

  // variables used during parallelization
  string temp;
  ofstream outFile;
  int counter = 0;

  // For event storage
  Pythia8::Event genEvent;
  GAMBIT::Event recoEvent;

  cout<<"\n\n Now testing Parallelized HECollider Simulation:\n\n";

<<<<<<< HEAD
  GAMBIT::Analysis* ana0lep = Analysis_ATLAS0LEP();
=======
  /// @todo Generalise to a vector of analyses, populated by names
  Analysis* ana = mkAnalysis("ATLAS0LEP");
>>>>>>> 8c2d918f
  ana0lep->init();

/*  #pragma omp parallel shared(MAIN_SHARED) \
  private(MAIN_PRIVATE,DELPHES3BACKEND_PRIVATE,PYTHIA8BACKEND_PRIVATE) */
  {
      // Initialize the backends
      GAMBIT::HEColliderBit::Pythia8Backend::initialize(12345 + 17 * omp_get_thread_num(), slhaFileName);
      GAMBIT::HEColliderBit::Delphes3Backend::initialize(delphesConfigFile);

    // For a reasonable output
//    temp = "tester_thread.dat";
    temp = "tester_thread"+boost::lexical_cast<string>(omp_get_thread_num())+".dat";
    outFile.open(temp.c_str());

    for (int i=0; i<NEVENTS/omp_get_num_threads(); i++)
    {
      genEvent.clear();
      recoEvent.clear();
      GAMBIT::HEColliderBit::Pythia8Backend::nextEvent(genEvent);
      GAMBIT::HEColliderBit::Delphes3Backend::processEvent(genEvent, recoEvent);
      ana->analyze(recoEvent);
      counter++;
    }
  } // end omp parallel block

  ana->finalize();
  //cout << "LIKELIHOOD = " << ana->likelihood() << endl;
  delete ana;

  cout<<"\n\n Parallelized HECollider Simulation + Analysis finished. Generated ";
  cout<<counter<<" events.\n\n";
  return 0;
}<|MERGE_RESOLUTION|>--- conflicted
+++ resolved
@@ -29,15 +29,6 @@
 #include <fstream>
 #include "boost/lexical_cast.hpp"
 
-<<<<<<< HEAD
-#include "Pythia8Backend.hpp"
-#include "Delphes3Backend.hpp"
-#include "Pythia.h"
-#include "Event.hpp"
-#include "Analysis.hpp"
-=======
->>>>>>> 8c2d918f
-
 // External
 #include "omp.h"
 #define NEVENTS 1000
@@ -64,13 +55,10 @@
 
   cout<<"\n\n Now testing Parallelized HECollider Simulation:\n\n";
 
-<<<<<<< HEAD
-  GAMBIT::Analysis* ana0lep = Analysis_ATLAS0LEP();
-=======
   /// @todo Generalise to a vector of analyses, populated by names
-  Analysis* ana = mkAnalysis("ATLAS0LEP");
->>>>>>> 8c2d918f
-  ana0lep->init();
+  GAMBIT::Analysis* ana = mkAnalysis("ATLAS0LEP");
+
+  ana->init();
 
 /*  #pragma omp parallel shared(MAIN_SHARED) \
   private(MAIN_PRIVATE,DELPHES3BACKEND_PRIVATE,PYTHIA8BACKEND_PRIVATE) */
