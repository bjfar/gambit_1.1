//   GAMBIT: Global and Modular BSM Inference Tool
//   *********************************************
///  \file
///
///  Example of GAMBIT DarkBit standalone
///  main program.
///
///  *********************************************
///
///  Authors (add name and date if you modify):
///   
///  \author Christoph Weniger
///  \date 2016 Feb
///
///  *********************************************

#include "gambit/Utils/standalone_module.hpp"
#include "gambit/DarkBit/DarkBit_rollcall.hpp"
#include "gambit/Elements/spectrum_factories.hpp"
#include "gambit/Elements/mssm_slhahelp.hpp"
#include "gambit/Models/SimpleSpectra/MSSMSimpleSpec.hpp"
#include "gambit/Utils/util_functions.hpp"

using namespace DarkBit::Functown;     // Functors wrapping the module's actual module functions
using namespace DarkBit::Accessors;    // Helper functions that provide some info about the module
using namespace BackendIniBit::Functown;    // Functors wrapping the backend initialisation functions

QUICK_FUNCTION(DarkBit, decay_rates, NEW_CAPABILITY, createDecays, DecayTable, ())
QUICK_FUNCTION(DarkBit, MSSM_spectrum, OLD_CAPABILITY, createSpectrum, Spectrum, ())
QUICK_FUNCTION(DarkBit, cascadeMC_gammaSpectra, OLD_CAPABILITY, CMC_dummy, DarkBit::stringFunkMap, ())


namespace Gambit
{
  namespace DarkBit
  {
    // Dummy functor for returning empty cascadeMC result spectra
    void CMC_dummy(DarkBit::stringFunkMap& result)
    {
      DarkBit::stringFunkMap sfm;
      result = sfm;
    }

    // Create spectrum object from SLHA file input.slha
    void createSpectrum(Spectrum& outSpec)
    {
      using namespace Pipes::createSpectrum;
<<<<<<< HEAD
      static Spectrum mySpec;
      /// Option inputFileName<std::string>: Input SLHA (required)
=======
>>>>>>> c538db15
      std::string inputFileName = runOptions->getValue<std::string>("filename");
      std::cout << "Loading: " << inputFileName << std::endl;
      outSpec = spectrum_from_SLHA<MSSMSimpleSpec>(inputFileName);
    }

    // Create decay object from SLHA file input.slha
    void createDecays(DecayTable& outDecays)
    {
      using namespace Pipes::createDecays;
      /// Option inputFileName<std::string>: Input SLHA (required)
      std::string inputFileName = runOptions->getValue<std::string>("filename");
      std::cout << "Loading: " << inputFileName << std::endl;
      outDecays = DecayTable(inputFileName);
      //std::cout << "Exemplary width:" << std::endl;
      //std::cout << outDecays.at(std::pair<int,int>(25,0)).width_in_GeV << std::endl;
    }
  }
}

int main(int argc, char* argv[])
{

  try
  {
    if (argc == 1)
    {
      std::cout << "Please provide name of slha file at command line." << std::endl;
      exit(1);
    }
    std::string filename = argv[1];
    std::string outname = "dNdE.dat";
    if (argc >= 3) outname = argv[2];
    std::string filename_data = "data.yaml";
    if (argc >= 4) filename_data = argv[3];
    std::string filename_dump = "dump.yaml";
    if (argc >= 5) filename_dump = argv[4];


    // ---- Initialise logging and exceptions ----

    initialise_standalone_logs("runs/DarkBit_standalone_MSSM/logs/");
    logger()<<"Running DarkBit standalone example"<<LogTags::info<<EOM;
    model_warning().set_fatal(true);


    // ---- Check that required backends are present ----
    
    if (not Backends::backendInfo().works["DarkSUSY5.1.3"]) backend_error().raise(LOCAL_INFO, "DarkSUSY 5.1.3 is missing!");
    if (not Backends::backendInfo().works["MicrOmegas3.6.9.2"]) backend_error().raise(LOCAL_INFO, "MicrOmegas 3.6.9.2 is missing!");
    if (not Backends::backendInfo().works["gamLike1.0.0"]) backend_error().raise(LOCAL_INFO, "gamLike 1.0.0 is missing!");
    if (not Backends::backendInfo().works["DDCalc1.0.0"]) backend_error().raise(LOCAL_INFO, "DDCalc 1.0.0 is missing!");
    if (not Backends::backendInfo().works["nulike1.0.3"]) backend_error().raise(LOCAL_INFO, "nulike 1.0.3 is missing!");


    // ---- Initialize models ----

    // Initialize LocalHalo model
    ModelParameters* LocalHalo_primary_parameters = Models::LocalHalo::Functown::primary_parameters.getcontentsPtr();
    LocalHalo_primary_parameters->setValue("rho0", 0.4);
    LocalHalo_primary_parameters->setValue("vrot", 235.);
    LocalHalo_primary_parameters->setValue("v0", 235.);
    LocalHalo_primary_parameters->setValue("vesc", 550.);
    LocalHalo_primary_parameters->setValue("vearth", 29.78);

    // Initialize nuclear_params_fnq model
    ModelParameters* nuclear_params_fnq = Models::nuclear_params_fnq::Functown::primary_parameters.getcontentsPtr();
    nuclear_params_fnq->setValue("fpd", 0.034);
    nuclear_params_fnq->setValue("fpu", 0.023);
    nuclear_params_fnq->setValue("fps", 0.14);
    nuclear_params_fnq->setValue("fnd", 0.041);
    nuclear_params_fnq->setValue("fnu", 0.019);
    nuclear_params_fnq->setValue("fns", 0.14);
    nuclear_params_fnq->setValue("deltad", -0.40);
    nuclear_params_fnq->setValue("deltau", 0.74);
    nuclear_params_fnq->setValue("deltas", -0.12);


    // ---- Initialize spectrum and decays from SLHA file ----

    createSpectrum.setOption<std::string>("filename", filename);
    createSpectrum.reset_and_calculate();
    createDecays.setOption<std::string>("filename", filename);
    createDecays.reset_and_calculate();


    // ---- Initialize backends ----

    // Initialize nulike backend
    Backends::nulike_1_0_3::Functown::nulike_bounds.setStatus(2);
    nulike_1_0_3_init.reset_and_calculate();

    // Initialize gamLike backend
    gamLike_1_0_0_init.notifyOfModel("GalacticHalo_Einasto");  // FIXME: Hack
    gamLike_1_0_0_init.reset_and_calculate();

    // Initialize MicrOmegas backend
    MicrOmegas_3_6_9_2_init.resolveDependency(&createSpectrum);
    MicrOmegas_3_6_9_2_init.notifyOfModel("MSSM30atQ");
    MicrOmegas_3_6_9_2_init.reset_and_calculate();

    // Initialize DarkSUSY backend
    DarkSUSY_5_1_3_init.reset_and_calculate();
    DarkSUSY_PointInit_MSSM.notifyOfModel("MSSM30atQ");
    DarkSUSY_PointInit_MSSM.resolveDependency(&createSpectrum);
    DarkSUSY_PointInit_MSSM.resolveDependency(&createDecays);
    DarkSUSY_PointInit_MSSM.resolveBackendReq(&Backends::DarkSUSY_5_1_3::Functown::init_diskless);
    DarkSUSY_PointInit_MSSM.resolveBackendReq(&Backends::DarkSUSY_5_1_3::Functown::dsgive_model_isasugra);
    DarkSUSY_PointInit_MSSM.resolveBackendReq(&Backends::DarkSUSY_5_1_3::Functown::dssusy_isasugra);
    DarkSUSY_PointInit_MSSM.resolveBackendReq(&Backends::DarkSUSY_5_1_3::Functown::dssusy);
    DarkSUSY_PointInit_MSSM.resolveBackendReq(&Backends::DarkSUSY_5_1_3::Functown::dsSLHAread);
    DarkSUSY_PointInit_MSSM.resolveBackendReq(&Backends::DarkSUSY_5_1_3::Functown::dsprep);
    DarkSUSY_PointInit_MSSM.resolveBackendReq(&Backends::DarkSUSY_5_1_3::Functown::dswwidth);
    DarkSUSY_PointInit_MSSM.resolveBackendReq(&Backends::DarkSUSY_5_1_3::Functown::mssmpar);
    DarkSUSY_PointInit_MSSM.setOption<bool>("use_dsSLHAread", true);
    DarkSUSY_PointInit_MSSM.reset_and_calculate();

    // Initialize DarkSUSY Local Halo Model
    DarkSUSY_PointInit_LocalHalo_func.notifyOfModel("LocalHalo");
    DarkSUSY_PointInit_LocalHalo_func.resolveDependency(&Models::LocalHalo::Functown::primary_parameters);
    DarkSUSY_PointInit_LocalHalo_func.resolveDependency(&RD_fraction_fixed);
    DarkSUSY_PointInit_LocalHalo_func.resolveBackendReq(&Backends::DarkSUSY_5_1_3::Functown::dshmcom);
    DarkSUSY_PointInit_LocalHalo_func.resolveBackendReq(&Backends::DarkSUSY_5_1_3::Functown::dshmisodf);
    DarkSUSY_PointInit_LocalHalo_func.resolveBackendReq(&Backends::DarkSUSY_5_1_3::Functown::dshmframevelcom);
    DarkSUSY_PointInit_LocalHalo_func.resolveBackendReq(&Backends::DarkSUSY_5_1_3::Functown::dshmnoclue);
    DarkSUSY_PointInit_LocalHalo_func.reset_and_calculate();


    // ---- Relic density ----

    // Relic density calculation with MicrOmegas
    RD_oh2_MicrOmegas.resolveBackendReq(&Backends::MicrOmegas_3_6_9_2::Functown::darkOmega);
    RD_oh2_MicrOmegas.setOption<int>("fast", 0);  // 0: accurate; 1: fast
    RD_oh2_MicrOmegas.reset_and_calculate();

    // Relic density calculation with DarkSUSY (the sloppy version)
    RD_oh2_DarkSUSY.resolveDependency(&DarkSUSY_PointInit_MSSM);
    RD_oh2_DarkSUSY.resolveBackendReq(&Backends::DarkSUSY_5_1_3::Functown::dsrdomega);
    RD_oh2_DarkSUSY.setOption<int>("fast", 0);  // 0: normal; 1: fast; 2: dirty
    RD_oh2_DarkSUSY.reset_and_calculate();
    // FIXME: Use "general" version instead

    // Calculate WMAP likelihoods, based on MicrOmegas result
    lnL_oh2_Simple.resolveDependency(&RD_oh2_MicrOmegas);
    lnL_oh2_Simple.reset_and_calculate();


    // ---- Set up basic internal structures for direct & indirect detection ----

    // Set identifier for DM particle
    DarkMatter_ID_MSSM.resolveDependency(&createSpectrum);
    DarkMatter_ID_MSSM.reset_and_calculate();

    // Set up process catalog based on DarkSUSY annihilation rates
    TH_ProcessCatalog_MSSM.resolveDependency(&DarkSUSY_PointInit_MSSM);
    TH_ProcessCatalog_MSSM.resolveDependency(&createSpectrum);
    TH_ProcessCatalog_MSSM.resolveDependency(&createDecays);
    TH_ProcessCatalog_MSSM.resolveDependency(&DarkMatter_ID_MSSM);
    TH_ProcessCatalog_MSSM.resolveBackendReq(&Backends::DarkSUSY_5_1_3::Functown::dssigmav);
    TH_ProcessCatalog_MSSM.resolveBackendReq(&Backends::DarkSUSY_5_1_3::Functown::dsIBffdxdy);
    TH_ProcessCatalog_MSSM.resolveBackendReq(&Backends::DarkSUSY_5_1_3::Functown::dsIBhhdxdy);
    TH_ProcessCatalog_MSSM.resolveBackendReq(&Backends::DarkSUSY_5_1_3::Functown::dsIBwhdxdy);
    TH_ProcessCatalog_MSSM.resolveBackendReq(&Backends::DarkSUSY_5_1_3::Functown::dsIBwwdxdy);
    TH_ProcessCatalog_MSSM.resolveBackendReq(&Backends::DarkSUSY_5_1_3::Functown::IBintvars);
    TH_ProcessCatalog_MSSM.resolveBackendReq(&Backends::DarkSUSY_5_1_3::Functown::setMassesForIB);
    TH_ProcessCatalog_MSSM.reset_and_calculate();

    // Assume for direct and indirect detection likelihoods that dark matter
    // density is always the measured one (despite relic density results)
    RD_fraction_fixed.reset_and_calculate();

    // Set generic WIMP mass object
    mwimp_generic.resolveDependency(&TH_ProcessCatalog_MSSM);
    mwimp_generic.resolveDependency(&DarkMatter_ID_MSSM);
    mwimp_generic.reset_and_calculate();

    // Set generic annihilation rate in late universe (v->0 limit)
    // FIXME: Check whether limit is really calculated
    sigmav_late_universe.resolveDependency(&TH_ProcessCatalog_MSSM);
    sigmav_late_universe.resolveDependency(&DarkMatter_ID_MSSM);
    sigmav_late_universe.reset_and_calculate();


    // ---- Direct detection -----

    // Calculate DD couplings with Micromegas
    DD_couplings_MicrOmegas.notifyOfModel("MSSM30atQ");
    DD_couplings_MicrOmegas.notifyOfModel("nuclear_params_fnq");
    DD_couplings_MicrOmegas.resolveDependency(&Models::nuclear_params_fnq::Functown::primary_parameters);
    DD_couplings_MicrOmegas.resolveBackendReq(&Backends::MicrOmegas_3_6_9_2::Functown::nucleonAmplitudes);
    DD_couplings_MicrOmegas.resolveBackendReq(&Backends::MicrOmegas_3_6_9_2::Functown::FeScLoop);
    DD_couplings_MicrOmegas.resolveBackendReq(&Backends::MicrOmegas_3_6_9_2::Functown::mocommon_);
    DD_couplings_MicrOmegas.reset_and_calculate();

    // Calculate DD couplings with DarkSUSY
    DD_couplings_DarkSUSY.notifyOfModel("nuclear_params_fnq");
    DD_couplings_DarkSUSY.resolveDependency(&Models::nuclear_params_fnq::Functown::primary_parameters);
    DD_couplings_DarkSUSY.resolveDependency(&DarkSUSY_PointInit_MSSM);
    DD_couplings_DarkSUSY.resolveBackendReq(&Backends::DarkSUSY_5_1_3::Functown::dsddgpgn);
    DD_couplings_DarkSUSY.resolveBackendReq(&Backends::DarkSUSY_5_1_3::Functown::mspctm);
    DD_couplings_DarkSUSY.resolveBackendReq(&Backends::DarkSUSY_5_1_3::Functown::ddcom);
    DD_couplings_DarkSUSY.reset_and_calculate();

    // Initialize DDCalc backend
    Backends::DDCalc_1_0_0::Functown::DDCalc_CalcRates_simple.setStatus(2);
    Backends::DDCalc_1_0_0::Functown::DDCalc_Experiment.setStatus(2);
    Backends::DDCalc_1_0_0::Functown::DDCalc_LogLikelihood.setStatus(2);
    DDCalc_1_0_0_init.notifyOfModel("LocalHalo");
    DDCalc_1_0_0_init.resolveDependency(&Models::LocalHalo::Functown::primary_parameters);
    DDCalc_1_0_0_init.resolveDependency(&RD_fraction_fixed);
    DDCalc_1_0_0_init.resolveDependency(&mwimp_generic);
    DDCalc_1_0_0_init.resolveDependency(&DD_couplings_DarkSUSY); // Use DarkSUSY for DD couplings
    DDCalc_1_0_0_init.reset_and_calculate();

    // Calculate direct detection rates for LUX 2013
    LUX_2013_Calc.resolveBackendReq(&Backends::DDCalc_1_0_0::Functown::DDCalc_Experiment);
    LUX_2013_Calc.resolveBackendReq(&Backends::DDCalc_1_0_0::Functown::DDCalc_CalcRates_simple);
    LUX_2013_Calc.reset_and_calculate();

    // Calculate direct detection likelihood for LUX 2013
    LUX_2013_GetLogLikelihood.resolveDependency(&LUX_2013_Calc);
    LUX_2013_GetLogLikelihood.resolveBackendReq(&Backends::DDCalc_1_0_0::Functown::DDCalc_Experiment);
    LUX_2013_GetLogLikelihood.resolveBackendReq(&Backends::DDCalc_1_0_0::Functown::DDCalc_LogLikelihood);
    LUX_2013_GetLogLikelihood.reset_and_calculate();

    // Set generic scattering cross-section for later use
    double sigma_SI_p_DS, sigma_SI_p_MO;

    sigma_SI_p_simple.resolveDependency(&DD_couplings_DarkSUSY);
    sigma_SI_p_simple.resolveDependency(&mwimp_generic);
    sigma_SI_p_simple.reset_and_calculate();
    sigma_SI_p_DS = sigma_SI_p_simple(0);
    sigma_SI_p_simple.resolveDependency(&DD_couplings_MicrOmegas);
    sigma_SI_p_simple.reset_and_calculate();
    sigma_SI_p_MO = sigma_SI_p_simple(0);


    // Set generic scattering cross-section for later use
    double sigma_SD_p_DS, sigma_SD_p_MO;
    sigma_SD_p_simple.resolveDependency(&DD_couplings_DarkSUSY);
    sigma_SD_p_simple.resolveDependency(&mwimp_generic);
    sigma_SD_p_simple.reset_and_calculate();
    sigma_SD_p_DS = sigma_SD_p_simple(0);
    sigma_SD_p_simple.resolveDependency(&DD_couplings_MicrOmegas);
    sigma_SD_p_simple.reset_and_calculate();
    sigma_SD_p_MO = sigma_SD_p_simple(0);

    // ---- Gamma-ray yields ----

    // Initialize tabulated gamma-ray yields
    SimYieldTable_DarkSUSY.resolveBackendReq(&Backends::DarkSUSY_5_1_3::Functown::dshayield);
    SimYieldTable_DarkSUSY.reset_and_calculate();

    // Collect missing final states for simulation in cascade MC
    GA_missingFinalStates.resolveDependency(&TH_ProcessCatalog_MSSM);
    GA_missingFinalStates.resolveDependency(&SimYieldTable_DarkSUSY);
    GA_missingFinalStates.resolveDependency(&DarkMatter_ID_MSSM);
    GA_missingFinalStates.reset_and_calculate();

    // Infer for which type of final states particles MC should be performed
    cascadeMC_FinalStates.setOption<std::vector<std::string>>("cMC_finalStates", daFunk::vec<std::string>("gamma"));
    cascadeMC_FinalStates.reset_and_calculate();

    // Collect decay information for cascade MC
    cascadeMC_DecayTable.resolveDependency(&TH_ProcessCatalog_MSSM);
    cascadeMC_DecayTable.resolveDependency(&SimYieldTable_DarkSUSY);
    cascadeMC_DecayTable.reset_and_calculate();

    // Set up MC loop manager for cascade MC
    cascadeMC_LoopManager.setOption<int>("cMC_maxEvents", 1000);
    cascadeMC_LoopManager.resolveDependency(&GA_missingFinalStates);
    cascadeMC_LoopManager.resolveDependency(&cascadeMC_DecayTable);
    cascadeMC_LoopManager.resolveDependency(&SimYieldTable_DarkSUSY);
    cascadeMC_LoopManager.resolveDependency(&TH_ProcessCatalog_MSSM);
    std::vector<functor*> nested_functions = initVector<functor*>(
        &cascadeMC_InitialState, &cascadeMC_GenerateChain, &cascadeMC_Histograms, &cascadeMC_EventCount);
    cascadeMC_LoopManager.setNestedList(nested_functions);

    // Set up initial state for cascade MC step
    cascadeMC_InitialState.resolveDependency(&GA_missingFinalStates);
    cascadeMC_InitialState.resolveLoopManager(&cascadeMC_LoopManager);
    //cascadeMC_InitialState.reset_and_calculate();

    // Perform MC step for cascade MC
    cascadeMC_GenerateChain.resolveDependency(&cascadeMC_InitialState);
    cascadeMC_GenerateChain.resolveDependency(&cascadeMC_DecayTable);
    cascadeMC_GenerateChain.resolveLoopManager(&cascadeMC_LoopManager);
    //cascadeMC_GenerateChain.reset_and_calculate();

    // Generate histogram for cascade MC
    cascadeMC_Histograms.resolveDependency(&cascadeMC_InitialState);
    cascadeMC_Histograms.resolveDependency(&cascadeMC_GenerateChain);
    cascadeMC_Histograms.resolveDependency(&TH_ProcessCatalog_MSSM);
    cascadeMC_Histograms.resolveDependency(&SimYieldTable_DarkSUSY);
    cascadeMC_Histograms.resolveDependency(&cascadeMC_FinalStates);
    cascadeMC_Histograms.resolveLoopManager(&cascadeMC_LoopManager);
    //cascadeMC_Histograms.reset_and_calculate();

    // Check convergence of cascade MC
    cascadeMC_EventCount.resolveDependency(&cascadeMC_InitialState);
    cascadeMC_EventCount.resolveLoopManager(&cascadeMC_LoopManager);
    //cascadeMC_EventCount.reset_and_calculate();

    // Start cascade MC loop
    cascadeMC_LoopManager.reset_and_calculate();

    // Infer gamma-ray spectra for recorded MC results
    cascadeMC_gammaSpectra.resolveDependency(&GA_missingFinalStates);
    cascadeMC_gammaSpectra.resolveDependency(&cascadeMC_FinalStates);
    cascadeMC_gammaSpectra.resolveDependency(&cascadeMC_Histograms);
    cascadeMC_gammaSpectra.resolveDependency(&cascadeMC_EventCount);
    cascadeMC_gammaSpectra.reset_and_calculate();

    // Calculate total gamma-ray yield (cascade MC + tabulated results)
    GA_AnnYield_General.resolveDependency(&TH_ProcessCatalog_MSSM);
    GA_AnnYield_General.resolveDependency(&SimYieldTable_DarkSUSY);
    GA_AnnYield_General.resolveDependency(&DarkMatter_ID_MSSM);
    GA_AnnYield_General.resolveDependency(&cascadeMC_gammaSpectra);
    GA_AnnYield_General.reset_and_calculate();

    // Dump spectrum into file
    dump_GammaSpectrum.resolveDependency(&GA_AnnYield_General);
    dump_GammaSpectrum.setOption<std::string>("filename", outname);
    dump_GammaSpectrum.reset_and_calculate();

    // Calculate Fermi LAT dwarf likelihood
    lnL_FermiLATdwarfs_gamLike.resolveDependency(&GA_AnnYield_General);
    lnL_FermiLATdwarfs_gamLike.resolveDependency(&RD_fraction_fixed);
    lnL_FermiLATdwarfs_gamLike.resolveBackendReq(&Backends::gamLike_1_0_0::Functown::lnL);
    lnL_FermiLATdwarfs_gamLike.reset_and_calculate();


    // ---- IceCube limits ----

    // Infer WIMP capture rate in Sun
    capture_rate_Sun_const_xsec.resolveDependency(&mwimp_generic);
    capture_rate_Sun_const_xsec.resolveDependency(&sigma_SI_p_simple);
    capture_rate_Sun_const_xsec.resolveDependency(&sigma_SD_p_simple);
    capture_rate_Sun_const_xsec.resolveBackendReq(&Backends::DarkSUSY_5_1_3::Functown::dsntcapsuntab);
    capture_rate_Sun_const_xsec.resolveDependency(&DarkSUSY_PointInit_LocalHalo_func);
    capture_rate_Sun_const_xsec.reset_and_calculate();

    // Infer WIMP equilibration time in Sun
    equilibration_time_Sun.resolveDependency(&sigmav_late_universe);
    equilibration_time_Sun.resolveDependency(&mwimp_generic);
    equilibration_time_Sun.resolveDependency(&capture_rate_Sun_const_xsec);
    equilibration_time_Sun.reset_and_calculate();

    // Infer WIMP annihilation rate in Sun
    annihilation_rate_Sun.resolveDependency(&equilibration_time_Sun);
    annihilation_rate_Sun.resolveDependency(&capture_rate_Sun_const_xsec);
    annihilation_rate_Sun.reset_and_calculate();

    // Infer neutrino yield from Sun
    nuyield_from_DS.resolveDependency(&TH_ProcessCatalog_MSSM);
    nuyield_from_DS.resolveDependency(&mwimp_generic);
    nuyield_from_DS.resolveDependency(&sigmav_late_universe);
    nuyield_from_DS.resolveDependency(&sigma_SI_p_simple);
    nuyield_from_DS.resolveDependency(&sigma_SD_p_simple);
    nuyield_from_DS.resolveDependency(&DarkMatter_ID_MSSM);
    nuyield_from_DS.resolveBackendReq(&Backends::DarkSUSY_5_1_3::Functown::dsgenericwimp_nusetup);
    nuyield_from_DS.resolveBackendReq(&Backends::DarkSUSY_5_1_3::Functown::neutrino_yield);
    nuyield_from_DS.resolveBackendReq(&Backends::DarkSUSY_5_1_3::Functown::DS_neutral_h_decay_channels);
    nuyield_from_DS.resolveBackendReq(&Backends::DarkSUSY_5_1_3::Functown::DS_charged_h_decay_channels);
    nuyield_from_DS.reset_and_calculate();

    // Calculate number of events at IceCube
    IC79WH_full.resolveDependency(&mwimp_generic);
    IC79WH_full.resolveDependency(&annihilation_rate_Sun);
    IC79WH_full.resolveDependency(&nuyield_from_DS);
    IC79WH_full.resolveBackendReq(&Backends::nulike_1_0_3::Functown::nulike_bounds);
    IC79WH_full.reset_and_calculate();

    // Calculate IceCube likelihood
    IC79WH_loglike.resolveDependency(&IC79WH_full);
    IC79WH_loglike.reset_and_calculate();
    // FIXME: Code up other analyses
    

    // ---- Runs DarkBit UnitTest ----

    UnitTest_DarkBit.setOption<std::string>("filename", filename_dump);
    UnitTest_DarkBit.resolveDependency(&RD_oh2_DarkSUSY);
    UnitTest_DarkBit.resolveDependency(&GA_AnnYield_General);
    UnitTest_DarkBit.resolveDependency(&TH_ProcessCatalog_MSSM);
    UnitTest_DarkBit.resolveDependency(&DarkMatter_ID_MSSM);
    UnitTest_DarkBit.resolveDependency(&DD_couplings_DarkSUSY);
    UnitTest_DarkBit.reset_and_calculate();
    

    // ---- Dump results on screen ----

    // Retrieve and print MicrOmegas result
    double oh2 = RD_oh2_MicrOmegas(0);
    logger() << "Relic density from MicrOmegas: " << oh2 << LogTags::info << EOM;

    // Retrieve and print DarkSUSY result
    oh2 = RD_oh2_DarkSUSY(0);
    logger() << "Relic density from DarkSUSY: " << oh2 << LogTags::info << EOM;

    // ---- Dump output into file ----

    std::fstream file;
    file.open(filename_data, std::ios_base::out);
    oh2 = RD_oh2_MicrOmegas(0);
    file << "oh2:"<<std::endl;
    file << "  MO: " << oh2 << std::endl;
    oh2 = RD_oh2_DarkSUSY(0);
    file << "  DS: " << oh2 << std::endl;

    file << "DD_couplings:" << std::endl;

    file << "  gps:" << std::endl;
    double dd_gps = DD_couplings_MicrOmegas(0).gps;
    file << "    MO: " << dd_gps << std::endl;
    dd_gps = DD_couplings_DarkSUSY(0).gps;
    file << "    DS: " << dd_gps << std::endl;

    file << "  gns:" << std::endl;
    double dd_gns = DD_couplings_MicrOmegas(0).gns;
    file << "    MO: " << dd_gns << std::endl;
    dd_gns = DD_couplings_DarkSUSY(0).gns;
    file << "    DS: " << dd_gns << std::endl;

    file << "  gpa:" << std::endl;
    double dd_gpa = DD_couplings_MicrOmegas(0).gpa;
    file << "    MO: " << dd_gpa << std::endl;
    dd_gpa = DD_couplings_DarkSUSY(0).gpa;
    file << "    DS: " << dd_gpa << std::endl;

    file << "  gna:" << std::endl;
    double dd_gna = DD_couplings_MicrOmegas(0).gna;
    file << "    MO: " << dd_gna << std::endl;
    dd_gna = DD_couplings_DarkSUSY(0).gna;
    file << "    DS: " << dd_gna << std::endl;

    file << " sigma_SI_p [cm^2]: " << std::endl;
    file << "    MO: " << sigma_SI_p_MO << std::endl;
    file << "    DS: " << sigma_SI_p_DS << std::endl;
    file << " sigma_SD_p [cm^2]: " << std::endl;
    file << "    MO: " << sigma_SD_p_MO << std::endl;
    file << "    DS: " << sigma_SD_p_DS << std::endl;
    file.close();
  }

  catch (std::exception& e)
  {
    std::cout << "DarkBit_standalone_MSSM has exited with fatal exception: " << e.what() << std::endl;
  }

  return 0;

}<|MERGE_RESOLUTION|>--- conflicted
+++ resolved
@@ -45,11 +45,6 @@
     void createSpectrum(Spectrum& outSpec)
     {
       using namespace Pipes::createSpectrum;
-<<<<<<< HEAD
-      static Spectrum mySpec;
-      /// Option inputFileName<std::string>: Input SLHA (required)
-=======
->>>>>>> c538db15
       std::string inputFileName = runOptions->getValue<std::string>("filename");
       std::cout << "Loading: " << inputFileName << std::endl;
       outSpec = spectrum_from_SLHA<MSSMSimpleSpec>(inputFileName);
