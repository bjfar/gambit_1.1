//   GAMBIT: Global and Modular BSM Inference Tool
//   *********************************************
///  \file
///
///  Example of GAMBIT DarkBit standalone
///  main program.
///
///  *********************************************
///
///  Authors (add name and date if you modify):
///   
///  \author Christoph Weniger
///  \date 2016 Feb
///
///  *********************************************

#include "gambit/Utils/standalone_module.hpp"
#include "gambit/DarkBit/DarkBit_rollcall.hpp"
#include "gambit/Elements/spectrum_factories.hpp"
#include "gambit/Elements/mssm_slhahelp.hpp"
#include "gambit/Models/SimpleSpectra/MSSMSimpleSpec.hpp"
#include "gambit/Utils/util_functions.hpp"

using namespace DarkBit::Functown;     // Functors wrapping the module's actual module functions
using namespace DarkBit::Accessors;    // Helper functions that provide some info about the module
using namespace BackendIniBit::Functown;    // Functors wrapping the backend initialisation functions

QUICK_FUNCTION(DarkBit, decay_rates, NEW_CAPABILITY, createDecays, DecayTable, ())
QUICK_FUNCTION(DarkBit, MSSM_spectrum, OLD_CAPABILITY, createSpectrum, Spectrum, ())
QUICK_FUNCTION(DarkBit, cascadeMC_gammaSpectra, OLD_CAPABILITY, CMC_dummy, DarkBit::stringFunkMap, ())


namespace Gambit
{
  namespace DarkBit
  {
    // Dummy functor for returning empty cascadeMC result spectra
    void CMC_dummy(DarkBit::stringFunkMap& result)
    {
      DarkBit::stringFunkMap sfm;
      result = sfm;
    }

    // Create spectrum object from SLHA file input.slha
    void createSpectrum(Spectrum& outSpec)
    {
      using namespace Pipes::createSpectrum;
<<<<<<< HEAD
=======
      static Spectrum mySpec;
      /// Option inputFileName<std::string>: Input SLHA (required)
>>>>>>> 8112c381
      std::string inputFileName = runOptions->getValue<std::string>("filename");
      std::cout << "Loading: " << inputFileName << std::endl;
      outSpec = spectrum_from_SLHA<MSSMSimpleSpec>(inputFileName);
    }

    // Create decay object from SLHA file input.slha
    void createDecays(DecayTable& outDecays)
    {
      using namespace Pipes::createDecays;
      /// Option inputFileName<std::string>: Input SLHA (required)
      std::string inputFileName = runOptions->getValue<std::string>("filename");
      std::cout << "Loading: " << inputFileName << std::endl;
      outDecays = DecayTable(inputFileName);
      //std::cout << "Exemplary width:" << std::endl;
      //std::cout << outDecays.at(std::pair<int,int>(25,0)).width_in_GeV << std::endl;
    }
  }
}

int main(int argc, char* argv[])
{

  try
  {
    if (argc == 1)
    {
      std::cout << "Please provide name of slha file at command line." << std::endl;
      exit(1);
    }
    std::string filename = argv[1];
    std::string outname = "dNdE.dat";
    if (argc >= 3) outname = argv[2];
    std::string filename_data = "data.yaml";
    if (argc >= 4) filename_data = argv[3];
    std::string filename_dump = "dump.yaml";
    if (argc >= 5) filename_dump = argv[4];


    // ---- Initialise logging and exceptions ----

    initialise_standalone_logs("runs/DarkBit_standalone_MSSM/logs/");
    logger()<<"Running DarkBit standalone example"<<LogTags::info<<EOM;
    model_warning().set_fatal(true);


    // ---- Check that required backends are present ----
    
    if (not Backends::backendInfo().works["DarkSUSY5.1.3"]) backend_error().raise(LOCAL_INFO, "DarkSUSY 5.1.3 is missing!");
    if (not Backends::backendInfo().works["MicrOmegas3.6.9.2"]) backend_error().raise(LOCAL_INFO, "MicrOmegas 3.6.9.2 is missing!");
    if (not Backends::backendInfo().works["gamLike1.0.0"]) backend_error().raise(LOCAL_INFO, "gamLike 1.0.0 is missing!");
    if (not Backends::backendInfo().works["DDCalc1.0.0"]) backend_error().raise(LOCAL_INFO, "DDCalc 1.0.0 is missing!");
    if (not Backends::backendInfo().works["nulike1.0.3"]) backend_error().raise(LOCAL_INFO, "nulike 1.0.3 is missing!");


    // ---- Initialize models ----

    // Initialize LocalHalo model
    ModelParameters* LocalHalo_primary_parameters = Models::LocalHalo::Functown::primary_parameters.getcontentsPtr();
    LocalHalo_primary_parameters->setValue("rho0", 0.4);
    LocalHalo_primary_parameters->setValue("vrot", 235.);
    LocalHalo_primary_parameters->setValue("v0", 235.);
    LocalHalo_primary_parameters->setValue("vesc", 550.);
<<<<<<< HEAD
  
=======
    LocalHalo_primary_parameters->setValue("vearth", 29.78);

>>>>>>> 8112c381
    // Initialize nuclear_params_fnq model
    ModelParameters* nuclear_params_fnq = Models::nuclear_params_fnq::Functown::primary_parameters.getcontentsPtr();
    nuclear_params_fnq->setValue("fpd", 0.034);
    nuclear_params_fnq->setValue("fpu", 0.023);
    nuclear_params_fnq->setValue("fps", 0.14);
    nuclear_params_fnq->setValue("fnd", 0.041);
    nuclear_params_fnq->setValue("fnu", 0.019);
    nuclear_params_fnq->setValue("fns", 0.14);
    nuclear_params_fnq->setValue("deltad", -0.40);
    nuclear_params_fnq->setValue("deltau", 0.74);
    nuclear_params_fnq->setValue("deltas", -0.12);


    // ---- Initialize spectrum and decays from SLHA file ----

    createSpectrum.setOption<std::string>("filename", filename);
    createSpectrum.reset_and_calculate();
    createDecays.setOption<std::string>("filename", filename);
    createDecays.reset_and_calculate();


    // ---- Initialize backends ----

    // Initialize nulike backend
    Backends::nulike_1_0_3::Functown::nulike_bounds.setStatus(2);
    nulike_1_0_3_init.reset_and_calculate();

    // Initialize gamLike backend
    gamLike_1_0_0_init.notifyOfModel("GalacticHalo_Einasto");  // FIXME: Hack
    gamLike_1_0_0_init.reset_and_calculate();

    // Initialize MicrOmegas backend
    MicrOmegas_3_6_9_2_init.resolveDependency(&createSpectrum);
    MicrOmegas_3_6_9_2_init.notifyOfModel("MSSM30atQ");
    MicrOmegas_3_6_9_2_init.reset_and_calculate();

    // Initialize DarkSUSY backend
    DarkSUSY_5_1_3_init.reset_and_calculate();
    DarkSUSY_PointInit_MSSM.notifyOfModel("MSSM30atQ");
    DarkSUSY_PointInit_MSSM.resolveDependency(&createSpectrum);
    DarkSUSY_PointInit_MSSM.resolveDependency(&createDecays);
    DarkSUSY_PointInit_MSSM.resolveBackendReq(&Backends::DarkSUSY_5_1_3::Functown::init_diskless);
    DarkSUSY_PointInit_MSSM.resolveBackendReq(&Backends::DarkSUSY_5_1_3::Functown::dsgive_model_isasugra);
    DarkSUSY_PointInit_MSSM.resolveBackendReq(&Backends::DarkSUSY_5_1_3::Functown::dssusy_isasugra);
    DarkSUSY_PointInit_MSSM.resolveBackendReq(&Backends::DarkSUSY_5_1_3::Functown::dssusy);
    DarkSUSY_PointInit_MSSM.resolveBackendReq(&Backends::DarkSUSY_5_1_3::Functown::dsSLHAread);
    DarkSUSY_PointInit_MSSM.resolveBackendReq(&Backends::DarkSUSY_5_1_3::Functown::dsprep);
    DarkSUSY_PointInit_MSSM.resolveBackendReq(&Backends::DarkSUSY_5_1_3::Functown::dswwidth);
    DarkSUSY_PointInit_MSSM.resolveBackendReq(&Backends::DarkSUSY_5_1_3::Functown::mssmpar);
    DarkSUSY_PointInit_MSSM.setOption<bool>("use_dsSLHAread", true);
    DarkSUSY_PointInit_MSSM.reset_and_calculate();

    // Initialize DarkSUSY Local Halo Model
    DarkSUSY_PointInit_LocalHalo_func.notifyOfModel("LocalHalo");
    DarkSUSY_PointInit_LocalHalo_func.resolveDependency(&Models::LocalHalo::Functown::primary_parameters);
    DarkSUSY_PointInit_LocalHalo_func.resolveDependency(&RD_fraction_fixed);
    DarkSUSY_PointInit_LocalHalo_func.resolveBackendReq(&Backends::DarkSUSY_5_1_3::Functown::dshmcom);
    DarkSUSY_PointInit_LocalHalo_func.resolveBackendReq(&Backends::DarkSUSY_5_1_3::Functown::dshmisodf);
    DarkSUSY_PointInit_LocalHalo_func.resolveBackendReq(&Backends::DarkSUSY_5_1_3::Functown::dshmframevelcom);
    DarkSUSY_PointInit_LocalHalo_func.resolveBackendReq(&Backends::DarkSUSY_5_1_3::Functown::dshmnoclue);
    DarkSUSY_PointInit_LocalHalo_func.reset_and_calculate();


    // ---- Relic density ----

    // Relic density calculation with MicrOmegas
    RD_oh2_MicrOmegas.resolveBackendReq(&Backends::MicrOmegas_3_6_9_2::Functown::darkOmega);
    RD_oh2_MicrOmegas.setOption<int>("fast", 0);  // 0: accurate; 1: fast
    RD_oh2_MicrOmegas.reset_and_calculate();

    // Relic density calculation with DarkSUSY (the sloppy version)
    RD_oh2_DarkSUSY.resolveDependency(&DarkSUSY_PointInit_MSSM);
    RD_oh2_DarkSUSY.resolveBackendReq(&Backends::DarkSUSY_5_1_3::Functown::dsrdomega);
    RD_oh2_DarkSUSY.setOption<int>("fast", 0);  // 0: normal; 1: fast; 2: dirty
    RD_oh2_DarkSUSY.reset_and_calculate();
    // FIXME: Use "general" version instead

    // Calculate WMAP likelihoods, based on MicrOmegas result
    lnL_oh2_Simple.resolveDependency(&RD_oh2_MicrOmegas);
    lnL_oh2_Simple.reset_and_calculate();


    // ---- Set up basic internal structures for direct & indirect detection ----

    // Set identifier for DM particle
    DarkMatter_ID_MSSM.resolveDependency(&createSpectrum);
    DarkMatter_ID_MSSM.reset_and_calculate();

    // Set up process catalog based on DarkSUSY annihilation rates
    TH_ProcessCatalog_MSSM.resolveDependency(&DarkSUSY_PointInit_MSSM);
    TH_ProcessCatalog_MSSM.resolveDependency(&createSpectrum);
    TH_ProcessCatalog_MSSM.resolveDependency(&createDecays);
    TH_ProcessCatalog_MSSM.resolveDependency(&DarkMatter_ID_MSSM);
    TH_ProcessCatalog_MSSM.resolveBackendReq(&Backends::DarkSUSY_5_1_3::Functown::dssigmav);
    TH_ProcessCatalog_MSSM.resolveBackendReq(&Backends::DarkSUSY_5_1_3::Functown::dsIBffdxdy);
    TH_ProcessCatalog_MSSM.resolveBackendReq(&Backends::DarkSUSY_5_1_3::Functown::dsIBhhdxdy);
    TH_ProcessCatalog_MSSM.resolveBackendReq(&Backends::DarkSUSY_5_1_3::Functown::dsIBwhdxdy);
    TH_ProcessCatalog_MSSM.resolveBackendReq(&Backends::DarkSUSY_5_1_3::Functown::dsIBwwdxdy);
    TH_ProcessCatalog_MSSM.resolveBackendReq(&Backends::DarkSUSY_5_1_3::Functown::IBintvars);
    TH_ProcessCatalog_MSSM.resolveBackendReq(&Backends::DarkSUSY_5_1_3::Functown::setMassesForIB);
    TH_ProcessCatalog_MSSM.reset_and_calculate();

    // Assume for direct and indirect detection likelihoods that dark matter
    // density is always the measured one (despite relic density results)
    RD_fraction_fixed.reset_and_calculate();

    // Set generic WIMP mass object
    mwimp_generic.resolveDependency(&TH_ProcessCatalog_MSSM);
    mwimp_generic.resolveDependency(&DarkMatter_ID_MSSM);
    mwimp_generic.reset_and_calculate();

    // Set generic annihilation rate in late universe (v->0 limit)
    // FIXME: Check whether limit is really calculated
    sigmav_late_universe.resolveDependency(&TH_ProcessCatalog_MSSM);
    sigmav_late_universe.resolveDependency(&DarkMatter_ID_MSSM);
    sigmav_late_universe.reset_and_calculate();


    // ---- Direct detection -----

    // Calculate DD couplings with Micromegas
    DD_couplings_MicrOmegas.notifyOfModel("MSSM30atQ");
    DD_couplings_MicrOmegas.notifyOfModel("nuclear_params_fnq");
    DD_couplings_MicrOmegas.resolveDependency(&Models::nuclear_params_fnq::Functown::primary_parameters);
    DD_couplings_MicrOmegas.resolveBackendReq(&Backends::MicrOmegas_3_6_9_2::Functown::nucleonAmplitudes);
    DD_couplings_MicrOmegas.resolveBackendReq(&Backends::MicrOmegas_3_6_9_2::Functown::FeScLoop);
    DD_couplings_MicrOmegas.resolveBackendReq(&Backends::MicrOmegas_3_6_9_2::Functown::mocommon_);
    DD_couplings_MicrOmegas.reset_and_calculate();

    // Calculate DD couplings with DarkSUSY
    DD_couplings_DarkSUSY.notifyOfModel("nuclear_params_fnq");
    DD_couplings_DarkSUSY.resolveDependency(&Models::nuclear_params_fnq::Functown::primary_parameters);
    DD_couplings_DarkSUSY.resolveDependency(&DarkSUSY_PointInit_MSSM);
    DD_couplings_DarkSUSY.resolveBackendReq(&Backends::DarkSUSY_5_1_3::Functown::dsddgpgn);
    DD_couplings_DarkSUSY.resolveBackendReq(&Backends::DarkSUSY_5_1_3::Functown::mspctm);
    DD_couplings_DarkSUSY.resolveBackendReq(&Backends::DarkSUSY_5_1_3::Functown::ddcom);
    DD_couplings_DarkSUSY.reset_and_calculate();

    // Initialize DDCalc backend
    Backends::DDCalc_1_0_0::Functown::DDCalc_CalcRates_simple.setStatus(2);
    Backends::DDCalc_1_0_0::Functown::DDCalc_Experiment.setStatus(2);
    Backends::DDCalc_1_0_0::Functown::DDCalc_LogLikelihood.setStatus(2);
    DDCalc_1_0_0_init.notifyOfModel("LocalHalo");
    DDCalc_1_0_0_init.resolveDependency(&Models::LocalHalo::Functown::primary_parameters);
    DDCalc_1_0_0_init.resolveDependency(&RD_fraction_fixed);
    DDCalc_1_0_0_init.resolveDependency(&mwimp_generic);
    DDCalc_1_0_0_init.resolveDependency(&DD_couplings_DarkSUSY); // Use DarkSUSY for DD couplings
    DDCalc_1_0_0_init.reset_and_calculate();

    // Calculate direct detection rates for LUX 2013
    LUX_2013_Calc.resolveBackendReq(&Backends::DDCalc_1_0_0::Functown::DDCalc_Experiment);
    LUX_2013_Calc.resolveBackendReq(&Backends::DDCalc_1_0_0::Functown::DDCalc_CalcRates_simple);
    LUX_2013_Calc.reset_and_calculate();

    // Calculate direct detection likelihood for LUX 2013
    LUX_2013_GetLogLikelihood.resolveDependency(&LUX_2013_Calc);
    LUX_2013_GetLogLikelihood.resolveBackendReq(&Backends::DDCalc_1_0_0::Functown::DDCalc_Experiment);
    LUX_2013_GetLogLikelihood.resolveBackendReq(&Backends::DDCalc_1_0_0::Functown::DDCalc_LogLikelihood);
    LUX_2013_GetLogLikelihood.reset_and_calculate();

    // Set generic scattering cross-section for later use
    double sigma_SI_p_DS, sigma_SI_p_MO;

    sigma_SI_p_simple.resolveDependency(&DD_couplings_DarkSUSY);
    sigma_SI_p_simple.resolveDependency(&mwimp_generic);
    sigma_SI_p_simple.reset_and_calculate();
    sigma_SI_p_DS = sigma_SI_p_simple(0);
    sigma_SI_p_simple.resolveDependency(&DD_couplings_MicrOmegas);
    sigma_SI_p_simple.reset_and_calculate();
    sigma_SI_p_MO = sigma_SI_p_simple(0);


    // Set generic scattering cross-section for later use
    double sigma_SD_p_DS, sigma_SD_p_MO;
    sigma_SD_p_simple.resolveDependency(&DD_couplings_DarkSUSY);
    sigma_SD_p_simple.resolveDependency(&mwimp_generic);
    sigma_SD_p_simple.reset_and_calculate();
    sigma_SD_p_DS = sigma_SD_p_simple(0);
    sigma_SD_p_simple.resolveDependency(&DD_couplings_MicrOmegas);
    sigma_SD_p_simple.reset_and_calculate();
    sigma_SD_p_MO = sigma_SD_p_simple(0);

    // ---- Gamma-ray yields ----

    // Initialize tabulated gamma-ray yields
    SimYieldTable_DarkSUSY.resolveBackendReq(&Backends::DarkSUSY_5_1_3::Functown::dshayield);
    SimYieldTable_DarkSUSY.reset_and_calculate();

    // Collect missing final states for simulation in cascade MC
    GA_missingFinalStates.resolveDependency(&TH_ProcessCatalog_MSSM);
    GA_missingFinalStates.resolveDependency(&SimYieldTable_DarkSUSY);
    GA_missingFinalStates.resolveDependency(&DarkMatter_ID_MSSM);
    GA_missingFinalStates.reset_and_calculate();

    // Infer for which type of final states particles MC should be performed
    cascadeMC_FinalStates.setOption<std::vector<std::string>>("cMC_finalStates", daFunk::vec<std::string>("gamma"));
    cascadeMC_FinalStates.reset_and_calculate();

    // Collect decay information for cascade MC
    cascadeMC_DecayTable.resolveDependency(&TH_ProcessCatalog_MSSM);
    cascadeMC_DecayTable.resolveDependency(&SimYieldTable_DarkSUSY);
    cascadeMC_DecayTable.reset_and_calculate();

    // Set up MC loop manager for cascade MC
    cascadeMC_LoopManager.setOption<int>("cMC_maxEvents", 1000);
    cascadeMC_LoopManager.resolveDependency(&GA_missingFinalStates);
    cascadeMC_LoopManager.resolveDependency(&cascadeMC_DecayTable);
    cascadeMC_LoopManager.resolveDependency(&SimYieldTable_DarkSUSY);
    cascadeMC_LoopManager.resolveDependency(&TH_ProcessCatalog_MSSM);
    std::vector<functor*> nested_functions = initVector<functor*>(
        &cascadeMC_InitialState, &cascadeMC_GenerateChain, &cascadeMC_Histograms, &cascadeMC_EventCount);
    cascadeMC_LoopManager.setNestedList(nested_functions);

    // Set up initial state for cascade MC step
    cascadeMC_InitialState.resolveDependency(&GA_missingFinalStates);
    cascadeMC_InitialState.resolveLoopManager(&cascadeMC_LoopManager);
    //cascadeMC_InitialState.reset_and_calculate();

    // Perform MC step for cascade MC
    cascadeMC_GenerateChain.resolveDependency(&cascadeMC_InitialState);
    cascadeMC_GenerateChain.resolveDependency(&cascadeMC_DecayTable);
    cascadeMC_GenerateChain.resolveLoopManager(&cascadeMC_LoopManager);
    //cascadeMC_GenerateChain.reset_and_calculate();

    // Generate histogram for cascade MC
    cascadeMC_Histograms.resolveDependency(&cascadeMC_InitialState);
    cascadeMC_Histograms.resolveDependency(&cascadeMC_GenerateChain);
    cascadeMC_Histograms.resolveDependency(&TH_ProcessCatalog_MSSM);
    cascadeMC_Histograms.resolveDependency(&SimYieldTable_DarkSUSY);
    cascadeMC_Histograms.resolveDependency(&cascadeMC_FinalStates);
    cascadeMC_Histograms.resolveLoopManager(&cascadeMC_LoopManager);
    //cascadeMC_Histograms.reset_and_calculate();

    // Check convergence of cascade MC
    cascadeMC_EventCount.resolveDependency(&cascadeMC_InitialState);
    cascadeMC_EventCount.resolveLoopManager(&cascadeMC_LoopManager);
    //cascadeMC_EventCount.reset_and_calculate();

    // Start cascade MC loop
    cascadeMC_LoopManager.reset_and_calculate();

    // Infer gamma-ray spectra for recorded MC results
    cascadeMC_gammaSpectra.resolveDependency(&GA_missingFinalStates);
    cascadeMC_gammaSpectra.resolveDependency(&cascadeMC_FinalStates);
    cascadeMC_gammaSpectra.resolveDependency(&cascadeMC_Histograms);
    cascadeMC_gammaSpectra.resolveDependency(&cascadeMC_EventCount);
    cascadeMC_gammaSpectra.reset_and_calculate();

    // Calculate total gamma-ray yield (cascade MC + tabulated results)
    GA_AnnYield_General.resolveDependency(&TH_ProcessCatalog_MSSM);
    GA_AnnYield_General.resolveDependency(&SimYieldTable_DarkSUSY);
    GA_AnnYield_General.resolveDependency(&DarkMatter_ID_MSSM);
    GA_AnnYield_General.resolveDependency(&cascadeMC_gammaSpectra);
    GA_AnnYield_General.reset_and_calculate();

    // Dump spectrum into file
    dump_GammaSpectrum.resolveDependency(&GA_AnnYield_General);
    dump_GammaSpectrum.setOption<std::string>("filename", outname);
    dump_GammaSpectrum.reset_and_calculate();

    // Calculate Fermi LAT dwarf likelihood
    lnL_FermiLATdwarfs_gamLike.resolveDependency(&GA_AnnYield_General);
    lnL_FermiLATdwarfs_gamLike.resolveDependency(&RD_fraction_fixed);
    lnL_FermiLATdwarfs_gamLike.resolveBackendReq(&Backends::gamLike_1_0_0::Functown::lnL);
    lnL_FermiLATdwarfs_gamLike.reset_and_calculate();


    // ---- IceCube limits ----

    // Infer WIMP capture rate in Sun
    capture_rate_Sun_const_xsec.resolveDependency(&mwimp_generic);
    capture_rate_Sun_const_xsec.resolveDependency(&sigma_SI_p_simple);
    capture_rate_Sun_const_xsec.resolveDependency(&sigma_SD_p_simple);
    capture_rate_Sun_const_xsec.resolveBackendReq(&Backends::DarkSUSY_5_1_3::Functown::dsntcapsuntab);
    capture_rate_Sun_const_xsec.resolveDependency(&DarkSUSY_PointInit_LocalHalo_func);
    capture_rate_Sun_const_xsec.reset_and_calculate();

    // Infer WIMP equilibration time in Sun
    equilibration_time_Sun.resolveDependency(&sigmav_late_universe);
    equilibration_time_Sun.resolveDependency(&mwimp_generic);
    equilibration_time_Sun.resolveDependency(&capture_rate_Sun_const_xsec);
    equilibration_time_Sun.reset_and_calculate();

    // Infer WIMP annihilation rate in Sun
    annihilation_rate_Sun.resolveDependency(&equilibration_time_Sun);
    annihilation_rate_Sun.resolveDependency(&capture_rate_Sun_const_xsec);
    annihilation_rate_Sun.reset_and_calculate();

    // Infer neutrino yield from Sun
    nuyield_from_DS.resolveDependency(&TH_ProcessCatalog_MSSM);
    nuyield_from_DS.resolveDependency(&mwimp_generic);
    nuyield_from_DS.resolveDependency(&sigmav_late_universe);
    nuyield_from_DS.resolveDependency(&sigma_SI_p_simple);
    nuyield_from_DS.resolveDependency(&sigma_SD_p_simple);
    nuyield_from_DS.resolveDependency(&DarkMatter_ID_MSSM);
    nuyield_from_DS.resolveBackendReq(&Backends::DarkSUSY_5_1_3::Functown::dsgenericwimp_nusetup);
    nuyield_from_DS.resolveBackendReq(&Backends::DarkSUSY_5_1_3::Functown::neutrino_yield);
    nuyield_from_DS.resolveBackendReq(&Backends::DarkSUSY_5_1_3::Functown::DS_neutral_h_decay_channels);
    nuyield_from_DS.resolveBackendReq(&Backends::DarkSUSY_5_1_3::Functown::DS_charged_h_decay_channels);
    nuyield_from_DS.reset_and_calculate();

    // Calculate number of events at IceCube
    IC79WH_full.resolveDependency(&mwimp_generic);
    IC79WH_full.resolveDependency(&annihilation_rate_Sun);
    IC79WH_full.resolveDependency(&nuyield_from_DS);
    IC79WH_full.resolveBackendReq(&Backends::nulike_1_0_3::Functown::nulike_bounds);
    IC79WH_full.reset_and_calculate();

    // Calculate IceCube likelihood
    IC79WH_loglike.resolveDependency(&IC79WH_full);
    IC79WH_loglike.reset_and_calculate();
    // FIXME: Code up other analyses
    

    // ---- Runs DarkBit UnitTest ----

    UnitTest_DarkBit.setOption<std::string>("filename", filename_dump);
    UnitTest_DarkBit.resolveDependency(&RD_oh2_DarkSUSY);
    UnitTest_DarkBit.resolveDependency(&GA_AnnYield_General);
    UnitTest_DarkBit.resolveDependency(&TH_ProcessCatalog_MSSM);
    UnitTest_DarkBit.resolveDependency(&DarkMatter_ID_MSSM);
    UnitTest_DarkBit.resolveDependency(&DD_couplings_DarkSUSY);
    UnitTest_DarkBit.reset_and_calculate();
    

    // ---- Dump results on screen ----

    // Retrieve and print MicrOmegas result
    double oh2 = RD_oh2_MicrOmegas(0);
    logger() << "Relic density from MicrOmegas: " << oh2 << LogTags::info << EOM;

    // Retrieve and print DarkSUSY result
    oh2 = RD_oh2_DarkSUSY(0);
    logger() << "Relic density from DarkSUSY: " << oh2 << LogTags::info << EOM;

    // ---- Dump output into file ----

    std::fstream file;
    file.open(filename_data, std::ios_base::out);
    oh2 = RD_oh2_MicrOmegas(0);
    file << "oh2:"<<std::endl;
    file << "  MO: " << oh2 << std::endl;
    oh2 = RD_oh2_DarkSUSY(0);
    file << "  DS: " << oh2 << std::endl;

    file << "DD_couplings:" << std::endl;

    file << "  gps:" << std::endl;
    double dd_gps = DD_couplings_MicrOmegas(0).gps;
    file << "    MO: " << dd_gps << std::endl;
    dd_gps = DD_couplings_DarkSUSY(0).gps;
    file << "    DS: " << dd_gps << std::endl;

    file << "  gns:" << std::endl;
    double dd_gns = DD_couplings_MicrOmegas(0).gns;
    file << "    MO: " << dd_gns << std::endl;
    dd_gns = DD_couplings_DarkSUSY(0).gns;
    file << "    DS: " << dd_gns << std::endl;

    file << "  gpa:" << std::endl;
    double dd_gpa = DD_couplings_MicrOmegas(0).gpa;
    file << "    MO: " << dd_gpa << std::endl;
    dd_gpa = DD_couplings_DarkSUSY(0).gpa;
    file << "    DS: " << dd_gpa << std::endl;

    file << "  gna:" << std::endl;
    double dd_gna = DD_couplings_MicrOmegas(0).gna;
    file << "    MO: " << dd_gna << std::endl;
    dd_gna = DD_couplings_DarkSUSY(0).gna;
    file << "    DS: " << dd_gna << std::endl;

    file << " sigma_SI_p [cm^2]: " << std::endl;
    file << "    MO: " << sigma_SI_p_MO << std::endl;
    file << "    DS: " << sigma_SI_p_DS << std::endl;
    file << " sigma_SD_p [cm^2]: " << std::endl;
    file << "    MO: " << sigma_SD_p_MO << std::endl;
    file << "    DS: " << sigma_SD_p_DS << std::endl;
    file.close();
  }

  catch (std::exception& e)
  {
    std::cout << "DarkBit_standalone_MSSM has exited with fatal exception: " << e.what() << std::endl;
  }

  return 0;

}<|MERGE_RESOLUTION|>--- conflicted
+++ resolved
@@ -45,11 +45,8 @@
     void createSpectrum(Spectrum& outSpec)
     {
       using namespace Pipes::createSpectrum;
-<<<<<<< HEAD
-=======
       static Spectrum mySpec;
       /// Option inputFileName<std::string>: Input SLHA (required)
->>>>>>> 8112c381
       std::string inputFileName = runOptions->getValue<std::string>("filename");
       std::cout << "Loading: " << inputFileName << std::endl;
       outSpec = spectrum_from_SLHA<MSSMSimpleSpec>(inputFileName);
@@ -112,12 +109,8 @@
     LocalHalo_primary_parameters->setValue("vrot", 235.);
     LocalHalo_primary_parameters->setValue("v0", 235.);
     LocalHalo_primary_parameters->setValue("vesc", 550.);
-<<<<<<< HEAD
-  
-=======
     LocalHalo_primary_parameters->setValue("vearth", 29.78);
 
->>>>>>> 8112c381
     // Initialize nuclear_params_fnq model
     ModelParameters* nuclear_params_fnq = Models::nuclear_params_fnq::Functown::primary_parameters.getcontentsPtr();
     nuclear_params_fnq->setValue("fpd", 0.034);
