--- conflicted
+++ resolved
@@ -210,265 +210,17 @@
 
 int main(int argc, char* argv[])
 {
-<<<<<<< HEAD
-  if (argc==1)
-  {
-    std::cout << "Please select test mode (1-7)" << std::endl;
-    exit(1);
-  }
-  int mode = std::stoi((std::string)argv[1]);
-  std::cout << "Starting with mode " << mode << std::endl;
-
-
-  // ---- Initialise (or disable) logging ----
-
-  std::map<std::string, std::string> loggerinfo;
-  std::string prefix("runs/DarkBit_standalone_WIMP/logs/");
-  Utils::ensure_path_exists(prefix);
-
-  loggerinfo["Core, Error"] = prefix+"core_errors.log";
-  loggerinfo["Default"]     = prefix+"default.log";
-  loggerinfo["Debug"]       = prefix+"debug.log";
-  loggerinfo["Warning"]     = prefix+"warnings.log";
-  loggerinfo["DarkBit, Info"] = prefix+"DarkBit_info.log";
-
-  logger().initialise(loggerinfo);
-
-  model_warning().set_fatal(true);
-  DarkBit::DarkBit_error().set_fatal(true);
-
-  logger()<<"Running DarkBit standalone example"<<LogTags::info<<EOM;
-
-
-  // ---- Initialize models ----
-
-  // Initialize LocalHalo model
-  ModelParameters* LocalHalo_primary_parameters = Models::LocalHalo::Functown::primary_parameters.getcontentsPtr();
-  LocalHalo_primary_parameters->setValue("rho0", 0.4);
-  LocalHalo_primary_parameters->setValue("vrot", 235.);
-  LocalHalo_primary_parameters->setValue("v0", 235.);
-  LocalHalo_primary_parameters->setValue("vesc", 550.);
-  LocalHalo_primary_parameters->setValue("vearth", 29.78);
-
-  // ---- Initialize backends ----
-
-  // Set up DDCalc backend initialization
-  Backends::DDCalc_1_0_0::Functown::DDCalc_CalcRates_simple.setStatus(2);
-  Backends::DDCalc_1_0_0::Functown::DDCalc_Experiment.setStatus(2);
-  Backends::DDCalc_1_0_0::Functown::DDCalc_LogLikelihood.setStatus(2);
-  DDCalc_1_0_0_init.notifyOfModel("LocalHalo");
-  DDCalc_1_0_0_init.resolveDependency(&Models::LocalHalo::Functown::primary_parameters);
-  DDCalc_1_0_0_init.resolveDependency(&RD_fraction_fixed);
-  DDCalc_1_0_0_init.resolveDependency(&mwimp_generic);
-  DDCalc_1_0_0_init.resolveDependency(&DD_couplings_WIMP); // Use DarkSUSY for DD couplings
-
-
-  // Initialize gamLike backend
-  //gamLike_1_0_0_init.notifyOfModel("CMSSM");  // FIXME: Hack
-  gamLike_1_0_0_init.notifyOfModel("GalacticHalo_gNFW");  // FIXME: Hack
-  gamLike_1_0_0_init.reset_and_calculate();
-
-  // Initialize DarkSUSY backend
-  DarkSUSY_5_1_3_init.reset_and_calculate();
-
-  // Initialize MicrOmegas backend
-  MicrOmegas_3_6_9_2_init.notifyOfModel("LocalHalo");  // FIXME: Just a hack to get MicrOmegas initialized without specifying an MSSM model
-  MicrOmegas_3_6_9_2_init.reset_and_calculate();
-
-
-
-  // ---- Set up basic internal structures for direct & indirect detection ----
-
-  // Set identifier for DM particle
-  // FIXME: Needed?
-
-  // Set up process catalog based on DarkSUSY annihilation rates
-
-  // Assume for direct and indirect detection likelihoods that dark matter
-  // density is always the measured one (despite relic density results)
-
-
-  // ---- Gamma-ray yields ----
-
-  // Initialize tabulated gamma-ray yields
-  // FIXME: Use three different simyieldtables
-  SimYieldTable_DarkSUSY.resolveBackendReq(&Backends::DarkSUSY_5_1_3::Functown::dshayield);
-  SimYieldTable_MicrOmegas.resolveBackendReq(&Backends::MicrOmegas_3_6_9_2::Functown::dNdE);
-
-  // Select SimYieldTable
-  //auto SimYieldTablePointer = &SimYieldTable_MicrOmegas;
-  auto SimYieldTablePointer = &SimYieldTable_DarkSUSY;
-
-  // Collect missing final states for simulation in cascade MC
-  GA_missingFinalStates.resolveDependency(&TH_ProcessCatalog_WIMP);
-  GA_missingFinalStates.resolveDependency(SimYieldTablePointer);
-  GA_missingFinalStates.resolveDependency(&DarkMatter_ID_WIMP);
-
-  // Infer for which type of final states particles MC should be performed
-  cascadeMC_FinalStates.setOption<std::vector<std::string>>("cMC_finalStates", daFunk::vec((std::string)"gamma"));
-
-  // Collect decay information for cascade MC
-  cascadeMC_DecayTable.resolveDependency(&TH_ProcessCatalog_WIMP);
-  cascadeMC_DecayTable.resolveDependency(SimYieldTablePointer);
-
-  // Set up MC loop manager for cascade MC
-  // FIXME: Systematically test accuracy and dependence on setup parameters
-  // FIXME: Add maximum width for energy bins
-  cascadeMC_LoopManager.setOption<int>("cMC_maxEvents", 10000);
-  cascadeMC_LoopManager.resolveDependency(&GA_missingFinalStates);
-  cascadeMC_LoopManager.resolveDependency(&cascadeMC_DecayTable);
-  cascadeMC_LoopManager.resolveDependency(SimYieldTablePointer);
-  cascadeMC_LoopManager.resolveDependency(&TH_ProcessCatalog_WIMP);
-  std::vector<functor*> nested_functions = initVector<functor*>(
-      &cascadeMC_InitialState, &cascadeMC_GenerateChain, &cascadeMC_Histograms, &cascadeMC_EventCount);
-  cascadeMC_LoopManager.setNestedList(nested_functions);
-
-  // Set up initial state for cascade MC step
-  cascadeMC_InitialState.resolveDependency(&GA_missingFinalStates);
-  cascadeMC_InitialState.resolveLoopManager(&cascadeMC_LoopManager);
-  //cascadeMC_InitialState.reset_and_calculate();
-
-  // Perform MC step for cascade MC
-  cascadeMC_GenerateChain.resolveDependency(&cascadeMC_InitialState);
-  cascadeMC_GenerateChain.resolveDependency(&cascadeMC_DecayTable);
-  cascadeMC_GenerateChain.resolveLoopManager(&cascadeMC_LoopManager);
-  //cascadeMC_GenerateChain.reset_and_calculate();
-
-  // Generate histogram for cascade MC
-  cascadeMC_Histograms.setOption<int>("cMC_NhistBins", 600);
-  // FIXME: Check dependence on histogram parameters
-  cascadeMC_Histograms.resolveDependency(&cascadeMC_InitialState);
-  cascadeMC_Histograms.resolveDependency(&cascadeMC_GenerateChain);
-  cascadeMC_Histograms.resolveDependency(&TH_ProcessCatalog_WIMP);
-  cascadeMC_Histograms.resolveDependency(SimYieldTablePointer);
-  cascadeMC_Histograms.resolveDependency(&cascadeMC_FinalStates);
-  cascadeMC_Histograms.resolveLoopManager(&cascadeMC_LoopManager);
-  //cascadeMC_Histograms.reset_and_calculate();
-
-  // Check convergence of cascade MC
-  // FIXME: Test dynamic convergence criteria for cascade routines
-  cascadeMC_EventCount.resolveDependency(&cascadeMC_InitialState);
-  cascadeMC_EventCount.resolveLoopManager(&cascadeMC_LoopManager);
-  //cascadeMC_EventCount.reset_and_calculate();
-
-  // Start cascade MC loop
-
-  // Infer gamma-ray spectra for recorded MC results
-  cascadeMC_gammaSpectra.resolveDependency(&GA_missingFinalStates);
-  cascadeMC_gammaSpectra.resolveDependency(&cascadeMC_FinalStates);
-  cascadeMC_gammaSpectra.resolveDependency(&cascadeMC_Histograms);
-  cascadeMC_gammaSpectra.resolveDependency(&cascadeMC_EventCount);
-
-  // Calculate total gamma-ray yield (cascade MC + tabulated results)
-  GA_AnnYield_General.resolveDependency(&TH_ProcessCatalog_WIMP);
-  GA_AnnYield_General.resolveDependency(SimYieldTablePointer);
-  GA_AnnYield_General.resolveDependency(&DarkMatter_ID_WIMP);
-  GA_AnnYield_General.resolveDependency(&cascadeMC_gammaSpectra);
-
-  // FIXME: Extend existing gamma-ray spectrum dumper
-  dump_GammaSpectrum.resolveDependency(&GA_AnnYield_General);
-
-  // Calculate Fermi LAT dwarf likelihood
-  // FIXME: Check whether Fermi lat limits can be reproduced
-  lnL_FermiLATdwarfs_gamLike.resolveDependency(&GA_AnnYield_General);
-  lnL_FermiLATdwarfs_gamLike.resolveDependency(&RD_fraction_fixed);
-  lnL_FermiLATdwarfs_gamLike.resolveBackendReq(&Backends::gamLike_1_0_0::Functown::lnL);
-
-
-  // -- Calculate relic density --
-  RD_eff_annrate_from_ProcessCatalog.notifyOfModel("SingletDM");
-  RD_eff_annrate_from_ProcessCatalog.resolveDependency(&TH_ProcessCatalog_WIMP);
-  RD_eff_annrate_from_ProcessCatalog.resolveDependency(&DarkMatter_ID_WIMP);
-
-  RD_spectrum_from_ProcessCatalog.resolveDependency(&TH_ProcessCatalog_WIMP);
-  RD_spectrum_from_ProcessCatalog.resolveDependency(&DarkMatter_ID_WIMP);
-
-  RD_spectrum_ordered_func.resolveDependency(&RD_spectrum_from_ProcessCatalog);
-
-  RD_oh2_general.resolveDependency(&RD_spectrum_ordered_func);
-  RD_oh2_general.resolveDependency(&RD_eff_annrate_from_ProcessCatalog);
-  RD_oh2_general.resolveBackendReq(&Backends::DarkSUSY_5_1_3::Functown::dsrdthlim);
-  RD_oh2_general.resolveBackendReq(&Backends::DarkSUSY_5_1_3::Functown::dsrdtab);
-  RD_oh2_general.resolveBackendReq(&Backends::DarkSUSY_5_1_3::Functown::dsrdeqn);
-  RD_oh2_general.resolveBackendReq(&Backends::DarkSUSY_5_1_3::Functown::dsrdwintp);
-  RD_oh2_general.resolveBackendReq(&Backends::DarkSUSY_5_1_3::Functown::widths);
-  RD_oh2_general.resolveBackendReq(&Backends::DarkSUSY_5_1_3::Functown::rdmgev);
-  RD_oh2_general.resolveBackendReq(&Backends::DarkSUSY_5_1_3::Functown::rdpth);
-  RD_oh2_general.resolveBackendReq(&Backends::DarkSUSY_5_1_3::Functown::rdpars);
-  RD_oh2_general.resolveBackendReq(&Backends::DarkSUSY_5_1_3::Functown::rdswitch);
-  RD_oh2_general.resolveBackendReq(&Backends::DarkSUSY_5_1_3::Functown::rdlun);
-  RD_oh2_general.resolveBackendReq(&Backends::DarkSUSY_5_1_3::Functown::rdpadd);
-  RD_oh2_general.resolveBackendReq(&Backends::DarkSUSY_5_1_3::Functown::rddof);
-  RD_oh2_general.resolveBackendReq(&Backends::DarkSUSY_5_1_3::Functown::rderrors);
-  RD_oh2_general.resolveBackendReq(&Backends::DarkSUSY_5_1_3::Functown::DSparticle_code);
-
-
-  // ---- Calculate direct detection constraints ----
-
-  // Calculate direct detection rates for LUX 2013
-  LUX_2013_Calc.resolveBackendReq(&Backends::DDCalc_1_0_0::Functown::DDCalc_Experiment);
-  LUX_2013_Calc.resolveBackendReq(&Backends::DDCalc_1_0_0::Functown::DDCalc_CalcRates_simple);
-
-  // Calculate direct detection likelihood for LUX 2013
-  LUX_2013_GetLogLikelihood.resolveDependency(&LUX_2013_Calc);
-  LUX_2013_GetLogLikelihood.resolveBackendReq(&Backends::DDCalc_1_0_0::Functown::DDCalc_Experiment);
-  LUX_2013_GetLogLikelihood.resolveBackendReq(&Backends::DDCalc_1_0_0::Functown::DDCalc_LogLikelihood);
-
-  // Set generic WIMP mass object
-  mwimp_generic.resolveDependency(&TH_ProcessCatalog_WIMP);
-  mwimp_generic.resolveDependency(&DarkMatter_ID_WIMP);
-  sigma_SI_p_simple.resolveDependency(&DD_couplings_WIMP);
-  sigma_SI_p_simple.resolveDependency(&mwimp_generic);
-
-  // Spectral tests
-  if ( (mode >= 0) and (mode < 6) )
-  {
-    std::cout << "Producing test spectra." << std::endl;
-    double mass = 100.;
-    double sv = 3e-26;
-    if (mode==0) dumpSpectrum("dNdE0.dat", mass, sv, daFunk::vec<double>(1., 0., 0., 0., 0., 0.));
-    if (mode==1) dumpSpectrum("dNdE1.dat", mass, sv, daFunk::vec<double>(0., 1., 0., 0., 0., 0.));
-    if (mode==2) dumpSpectrum("dNdE2.dat", mass, sv, daFunk::vec<double>(0., 0., 1., 0., 0., 0.));
-    if (mode==3) dumpSpectrum("dNdE3.dat", mass, sv, daFunk::vec<double>(0., 0., 0., 1., 0., 0.));
-    if (mode==4) dumpSpectrum("dNdE4.dat", mass, sv, daFunk::vec<double>(0., 0., 0., 0., 1., 0.));
-    if (mode==5) dumpSpectrum("dNdE5.dat", mass, sv*0.1, daFunk::vec<double>(0., 0., 0., 0., 0., 1.));
-  }
-
-  if (mode >= 10)
-  {
-    std::cout << "Producing test spectra." << std::endl;
-    double mass = 100.;
-    double sv = 3e-26;
-    std::string filename = "dNdE_FCMC_" + std::to_string(mode) + ".dat";
-    dumpSpectrum(filename, mass, sv, daFunk::vec<double>(0., 0., 0., 0., 1., 0.), mode);
-  }
-
-  if (mode==6)
-  {
-    // Systematic parameter maps annihilation
-    std::cout << "Producing test maps." << std::endl;
-    int mBins = 40;
-    int svBins = 20;
-    std::vector<double> m_list = daFunk::logspace(1.0, 3.0, mBins);
-    std::vector<double> sv_list = daFunk::logspace(-28.0, -24.0, svBins);
-    boost::multi_array<double, 2> lnL_array{boost::extents[mBins][svBins]};
-    boost::multi_array<double, 2> oh2_array{boost::extents[mBins][svBins]};
-    for (size_t i = 0; i < m_list.size(); i++)
-=======
-
   try
   {
-    
     if (argc==1)
->>>>>>> 1b829707
     {
       std::cout << "Please select test mode (1-7)" << std::endl;
       exit(1);
     }
     int mode = std::stoi((std::string)argv[1]);
     std::cout << "Starting with mode " << mode << std::endl;
-  
-  
+
+
     // ---- Initialise logging and exceptions ----
   
     initialise_standalone_logs("runs/DarkBit_standalone_WIMP/logs/");
@@ -484,7 +236,7 @@
 
 
     // ---- Initialize models ----
-  
+
     // Initialize LocalHalo model
     ModelParameters* LocalHalo_primary_parameters = Models::LocalHalo::Functown::primary_parameters.getcontentsPtr();
     LocalHalo_primary_parameters->setValue("rho0", 0.4);
@@ -492,7 +244,9 @@
     LocalHalo_primary_parameters->setValue("v0", 235.);
     LocalHalo_primary_parameters->setValue("vesc", 550.);
     LocalHalo_primary_parameters->setValue("vearth", 29.78);
-  
+
+    // ---- Initialize backends ----
+
     // Set up DDCalc backend initialization
     Backends::DDCalc_1_0_0::Functown::DDCalc_CalcRates_simple.setStatus(2);
     Backends::DDCalc_1_0_0::Functown::DDCalc_Experiment.setStatus(2);
@@ -502,111 +256,130 @@
     DDCalc_1_0_0_init.resolveDependency(&RD_fraction_fixed);
     DDCalc_1_0_0_init.resolveDependency(&mwimp_generic);
     DDCalc_1_0_0_init.resolveDependency(&DD_couplings_WIMP); // Use DarkSUSY for DD couplings
-  
-  
+
+
+    // Initialize gamLike backend
+    //gamLike_1_0_0_init.notifyOfModel("CMSSM");  // FIXME: Hack
+    gamLike_1_0_0_init.notifyOfModel("GalacticHalo_gNFW");  // FIXME: Hack
+    gamLike_1_0_0_init.reset_and_calculate();
+
+    // Initialize DarkSUSY backend
+    DarkSUSY_5_1_3_init.reset_and_calculate();
+
+    // Initialize MicrOmegas backend
+    MicrOmegas_3_6_9_2_init.notifyOfModel("LocalHalo");  // FIXME: Just a hack to get MicrOmegas initialized without specifying an MSSM model
+    MicrOmegas_3_6_9_2_init.reset_and_calculate();
+
+
+
     // ---- Set up basic internal structures for direct & indirect detection ----
-  
+
     // Set identifier for DM particle
     // FIXME: Needed?
-  
+
     // Set up process catalog based on DarkSUSY annihilation rates
-  
+
     // Assume for direct and indirect detection likelihoods that dark matter
     // density is always the measured one (despite relic density results)
-  
-  
+
+
     // ---- Gamma-ray yields ----
-  
+
     // Initialize tabulated gamma-ray yields
     // FIXME: Use three different simyieldtables
     SimYieldTable_DarkSUSY.resolveBackendReq(&Backends::DarkSUSY_5_1_3::Functown::dshayield);
-  
+    SimYieldTable_MicrOmegas.resolveBackendReq(&Backends::MicrOmegas_3_6_9_2::Functown::dNdE);
+
+    // Select SimYieldTable
+    //auto SimYieldTablePointer = &SimYieldTable_MicrOmegas;
+    auto SimYieldTablePointer = &SimYieldTable_DarkSUSY;
+
     // Collect missing final states for simulation in cascade MC
     GA_missingFinalStates.resolveDependency(&TH_ProcessCatalog_WIMP);
-    GA_missingFinalStates.resolveDependency(&SimYieldTable_DarkSUSY);
+    GA_missingFinalStates.resolveDependency(SimYieldTablePointer);
     GA_missingFinalStates.resolveDependency(&DarkMatter_ID_WIMP);
-  
+
     // Infer for which type of final states particles MC should be performed
-    cascadeMC_FinalStates.setOption<std::vector<std::string>>("cMC_finalStates", Funk::vec((std::string)"gamma"));
-  
+    cascadeMC_FinalStates.setOption<std::vector<std::string>>("cMC_finalStates", daFunk::vec((std::string)"gamma"));
+
     // Collect decay information for cascade MC
     cascadeMC_DecayTable.resolveDependency(&TH_ProcessCatalog_WIMP);
-    cascadeMC_DecayTable.resolveDependency(&SimYieldTable_DarkSUSY);
-  
+    cascadeMC_DecayTable.resolveDependency(SimYieldTablePointer);
+
     // Set up MC loop manager for cascade MC
     // FIXME: Systematically test accuracy and dependence on setup parameters
     // FIXME: Add maximum width for energy bins
-    cascadeMC_LoopManager.setOption<int>("cMC_maxEvents", 10);
+    cascadeMC_LoopManager.setOption<int>("cMC_maxEvents", 10000);
     cascadeMC_LoopManager.resolveDependency(&GA_missingFinalStates);
     cascadeMC_LoopManager.resolveDependency(&cascadeMC_DecayTable);
-    cascadeMC_LoopManager.resolveDependency(&SimYieldTable_DarkSUSY);
+    cascadeMC_LoopManager.resolveDependency(SimYieldTablePointer);
     cascadeMC_LoopManager.resolveDependency(&TH_ProcessCatalog_WIMP);
     std::vector<functor*> nested_functions = initVector<functor*>(
         &cascadeMC_InitialState, &cascadeMC_GenerateChain, &cascadeMC_Histograms, &cascadeMC_EventCount);
     cascadeMC_LoopManager.setNestedList(nested_functions);
-  
+
     // Set up initial state for cascade MC step
     cascadeMC_InitialState.resolveDependency(&GA_missingFinalStates);
     cascadeMC_InitialState.resolveLoopManager(&cascadeMC_LoopManager);
     //cascadeMC_InitialState.reset_and_calculate();
-  
+
     // Perform MC step for cascade MC
     cascadeMC_GenerateChain.resolveDependency(&cascadeMC_InitialState);
     cascadeMC_GenerateChain.resolveDependency(&cascadeMC_DecayTable);
     cascadeMC_GenerateChain.resolveLoopManager(&cascadeMC_LoopManager);
     //cascadeMC_GenerateChain.reset_and_calculate();
-  
+
     // Generate histogram for cascade MC
     cascadeMC_Histograms.setOption<int>("cMC_NhistBins", 600);
     // FIXME: Check dependence on histogram parameters
     cascadeMC_Histograms.resolveDependency(&cascadeMC_InitialState);
     cascadeMC_Histograms.resolveDependency(&cascadeMC_GenerateChain);
     cascadeMC_Histograms.resolveDependency(&TH_ProcessCatalog_WIMP);
-    cascadeMC_Histograms.resolveDependency(&SimYieldTable_DarkSUSY);
+    cascadeMC_Histograms.resolveDependency(SimYieldTablePointer);
     cascadeMC_Histograms.resolveDependency(&cascadeMC_FinalStates);
     cascadeMC_Histograms.resolveLoopManager(&cascadeMC_LoopManager);
     //cascadeMC_Histograms.reset_and_calculate();
-  
+
     // Check convergence of cascade MC
     // FIXME: Test dynamic convergence criteria for cascade routines
     cascadeMC_EventCount.resolveDependency(&cascadeMC_InitialState);
     cascadeMC_EventCount.resolveLoopManager(&cascadeMC_LoopManager);
     //cascadeMC_EventCount.reset_and_calculate();
-  
+
     // Start cascade MC loop
-  
+
     // Infer gamma-ray spectra for recorded MC results
     cascadeMC_gammaSpectra.resolveDependency(&GA_missingFinalStates);
     cascadeMC_gammaSpectra.resolveDependency(&cascadeMC_FinalStates);
     cascadeMC_gammaSpectra.resolveDependency(&cascadeMC_Histograms);
     cascadeMC_gammaSpectra.resolveDependency(&cascadeMC_EventCount);
-  
+
     // Calculate total gamma-ray yield (cascade MC + tabulated results)
     GA_AnnYield_General.resolveDependency(&TH_ProcessCatalog_WIMP);
-    GA_AnnYield_General.resolveDependency(&SimYieldTable_DarkSUSY);
+    GA_AnnYield_General.resolveDependency(SimYieldTablePointer);
     GA_AnnYield_General.resolveDependency(&DarkMatter_ID_WIMP);
     GA_AnnYield_General.resolveDependency(&cascadeMC_gammaSpectra);
-  
+
     // FIXME: Extend existing gamma-ray spectrum dumper
     dump_GammaSpectrum.resolveDependency(&GA_AnnYield_General);
-  
+
     // Calculate Fermi LAT dwarf likelihood
     // FIXME: Check whether Fermi lat limits can be reproduced
     lnL_FermiLATdwarfs_gamLike.resolveDependency(&GA_AnnYield_General);
     lnL_FermiLATdwarfs_gamLike.resolveDependency(&RD_fraction_fixed);
     lnL_FermiLATdwarfs_gamLike.resolveBackendReq(&Backends::gamLike_1_0_0::Functown::lnL);
-  
-  
+
+
     // -- Calculate relic density --
     RD_eff_annrate_from_ProcessCatalog.notifyOfModel("SingletDM");
     RD_eff_annrate_from_ProcessCatalog.resolveDependency(&TH_ProcessCatalog_WIMP);
     RD_eff_annrate_from_ProcessCatalog.resolveDependency(&DarkMatter_ID_WIMP);
-  
+
     RD_spectrum_from_ProcessCatalog.resolveDependency(&TH_ProcessCatalog_WIMP);
     RD_spectrum_from_ProcessCatalog.resolveDependency(&DarkMatter_ID_WIMP);
-  
+
     RD_spectrum_ordered_func.resolveDependency(&RD_spectrum_from_ProcessCatalog);
-  
+
     RD_oh2_general.resolveDependency(&RD_spectrum_ordered_func);
     RD_oh2_general.resolveDependency(&RD_eff_annrate_from_ProcessCatalog);
     RD_oh2_general.resolveBackendReq(&Backends::DarkSUSY_5_1_3::Functown::dsrdthlim);
@@ -623,92 +396,72 @@
     RD_oh2_general.resolveBackendReq(&Backends::DarkSUSY_5_1_3::Functown::rddof);
     RD_oh2_general.resolveBackendReq(&Backends::DarkSUSY_5_1_3::Functown::rderrors);
     RD_oh2_general.resolveBackendReq(&Backends::DarkSUSY_5_1_3::Functown::DSparticle_code);
-  
-  
+
+
     // ---- Calculate direct detection constraints ----
-  
+
     // Calculate direct detection rates for LUX 2013
     LUX_2013_Calc.resolveBackendReq(&Backends::DDCalc_1_0_0::Functown::DDCalc_Experiment);
     LUX_2013_Calc.resolveBackendReq(&Backends::DDCalc_1_0_0::Functown::DDCalc_CalcRates_simple);
-  
+
     // Calculate direct detection likelihood for LUX 2013
     LUX_2013_GetLogLikelihood.resolveDependency(&LUX_2013_Calc);
     LUX_2013_GetLogLikelihood.resolveBackendReq(&Backends::DDCalc_1_0_0::Functown::DDCalc_Experiment);
     LUX_2013_GetLogLikelihood.resolveBackendReq(&Backends::DDCalc_1_0_0::Functown::DDCalc_LogLikelihood);
-  
+
     // Set generic WIMP mass object
     mwimp_generic.resolveDependency(&TH_ProcessCatalog_WIMP);
     mwimp_generic.resolveDependency(&DarkMatter_ID_WIMP);
     sigma_SI_p_simple.resolveDependency(&DD_couplings_WIMP);
     sigma_SI_p_simple.resolveDependency(&mwimp_generic);
-  
+
     // Spectral tests
-    if ( (mode > 0) and (mode < 6) )
+    if ( (mode >= 0) and (mode < 6) )
     {
       std::cout << "Producing test spectra." << std::endl;
       double mass = 100.;
       double sv = 3e-26;
-      if (mode==1) dumpSpectrum("dNdE1.dat", mass, sv, Funk::vec<double>(0., 1., 0., 0., 0., 0.));
-      if (mode==2) dumpSpectrum("dNdE2.dat", mass, sv, Funk::vec<double>(0., 0., 1., 0., 0., 0.));
-      if (mode==3) dumpSpectrum("dNdE3.dat", mass, sv, Funk::vec<double>(0., 0., 0., 1., 0., 0.));
-      if (mode==4) dumpSpectrum("dNdE4.dat", mass, sv, Funk::vec<double>(0., 0., 0., 0., 1., 0.));
-      if (mode==5) dumpSpectrum("dNdE5.dat", mass, sv, Funk::vec<double>(0., 0., 0., 0., 0., 1.));
-    }
-  
+      if (mode==0) dumpSpectrum("dNdE0.dat", mass, sv, daFunk::vec<double>(1., 0., 0., 0., 0., 0.));
+      if (mode==1) dumpSpectrum("dNdE1.dat", mass, sv, daFunk::vec<double>(0., 1., 0., 0., 0., 0.));
+      if (mode==2) dumpSpectrum("dNdE2.dat", mass, sv, daFunk::vec<double>(0., 0., 1., 0., 0., 0.));
+      if (mode==3) dumpSpectrum("dNdE3.dat", mass, sv, daFunk::vec<double>(0., 0., 0., 1., 0., 0.));
+      if (mode==4) dumpSpectrum("dNdE4.dat", mass, sv, daFunk::vec<double>(0., 0., 0., 0., 1., 0.));
+      if (mode==5) dumpSpectrum("dNdE5.dat", mass, sv*0.1, daFunk::vec<double>(0., 0., 0., 0., 0., 1.));
+    }
+
+    if (mode >= 10)
+    {
+      std::cout << "Producing test spectra." << std::endl;
+      double mass = 100.;
+      double sv = 3e-26;
+      std::string filename = "dNdE_FCMC_" + std::to_string(mode) + ".dat";
+      dumpSpectrum(filename, mass, sv, daFunk::vec<double>(0., 0., 0., 0., 1., 0.), mode);
+    }
+
     if (mode==6)
     {
       // Systematic parameter maps annihilation
       std::cout << "Producing test maps." << std::endl;
       int mBins = 40;
       int svBins = 20;
-      std::vector<double> m_list = Funk::logspace(1.0, 3.0, mBins);
-      std::vector<double> sv_list = Funk::logspace(-28.0, -24.0, svBins);
+      std::vector<double> m_list = daFunk::logspace(1.0, 3.0, mBins);
+      std::vector<double> sv_list = daFunk::logspace(-28.0, -24.0, svBins);
       boost::multi_array<double, 2> lnL_array{boost::extents[mBins][svBins]};
       boost::multi_array<double, 2> oh2_array{boost::extents[mBins][svBins]};
       for (size_t i = 0; i < m_list.size(); i++)
       {
-<<<<<<< HEAD
-        TH_ProcessCatalog_WIMP.setOption<double>("mWIMP", m_list[i]);
-        TH_ProcessCatalog_WIMP.setOption<double>("sv", sv_list[j]);
-        TH_ProcessCatalog_WIMP.setOption<std::vector<double>>("brList", daFunk::vec<double>(1., 0., 0., 0., 0., 0.));
-        //TH_ProcessCatalog_WIMP.setOption<std::vector<double>>("brList", daFunk::vec<double>(0., 0., 1., 0., 0., 0.));
-        std::cout << "Parameters: " << m_list[i] << " " << sv_list[j] << std::endl;
-        DarkMatter_ID_WIMP.reset_and_calculate();
-        TH_ProcessCatalog_WIMP.reset_and_calculate();
-        RD_fraction_fixed.reset_and_calculate();
-        SimYieldTable_DarkSUSY.reset_and_calculate();
-        SimYieldTable_MicrOmegas.reset_and_calculate();
-        GA_missingFinalStates.reset_and_calculate();
-        cascadeMC_FinalStates.reset_and_calculate();
-        cascadeMC_DecayTable.reset_and_calculate();
-        cascadeMC_LoopManager.reset_and_calculate();
-        cascadeMC_gammaSpectra.reset_and_calculate();
-        GA_AnnYield_General.reset_and_calculate();
-        //dump_GammaSpectrum.reset_and_calculate();
-        lnL_FermiLATdwarfs_gamLike.reset_and_calculate();
-        double lnL = lnL_FermiLATdwarfs_gamLike(0);
-        std::cout << "Fermi LAT likelihood: " << lnL << std::endl;
-        lnL_array[i][j] = lnL;
-        RD_eff_annrate_from_ProcessCatalog.reset_and_calculate();
-        RD_spectrum_from_ProcessCatalog.reset_and_calculate();
-        RD_spectrum_ordered_func.reset_and_calculate();
-        RD_oh2_general.reset_and_calculate();
-        double oh2 = RD_oh2_general(0);
-        oh2_array[i][j] = oh2;
-  //    LUX_2013_Calc.reset_and_calculate();
-  //    LUX_2013_GetLogLikelihood.reset_and_calculate();
-=======
         for (size_t j = 0; j < sv_list.size(); j++)
         {
           TH_ProcessCatalog_WIMP.setOption<double>("mWIMP", m_list[i]);
           TH_ProcessCatalog_WIMP.setOption<double>("sv", sv_list[j]);
-          TH_ProcessCatalog_WIMP.setOption<std::vector<double>>("brList", Funk::vec<double>(1., 0., 0., 0., 0., 0.));
-          //TH_ProcessCatalog_WIMP.setOption<std::vector<double>>("brList", Funk::vec<double>(0., 0., 1., 0., 0., 0.));
+          TH_ProcessCatalog_WIMP.setOption<std::vector<double>>("brList", daFunk::vec<double>(1., 0., 0., 0., 0., 0.));
+          //TH_ProcessCatalog_WIMP.setOption<std::vector<double>>("brList", daFunk::vec<double>(0., 0., 1., 0., 0., 0.));
           std::cout << "Parameters: " << m_list[i] << " " << sv_list[j] << std::endl;
           DarkMatter_ID_WIMP.reset_and_calculate();
           TH_ProcessCatalog_WIMP.reset_and_calculate();
           RD_fraction_fixed.reset_and_calculate();
           SimYieldTable_DarkSUSY.reset_and_calculate();
+          SimYieldTable_MicrOmegas.reset_and_calculate();
           GA_missingFinalStates.reset_and_calculate();
           cascadeMC_FinalStates.reset_and_calculate();
           cascadeMC_DecayTable.reset_and_calculate();
@@ -729,44 +482,23 @@
     //    LUX_2013_Calc.reset_and_calculate();
     //    LUX_2013_GetLogLikelihood.reset_and_calculate();
         }
->>>>>>> 1b829707
       }
       dump_array_to_file("Fermi_table.dat", lnL_array, m_list, sv_list);
       dump_array_to_file("oh2_table.dat", oh2_array, m_list, sv_list);
     }
-<<<<<<< HEAD
-    dump_array_to_file("Fermi_table.dat", lnL_array, m_list, sv_list);
-    dump_array_to_file("oh2_table.dat", oh2_array, m_list, sv_list);
-  }
-
-  if (mode==7)
-  {
-    // Systematic parameter maps scattering
-    std::cout << "Producing test maps." << std::endl;
-    int mBins = 40;
-    int sBins = 40;
-    std::vector<double> m_list = daFunk::logspace(0.0, 4.0, mBins);
-    std::vector<double> s_list = daFunk::logspace(-10, -6, sBins);
-    boost::multi_array<double, 2> lnL_array{boost::extents[mBins][sBins]};
-    boost::multi_array<double, 2> oh2_array{boost::extents[mBins][sBins]};
-    TH_ProcessCatalog_WIMP.setOption<double>("sv", 0.);
-    TH_ProcessCatalog_WIMP.setOption<std::vector<double>>("brList", daFunk::vec<double>(1., 0., 0., 0., 0., 0.));
-    for (size_t i = 0; i < m_list.size(); i++)
-=======
-  
+
     if (mode==7)
->>>>>>> 1b829707
     {
       // Systematic parameter maps scattering
       std::cout << "Producing test maps." << std::endl;
       int mBins = 40;
       int sBins = 40;
-      std::vector<double> m_list = Funk::logspace(0.0, 4.0, mBins);
-      std::vector<double> s_list = Funk::logspace(-10, -6, sBins);
+      std::vector<double> m_list = daFunk::logspace(0.0, 4.0, mBins);
+      std::vector<double> s_list = daFunk::logspace(-10, -6, sBins);
       boost::multi_array<double, 2> lnL_array{boost::extents[mBins][sBins]};
       boost::multi_array<double, 2> oh2_array{boost::extents[mBins][sBins]};
       TH_ProcessCatalog_WIMP.setOption<double>("sv", 0.);
-      TH_ProcessCatalog_WIMP.setOption<std::vector<double>>("brList", Funk::vec<double>(1., 0., 0., 0., 0., 0.));
+      TH_ProcessCatalog_WIMP.setOption<std::vector<double>>("brList", daFunk::vec<double>(1., 0., 0., 0., 0., 0.));
       for (size_t i = 0; i < m_list.size(); i++)
       {
         for (size_t j = 0; j < s_list.size(); j++)
@@ -795,9 +527,6 @@
       }
       dump_array_to_file("LUX2013_table.dat", lnL_array, m_list, s_list);
     }
-  
-    std::cout << "Done!" << std::endl;
-  
   }
 
   catch (std::exception& e)
