//   GAMBIT: Global and Modular BSM Inference Tool
//   *********************************************
///  \file
///
///  Example of GAMBIT DarkBit standalone
///  main program.
///
///  *********************************************
///
///  Authors (add name and date if you modify):
///
///  \author Christoph Weniger
///  \date 2016 Feb
///  \author Jonathan Cornell
///  \date 2016 July
///  \author Sebastian Wild
///  \date 2016 Aug
///
///  *********************************************

#include <iostream>
#include <fstream>

#include "gambit/Elements/standalone_module.hpp"
#include "gambit/DarkBit/DarkBit_rollcall.hpp"
#include "gambit/Elements/spectrum_factories.hpp"
#include "gambit/Utils/util_functions.hpp"

#include <boost/multi_array.hpp>

using namespace DarkBit::Functown;     // Functors wrapping the module's actual module functions
using namespace DarkBit::Accessors;    // Helper functions that provide some info about the module
using namespace BackendIniBit::Functown;    // Functors wrapping the backend initialisation functions

QUICK_FUNCTION(DarkBit, TH_ProcessCatalog, OLD_CAPABILITY, TH_ProcessCatalog_WIMP, DarkBit::TH_ProcessCatalog, ())
QUICK_FUNCTION(DarkBit, DarkMatter_ID, OLD_CAPABILITY, DarkMatter_ID_WIMP, std::string, ())
QUICK_FUNCTION(DarkBit, DD_couplings, OLD_CAPABILITY, DD_couplings_WIMP, DM_nucleon_couplings, ())


void dump_array_to_file(const std::string & filename, const
    boost::multi_array<double, 2> & a, const std::vector<double> & x, const
    std::vector<double> & y)
{
  std::fstream file;
  file.open(filename, std::ios_base::out);
  file << "0.0 ";
  for (size_t i = 0; i < x.size(); i++)
    file << x[i] << " ";
  file << std::endl;
  for (size_t j = 0; j < y.size(); j++)
  {
    file << y[j] << " ";
    for (size_t i = 0; i < x.size(); i++)
    {
      file << a[i][j] << " ";
    }
    file << std::endl;
  }
  file.close();
}

void dumpSpectrum(std::string filename, double mWIMP, double sv, std::vector<double> brList, double mPhi = -1)
{
  DarkMatter_ID_WIMP.reset_and_calculate();
  TH_ProcessCatalog_WIMP.setOption<std::vector<double>>("brList", brList);
  TH_ProcessCatalog_WIMP.setOption<double>("mWIMP", mWIMP);
  TH_ProcessCatalog_WIMP.setOption<double>("sv", sv);
  if (mPhi != -1)
    TH_ProcessCatalog_WIMP.setOption<double>("mPhi", mPhi);
  TH_ProcessCatalog_WIMP.reset_and_calculate();
  RD_fraction_one.reset_and_calculate();
  SimYieldTable_DarkSUSY.reset_and_calculate();
  SimYieldTable_MicrOmegas.reset_and_calculate();
  GA_missingFinalStates.reset_and_calculate();
  cascadeMC_FinalStates.reset_and_calculate();
  cascadeMC_DecayTable.reset_and_calculate();
  cascadeMC_LoopManager.reset_and_calculate();
  cascadeMC_gammaSpectra.reset_and_calculate();
  GA_AnnYield_General.reset_and_calculate();
  dump_GammaSpectrum.setOption<std::string>("filename", filename);
  dump_GammaSpectrum.reset_and_calculate();
}

namespace Gambit
{
  namespace DarkBit
  {

    void TH_ProcessCatalog_WIMP(DarkBit::TH_ProcessCatalog& result)
    {
      using namespace Pipes::TH_ProcessCatalog_WIMP;
      using std::vector;
      using std::string;

      // Initialize empty catalog and main annihilation process
      TH_ProcessCatalog catalog;
      TH_Process process_ann("WIMP", "WIMP");
      TH_Process process_dec("phi");
      TH_Process process_dec1("phi1");
      TH_Process process_dec2("phi2");

      ///////////////////////////////////////
      // Import particle masses and couplings
      ///////////////////////////////////////

#define addParticle(Name, Mass, spinX2)                                        \
      catalog.particleProperties.insert(std::pair<string, TH_ParticleProperty> \
      (Name , TH_ParticleProperty(Mass, spinX2)));

      /// Option mWIMP<double>: WIMP mass in GeV (required)
      double mWIMP = runOptions->getValue<double>("mWIMP");
      /// Option sv<double>: Cross-section in cm3/s (required)
      double sv = runOptions->getValue<double>("sv");
      double b = 0;  // defined as sv(v) = sv(v=0) + b*(sv=0)*v**2
      /// Option brList<std::vector<double>>: List of branching ratios (required)
      auto brList = runOptions->getValue<std::vector<double>>("brList");
      /// Option mWIMP<double>: WIMP mass in GeV (required)
      double mPhi = runOptions->getValueOrDef<double>(59.0, "mPhi");

      // FIXME: Use various channels include 3-body and complicated cascade
      // decay
      // FIXME: Check stability of codes w.r.t. extreme parameters
      // FIXME: Test all input possible for this function
      addParticle("gamma", 0.0,  2)
      addParticle("Z0", 91.2,  2)
      // FIXME: Jonathan: Do we really need the flavour and mass eigenstates?
      addParticle("tau+", 1.8,  1)
      addParticle("tau-", 1.8,  1)
      addParticle("e+_3", 1.8,  1)
      addParticle("e-_3", 1.8,  1)
      addParticle("e+_1", 0.00051, 1)
      addParticle("e-_1", 0.00051, 1)
      addParticle("b", 4.9,  1)
      addParticle("bbar", 4.9,  1)
      addParticle("d_3", 4.9,  1)
      addParticle("dbar_3", 4.9,  1)


      addParticle("WIMP", mWIMP,  0)
      addParticle("phi",  mPhi,  0)
      addParticle("phi1", 99.99,  0)
      addParticle("phi2", 99.99,  0)
#undef addParticle

      TH_Channel dec_channel(daFunk::vec<string>("gamma", "gamma"), daFunk::cnst(1.));
      process_dec.channelList.push_back(dec_channel);

      TH_Channel dec_channel1(daFunk::vec<string>("tau+", "tau-"), daFunk::cnst(1.));
      process_dec1.channelList.push_back(dec_channel1);

      TH_Channel dec_channel2(daFunk::vec<string>("d_3", "dbar_3"), daFunk::cnst(1.));
      process_dec2.channelList.push_back(dec_channel2);

      process_ann.resonances_thresholds.threshold_energy.push_back(2*mWIMP);
      auto p1 = daFunk::vec<string>("d_3", "gamma", "gamma", "e-_3", "e-_1", "phi");
      auto p2 = daFunk::vec<string>("dbar_3", "Z0", "gamma", "e+_3", "e+_1", "phi2");
      {
        for ( unsigned int i = 0; i < brList.size()-1; i++ )
        {
          double mtot_final =
            catalog.getParticleProperty(p1[i]).mass +
            catalog.getParticleProperty(p2[i]).mass;
          if ( mWIMP*2 > mtot_final * 0 && brList[i]!= 0.) //FIXME: Jonathan: Why is the zero here?
          {
            std::cout << p1[i] << " " << p2[i] << " " << brList[i] << std::endl;
            daFunk::Funk kinematicFunction = (daFunk::one("v")+pow(daFunk::var("v"), 2)*b)*sv*brList[i]; //FIXME: Jonathan:
            TH_Channel new_channel(
                daFunk::vec<string>(p1[i], p2[i]), kinematicFunction
                );
            process_ann.channelList.push_back(new_channel);
          }
          else
          {
            process_ann.resonances_thresholds.threshold_energy.
              push_back(mtot_final);
          }
        }
      }

      if ( brList[6] > 0. )
      {
        auto E = daFunk::var("E");
        daFunk::Funk kinematicFunction = daFunk::one("v", "E1")/(pow(E-50, 4)+1)*sv*brList[6];
        // FIXME: Include second gamma in AnnYield (currently ignored)
        TH_Channel new_channel(daFunk::vec<string>("gamma", "gamma", "Z0"), kinematicFunction);
        process_ann.channelList.push_back(new_channel);
      }

      catalog.processList.push_back(process_ann);
      catalog.processList.push_back(process_dec);
      catalog.processList.push_back(process_dec1);
      catalog.processList.push_back(process_dec2);

      catalog.validate();

      result = catalog;
    } // function TH_ProcessCatalog_WIMP

    void DarkMatter_ID_WIMP(std::string& result)
    {
      result = "WIMP";
    }

    void DD_couplings_WIMP(DM_nucleon_couplings& result)
    {
      using namespace Pipes::DD_couplings_WIMP;
      /// Option gps<double>: gps (default 0)
      result.gps = runOptions->getValueOrDef<double>(0., "gps");
      /// Option gns<double>: gns (default 0)
      result.gns = runOptions->getValueOrDef<double>(0., "gns");
      /// Option gpa<double>: gpa (default 0)
      result.gpa = runOptions->getValueOrDef<double>(0., "gpa");
      /// Option gna<double>: gna (default 0)
      result.gna = runOptions->getValueOrDef<double>(0., "gna");
      std::cout << "DD_coupling says" << std::endl;
      std::cout << result.gps << std::endl;
    }
  }
}

int main(int argc, char* argv[])
{
  try
  {
    if (argc==1)
    {
      std::cout << "Please select test mode>=0" << std::endl;
      exit(1);
    }
    int mode = std::stoi((std::string)argv[1]);
    std::cout << "Starting with mode " << mode << std::endl;


    // ---- Initialise logging and exceptions ----

    initialise_standalone_logs("runs/DarkBit_standalone_WIMP/logs/");
    logger()<<"Running DarkBit standalone example"<<LogTags::info<<EOM;
    model_warning().set_fatal(true);


    // ---- Check that required backends are present ----

    if (not Backends::backendInfo().works["DarkSUSY5.1.3"]) backend_error().raise(LOCAL_INFO, "DarkSUSY 5.1.3 is missing!");
    if (not Backends::backendInfo().works["gamLike1.0.0"]) backend_error().raise(LOCAL_INFO, "gamLike 1.0.0 is missing!");
    if (not Backends::backendInfo().works["DDCalc1.0.0"]) backend_error().raise(LOCAL_INFO, "DDCalc 1.0.0 is missing!");
    if (not Backends::backendInfo().works["MicrOmegas_MSSM3.6.9.2"]) backend_error().raise(LOCAL_INFO, "MicrOmegas 3.6.9.2 for MSSM is missing!");

    // ---- Initialize models ----

    // Initialize halo model
    ModelParameters* Halo_primary_parameters = Models::Halo_Einasto::Functown::primary_parameters.getcontentsPtr();
    Halo_primary_parameters->setValue("rho0", 0.4);
    Halo_primary_parameters->setValue("rhos", 0.08);
    Halo_primary_parameters->setValue("vrot", 235.);
    Halo_primary_parameters->setValue("v0", 235.);
    Halo_primary_parameters->setValue("vesc", 550.);
    Halo_primary_parameters->setValue("rs", 20.);
    Halo_primary_parameters->setValue("r_sun", 8.5);
    Halo_primary_parameters->setValue("alpha", 0.17);


    // --- Resolve halo dependencies ---
    ExtractLocalMaxwellianHalo.notifyOfModel("Halo_Einasto");
    ExtractLocalMaxwellianHalo.resolveDependency(&Models::Halo_Einasto::Functown::primary_parameters);
    ExtractLocalMaxwellianHalo.reset_and_calculate();

    GalacticHalo_Einasto.notifyOfModel("Halo_Einasto");
    GalacticHalo_Einasto.resolveDependency(&Models::Halo_Einasto::Functown::primary_parameters);
    GalacticHalo_Einasto.reset_and_calculate();

    // ---- Initialize backends ----

    // Set up DDCalc backend initialization
    Backends::DDCalc_1_0_0::Functown::DDCalc_CalcRates_simple.setStatus(2);
    Backends::DDCalc_1_0_0::Functown::DDCalc_Experiment.setStatus(2);
    Backends::DDCalc_1_0_0::Functown::DDCalc_LogLikelihood.setStatus(2);
    DDCalc_1_0_0_init.resolveDependency(&ExtractLocalMaxwellianHalo);
    DDCalc_1_0_0_init.resolveDependency(&RD_fraction_one);
    DDCalc_1_0_0_init.resolveDependency(&mwimp_generic);
    DDCalc_1_0_0_init.resolveDependency(&DD_couplings_WIMP);


    // Initialize gamLike backend
    gamLike_1_0_0_init.reset_and_calculate();

    // Initialize DarkSUSY backend
    DarkSUSY_5_1_3_init.reset_and_calculate();

    // Initialize MicrOmegas backend
    MicrOmegas_MSSM_3_6_9_2_init.notifyOfModel("Halo_Einasto");  // FIXME: Just a hack to get MicrOmegas initialized without specifying an MSSM model
    MicrOmegas_MSSM_3_6_9_2_init.reset_and_calculate();

    // ---- Set up basic internal structures for direct & indirect detection ----

    // Set identifier for DM particle
    // FIXME: Needed?

    // Set up process catalog based on DarkSUSY annihilation rates

    // Assume for direct and indirect detection likelihoods that dark matter
    // density is always the measured one (despite relic density results)

    // ---- Gamma-ray yields ----

    // Initialize tabulated gamma-ray yields
    // FIXME: Use three different simyieldtables
    SimYieldTable_DarkSUSY.resolveBackendReq(&Backends::DarkSUSY_5_1_3::Functown::dshayield);
    SimYieldTable_MicrOmegas.resolveBackendReq(&Backends::MicrOmegas_MSSM_3_6_9_2::Functown::dNdE);
    SimYieldTable_DarkSUSY.setOption<bool>("allow_yield_extrapolation", true);
    SimYieldTable_MicrOmegas.setOption<bool>("allow_yield_extrapolation", true);

    // Select SimYieldTable
    //auto SimYieldTablePointer = &SimYieldTable_MicrOmegas;
    auto SimYieldTablePointer = &SimYieldTable_DarkSUSY;

    // Collect missing final states for simulation in cascade MC
    GA_missingFinalStates.resolveDependency(&TH_ProcessCatalog_WIMP);
    GA_missingFinalStates.resolveDependency(SimYieldTablePointer);
    GA_missingFinalStates.resolveDependency(&DarkMatter_ID_WIMP);

    // Infer for which type of final states particles MC should be performed
    cascadeMC_FinalStates.setOption<std::vector<std::string>>("cMC_finalStates", daFunk::vec((std::string)"gamma"));

    // Collect decay information for cascade MC
    cascadeMC_DecayTable.resolveDependency(&TH_ProcessCatalog_WIMP);
    cascadeMC_DecayTable.resolveDependency(SimYieldTablePointer);

    // Set up MC loop manager for cascade MC
    cascadeMC_LoopManager.setOption<int>("cMC_maxEvents", 20000);
    cascadeMC_Histograms.setOption<double>("cMC_endCheckFrequency", 25);
    cascadeMC_Histograms.setOption<double>("cMC_gammaRelError", .05);
    cascadeMC_Histograms.setOption<int>("cMC_numSpecSamples", 25);
    cascadeMC_Histograms.setOption<int>("cMC_NhistBins", 300);
    cascadeMC_LoopManager.resolveDependency(&GA_missingFinalStates);
    std::vector<functor*> nested_functions = initVector<functor*>(
        &cascadeMC_InitialState, &cascadeMC_GenerateChain, &cascadeMC_Histograms, &cascadeMC_EventCount);
    cascadeMC_LoopManager.setNestedList(nested_functions);

    // Set up initial state for cascade MC step
    cascadeMC_InitialState.resolveDependency(&GA_missingFinalStates);
    cascadeMC_InitialState.resolveLoopManager(&cascadeMC_LoopManager);
    //cascadeMC_InitialState.reset_and_calculate();

    // Perform MC step for cascade MC
    cascadeMC_GenerateChain.resolveDependency(&cascadeMC_InitialState);
    cascadeMC_GenerateChain.resolveDependency(&cascadeMC_DecayTable);
    cascadeMC_GenerateChain.resolveLoopManager(&cascadeMC_LoopManager);
    //cascadeMC_GenerateChain.reset_and_calculate();

    // Generate histogram for cascade MC
    cascadeMC_Histograms.resolveDependency(&cascadeMC_InitialState);
    cascadeMC_Histograms.resolveDependency(&cascadeMC_GenerateChain);
    cascadeMC_Histograms.resolveDependency(&TH_ProcessCatalog_WIMP);
    cascadeMC_Histograms.resolveDependency(SimYieldTablePointer);
    cascadeMC_Histograms.resolveDependency(&cascadeMC_FinalStates);
    cascadeMC_Histograms.resolveLoopManager(&cascadeMC_LoopManager);
    //cascadeMC_Histograms.reset_and_calculate();

    // Check convergence of cascade MC
    // FIXME: Test dynamic convergence criteria for cascade routines
    cascadeMC_EventCount.resolveDependency(&cascadeMC_InitialState);
    cascadeMC_EventCount.resolveLoopManager(&cascadeMC_LoopManager);
    //cascadeMC_EventCount.reset_and_calculate();

    // Start cascade MC loop

    // Infer gamma-ray spectra for recorded MC results
    cascadeMC_gammaSpectra.resolveDependency(&GA_missingFinalStates);
    cascadeMC_gammaSpectra.resolveDependency(&cascadeMC_FinalStates);
    cascadeMC_gammaSpectra.resolveDependency(&cascadeMC_Histograms);
    cascadeMC_gammaSpectra.resolveDependency(&cascadeMC_EventCount);

    // Calculate total gamma-ray yield (cascade MC + tabulated results)
    GA_AnnYield_General.resolveDependency(&TH_ProcessCatalog_WIMP);
    GA_AnnYield_General.resolveDependency(SimYieldTablePointer);
    GA_AnnYield_General.resolveDependency(&DarkMatter_ID_WIMP);
    GA_AnnYield_General.resolveDependency(&cascadeMC_gammaSpectra);

    // FIXME: Extend existing gamma-ray spectrum dumper
    dump_GammaSpectrum.resolveDependency(&GA_AnnYield_General);

    // Calculate Fermi LAT dwarf likelihood
    // FIXME: Check whether Fermi lat limits can be reproduced
    lnL_FermiLATdwarfs_gamLike.resolveDependency(&GA_AnnYield_General);
    lnL_FermiLATdwarfs_gamLike.resolveDependency(&RD_fraction_one);
    lnL_FermiLATdwarfs_gamLike.resolveBackendReq(&Backends::gamLike_1_0_0::Functown::lnL);


    // -- Calculate relic density --
    RD_eff_annrate_from_ProcessCatalog.notifyOfModel("SingletDM");
    RD_eff_annrate_from_ProcessCatalog.resolveDependency(&TH_ProcessCatalog_WIMP);
    RD_eff_annrate_from_ProcessCatalog.resolveDependency(&DarkMatter_ID_WIMP);

    RD_spectrum_from_ProcessCatalog.resolveDependency(&TH_ProcessCatalog_WIMP);
    RD_spectrum_from_ProcessCatalog.resolveDependency(&DarkMatter_ID_WIMP);

    RD_spectrum_ordered_func.resolveDependency(&RD_spectrum_from_ProcessCatalog);

    RD_oh2_general.resolveDependency(&RD_spectrum_ordered_func);
    RD_oh2_general.resolveDependency(&RD_eff_annrate_from_ProcessCatalog);
    RD_oh2_general.resolveBackendReq(&Backends::DarkSUSY_5_1_3::Functown::dsrdthlim);
    RD_oh2_general.resolveBackendReq(&Backends::DarkSUSY_5_1_3::Functown::dsrdtab);
    RD_oh2_general.resolveBackendReq(&Backends::DarkSUSY_5_1_3::Functown::dsrdeqn);
    RD_oh2_general.resolveBackendReq(&Backends::DarkSUSY_5_1_3::Functown::dsrdwintp);
    RD_oh2_general.resolveBackendReq(&Backends::DarkSUSY_5_1_3::Functown::widths);
    RD_oh2_general.resolveBackendReq(&Backends::DarkSUSY_5_1_3::Functown::rdmgev);
    RD_oh2_general.resolveBackendReq(&Backends::DarkSUSY_5_1_3::Functown::rdpth);
    RD_oh2_general.resolveBackendReq(&Backends::DarkSUSY_5_1_3::Functown::rdpars);
    RD_oh2_general.resolveBackendReq(&Backends::DarkSUSY_5_1_3::Functown::rdswitch);
    RD_oh2_general.resolveBackendReq(&Backends::DarkSUSY_5_1_3::Functown::rdlun);
    RD_oh2_general.resolveBackendReq(&Backends::DarkSUSY_5_1_3::Functown::rdpadd);
    RD_oh2_general.resolveBackendReq(&Backends::DarkSUSY_5_1_3::Functown::rddof);
    RD_oh2_general.resolveBackendReq(&Backends::DarkSUSY_5_1_3::Functown::rderrors);
    RD_oh2_general.resolveBackendReq(&Backends::DarkSUSY_5_1_3::Functown::DSparticle_code);


    // ---- Calculate direct detection constraints ----

    // Calculate direct detection rates for LUX 2016, PandaX 2016, LUX 2013, XENON100 2012, SIMPLE and PICO
    LUX_2016_Calc.resolveBackendReq(&Backends::DDCalc_1_0_0::Functown::DDCalc_Experiment);
    LUX_2016_Calc.resolveBackendReq(&Backends::DDCalc_1_0_0::Functown::DDCalc_CalcRates_simple);
    PandaX_2016_Calc.resolveBackendReq(&Backends::DDCalc_1_0_0::Functown::DDCalc_Experiment);
    PandaX_2016_Calc.resolveBackendReq(&Backends::DDCalc_1_0_0::Functown::DDCalc_CalcRates_simple);
    LUX_2013_Calc.resolveBackendReq(&Backends::DDCalc_1_0_0::Functown::DDCalc_Experiment);
    LUX_2013_Calc.resolveBackendReq(&Backends::DDCalc_1_0_0::Functown::DDCalc_CalcRates_simple);
    XENON100_2012_Calc.resolveBackendReq(&Backends::DDCalc_1_0_0::Functown::DDCalc_Experiment);
    XENON100_2012_Calc.resolveBackendReq(&Backends::DDCalc_1_0_0::Functown::DDCalc_CalcRates_simple);
    PICO_60_F_Calc.resolveBackendReq(&Backends::DDCalc_1_0_0::Functown::DDCalc_Experiment);
    PICO_60_F_Calc.resolveBackendReq(&Backends::DDCalc_1_0_0::Functown::DDCalc_CalcRates_simple);
    PICO_60_I_Calc.resolveBackendReq(&Backends::DDCalc_1_0_0::Functown::DDCalc_Experiment);
    PICO_60_I_Calc.resolveBackendReq(&Backends::DDCalc_1_0_0::Functown::DDCalc_CalcRates_simple);
    SIMPLE_2014_Calc.resolveBackendReq(&Backends::DDCalc_1_0_0::Functown::DDCalc_Experiment);
    SIMPLE_2014_Calc.resolveBackendReq(&Backends::DDCalc_1_0_0::Functown::DDCalc_CalcRates_simple);
    PICO_2L_Calc.resolveBackendReq(&Backends::DDCalc_1_0_0::Functown::DDCalc_Experiment);
    PICO_2L_Calc.resolveBackendReq(&Backends::DDCalc_1_0_0::Functown::DDCalc_CalcRates_simple);
    SuperCDMS_2014_Calc.resolveBackendReq(&Backends::DDCalc_1_0_0::Functown::DDCalc_Experiment);
    SuperCDMS_2014_Calc.resolveBackendReq(&Backends::DDCalc_1_0_0::Functown::DDCalc_CalcRates_simple);

    // Calculate direct detection likelihood for LUX 2016, PandaX 2016, LUX 2013, XENON100 2012, SIMPLE and PICO
    LUX_2016_GetLogLikelihood.resolveDependency(&LUX_2016_Calc);
    LUX_2016_GetLogLikelihood.resolveBackendReq(&Backends::DDCalc_1_0_0::Functown::DDCalc_Experiment);
    LUX_2016_GetLogLikelihood.resolveBackendReq(&Backends::DDCalc_1_0_0::Functown::DDCalc_LogLikelihood);
    PandaX_2016_GetLogLikelihood.resolveDependency(&PandaX_2016_Calc);
    PandaX_2016_GetLogLikelihood.resolveBackendReq(&Backends::DDCalc_1_0_0::Functown::DDCalc_Experiment);
    PandaX_2016_GetLogLikelihood.resolveBackendReq(&Backends::DDCalc_1_0_0::Functown::DDCalc_LogLikelihood);
    LUX_2013_GetLogLikelihood.resolveDependency(&LUX_2013_Calc);
    LUX_2013_GetLogLikelihood.resolveBackendReq(&Backends::DDCalc_1_0_0::Functown::DDCalc_Experiment);
    LUX_2013_GetLogLikelihood.resolveBackendReq(&Backends::DDCalc_1_0_0::Functown::DDCalc_LogLikelihood);
    XENON100_2012_GetLogLikelihood.resolveDependency(&XENON100_2012_Calc);
    XENON100_2012_GetLogLikelihood.resolveBackendReq(&Backends::DDCalc_1_0_0::Functown::DDCalc_Experiment);
    XENON100_2012_GetLogLikelihood.resolveBackendReq(&Backends::DDCalc_1_0_0::Functown::DDCalc_LogLikelihood);
    PICO_60_F_GetLogLikelihood.resolveDependency(&PICO_60_F_Calc);
    PICO_60_F_GetLogLikelihood.resolveBackendReq(&Backends::DDCalc_1_0_0::Functown::DDCalc_Experiment);
    PICO_60_F_GetLogLikelihood.resolveBackendReq(&Backends::DDCalc_1_0_0::Functown::DDCalc_LogLikelihood);
    PICO_60_I_GetLogLikelihood.resolveDependency(&PICO_60_I_Calc);
    PICO_60_I_GetLogLikelihood.resolveBackendReq(&Backends::DDCalc_1_0_0::Functown::DDCalc_Experiment);
    PICO_60_I_GetLogLikelihood.resolveBackendReq(&Backends::DDCalc_1_0_0::Functown::DDCalc_LogLikelihood);
    SIMPLE_2014_GetLogLikelihood.resolveDependency(&SIMPLE_2014_Calc);
    SIMPLE_2014_GetLogLikelihood.resolveBackendReq(&Backends::DDCalc_1_0_0::Functown::DDCalc_Experiment);
    SIMPLE_2014_GetLogLikelihood.resolveBackendReq(&Backends::DDCalc_1_0_0::Functown::DDCalc_LogLikelihood);
    PICO_2L_GetLogLikelihood.resolveDependency(&PICO_2L_Calc);
    PICO_2L_GetLogLikelihood.resolveBackendReq(&Backends::DDCalc_1_0_0::Functown::DDCalc_Experiment);
    PICO_2L_GetLogLikelihood.resolveBackendReq(&Backends::DDCalc_1_0_0::Functown::DDCalc_LogLikelihood);
    SuperCDMS_2014_GetLogLikelihood.resolveDependency(&SuperCDMS_2014_Calc);
    SuperCDMS_2014_GetLogLikelihood.resolveBackendReq(&Backends::DDCalc_1_0_0::Functown::DDCalc_Experiment);
    SuperCDMS_2014_GetLogLikelihood.resolveBackendReq(&Backends::DDCalc_1_0_0::Functown::DDCalc_LogLikelihood);

    // Set generic WIMP mass object
    mwimp_generic.resolveDependency(&TH_ProcessCatalog_WIMP);
    mwimp_generic.resolveDependency(&DarkMatter_ID_WIMP);
    sigma_SI_p_simple.resolveDependency(&DD_couplings_WIMP);
    sigma_SI_p_simple.resolveDependency(&mwimp_generic);

    // Generate gamma-ray spectra for various final states
    if ( (mode >= 0) and (mode < 6) )
    {
      std::cout << "Producing test spectra." << std::endl;
      double mass = 100.;
      double sv = 3e-26;
      if (mode==0) dumpSpectrum("dNdE0.dat", mass, sv, daFunk::vec<double>(1., 0., 0., 0., 0., 0.,0.));
      if (mode==1) dumpSpectrum("dNdE1.dat", mass, sv, daFunk::vec<double>(0., 1., 0., 0., 0., 0.,0.));
      if (mode==2) dumpSpectrum("dNdE2.dat", mass, sv, daFunk::vec<double>(0., 0., 1., 0., 0., 0.,0.));
      if (mode==3) dumpSpectrum("dNdE3.dat", mass, sv, daFunk::vec<double>(0., 0., 0., 1., 0., 0.,0.));
      if (mode==4) dumpSpectrum("dNdE4.dat", mass, sv, daFunk::vec<double>(0., 0., 0., 0., 0., 1., 0.));
      if (mode==5) dumpSpectrum("dNdE5.dat", mass, sv*0.1, daFunk::vec<double>(0., 0., 0., 0., 0., 0., 1.));
    }

    // Generate gamma-ray spectra for various masses
    if (mode >= 10)
    {
      std::cout << "Producing test spectra." << std::endl;
      double mass = 100.;
      double sv = 3e-26;
      std::string filename = "dNdE_FCMC_" + std::to_string(mode) + ".dat";
      dumpSpectrum(filename, mass, sv, daFunk::vec<double>(0., 0., 0., 0., 0., 1., 0.), mode);
    }

    // Generate gamma-ray likelihood maps
    if (mode==6)
    {
      // Systematic parameter maps annihilation
      std::cout << "Producing test maps." << std::endl;
      int mBins = 60;
      int svBins = 40;
      double oh2, lnL;
      std::vector<double> sv_list, m_list;
      //std::vector<double> m_list = daFunk::logspace(1.0, 4.0, mBins);

      boost::multi_array<double, 2> lnL_b_array{boost::extents[mBins][svBins]},
          lnL_tau_array{boost::extents[mBins][svBins]};
      boost::multi_array<double, 2> oh2_array{boost::extents[mBins][svBins]};

      sv_list = daFunk::logspace(-28.0, -22.0, svBins);

      m_list = daFunk::logspace(log10(5.), 4., mBins-10);
      for (size_t i = 0; i < m_list.size(); i++)
      {
        for (size_t j = 0; j < sv_list.size(); j++)
        {
          TH_ProcessCatalog_WIMP.setOption<double>("mWIMP", m_list[i]);
          TH_ProcessCatalog_WIMP.setOption<double>("sv", sv_list[j]);
          std::cout << "Parameters: " << m_list[i] << " " << sv_list[j] << std::endl;

          TH_ProcessCatalog_WIMP.setOption<std::vector<double>>("brList", daFunk::vec<double>(1., 0., 0., 0., 0., 0.,0.));
          DarkMatter_ID_WIMP.reset_and_calculate();
          TH_ProcessCatalog_WIMP.reset_and_calculate();
          RD_fraction_one.reset_and_calculate();
          SimYieldTable_DarkSUSY.reset_and_calculate();
          SimYieldTable_MicrOmegas.reset_and_calculate();
          GA_missingFinalStates.reset_and_calculate();
          cascadeMC_FinalStates.reset_and_calculate();
          cascadeMC_DecayTable.reset_and_calculate();
          cascadeMC_LoopManager.reset_and_calculate();
          cascadeMC_gammaSpectra.reset_and_calculate();
          GA_AnnYield_General.reset_and_calculate();
          //dump_GammaSpectrum.reset_and_calculate();
          lnL_FermiLATdwarfs_gamLike.reset_and_calculate();
          lnL = lnL_FermiLATdwarfs_gamLike(0);
          std::cout << "Fermi LAT likelihood: " << lnL << std::endl;
          lnL_b_array[i][j] = lnL;
        }
      }

      dump_array_to_file("Fermi_b_table.dat", lnL_b_array, m_list, sv_list);

      m_list = daFunk::logspace(log10(1.9), 4., mBins-10);
      for (size_t i = 0; i < m_list.size(); i++)
      {
        for (size_t j = 0; j < sv_list.size(); j++)
        {
          TH_ProcessCatalog_WIMP.setOption<double>("mWIMP", m_list[i]);
          TH_ProcessCatalog_WIMP.setOption<double>("sv", sv_list[j]);
          std::cout << "Parameters: " << m_list[i] << " " << sv_list[j] << std::endl;

          TH_ProcessCatalog_WIMP.setOption<std::vector<double>>("brList", daFunk::vec<double>(0., 0., 0., 1., 0., 0., 0.));
          DarkMatter_ID_WIMP.reset_and_calculate();
          TH_ProcessCatalog_WIMP.reset_and_calculate();
          RD_fraction_one.reset_and_calculate();
          SimYieldTable_DarkSUSY.reset_and_calculate();
          SimYieldTable_MicrOmegas.reset_and_calculate();
          GA_missingFinalStates.reset_and_calculate();
          cascadeMC_FinalStates.reset_and_calculate();
          cascadeMC_DecayTable.reset_and_calculate();
          cascadeMC_LoopManager.reset_and_calculate();
          cascadeMC_gammaSpectra.reset_and_calculate();
          GA_AnnYield_General.reset_and_calculate();
          //dump_GammaSpectrum.reset_and_calculate();
          lnL_FermiLATdwarfs_gamLike.reset_and_calculate();
          lnL = lnL_FermiLATdwarfs_gamLike(0);
          std::cout << "Fermi LAT likelihood: " << lnL << std::endl;
          lnL_tau_array[i][j] = lnL;
        }
      }

      dump_array_to_file("Fermi_tau_table.dat", lnL_tau_array, m_list, sv_list);

      m_list = daFunk::logspace(-1.0, 4., mBins);
      for (size_t i = 0; i < m_list.size(); i++)
      {
        for (size_t j = 0; j < sv_list.size(); j++)
        {
          TH_ProcessCatalog_WIMP.setOption<double>("mWIMP", m_list[i]);
          TH_ProcessCatalog_WIMP.setOption<double>("sv", sv_list[j]);
          std::cout << "Parameters: " << m_list[i] << " " << sv_list[j] << std::endl;

          TH_ProcessCatalog_WIMP.setOption<std::vector<double>>("brList", daFunk::vec<double>(0., 0., 0., 0., 1., 0., 0.));
          DarkMatter_ID_WIMP.reset_and_calculate();
          TH_ProcessCatalog_WIMP.reset_and_calculate();
          RD_eff_annrate_from_ProcessCatalog.reset_and_calculate();
          RD_spectrum_from_ProcessCatalog.reset_and_calculate();
          RD_spectrum_ordered_func.reset_and_calculate();
          RD_oh2_general.reset_and_calculate();
          oh2 = RD_oh2_general(0);
          oh2_array[i][j] = oh2;
        }
      }

      dump_array_to_file("oh2_table.dat", oh2_array, m_list, sv_list);
    }

    // Generate direct detection likelihood maps
    if (mode==7)
    {
      // Systematic parameter maps scattering
      std::cout << "Producing test maps." << std::endl;
      double lnL1, lnL2, lnL3, lnL4, lnL5;
      double g, reduced_mass;
      //int mBins = 300;
      //int sBins = 200;
      int mBins = 120;
      int sBins = 80;
      const double mN = (m_proton + m_neutron) / 2;
      std::vector<double> m_list = daFunk::logspace(0.0, 4.0, mBins);
      std::vector<double> s_list;
      boost::multi_array<double, 2> lnL_array1{boost::extents[mBins][sBins]},
          lnL_array2{boost::extents[mBins][sBins]}, lnL_array3{boost::extents[mBins][sBins]},
          lnL_array4{boost::extents[mBins][sBins]}, lnL_array5{boost::extents[mBins][sBins]};
      TH_ProcessCatalog_WIMP.setOption<double>("sv", 0.);
      TH_ProcessCatalog_WIMP.setOption<std::vector<double>>("brList", daFunk::vec<double>(1., 0., 0., 0., 0., 0., 0.));

      s_list = daFunk::logspace(-46., -39., sBins);
      // Calculate array of sigma_SI and lnL values for LUX 2016 and 2013, Xenon100,
      // and PandaX, assuming gps=gns
      for (size_t i = 0; i < m_list.size(); i++)
      {
        for (size_t j = 0; j < s_list.size(); j++)
        {
          // Re-initialize DDCalc with LUX 2013/2016 and PandaX-I halo parameters
          Halo_primary_parameters->setValue("rho0", 0.3);
          Halo_primary_parameters->setValue("vrot", 232.7); // v_Earth = 245 km/s
          Halo_primary_parameters->setValue("v0", 220.);
          Halo_primary_parameters->setValue("vesc", 544.);
          ExtractLocalMaxwellianHalo.reset_and_calculate();

          TH_ProcessCatalog_WIMP.setOption<double>("mWIMP", m_list[i]);
          std::cout << "Parameters: " << m_list[i] << " " << s_list[j] << std::endl;
          reduced_mass = (m_list[i] * mN) / (mN + m_list[i]);
          g = sqrt(s_list[j]*pi/gev2cm2) / (reduced_mass);
          DarkMatter_ID_WIMP.reset_and_calculate();
          TH_ProcessCatalog_WIMP.reset_and_calculate();
          RD_fraction_one.reset_and_calculate();
          DD_couplings_WIMP.setOption<double>("gps", g);
          DD_couplings_WIMP.setOption<double>("gns", g);
          DD_couplings_WIMP.setOption<double>("gpa", 0.);
          DD_couplings_WIMP.setOption<double>("gna", 0.);
          DD_couplings_WIMP.reset_and_calculate();
          mwimp_generic.reset_and_calculate();
          DDCalc_1_0_0_init.reset_and_calculate();

          DDCalc_1_0_0_init.reset_and_calculate();
          LUX_2016_Calc.reset_and_calculate();
          LUX_2016_GetLogLikelihood.reset_and_calculate();
          LUX_2013_Calc.reset_and_calculate();
          LUX_2013_GetLogLikelihood.reset_and_calculate();
          PandaX_2016_Calc.reset_and_calculate();
          PandaX_2016_GetLogLikelihood.reset_and_calculate();
          lnL1 = LUX_2016_GetLogLikelihood(0);
          lnL2 = PandaX_2016_GetLogLikelihood(0);
          lnL3 = LUX_2013_GetLogLikelihood(0);

          // Re-initialize DDCalc with Xenon100 2012 halo parameters
          Halo_primary_parameters->setValue("rho0", 0.3);
          Halo_primary_parameters->setValue("vrot", 220.);
          Halo_primary_parameters->setValue("v0", 220.);
          Halo_primary_parameters->setValue("vesc", 544.);
          ExtractLocalMaxwellianHalo.reset_and_calculate();

          DDCalc_1_0_0_init.reset_and_calculate();
          XENON100_2012_Calc.reset_and_calculate();
          XENON100_2012_GetLogLikelihood.reset_and_calculate();
          lnL4 = XENON100_2012_GetLogLikelihood(0);

          // Re-initialize DDCalc with SUPER-CDMS halo parameters
          Halo_primary_parameters->setValue("rho0", 0.3);
          Halo_primary_parameters->setValue("vrot", 231.7); // v_Earth = 244 km/s
          Halo_primary_parameters->setValue("v0", 220.);
          Halo_primary_parameters->setValue("vesc", 544.);
          ExtractLocalMaxwellianHalo.reset_and_calculate();

          DDCalc_1_0_0_init.reset_and_calculate();
          SuperCDMS_2014_Calc.reset_and_calculate();
          SuperCDMS_2014_GetLogLikelihood.reset_and_calculate();
          lnL5 = SuperCDMS_2014_GetLogLikelihood(0);

          std::cout << "LUX2016 SI lnL = " << lnL1 << std::endl;
          std::cout << "PandaX lnL = " << lnL2 << std::endl;
          std::cout << "LUX2013 lnL = " << lnL3 << std::endl;
          std::cout << "XENON100_2012 lnL = " << lnL4 << std::endl;
          std::cout << "SuperCDMS_2014 lnL = " << lnL5 << std::endl;

          lnL_array1[i][j] = lnL1;
          lnL_array2[i][j] = lnL2;
          lnL_array3[i][j] = lnL3;
          lnL_array4[i][j] = lnL4;
          lnL_array5[i][j] = lnL5;
        }
      }

      //dump_array_to_file("sigmaSIp_table.dat", sigma_array, m_list, s_list);
<<<<<<< HEAD
      dump_array_to_file("LUX_2016_SI_prelim_table.dat", lnL_array1, m_list, s_list);
=======
      dump_array_to_file("LUX_2016_table.dat", lnL_array1, m_list, s_list);
>>>>>>> 3dfaf4f6
      dump_array_to_file("PandaX_2016_table.dat", lnL_array2, m_list, s_list);
      dump_array_to_file("LUX_2013_SI_table.dat", lnL_array3, m_list, s_list);
      dump_array_to_file("XENON100_2012_table.dat", lnL_array4, m_list, s_list);
      dump_array_to_file("SuperCDMS_2014_table.dat", lnL_array5, m_list, s_list);

      s_list = daFunk::logspace(-41., -35., sBins);
      // Calculate array of sigma_SD,p and lnL values for PICO-60, LUX 2013,
      // SIMPLE 2014, and PandaX assuming gna=0
      for (size_t i = 0; i < m_list.size(); i++)
      {
        for (size_t j = 0; j < s_list.size(); j++)
        {
          // Set LocalHalo Model parameters to PICO-60 values
          Halo_primary_parameters->setValue("rho0", 0.3);
          Halo_primary_parameters->setValue("vrot", 220.);
          Halo_primary_parameters->setValue("v0", 220.);
          Halo_primary_parameters->setValue("vesc", 544.);
          ExtractLocalMaxwellianHalo.reset_and_calculate();

          TH_ProcessCatalog_WIMP.setOption<double>("mWIMP", m_list[i]);
          std::cout << "Parameters: " << m_list[i] << " " << s_list[j] << std::endl;
          reduced_mass = (m_list[i] * m_proton) / (m_proton + m_list[i]);
          g = sqrt(s_list[j]*pi/(3*gev2cm2)) / (reduced_mass);
          DarkMatter_ID_WIMP.reset_and_calculate();
          TH_ProcessCatalog_WIMP.reset_and_calculate();
          RD_fraction_one.reset_and_calculate();
          DD_couplings_WIMP.setOption<double>("gps", 0.);
          DD_couplings_WIMP.setOption<double>("gns", 0.);
          DD_couplings_WIMP.setOption<double>("gpa", g);
          DD_couplings_WIMP.setOption<double>("gna", 0.);
          DD_couplings_WIMP.reset_and_calculate();
          mwimp_generic.reset_and_calculate();

          DDCalc_1_0_0_init.reset_and_calculate();
          PICO_60_F_Calc.reset_and_calculate();
          PICO_60_F_GetLogLikelihood.reset_and_calculate();
          PICO_60_I_Calc.reset_and_calculate();
          PICO_60_I_GetLogLikelihood.reset_and_calculate();
          lnL1 = PICO_60_F_GetLogLikelihood(0) + PICO_60_I_GetLogLikelihood(0);
          PICO_2L_Calc.reset_and_calculate();
          PICO_2L_GetLogLikelihood.reset_and_calculate();
          lnL2 = PICO_2L_GetLogLikelihood(0);

          // Set LocalHalo Model parameters to SIMPLE 2014 values
          Halo_primary_parameters->setValue("rho0", 0.3);
          Halo_primary_parameters->setValue("vrot", 231.7); // v_Earth = 244 km/s
          Halo_primary_parameters->setValue("v0", 230.);
          Halo_primary_parameters->setValue("vesc", 600.);
          ExtractLocalMaxwellianHalo.reset_and_calculate();

          DDCalc_1_0_0_init.reset_and_calculate();
          SIMPLE_2014_Calc.reset_and_calculate();
          SIMPLE_2014_GetLogLikelihood.reset_and_calculate();
          lnL3 = SIMPLE_2014_GetLogLikelihood(0);
          SIMPLE_2014_Calc.reset_and_calculate();
          SIMPLE_2014_GetLogLikelihood.reset_and_calculate();
          lnL3 = SIMPLE_2014_GetLogLikelihood(0);

          // Re-initialize DDCalc with LUX 2013 halo parameters (and PandaX?)
          Halo_primary_parameters->setValue("rho0", 0.3);
          Halo_primary_parameters->setValue("vrot", 232.7); // v_Earth = 245 km/s
          Halo_primary_parameters->setValue("v0", 220.);
          Halo_primary_parameters->setValue("vesc", 544.);
          ExtractLocalMaxwellianHalo.reset_and_calculate();

          DDCalc_1_0_0_init.reset_and_calculate();
          LUX_2013_Calc.reset_and_calculate();
          LUX_2013_GetLogLikelihood.reset_and_calculate();
          lnL4 = LUX_2013_GetLogLikelihood(0);
          PandaX_2016_Calc.reset_and_calculate();
          PandaX_2016_GetLogLikelihood.reset_and_calculate();
          lnL5 = PandaX_2016_GetLogLikelihood(0);

          lnL_array1[i][j] = lnL1;
          lnL_array2[i][j] = lnL2;
          lnL_array3[i][j] = lnL3;
          lnL_array4[i][j] = lnL4;
          lnL_array5[i][j] = lnL5;

          std::cout << "PICO_60 lnL = " << lnL1 << std::endl;
          std::cout << "PICO_2L lnL = " << lnL2 << std::endl;
          std::cout << "SIMPLE_2014 lnL = " << lnL3 << std::endl;
          std::cout << "LUX_2013 SD,p lnL = " << lnL4 << std::endl;
          std::cout << "PandaX_2016_SD,p lnL = " << lnL5 << std::endl;
        }
      }

      // Reset halo parameters to DarkBit defaults.
      Halo_primary_parameters->setValue("rho0", 0.4);
      Halo_primary_parameters->setValue("vrot", 235.);
      Halo_primary_parameters->setValue("v0", 235.);
      Halo_primary_parameters->setValue("vesc", 550.);
      ExtractLocalMaxwellianHalo.reset_and_calculate();
      GalacticHalo_Einasto.reset_and_calculate();

      dump_array_to_file("PICO_60_table.dat", lnL_array1, m_list, s_list);
      dump_array_to_file("PICO_2L_table.dat", lnL_array2, m_list, s_list);
      dump_array_to_file("SIMPLE_2014_table.dat", lnL_array3, m_list, s_list);
      dump_array_to_file("LUX_2013_SDp_table.dat", lnL_array4, m_list, s_list);
      dump_array_to_file("PandaX_2016_SDp_table.dat", lnL_array5, m_list, s_list);
    }
  }

  catch (std::exception& e)
  {
    std::cout << "DarkBit_standalone_WIMP has exited with fatal exception: " << e.what() << std::endl;
  }

  return 0;
}<|MERGE_RESOLUTION|>--- conflicted
+++ resolved
@@ -697,11 +697,7 @@
       }
 
       //dump_array_to_file("sigmaSIp_table.dat", sigma_array, m_list, s_list);
-<<<<<<< HEAD
-      dump_array_to_file("LUX_2016_SI_prelim_table.dat", lnL_array1, m_list, s_list);
-=======
       dump_array_to_file("LUX_2016_table.dat", lnL_array1, m_list, s_list);
->>>>>>> 3dfaf4f6
       dump_array_to_file("PandaX_2016_table.dat", lnL_array2, m_list, s_list);
       dump_array_to_file("LUX_2013_SI_table.dat", lnL_array3, m_list, s_list);
       dump_array_to_file("XENON100_2012_table.dat", lnL_array4, m_list, s_list);
