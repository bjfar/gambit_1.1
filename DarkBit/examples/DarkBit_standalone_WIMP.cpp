--- conflicted
+++ resolved
@@ -176,17 +176,11 @@
       if ( brList[7] > 0. )
       {
         auto E = daFunk::var("E");
-<<<<<<< HEAD
-        daFunk::Funk kinematicFunction = daFunk::one("v", "E1")/(pow(E-50, 4)+1)*sv*brList[7];
-        // FIXME: Include second gamma in AnnYield (currently ignored)
-        TH_Channel new_channel(daFunk::vec<string>("gamma", "gamma", "Z0"), kinematicFunction);
-=======
         // Note:: The below is an arbitrary form of the differential section for demonstration purposes
         daFunk::Funk kinematicFunction = daFunk::one("v", "E1")/(pow(E-50, 4)+1)*sv*brList[7];
         // Note: In the three body final states, the gamma yield from AnnYield currently is just the contribution
         // from the first particle in the list (here the photon):
         TH_Channel new_channel(daFunk::vec<string>("gamma", "e+_1", "e-_1"), kinematicFunction);
->>>>>>> 86e73478
         process_ann.channelList.push_back(new_channel);
       }
 
@@ -229,35 +223,14 @@
     std::cout << "Welcome to the DarkBit Generic WIMP standalone program!" << std::endl;
     std::cout << std::endl;
     std::cout << "**************************************************************************************" << std::endl;
-<<<<<<< HEAD
-    std::cout << "This standalone example calculates a range of observables and likelihoods for a " << std::endl;
-    std::cout << "generic WIMP model defined by the WIMP mass and an annihilation (or scattering) " << std::endl;
-    std::cout << "cross section. The model also contains three scalar particles which decay:" << std::endl;
-=======
     std::cout << "This standalone example demonstrates how to calculate a range of observables and " << std::endl;
     std::cout << "likelihoods for a generic WIMP model defined by the WIMP mass and an annihilation (or " << std::endl;
     std::cout << "scattering) cross section. The model also contains three scalar particles which decay:" << std::endl;
->>>>>>> 86e73478
     std::cout << "phi -> gamma gamma    phi_1 -> tau+ tau-  phi_2 -> b bbar" << std::endl;
     std::cout << std::endl;
     std::cout << "Usage: DarkBit_standalone_WIMP mode" << std::endl;
     std::cout << std::endl;
     std::cout << "Mode Options: " << std::endl;
-<<<<<<< HEAD
-    std::cout << "  0: Outputs spectrum of gamma rays from WIMP annihilation to b bbar (dNdE0.dat)" << std::endl;
-    std::cout << "  1: Outputs spectrum of gamma rays from WIMP annihilation to gamma Z_0 (dNdE1.dat)" << std::endl;
-    std::cout << "  2: Outputs spectrum of gamma rays from WIMP annihilation to gamma gamma (dNdE2.dat)" << std::endl;
-    std::cout << "  3: Outputs spectrum of gamma rays from WIMP annihilation to tau+ tau- (dNdE3.dat)" << std::endl;
-    std::cout << "  4: Outputs spectrum of gamma rays from WIMP annihilation to W+ W- (dNdE4.dat)" << std::endl;
-    std::cout << "  5: Outputs spectrum of gamma rays from WIMP annihilation to gamma gamma Z_0" << std::endl;
-    std::cout << "      (dNdE5.dat)" << std::endl;
-    std::cout << "  6: Outputs tables of Fermi-LAT dwarf spheroidal likelihoods and the relic density" << std::endl;
-    std::cout << "      in <sigma v> / m_WIMP parameter space." << std::endl;
-    std::cout << "  7: Outputs tables of direct detection likelihoods in <sigma v> / m_WIMP parameter" << std::endl;
-    std::cout << "      space." << std::endl;
-    std::cout << "  >=10: Outputs spectrum of gamma rays from WIMP annihilation to phi phi_2. The" << std::endl;
-    std::cout << "       mode value is m_phi while m_phi_2=100 GeV (dNdE_FCMC_(mode).dat)" << std::endl;
-=======
     std::cout << "  0: Outputs spectrum of gamma rays from WIMP annihilation to b bbar (dPhi_dE0.dat)" << std::endl;
     std::cout << "  1: Outputs spectrum of gamma rays from WIMP annihilation to gamma Z_0 (dPhi_dE1.dat)" << std::endl;
     std::cout << "  2: Outputs spectrum of gamma rays from WIMP annihilation to gamma gamma (dPhi_dE2.dat)" << std::endl;
@@ -272,7 +245,6 @@
     std::cout << "  >=10: Outputs spectrum of gamma rays from WIMP annihilation to phi phi_2. The" << std::endl;
     std::cout << "       mode value is m_phi while m_phi_2=100 GeV (dPhi_dE_FCMC_(mode).dat)" << std::endl;
     std::cout << " N.B. Here dPhi/dE = sigma v / m_chi^2 * dN/dE" << std::endl;
->>>>>>> 86e73478
     std::cout << "**************************************************************************************" << std::endl;
     std::cout << std::endl;
 
@@ -554,15 +526,6 @@
       // 4: W+ W-
       // 5: e+ e-
       // 6: phi phi2
-<<<<<<< HEAD
-      // 7: gamma gamma Z_0
-      if (mode==0) dumpSpectrum("dNdE0.dat", mass, sv, daFunk::vec<double>(1., 0., 0., 0., 0., 0., 0., 0.));
-      if (mode==1) dumpSpectrum("dNdE1.dat", mass, sv, daFunk::vec<double>(0., 1., 0., 0., 0., 0., 0., 0.));
-      if (mode==2) dumpSpectrum("dNdE2.dat", mass, sv, daFunk::vec<double>(0., 0., 1., 0., 0., 0., 0., 0.));
-      if (mode==3) dumpSpectrum("dNdE3.dat", mass, sv, daFunk::vec<double>(0., 0., 0., 1., 0., 0., 0., 0.));
-      if (mode==4) dumpSpectrum("dNdE4.dat", mass, sv, daFunk::vec<double>(0., 0., 0., 0., 1., 0., 0., 0.));
-      if (mode==5) dumpSpectrum("dNdE5.dat", mass, sv*0.1, daFunk::vec<double>(0., 0., 0., 0., 0., 0., 0., 1.));
-=======
       // 7: gamma e+ e-
       if (mode==5) dumpSpectrum("dPhi_dE5.dat", mass, sv*0.1, daFunk::vec<double>(0., 0., 0., 0., 0., 0., 0., 1.));
       if (mode==0) dumpSpectrum("dPhi_dE0.dat", mass, sv, daFunk::vec<double>(1., 0., 0., 0., 0., 0., 0., 0.));
@@ -570,7 +533,6 @@
       if (mode==2) dumpSpectrum("dPhi_dE2.dat", mass, sv, daFunk::vec<double>(0., 0., 1., 0., 0., 0., 0., 0.));
       if (mode==3) dumpSpectrum("dPhi_dE3.dat", mass, sv, daFunk::vec<double>(0., 0., 0., 1., 0., 0., 0., 0.));
       if (mode==4) dumpSpectrum("dPhi_dE4.dat", mass, sv, daFunk::vec<double>(0., 0., 0., 0., 1., 0., 0., 0.));
->>>>>>> 86e73478
     }
 
     // Generate gamma-ray spectra for various masses
@@ -579,11 +541,7 @@
       std::cout << "Producing test spectra." << std::endl;
       double mass = 100.;
       double sv = 3e-26;
-<<<<<<< HEAD
-      std::string filename = "dNdE_FCMC_" + std::to_string(mode) + ".dat";
-=======
       std::string filename = "dPhi_dE_FCMC_" + std::to_string(mode) + ".dat";
->>>>>>> 86e73478
       dumpSpectrum(filename, mass, sv, daFunk::vec<double>(0., 0., 0., 0., 0., 0., 1., 0.), mode);
     }
 
@@ -609,8 +567,7 @@
 
       sv_list = daFunk::logspace(-28.0, -22.0, svBins);
 
-<<<<<<< HEAD
-      std::cout << "Calculating Fermi-LAT dwarf spheroidal likehood table for annihilation to b bbar." << std::endl;
+      std::cout << "Calculating gamma-ray likelihood tables for annihilation to b bbar." << std::endl;
       m_list = daFunk::logspace(log10(5.), 4., mBins);
       for (size_t i = 0; i < m_list.size(); i++)
       {
@@ -632,67 +589,6 @@
           cascadeMC_LoopManager.reset_and_calculate();
           cascadeMC_gammaSpectra.reset_and_calculate();
           GA_AnnYield_General.reset_and_calculate();
-          lnL_FermiLATdwarfs_gamLike.setOption<std::string>("version", "pass8");
-          lnL_FermiLATdwarfs_gamLike.reset_and_calculate();
-          lnL = lnL_FermiLATdwarfs_gamLike(0);
-          std::cout << "Fermi dwarf likelihood: " << lnL << std::endl;
-          lnL_b_array[i][j] = lnL;
-          lnL_HESSGC_gamLike.setOption<std::string>("version", "integral_fixedJ");
-          lnL_HESSGC_gamLike.reset_and_calculate();
-          lnL = lnL_HESSGC_gamLike(0);
-          std::cout << "HESS GC likelihood: " << lnL << std::endl;
-          lnL_b_array2[i][j] = lnL;
-          lnL_CTAGC_gamLike.reset_and_calculate();
-          lnL = lnL_CTAGC_gamLike(0);
-          std::cout << "CTA GC likelihood: " << lnL << std::endl;
-          lnL_b_array3[i][j] = lnL;
-          lnL_FermiGC_gamLike.setOption<std::string>("version", "fixedJ");
-          lnL_FermiGC_gamLike.reset_and_calculate();
-          lnL = lnL_FermiGC_gamLike(0);
-          lnL_b_array4[i][j] = lnL;
-          std::cout << "Fermi GC likelihood: " << lnL << std::endl;
-        }
-      }
-
-      dump_array_to_file("FermiD_b_table.dat", lnL_b_array, m_list, sv_list);
-      dump_array_to_file("HESSGC_b_table.dat", lnL_b_array2, m_list, sv_list);
-      dump_array_to_file("CTAGC_b_table.dat", lnL_b_array3, m_list, sv_list);
-      dump_array_to_file("FermiGC_b_table.dat", lnL_b_array4, m_list, sv_list);
-
-      std::cout << "Calculating Fermi-LAT dwarf spheroidal likehood table for annihilation to tau+ tau-." << std::endl;
-      m_list = daFunk::logspace(log10(1.9), 4., mBins);
-=======
-      std::cout << "Calculating gamma-ray likelihood tables for annihilation to b bbar." << std::endl;
-      m_list = daFunk::logspace(log10(5.), 4., mBins);
->>>>>>> 86e73478
-      for (size_t i = 0; i < m_list.size(); i++)
-      {
-        for (size_t j = 0; j < sv_list.size(); j++)
-        {
-          TH_ProcessCatalog_WIMP.setOption<double>("mWIMP", m_list[i]);
-          TH_ProcessCatalog_WIMP.setOption<double>("sv", sv_list[j]);
-          //std::cout << "Parameters: " << m_list[i] << " " << sv_list[j] << std::endl;
-
-<<<<<<< HEAD
-          TH_ProcessCatalog_WIMP.setOption<std::vector<double>>("brList", daFunk::vec<double>(0., 0., 0., 1., 0., 0., 0., 0.));
-=======
-          TH_ProcessCatalog_WIMP.setOption<std::vector<double>>("brList", daFunk::vec<double>(1., 0., 0., 0., 0., 0., 0., 0.));
->>>>>>> 86e73478
-          DarkMatter_ID_WIMP.reset_and_calculate();
-          TH_ProcessCatalog_WIMP.reset_and_calculate();
-          RD_fraction_one.reset_and_calculate();
-          SimYieldTable_DarkSUSY.reset_and_calculate();
-          SimYieldTable_MicrOmegas.reset_and_calculate();
-          GA_missingFinalStates.reset_and_calculate();
-          cascadeMC_FinalStates.reset_and_calculate();
-          cascadeMC_DecayTable.reset_and_calculate();
-          cascadeMC_LoopManager.reset_and_calculate();
-          cascadeMC_gammaSpectra.reset_and_calculate();
-          GA_AnnYield_General.reset_and_calculate();
-<<<<<<< HEAD
-          lnL_FermiLATdwarfs_gamLike.reset_and_calculate();
-          lnL = lnL_FermiLATdwarfs_gamLike(0);
-=======
           lnL_FermiLATdwarfs_gamLike.setOption<std::string>("version", "pass8");
           lnL_FermiLATdwarfs_gamLike.reset_and_calculate();
           lnL = lnL_FermiLATdwarfs_gamLike(0);
@@ -744,7 +640,6 @@
           GA_AnnYield_General.reset_and_calculate();
           lnL_FermiLATdwarfs_gamLike.reset_and_calculate();
           lnL = lnL_FermiLATdwarfs_gamLike(0);
->>>>>>> 86e73478
           //std::cout << "Fermi LAT likelihood: " << lnL << std::endl;
           lnL_tau_array[i][j] = lnL;
         }
