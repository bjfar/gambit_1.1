//   GAMBIT: Global and Modular BSM Inference Tool
//   *********************************************
///  \file
///
///  MSSM specific module functions for DarkBit.
///
///  *********************************************
///
///  Authors (add name and date if you modify):
///
///  \author Torsten Bringmann
///          (torsten.bringmann@desy.de)
///  \date 2013 Jun
///  \date 2014 Mar - 2015 May
///
///  \author Christoph Weniger
///          (c.weniger@uva.nl)
///  \date 2013 Jul - 2015 May
///
///  \author Christopher Savage
///          (chris@savage.name)
///  \date 2014 Oct
///  \date 2015 Jan, Feb
///
///  *********************************************

#include "gambit/Elements/gambit_module_headers.hpp"
#include "gambit/DarkBit/DarkBit_rollcall.hpp"
#include "gambit/DarkBit/DarkBit_utils.hpp"

#include "gambit/Utils/mpiwrapper.hpp"

namespace Gambit
{
  namespace DarkBit
  {

    //////////////////////////////////////////////////////////////////////////
    //
    //                    Backend point initialization
    //
    //////////////////////////////////////////////////////////////////////////

    /*! \brief Fully initialize DarkSUSY to the current model point.
     *
     * Only selected MSSM parameter spaces are implemented.  Returns bool
     * indicating if point initialization was successful, which is essentially
     * always true for models that satisfy the dependency resolver.
     *
     * Supported models: MSSM63atQ
     */
    void DarkSUSY_PointInit_MSSM(bool &result)
    {
      using namespace Pipes::DarkSUSY_PointInit_MSSM;
      result = false;

      // If the user provides a file list, just read in SLHA files for debugging
      // and ignore the MSSM_spectrum dependency.
      if (runOptions->hasKey("debug_SLHA_filenames"))
      {
        static unsigned int counter = 0;
        logger() << LogTags::debug <<
          "Initializing DarkSUSY via debug_SLHA_filenames option." << EOM;

        std::vector<str> filenames =
          /// Option debug_SLHA_filenames<std::vector<std::string>>: Optional override list of SLHA filenames used for backend initialization default
          runOptions->getValue<std::vector<str> >("debug_SLHA_filenames");
        const char * filename = filenames[counter].c_str();
        int len = filenames[counter].length();
        int flag = 15;
        BEreq::dsSLHAread(byVal(filename),flag,byVal(len));
        BEreq::dsprep();

        counter++;
        if (counter >= filenames.size()) counter = 0;
        result = true;
      }

      // CMSSM with DS-internal ISASUGRA (should be avoided, only for
      // debugging)
      else if (ModelInUse("CMSSM") and
      /// Option use_DS_isasugra<bool>: Use DS internal isasugra for parameter running (false)
          runOptions->getValueOrDef<bool>(false, "use_DS_isasugra")
          )
      {
        // Setup mSUGRA model from CMSSM parameters
        double am0    = *Param["M0"];     // m0
        double amhf   = *Param["M12"];    // m_1/2
        double aa0    = *Param["A0"];     // A0
        double asgnmu = *Param["SignMu"];  // sign(mu)
        double atanbe = *Param["TanBeta"];   // tan(beta)
        logger() << "Initializing DarkSUSY via dsgive_model_isasugra:"
          << EOM;
        logger() << "  m0        =" << am0    << std::endl;
        logger() << "  m_1/2     =" << amhf   << std::endl;
        logger() << "  A0        =" << aa0    << std::endl;
        logger() << "  sign(mu)  =" << asgnmu << std::endl;
        logger() << "  tan(beta) =" << atanbe << EOM;
        BEreq::dsgive_model_isasugra(am0, amhf, aa0, asgnmu, atanbe);
        int unphys, hwarning;
        BEreq::dssusy_isasugra(unphys, hwarning);
        //result = (unphys == 0) && (hwarning == 0);
        if (unphys < 0) {
          DarkBit_warning().raise(LOCAL_INFO,
              "Model point is theoretically inconsistent (DarkSUSY).");
          invalid_point().raise(
              "Model point is theoretically inconsistent (DarkSUSY).");
          result = false;
        } else if (unphys > 0) {
          DarkBit_warning().raise(LOCAL_INFO,
              "Neutralino is not the LSP (DarkSUSY).");
          invalid_point().raise("Neutralino is not the LSP (DarkSUSY).");
          result = false;
        } else if (hwarning != 0) {
          DarkBit_warning().raise(LOCAL_INFO,
              "Radiative corrections in Higgs sector "
              "outside range of validity (DarkSUSY).");
          result = true;
        } else {
          result = true;
        }
      }

      else if (ModelInUse("MSSM63atQ") || ModelInUse("CMSSM"))
      {
        SLHAstruct mySLHA;
        /// Option use_dsSLHAread<bool>: Use DS internal SLHA reader to initialize backend (false)
        bool dsSLHAread = runOptions->getValueOrDef<bool>(false, "use_dsSLHAread");
        int slha_version = 2;
        const Spectrum& mySpec = *Dep::MSSM_spectrum;
        try{mySLHA = mySpec.getSLHAea(2);}
        catch(Gambit::exception& e)
        {
            slha_version = 1;
            mySLHA = mySpec.getSLHAea(1);
            dsSLHAread = true;
        }

<<<<<<< HEAD
        // Use an actual SLHA2 file.  DarkSUSY is on its own wrt (s)particle widths this way.
=======
        // Use an actual SLHA file.  DarkSUSY is on its own wrt (s)particle widths this way.
>>>>>>> 86e73478
        if (dsSLHAread || slha_version == 1)
        {
          if (!dsSLHAread) {DarkBit_error().raise(LOCAL_INFO,
                  "A SLHA1 spectrum requires use of the DarkSUSY SLHA reader rather than the diskless\n"
                  "GAMBIT DarkSUSY initialization. To enable the DarkSUSY SLHA reader, set the option\n"
                  "use_dsSLHAread for the function DarkSUSY_PointInit_MSSM to true.");}
          int rank = 0;
          #ifdef WITH_MPI
            if(GMPI::Is_initialized())
            {
              GMPI::Comm comm;
              rank = comm.Get_rank();
            }
          #endif

          // Add model select block to inform DS about 6x6 mixing
          if (slha_version == 2)
          {
              SLHAea::Block modsel_block("MODSEL");
              modsel_block.push_back("BLOCK MODSEL");
              modsel_block.push_back("6 3 # FV");
              mySLHA.push_back(modsel_block);
          }

          // Set filename
          std::string fstr = "DarkBit_temp_";
          fstr += std::to_string(rank) + ".slha";

          // Dump SLHA onto disk
          std::ofstream ofs(fstr);
          ofs << mySLHA;
          ofs.close();

          // Initialize SUSY spectrum from SLHA
          int len = fstr.size();
          int flag = 15;
          const char * filename = fstr.c_str();
          logger() << LogTags::debug << "Initializing DarkSUSY via SLHA." << EOM;
          BEreq::dsSLHAread(byVal(filename),flag,byVal(len));
          BEreq::dsprep();
          result = true;
        }
        // Do pure diskless SLHA initialisation, including (s)particle widths from GAMBIT.
        else
        {
          if ( BEreq::initFromSLHAeaAndDecayTable(mySLHA, *Dep::decay_rates) == 0 )
          {
            logger() << LogTags::debug << "Using diskless SLHA interface to DarkSUSY." << EOM;
            BEreq::dsprep();
            result = true;
          }
        }
      }

      if (!result) {
        DarkBit_warning().raise(LOCAL_INFO,
            "DarkSUSY point initialization failed.");
        invalid_point().raise("DarkSUSY point initialization failed.");
      }
    }


    //////////////////////////////////////////////////////////////////////////
    //
    //      General catalog for annihilation/decay process definition
    //
    //////////////////////////////////////////////////////////////////////////

    /// Wrapper around DarkSUSY kinematic functions
    double DSgamma3bdy(double(*IBfunc)(int&,double&,double&),
        int IBch, double Eg, double
        E1, double M_DM, double m_1, double m_2)
    {
      double E2 = 2*M_DM - Eg - E1;
      double p12 = E1*E1-m_1*m_1;
      double p22 = E2*E2-m_2*m_2;
      double p22min = Eg*Eg+p12-2*Eg*sqrt(p12);
      double p22max = Eg*Eg+p12+2*Eg*sqrt(p12);
      // Check if the process is kinematically allowed
      if((E1 < m_1) || (E2 < m_2) || (p22<p22min) || (p22>p22max))
      {
        return 0;
      }
      double x = Eg/M_DM;  // x = E_gamma/mx
      double y = (m_2*m_2 + 4*M_DM * (M_DM - E2) ) / (4*M_DM*M_DM);
      // Here, y = (p+k)^2/(4 mx^2), where p denotes the W+ momentum and k the
      // photon momentum.  (note that the expressions above and below only
      // apply to the v->0 limit)

      double result = IBfunc(IBch,x,y);

      #ifdef DARKBIT_DEBUG
        std::cout << "  x, y = " << x << ", " << y << std::endl;
        std::cout << "  E, E1, E2 = " << Eg << ", " << E1 << ", "
             << E2 << std::endl;
        std::cout << "  mDM, m1, m2 = " << M_DM << ", " << m_1 << ", "
             << m_2 << std::endl;
        std::cout << "  IBfunc = " << result << std::endl;
      #endif

      // M_DM^-2 is from the Jacobi determinant
      return std::max(0., result) / (M_DM*M_DM);
    }


    /*! \brief Initialization of Process Catalog based on DarkSUSY
     *         calculations.
     */
    void TH_ProcessCatalog_MSSM(DarkBit::TH_ProcessCatalog &result)
    {
      using namespace Pipes::TH_ProcessCatalog_MSSM;
      using std::vector;
      using std::string;

      std::string DMid = *Dep::DarkMatter_ID;
      if ( DMid != "~chi0_1" )
      {
        invalid_point().raise(
            "TH_ProcessCatalog_MSSM requires DMid to be ~chi0_1.");
      }

      // Instantiate new empty ProcessCatalog
      TH_ProcessCatalog catalog;


      ///////////////////////////
      // Import particle masses
      ///////////////////////////

      // Import based on Spectrum objects
      const Spectrum& matched_spectra = *Dep::MSSM_spectrum;
      const SubSpectrum& spec = matched_spectra.get_HE();
      const SubSpectrum& SM   = matched_spectra.get_LE();
      const SMInputs& SMI  = matched_spectra.get_SMInputs();

      // Get SM masses
      #define getSMmass(Name, spinX2)                                         \
        catalog.particleProperties.insert(                                    \
        std::pair<std::string, TH_ParticleProperty>(                          \
        Name , TH_ParticleProperty(SM.get(Par::Pole_Mass,Name), spinX2)));
      getSMmass("e-_1",     1)
      getSMmass("e+_1",     1)
      getSMmass("e-_2",     1)
      getSMmass("e+_2",     1)
      getSMmass("e-_3",     1)
      getSMmass("e+_3",     1)
      getSMmass("Z0",     2)
      getSMmass("W+",     2)
      getSMmass("W-",     2)
      getSMmass("g",      2)
      getSMmass("gamma",  2)
      getSMmass("d_3",      1)
      getSMmass("dbar_3",   1)
      getSMmass("u_3",      1)
      getSMmass("ubar_3",   1)
      #undef getSMmass

      // Pole masses not available for the light quarks.
      #define addParticle(Name, Mass, spinX2)                                 \
        catalog.particleProperties.insert(                                    \
        std::pair<std::string, TH_ParticleProperty>(                          \
        Name , TH_ParticleProperty(Mass, spinX2)));
      addParticle("d_1"   , SMI.mD,  1) // md(2 GeV)^MS-bar, not pole mass
      addParticle("dbar_1", SMI.mD,  1) // md(2 GeV)^MS-bar, not pole mass
      addParticle("u_1"   , SMI.mU,  1) // mu(2 GeV)^MS-bar, not pole mass
      addParticle("ubar_1", SMI.mU,  1) // mu(2 GeV)^MS-bar, not pole mass
      addParticle("d_2"   , SMI.mS,  1) // ms(2 GeV)^MS-bar, not pole mass
      addParticle("dbar_2", SMI.mS,  1) // ms(2 GeV)^MS-bar, not pole mass
      addParticle("u_2"   , SMI.mCmC,1) // mc(mc)^MS-bar, not pole mass
      addParticle("ubar_2", SMI.mCmC,1) // mc(mc)^MS-bar, not pole mass
      // Masses for neutrino flavour eigenstates. Set to zero.
      addParticle("nu_e",     0.0,     1)
      addParticle("nubar_e",  0.0,     1)
      addParticle("nu_mu",    0.0,     1)
      addParticle("nubar_mu", 0.0,     1)
      addParticle("nu_tau",   0.0,     1)
      addParticle("nubar_tau",0.0,     1)

      addParticle("pi0",   meson_masses.pi0,       0)
      addParticle("pi+",   meson_masses.pi_plus,   0)
      addParticle("pi-",   meson_masses.pi_minus,  0)
      addParticle("eta",   meson_masses.eta,       0)
      addParticle("rho0",  meson_masses.rho0,      1)
      addParticle("rho+",  meson_masses.rho_plus,  1)
      addParticle("rho-",  meson_masses.rho_minus, 1)
      addParticle("omega", meson_masses.omega,     1)
      #undef addParticle

      // Get MSSM masses
      #define getMSSMmass(Name, spinX2)                                             \
        catalog.particleProperties.insert(                                          \
        std::pair<std::string, TH_ParticleProperty> (                               \
        Name , TH_ParticleProperty(std::abs(spec.get(Par::Pole_Mass,Name)), spinX2)));
      getMSSMmass("H+"     , 0)
      getMSSMmass("H-"     , 0)
      getMSSMmass("h0_1"   , 0)
      getMSSMmass("h0_2"   , 0)
      getMSSMmass("A0"     , 0)
      getMSSMmass("~chi0_1", 1)
      getMSSMmass("~d_1", 0)
      getMSSMmass("~dbar_1", 0)
      getMSSMmass("~u_1", 0)
      getMSSMmass("~ubar_1", 0)
      getMSSMmass("~d_2", 0)
      getMSSMmass("~dbar_2", 0)
      getMSSMmass("~u_2", 0)
      getMSSMmass("~ubar_2", 0)
      getMSSMmass("~d_3", 0)
      getMSSMmass("~dbar_3", 0)
      getMSSMmass("~u_3", 0)
      getMSSMmass("~ubar_3", 0)
      getMSSMmass("~d_4", 0)
      getMSSMmass("~dbar_4", 0)
      getMSSMmass("~u_4", 0)
      getMSSMmass("~ubar_4", 0)
      getMSSMmass("~d_5", 0)
      getMSSMmass("~dbar_5", 0)
      getMSSMmass("~u_5", 0)
      getMSSMmass("~ubar_5", 0)
      getMSSMmass("~d_6", 0)
      getMSSMmass("~dbar_6", 0)
      getMSSMmass("~u_6", 0)
      getMSSMmass("~ubar_6", 0)
//      getMSSMmass("~e_1", 0)
//      getMSSMmass("~ebar_1", 0)
//      getMSSMmass("~e-_1", 0)
      getMSSMmass("~e+_1", 0)
      getMSSMmass("~e-_1", 0)
      getMSSMmass("~e+_2", 0)
      getMSSMmass("~e-_2", 0)
      getMSSMmass("~e+_3", 0)
      getMSSMmass("~e-_3", 0)
      getMSSMmass("~e+_4", 0)
      getMSSMmass("~e-_4", 0)
      getMSSMmass("~e+_5", 0)
      getMSSMmass("~e-_5", 0)
      getMSSMmass("~e+_6", 0)
      getMSSMmass("~e-_6", 0)
      getMSSMmass("~nu_1", 0)
      getMSSMmass("~nubar_1", 0)
      getMSSMmass("~nu_2", 0)
      getMSSMmass("~nubar_2", 0)
      getMSSMmass("~nu_3", 0)
      getMSSMmass("~nubar_3", 0)

      #undef getMSSMmass


      /////////////////////////////////////////
      // Import two-body annihilation process
      /////////////////////////////////////////

      // Set of possible final state particles. Used to determine which decays to import.
      std::set<string> annFinalStates;

      // Declare DM annihilation process
      TH_Process process(DMid, DMid);
      double M_DM = catalog.getParticleProperty(DMid).mass;
      // Helper variables
      int index;
      double m_1, m_2, sv;

      // Macro for setting up 2-body annihilations (chi chi -> X X) from results in DS
      #define SETUP_DS_PROCESS(NAME, PARTCH, P1, P2, PREFACTOR)                  \
        /* Check if process is kinematically allowed */                          \
        m_1 = catalog.getParticleProperty(STRINGIFY(P1)).mass;                   \
        m_2 = catalog.getParticleProperty(STRINGIFY(P2)).mass;                   \
        if(m_1 + m_2 < 2*M_DM)                                                   \
        {                                                                        \
          /* Set cross-section */                                                \
          index = PARTCH;                                                        \
          double CAT(sigma_,NAME) = BEreq::dssigmav(index);                      \
          /* Create associated kinematical functions (just dependent on vrel)    \
           *  here: s-wave, vrel independent 1-dim constant function */          \
          daFunk::Funk CAT(kinematicFunction_,NAME) =                            \
                daFunk::cnst(CAT(sigma_,NAME)*PREFACTOR, "v");                   \
          /* Create channel identifier string */                                 \
          std::vector<std::string> CAT(finalStates_,NAME);                       \
          CAT(finalStates_,NAME).push_back(STRINGIFY(P1));                       \
          CAT(finalStates_,NAME).push_back(STRINGIFY(P2));                       \
          /* Create channel and push it into channel list of process */          \
          TH_Channel CAT(channel_,NAME)(CAT(finalStates_,NAME),                  \
              CAT(kinematicFunction_,NAME));                                     \
          process.channelList.push_back(CAT(channel_,NAME));                     \
          annFinalStates.insert(STRINGIFY(P1));                                  \
          annFinalStates.insert(STRINGIFY(P2));                                  \
        }

      SETUP_DS_PROCESS(H1H1,      1 , h0_2,   h0_2,   1   )
      SETUP_DS_PROCESS(H1H2,      2 , h0_2,   h0_1,   1   )
      SETUP_DS_PROCESS(H2H2,      3 , h0_1,   h0_1,   1   )
      SETUP_DS_PROCESS(H3H3,      4 , A0,     A0,     1   )
      SETUP_DS_PROCESS(H1H3,      5 , h0_2,   A0,     1   )
      SETUP_DS_PROCESS(H2H3,      6 , h0_1,   A0,     1   )
      SETUP_DS_PROCESS(HpHm,      7 , H+,     H-,     1   )
      SETUP_DS_PROCESS(H1Z0,      8 , h0_2,   Z0,     1   )
      SETUP_DS_PROCESS(H2Z0,      9 , h0_1,   Z0,     1   )
      SETUP_DS_PROCESS(H3Z0,      10, A0,     Z0,     1   )
      // Prefactor 0.5 since W+H- and W-H+ are summed in DS
      SETUP_DS_PROCESS(WpHm,      11, W+,     H-,     0.5 )
      SETUP_DS_PROCESS(WmHp,      11, W-,     H+,     0.5 )
      SETUP_DS_PROCESS(Z0Z0,      12, Z0,     Z0,     1   )
      SETUP_DS_PROCESS(WW,        13, W+,     W-,     1   )
      SETUP_DS_PROCESS(nuenue,    14, nu_e,   nubar_e,1   )
      SETUP_DS_PROCESS(ee,        15, e+_1,   e-_1,   1   )
      SETUP_DS_PROCESS(numnum,    16, nu_mu,  nubar_mu,1  )
      SETUP_DS_PROCESS(mumu,      17, e+_2,   e-_2,   1   )
      SETUP_DS_PROCESS(nutnut,    18, nu_tau, nubar_tau,1 )
      SETUP_DS_PROCESS(tautau,    19, e+_3,   e-_3,   1   )
      SETUP_DS_PROCESS(uubar,     20, u_1,    ubar_1,   1   )
      SETUP_DS_PROCESS(ddbar,     21, d_1,    dbar_1,   1   )
      SETUP_DS_PROCESS(ccbar,     22, u_2,    ubar_2,   1   )
      SETUP_DS_PROCESS(ssbar,     23, d_2,    dbar_2,   1   )
      SETUP_DS_PROCESS(ttbar,     24, u_3,    ubar_3,   1   )
      SETUP_DS_PROCESS(bbbar,     25, d_3,    dbar_3,   1   )
      SETUP_DS_PROCESS(gluglu,    26, g,      g,      1   )
      SETUP_DS_PROCESS(gammagamma,28, gamma,  gamma,  1   )
      //        SETUP_DS_PROCESS(Z0gamma,   29, Z0,     gamma,  1   )
      // Undef the macro so it doesn't propagate through GAMBIT
#undef SETUP_DS_PROCESS


      ///////////////////////////////////////////
      // Import three-body annihilation process
      ///////////////////////////////////////////

      using DarkBit_utils::str_flav_to_mass;

      //PS: commented out for now, as this can't be a backend function in its current form.
      //BEreq::registerMassesForIB(catalog.particleProperties);

      // Macro for setting up 3-body decays with gammas
#define SETUP_DS_PROCESS_GAMMA3BODY(NAME,IBCH,P1,P2,IBFUNC,SV_IDX,PREFACTOR) \
      /* Check if process is kinematically allowed */                        \
      m_1 = catalog.getParticleProperty(str_flav_to_mass(STRINGIFY(P1))).mass;                 \
      m_2 = catalog.getParticleProperty(str_flav_to_mass(STRINGIFY(P2))).mass;                 \
      if(m_1 + m_2 < 2*M_DM)                                                 \
      {                                                                      \
        index = SV_IDX;                                                      \
        sv = PREFACTOR*BEreq::dssigmav(index);                               \
        daFunk::Funk CAT(kinematicFunction_,NAME) = daFunk::cnst(sv,"v")*daFunk::func(DSgamma3bdy, \
            STRIP_PARENS(IBFUNC), IBCH, daFunk::var("E"), daFunk::var("E1"),     \
            M_DM, m_1, m_2);                                                 \
        /* Create channel identifier string */                               \
        std::vector<std::string> CAT(finalStates_,NAME);                     \
        CAT(finalStates_,NAME).push_back("gamma");                           \
        CAT(finalStates_,NAME).push_back(str_flav_to_mass(STRINGIFY(P1)));                     \
        CAT(finalStates_,NAME).push_back(str_flav_to_mass(STRINGIFY(P2)));                     \
        /* Create channel and push it into channel list of process */        \
        TH_Channel CAT(channel_,NAME)(CAT(finalStates_,NAME),                \
            CAT(kinematicFunction_,NAME));                                   \
        process.channelList.push_back(CAT(channel_,NAME));                   \
        annFinalStates.insert(str_flav_to_mass(STRINGIFY(P1)));                                \
        annFinalStates.insert(str_flav_to_mass(STRINGIFY(P2)));                                \
      }

      /// Option ignore_three_body<bool>: Ignore three-body final states (default false)
      if ( not runOptions->getValueOrDef<bool>(false, "ignore_three_body") )
      {
        // Set DarkSUSY DM mass parameter used in 3-body decays
        BEreq::IBintvars->ibcom_mx = catalog.getParticleProperty(DMid).mass;

        SETUP_DS_PROCESS_GAMMA3BODY(gammaWW,        1, W+,      W-,
            (BEreq::dsIBwwdxdy.pointer()),  13, 1   )
        // Prefactor 0.5 since W+H- and W-H+ are summed in DS
        SETUP_DS_PROCESS_GAMMA3BODY(gammaWpHm,      2, W+,      H-,
            (BEreq::dsIBwhdxdy.pointer()),  11, 0.5 )
        // Prefactor 0.5 since W+H- and W-H+ are summed in DS
        SETUP_DS_PROCESS_GAMMA3BODY(gammaWmHp,      2, W-,      H+,
            (BEreq::dsIBwhdxdy.pointer()),  11, 0.5 )
        SETUP_DS_PROCESS_GAMMA3BODY(gammaHpHm,      3, H+,      H-,
            (BEreq::dsIBhhdxdy.pointer()),  0,  1   )
        SETUP_DS_PROCESS_GAMMA3BODY(gammaee,        4, e+,      e-,
            (BEreq::dsIBffdxdy.pointer()) , 15, 1   )
        SETUP_DS_PROCESS_GAMMA3BODY(gammamumu,      5, mu+,     mu-,
            (BEreq::dsIBffdxdy.pointer()) , 17, 1   )
        SETUP_DS_PROCESS_GAMMA3BODY(gammatautau,    6, tau+,    tau-,
            (BEreq::dsIBffdxdy.pointer()) , 19, 1   )
        SETUP_DS_PROCESS_GAMMA3BODY(gammauubar,     7, u,       ubar,
            (BEreq::dsIBffdxdy.pointer()) , 20, 1   )
        SETUP_DS_PROCESS_GAMMA3BODY(gammaddbar,     8, d,       dbar,
            (BEreq::dsIBffdxdy.pointer()) , 21, 1   )
        SETUP_DS_PROCESS_GAMMA3BODY(gammaccbar,     9, c,       cbar,
            (BEreq::dsIBffdxdy.pointer()) , 22, 1   )
        SETUP_DS_PROCESS_GAMMA3BODY(gammassbar,     10,s,       sbar,
            (BEreq::dsIBffdxdy.pointer()) , 23, 1   )
        SETUP_DS_PROCESS_GAMMA3BODY(gammattbar,     11,t,       tbar,
            (BEreq::dsIBffdxdy.pointer()) , 24, 1   )
        SETUP_DS_PROCESS_GAMMA3BODY(gammabbbar,     12,b,       bbar,
            (BEreq::dsIBffdxdy.pointer()) , 25, 1   )
      }
#undef SETUP_DS_PROCESS_GAMMA3BODY


      /////////////////////////////
      // Import Decay information
      /////////////////////////////

      // Import based on decay table from DecayBit
      const DecayTable* tbl = &(*Dep::decay_rates);

      // Set of imported decays - avoids double imports
      std::set<string> importedDecays;

      // Option minBranching <double>: Minimum branching fraction of included
      // processes (default 0.)
      double minBranching = runOptions->getValueOrDef<double>(0.0,
          "ProcessCatalog_MinBranching");

      // Exclude also ttbar final states
      auto excludeDecays = daFunk::vec<std::string>("Z0", "W+", "W-", "u_3", "ubar_3", "e+_2", "e-_2", "e+_3", "e-_3");

      // Import relevant decays
      using DarkBit_utils::ImportDecays;
      if(annFinalStates.count("H+") == 1)
        ImportDecays("H+", catalog, importedDecays, tbl, minBranching, excludeDecays);
      if(annFinalStates.count("H-") == 1)
        ImportDecays("H-", catalog, importedDecays, tbl, minBranching, excludeDecays);
      if(annFinalStates.count("h0_1") == 1)
        ImportDecays("h0_1", catalog, importedDecays, tbl, minBranching, excludeDecays);
      if(annFinalStates.count("h0_2") == 1)
        ImportDecays("h0_2", catalog, importedDecays, tbl, minBranching, excludeDecays);
      if(annFinalStates.count("A0") == 1)
        ImportDecays("A0", catalog, importedDecays, tbl, minBranching, excludeDecays);

      // Add process to provess list
      catalog.processList.push_back(process);

      // Validate
      catalog.validate();

      // Return the finished process catalog
      result = catalog;
    }

    void DarkMatter_ID_MSSM(std::string & result)
    {
      using namespace Pipes::DarkMatter_ID_MSSM;
      // TODO: need ask Dep::MSSM_spectrum in future; might have sneutralinos and gravitinos later.
      result = "~chi0_1";
    }
  }
}<|MERGE_RESOLUTION|>--- conflicted
+++ resolved
@@ -136,11 +136,7 @@
             dsSLHAread = true;
         }
 
-<<<<<<< HEAD
-        // Use an actual SLHA2 file.  DarkSUSY is on its own wrt (s)particle widths this way.
-=======
         // Use an actual SLHA file.  DarkSUSY is on its own wrt (s)particle widths this way.
->>>>>>> 86e73478
         if (dsSLHAread || slha_version == 1)
         {
           if (!dsSLHAread) {DarkBit_error().raise(LOCAL_INFO,
