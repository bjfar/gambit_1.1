--- conflicted
+++ resolved
@@ -122,18 +122,12 @@
       // use SLHA format for initialization
       else if (ModelInUse("MSSM63atQ") || ModelInUse("CMSSM"))
       {
-<<<<<<< HEAD
         // Retrieve SLHAea object from spectrum object 
         const Spectrum& mySpec = *Dep::MSSM_spectrum;
         SLHAstruct mySLHA = mySpec.getSLHAea();
-=======
-        // Retrieve SLHAea object from spectrum object
-        const Spectrum* mySpec = *Dep::MSSM_spectrum;
-        SLHAstruct mySLHA = mySpec->getSLHAea();
->>>>>>> 145c817f
 
         // Use an actual SLHA file.  DarkSUSY is on its own wrt (s)particle widths this way.
-      /// Option use_dsSLHAread<bool>: Use DS internal SLHA reader to initialize backend (false)
+        /// Option use_dsSLHAread<bool>: Use DS internal SLHA reader to initialize backend (false)
         if ( runOptions->getValueOrDef<bool>(false, "use_dsSLHAread") )
         {
           int rank = 0;
@@ -258,28 +252,16 @@
       ///////////////////////////
 
       // Import based on Spectrum objects
-<<<<<<< HEAD
       const Spectrum& matched_spectra = *Dep::MSSM_spectrum;
       const SubSpectrum& spec = matched_spectra.get_HE();
       const SubSpectrum& SM   = matched_spectra.get_LE();
       const SMInputs& SMI  = matched_spectra.get_SMInputs();  
-      
-=======
-      const Spectrum* matched_spectra = *Dep::MSSM_spectrum;
-      const SubSpectrum* spec = matched_spectra->get_HE();
-      const SubSpectrum* SM   = matched_spectra->get_LE();
-      const SMInputs& SMI  = matched_spectra->get_SMInputs();
-
->>>>>>> 145c817f
+
       // Get SM masses
 #define getSMmass(Name, spinX2)                                               \
         catalog.particleProperties.insert(                                    \
         std::pair<std::string, TH_ParticleProperty>(                          \
-<<<<<<< HEAD
         Name , TH_ParticleProperty(SM.get(Par::Pole_Mass,Name), spinX2)));   
-=======
-        Name , TH_ParticleProperty(SM->get(Par::Pole_Mass,Name), spinX2)));
->>>>>>> 145c817f
       getSMmass("e-_1",     1)
       getSMmass("e+_1",     1)
       getSMmass("e-_2",     1)
@@ -332,11 +314,7 @@
 #define getMSSMmass(Name, spinX2)                                                   \
         catalog.particleProperties.insert(                                          \
         std::pair<std::string, TH_ParticleProperty> (                               \
-<<<<<<< HEAD
         Name , TH_ParticleProperty(std::abs(spec.get(Par::Pole_Mass,Name)), spinX2)));  
-=======
-        Name , TH_ParticleProperty(std::abs(spec->get(Par::Pole_Mass,Name)), spinX2)));
->>>>>>> 145c817f
       getMSSMmass("H+"     , 0)
       getMSSMmass("H-"     , 0)
       getMSSMmass("h0_1"   , 0)
