--- conflicted
+++ resolved
@@ -141,11 +141,7 @@
       int mode = 0;
       result = 0;
 
-<<<<<<< HEAD
-      /// Option version <string>: Set Fermi LAT dwarf likelihood version (default: pass8)
-=======
       /// Option version \code <string> \endcode : Set Fermi LAT dwarf likelihood version (default: pass8)
->>>>>>> 86e73478
       std::string version = runOptions->getValueOrDef<std::string>("pass8", "version");
       if ( version == "pass8" ) mode = 1;
       else if ( version == "pass7" ) mode = 0;
@@ -170,11 +166,7 @@
       int mode = 0;
       result = 0;
 
-<<<<<<< HEAD
-      /// Option version <string>: Set HESS GC likelihood version (default: spectral_externalJ)
-=======
       /// Option version \code <string> \endcode : Set HESS GC likelihood version (default: spectral_externalJ)
->>>>>>> 86e73478
       std::string version = runOptions->getValueOrDef<std::string>("spectral_externalJ", "version");
       if ( version == "integral_fixedJ" ) mode = 6;
       else if ( version == "spectral_fixedJ" ) mode = 7;
@@ -221,11 +213,7 @@
       int mode = 0;
       result = 0;
 
-<<<<<<< HEAD
-      /// Option version <string>: Set Fermi LAT GC likelihood version (default: externalJ)
-=======
       /// Option version \code <string> \endcode : Set Fermi LAT GC likelihood version (default: externalJ)
->>>>>>> 86e73478
       std::string version = runOptions->getValueOrDef<std::string>("externalJ", "version");
       if ( version == "fixedJ" ) mode = 2;
       else if ( version == "margJ" ) mode = 3;
