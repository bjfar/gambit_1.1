//   GAMBIT: Global and Modular BSM Inference Tool
//   *********************************************
///  \file
///
///  Rollcall header for module DarkBit
///
///  Compile-time registration of available obser-
///  vables and likelihoods, as well as their
///  dependencies.
///
///  Add to this if you want to add an observable
///  or likelihood to this module.
///
///  *********************************************
///
///  Authors (add name and date if you modify):
///
///  \author Christoph Weniger
///          (c.weniger@uva.nl)
///  \date 2013 Jul - 2015 May
///
///  \author Torsten Bringmann
///          (torsten.bringmann@fys.uio.no)
///  \date 2013 Jun
///  \date 2014 Mar [RD interface to DS is working]
///
///  \author Lars A. Dal
///          (l.a.dal@fys.uio.no)
///  \date 2014 Mar, Sep, Oct
///
///  \author Christopher Savage
///          (chris@savage.name)
///  \date 2014 Oct, Dec
///  \date 2015 June
///
///  \author Antje Putze
///          (antje.putze@lapth.cnrs.fr)
///  \date 2015 Jan
///
///  \author Pat Scott
///          (pscott@imperial.ac.uk)
///  \date 2014 Mar
///  \date 2015 Mar, Aug
///
///  *********************************************

#ifndef __DarkBit_rollcall_hpp__
#define __DarkBit_rollcall_hpp__

#include "gambit/DarkBit/DarkBit_types.hpp"

#define MODULE DarkBit
START_MODULE

  // Backend point initialization --------------------------

  // Function to initialize DarkSUSY to a specific model point.
  // The generic DarkSUSY initialization is done in the backend
  // initialization; this is only necessary for other capabilities
  // that make use of model-specific DarkSUSY routines.
  #define CAPABILITY DarkSUSY_PointInit
  START_CAPABILITY
    // Function returns if point initialization is successful
    // (probably always true)
    #define FUNCTION DarkSUSY_PointInit_MSSM
      START_FUNCTION(bool)
<<<<<<< HEAD
      DEPENDENCY(MSSM_spectrum, /*TAG*/ Spectrum) 
      DEPENDENCY(decay_rates, DecayTable) 
      ALLOW_MODELS(CMSSM,MSSM30atQ)
=======
      DEPENDENCY(MSSM_spectrum, const Spectrum*)
      DEPENDENCY(decay_rates, DecayTable)
      ALLOW_MODELS(MSSM63atQ,CMSSM)
>>>>>>> 9e632fd9
      // CMSSM
      BACKEND_REQ(dsgive_model_isasugra, (), void, (double&,double&,double&,double&,double&))
      BACKEND_REQ(dssusy_isasugra, (), void, (int&,int&))
      // MSSM7 -- not used at the moment!?
      BACKEND_REQ(mssmpar, (), DS_MSSMPAR)
      BACKEND_REQ(dssusy, (), void, (int&,int&))
      // Initialize DarkSUSY with SLHA file
      BACKEND_REQ(dsSLHAread, (), void, (const char*, int&, int))
      BACKEND_REQ(dsprep, (), void, ())
      // Initialize DarkSUSY with SLHA object (convenience function)
      BACKEND_REQ(initFromSLHAeaAndDecayTable, (), int, (const SLHAstruct&, const DecayTable&))
      // Print higgs widths
      BACKEND_REQ(dswwidth, (), void, (int&))
    #undef FUNCTION
  #undef CAPABILITY

  // Function to initialize LocalHalo model in DarkSUSY
  #define CAPABILITY DarkSUSY_PointInit_LocalHalo
  START_CAPABILITY
    #define FUNCTION DarkSUSY_PointInit_LocalHalo_func
      START_FUNCTION(bool)
      DEPENDENCY(RD_fraction, double)
      ALLOW_MODELS(LocalHalo)
      BACKEND_REQ(dshmcom,(),DS_HMCOM)
      BACKEND_REQ(dshmisodf,(),DS_HMISODF)
      BACKEND_REQ(dshmframevelcom,(),DS_HMFRAMEVELCOM)
      BACKEND_REQ(dshmnoclue,(),DS_HMNOCLUE)
    #undef FUNCTION
  #undef CAPABILITY

  // Relic density -----------------------------------------

  #define CAPABILITY RD_spectrum
  START_CAPABILITY
    #define FUNCTION RD_spectrum_SUSY
      START_FUNCTION(DarkBit::RD_spectrum_type)
      DEPENDENCY(DarkSUSY_PointInit, bool)
      BACKEND_REQ(mspctm, (), DS_MSPCTM)
      BACKEND_REQ(widths, (), DS_WIDTHS)
      BACKEND_REQ(intdof, (), DS_INTDOF)
      BACKEND_REQ(pacodes, (), DS_PACODES)
      BACKEND_REQ(particle_code, (), int, (const str&))
    #undef FUNCTION
    #define FUNCTION RD_spectrum_from_ProcessCatalog
      START_FUNCTION(DarkBit::RD_spectrum_type)
      DEPENDENCY(TH_ProcessCatalog, DarkBit::TH_ProcessCatalog)
      DEPENDENCY(DarkMatter_ID, std::string)
      ALLOW_MODELS(SingletDM)
    #undef FUNCTION
  #undef CAPABILITY

  #define CAPABILITY RD_spectrum_ordered
  START_CAPABILITY
    #define FUNCTION RD_spectrum_ordered_func
      START_FUNCTION(DarkBit::RD_spectrum_type)
      DEPENDENCY(RD_spectrum, DarkBit::RD_spectrum_type)
    #undef FUNCTION
  #undef CAPABILITY

  #define CAPABILITY RD_eff_annrate_DSprep
  START_CAPABILITY
    #define FUNCTION RD_annrate_DSprep_func
      START_FUNCTION(int)
      DEPENDENCY(RD_spectrum, DarkBit::RD_spectrum_type)
      BACKEND_REQ(rdmgev, (), DS_RDMGEV)
    #undef FUNCTION
  #undef CAPABILITY

  #define CAPABILITY RD_eff_annrate
  START_CAPABILITY
    #define FUNCTION RD_eff_annrate_SUSY
      START_FUNCTION(fptr_dd)
        DEPENDENCY(RD_eff_annrate_DSprep, int)
        BACKEND_REQ(dsanwx, (), double, (double&))
    #undef FUNCTION
    #define FUNCTION RD_eff_annrate_from_ProcessCatalog
      START_FUNCTION(fptr_dd)
      DEPENDENCY(TH_ProcessCatalog, DarkBit::TH_ProcessCatalog)
      DEPENDENCY(DarkMatter_ID, std::string)
      ALLOW_MODELS(SingletDM)
    #undef FUNCTION
  #undef CAPABILITY

  #define CAPABILITY RD_oh2
  START_CAPABILITY

    #define FUNCTION RD_oh2_general
      START_FUNCTION(double)
      DEPENDENCY(RD_spectrum_ordered, DarkBit::RD_spectrum_type)
      DEPENDENCY(RD_eff_annrate, fptr_dd)
#ifdef DARKBIT_RD_DEBUG
<<<<<<< HEAD
      DEPENDENCY(MSSM_spectrum, /*TAG*/ Spectrum) 
=======
      DEPENDENCY(MSSM_spectrum, const Spectrum*)
>>>>>>> 9e632fd9
#endif
      BACKEND_REQ(dsrdthlim, (), void, ())
      BACKEND_REQ(dsrdtab, (), void, (double(*)(double&), double&))
      BACKEND_REQ(dsrdeqn, (), void, (double(*)(double&),double&,double&,double&,double&,int&))
      BACKEND_REQ(dsrdwintp, (), double, (double&))
      BACKEND_REQ(particle_code, (), int, (const str&))
      BACKEND_REQ(widths, (), DS_WIDTHS)
      BACKEND_REQ(rdmgev, (), DS_RDMGEV)
      BACKEND_REQ(rdpth, (), DS_RDPTH)
      BACKEND_REQ(rdpars, (), DS_RDPARS)
      BACKEND_REQ(rdswitch, (), DS_RDSWITCH)
      BACKEND_REQ(rdlun, (), DS_RDLUN)
      BACKEND_REQ(rdpadd, (), DS_RDPADD)
      BACKEND_REQ(rddof, (), DS_RDDOF)
      BACKEND_REQ(rderrors, (), DS_RDERRORS)
    #undef FUNCTION

    // Routine for cross checking RD density results
    #define FUNCTION RD_oh2_DarkSUSY
      START_FUNCTION(double)
      ALLOW_MODELS(MSSM63atQ)
      DEPENDENCY(DarkSUSY_PointInit, bool)
      BACKEND_REQ(dsrdomega, (), double, (int&,int&,double&,int&,int&,int&))
    #undef FUNCTION

    // Routine for cross checking RD density results
    #define FUNCTION RD_oh2_MicrOmegas
      START_FUNCTION(double)
      BACKEND_REQ(oh2, (MicrOmegas, MicrOmegasSingletDM), double, (double*,int,double))
      ALLOW_MODELS(MSSM63atQ,SingletDM)
    #undef FUNCTION
  #undef CAPABILITY

  #define CAPABILITY RD_fraction
  START_CAPABILITY
    #define FUNCTION RD_fraction_from_oh2
      START_FUNCTION(double)
      DEPENDENCY(RD_oh2, double)
    #undef FUNCTION
    #define FUNCTION RD_fraction_fixed
      START_FUNCTION(double)
    #undef FUNCTION
  #undef CAPABILITY


  // Cascade decays --------------------------------------------

  // Function for retrieving list of final states for cascade decays
  #define CAPABILITY cascadeMC_FinalStates
  START_CAPABILITY
    #define FUNCTION cascadeMC_FinalStates
      START_FUNCTION(std::vector<std::string>)
    #undef FUNCTION
  #undef CAPABILITY

  // Function setting up the decay table used in decay chains
  #define CAPABILITY cascadeMC_DecayTable
  START_CAPABILITY
    #define FUNCTION cascadeMC_DecayTable
      START_FUNCTION(DarkBit::DecayChain::DecayTable)
      DEPENDENCY(TH_ProcessCatalog, DarkBit::TH_ProcessCatalog)
      DEPENDENCY(SimYieldTable, DarkBit::SimYieldTable)
    #undef FUNCTION
  #undef CAPABILITY

  // Loop manager for cascade decays
  #define CAPABILITY cascadeMC_LoopManagement
  START_CAPABILITY
    #define FUNCTION cascadeMC_LoopManager
      START_FUNCTION(void, CAN_MANAGE_LOOPS)
      DEPENDENCY(GA_missingFinalStates, std::vector<std::string>)
      // Make sure these capabilities are run before the loop
      DEPENDENCY(cascadeMC_DecayTable, DarkBit::DecayChain::DecayTable)
      DEPENDENCY(SimYieldTable, DarkBit::SimYieldTable)
      DEPENDENCY(TH_ProcessCatalog, DarkBit::TH_ProcessCatalog)
    #undef FUNCTION
  #undef CAPABILITY

  // Function selecting initial state for decay chain
  #define CAPABILITY cascadeMC_InitialState
  START_CAPABILITY
    #define FUNCTION cascadeMC_InitialState
      START_FUNCTION(std::string)
      DEPENDENCY(GA_missingFinalStates, std::vector<std::string>)
      NEEDS_MANAGER_WITH_CAPABILITY(cascadeMC_LoopManagement)
    #undef FUNCTION
  #undef CAPABILITY

  // Event counter for cascade decays
  #define CAPABILITY cascadeMC_EventCount
  START_CAPABILITY
    #define FUNCTION cascadeMC_EventCount
      START_FUNCTION(DarkBit::stringIntMap)
      DEPENDENCY(cascadeMC_InitialState, std::string)
      NEEDS_MANAGER_WITH_CAPABILITY(cascadeMC_LoopManagement)
    #undef FUNCTION
  #undef CAPABILITY

  // Function for generating decay chains
  #define CAPABILITY cascadeMC_ChainEvent
  START_CAPABILITY
    #define FUNCTION cascadeMC_GenerateChain
      START_FUNCTION(DarkBit::DecayChain::ChainContainer)
      DEPENDENCY(cascadeMC_InitialState, std::string)
      DEPENDENCY(cascadeMC_DecayTable, DarkBit::DecayChain::DecayTable)
      NEEDS_MANAGER_WITH_CAPABILITY(cascadeMC_LoopManagement)
    #undef FUNCTION
  #undef CAPABILITY

  // Function responsible for histogramming and evaluating end conditions for event loop
  #define CAPABILITY cascadeMC_Histograms
  START_CAPABILITY
    #define FUNCTION cascadeMC_Histograms
      START_FUNCTION(DarkBit::simpleHistContainter)
      DEPENDENCY(cascadeMC_InitialState, std::string)
      DEPENDENCY(cascadeMC_ChainEvent, DarkBit::DecayChain::ChainContainer)
      DEPENDENCY(TH_ProcessCatalog, DarkBit::TH_ProcessCatalog)
      DEPENDENCY(SimYieldTable, DarkBit::SimYieldTable)
      DEPENDENCY(cascadeMC_FinalStates,std::vector<std::string>)
      NEEDS_MANAGER_WITH_CAPABILITY(cascadeMC_LoopManagement)
    #undef FUNCTION
  #undef CAPABILITY

  // Function requesting and returning gamma ray spectra from cascade decays.
  #define CAPABILITY cascadeMC_gammaSpectra
  START_CAPABILITY
    #define FUNCTION cascadeMC_gammaSpectra
      START_FUNCTION(DarkBit::stringFunkMap)
      DEPENDENCY(GA_missingFinalStates, std::vector<std::string>)
      DEPENDENCY(cascadeMC_FinalStates,std::vector<std::string>)
      DEPENDENCY(cascadeMC_Histograms, DarkBit::simpleHistContainter)
      DEPENDENCY(cascadeMC_EventCount, DarkBit::stringIntMap)
    #undef FUNCTION
  #undef CAPABILITY

  /*
  // Function for printing test result of cascade decays
  #define CAPABILITY cascadeMC_PrintResult
  START_CAPABILITY
    #define FUNCTION cascadeMC_PrintResult
      START_FUNCTION(bool)
      DEPENDENCY(cascadeMC_Histograms, DarkBit::simpleHistContainter)
      DEPENDENCY(cascadeMC_EventCount, DarkBit::stringIntMap)
    #undef FUNCTION
  #undef CAPABILITY
  */

  /*
  // Process catalog for testing purposes
  #define CAPABILITY cascadeMC_test_TH_ProcessCatalog
  START_CAPABILITY
    #define FUNCTION cascadeMC_test_TH_ProcessCatalog
      START_FUNCTION(DarkBit::TH_ProcessCatalog)
    #undef FUNCTION
  #undef CAPABILITY

  // Unit test for decay chains
  #define CAPABILITY cascadeMC_UnitTest
  START_CAPABILITY
    #define FUNCTION cascadeMC_UnitTest
      START_FUNCTION(bool)
      DEPENDENCY(cascadeMC_test_TH_ProcessCatalog, DarkBit::TH_ProcessCatalog)
      DEPENDENCY(SimYieldTable, DarkBit::SimYieldTable)
    #undef FUNCTION
  #undef CAPABILITY
  */

  // Gamma rays --------------------------------------------
  //
  #define CAPABILITY GA_missingFinalStates
  START_CAPABILITY
    #define FUNCTION GA_missingFinalStates
      START_FUNCTION(std::vector<std::string>)
      DEPENDENCY(TH_ProcessCatalog, DarkBit::TH_ProcessCatalog)
      DEPENDENCY(SimYieldTable, DarkBit::SimYieldTable)
      DEPENDENCY(DarkMatter_ID, std::string)
    #undef FUNCTION
  #undef CAPABILITY

  #define CAPABILITY GA_AnnYield
  START_CAPABILITY
    #define FUNCTION GA_AnnYield_General
      START_FUNCTION(daFunk::Funk)
      DEPENDENCY(TH_ProcessCatalog, DarkBit::TH_ProcessCatalog)
      DEPENDENCY(SimYieldTable, DarkBit::SimYieldTable)
      DEPENDENCY(cascadeMC_gammaSpectra, DarkBit::stringFunkMap)
      DEPENDENCY(DarkMatter_ID, std::string)
    #undef FUNCTION
  /*
    #define FUNCTION GA_AnnYield_DarkSUSY
      START_FUNCTION(daFunk::Funk)
      DEPENDENCY(TH_ProcessCatalog, DarkBit::TH_ProcessCatalog)
      DEPENDENCY(DarkMatter_ID, std::string)
      BACKEND_REQ(dshayield, (), double, (double&,double&,int&,int&,int&))
    #undef FUNCTION
  */
  #undef CAPABILITY

  #define CAPABILITY TH_ProcessCatalog
  START_CAPABILITY
    #define FUNCTION TH_ProcessCatalog_MSSM
      START_FUNCTION(DarkBit::TH_ProcessCatalog)
      //ALLOW_MODELS(MSSM63atQ)
      DEPENDENCY(DarkSUSY_PointInit, bool)
<<<<<<< HEAD
      DEPENDENCY(MSSM_spectrum, /*TAG*/ Spectrum)      
=======
      DEPENDENCY(MSSM_spectrum, const Spectrum*)
>>>>>>> 9e632fd9
      DEPENDENCY(DarkMatter_ID, std::string)
      DEPENDENCY(decay_rates,DecayTable)
//      BACKEND_REQ(mspctm, (), DS_MSPCTM)
      BACKEND_REQ(dssigmav, (), double, (int&))
      BACKEND_REQ(dsIBffdxdy, (), double, (int&, double&, double&))
      BACKEND_REQ(dsIBhhdxdy, (), double, (int&, double&, double&))
      BACKEND_REQ(dsIBwhdxdy, (), double, (int&, double&, double&))
      BACKEND_REQ(dsIBwwdxdy, (), double, (int&, double&, double&))
      BACKEND_REQ(IBintvars, (), DS_IBINTVARS)
      //PS: commented out for now, as this can't be a backend function in its current form.
      //BACKEND_REQ(registerMassesForIB, (), void,
      //    (std::map<std::string, DarkBit::TH_ParticleProperty>&))
      BACKEND_REQ(setMassesForIB, (), void, (bool))
    #undef FUNCTION
    #define FUNCTION TH_ProcessCatalog_SingletDM
      START_FUNCTION(DarkBit::TH_ProcessCatalog)
<<<<<<< HEAD
      DEPENDENCY(decay_rates,DecayTable)      
      DEPENDENCY(SingletDM_spectrum, /*TAG*/ Spectrum)
=======
      DEPENDENCY(decay_rates,DecayTable)
      DEPENDENCY(SingletDM_spectrum, const Spectrum*)
>>>>>>> 9e632fd9
      ALLOW_MODELS(SingletDM)
    #undef FUNCTION
  #undef CAPABILITY

  #define CAPABILITY lnL_FermiLATdwarfs
  START_CAPABILITY
//    #define FUNCTION lnL_FermiLATdwarfsSimple
//      START_FUNCTION(double)
//      DEPENDENCY(GA_AnnYield, daFunk::Funk)
//      DEPENDENCY(RD_fraction, double)
//    #undef FUNCTION
    #define FUNCTION lnL_FermiLATdwarfs_gamLike
      START_FUNCTION(double)
      DEPENDENCY(GA_AnnYield, daFunk::Funk)
      DEPENDENCY(RD_fraction, double)
      BACKEND_REQ(lnL, (gamLike), double, (int, const std::vector<double> &, const std::vector<double> &))
    #undef FUNCTION
  #undef CAPABILITY

  #define CAPABILITY lnL_FermiGC
  START_CAPABILITY
    #define FUNCTION lnL_FermiGC_gamLike
      START_FUNCTION(double)
      DEPENDENCY(GA_AnnYield, daFunk::Funk)
      DEPENDENCY(RD_fraction, double)
      BACKEND_REQ(lnL, (gamLike), double, (int, const std::vector<double> &, const std::vector<double> &))
    #undef FUNCTION
  #undef CAPABILITY

  #define CAPABILITY lnL_CTAGC
  START_CAPABILITY
    #define FUNCTION lnL_CTAGC_gamLike
      START_FUNCTION(double)
      DEPENDENCY(GA_AnnYield, daFunk::Funk)
      DEPENDENCY(RD_fraction, double)
      BACKEND_REQ(lnL, (gamLike), double, (int, const std::vector<double> &, const std::vector<double> &))
    #undef FUNCTION
  #undef CAPABILITY

  #define CAPABILITY lnL_HESSGC
  START_CAPABILITY
    #define FUNCTION lnL_HESSGC_gamLike
      START_FUNCTION(double)
      DEPENDENCY(GA_AnnYield, daFunk::Funk)
      DEPENDENCY(RD_fraction, double)
      BACKEND_REQ(lnL, (gamLike), double, (int, const std::vector<double> &, const std::vector<double> &))
    #undef FUNCTION
  #undef CAPABILITY

  #define CAPABILITY dump_GammaSpectrum
  START_CAPABILITY
    #define FUNCTION dump_GammaSpectrum
      START_FUNCTION(double)
      DEPENDENCY(GA_AnnYield, daFunk::Funk)
    #undef FUNCTION
  #undef CAPABILITY

  #define CAPABILITY lnL_oh2
  START_CAPABILITY
    #define FUNCTION lnL_oh2_Simple
      START_FUNCTION(double)
      DEPENDENCY(RD_oh2, double)
    #undef FUNCTION
    #define FUNCTION lnL_oh2_upperlimit
      START_FUNCTION(double)
      DEPENDENCY(RD_oh2, double)
    #undef FUNCTION
  #undef CAPABILITY

  // Local DM density likelihood

  #define CAPABILITY lnL_rho0
  START_CAPABILITY
    #define FUNCTION lnL_rho0_lognormal
      START_FUNCTION(double)
      ALLOW_MODELS(LocalHalo)
    #undef FUNCTION
  #undef CAPABILITY

  #define CAPABILITY lnL_vrot
  START_CAPABILITY
    #define FUNCTION lnL_vrot_gaussian
      START_FUNCTION(double)
      ALLOW_MODELS(LocalHalo)
    #undef FUNCTION
  #undef CAPABILITY

  #define CAPABILITY lnL_v0
  START_CAPABILITY
    #define FUNCTION lnL_v0_gaussian
      START_FUNCTION(double)
      ALLOW_MODELS(LocalHalo)
    #undef FUNCTION
  #undef CAPABILITY

  #define CAPABILITY lnL_vesc
  START_CAPABILITY
    #define FUNCTION lnL_vesc_gaussian
      START_FUNCTION(double)
      ALLOW_MODELS(LocalHalo)
    #undef FUNCTION
  #undef CAPABILITY

  // Simple WIMP property extractors =======================================

  // Retrieve the DM mass in GeV for generic models
  QUICK_FUNCTION(DarkBit, mwimp, NEW_CAPABILITY, mwimp_generic, double, (),
      (TH_ProcessCatalog, DarkBit::TH_ProcessCatalog), (DarkMatter_ID, std::string))

  // Retrieve the total thermally-averaged annihilation cross-section for indirect detection (cm^3 / s)
  QUICK_FUNCTION(DarkBit, sigmav, NEW_CAPABILITY, sigmav_late_universe, double, (),
      (TH_ProcessCatalog, DarkBit::TH_ProcessCatalog), (DarkMatter_ID, std::string))


  // DIRECT DETECTION ==================================================

  // Determine the DM-nucleon couplings
  #define CAPABILITY DD_couplings
  START_CAPABILITY

    #define FUNCTION DD_couplings_DarkSUSY
      START_FUNCTION(DM_nucleon_couplings)
      DEPENDENCY(DarkSUSY_PointInit, bool)
      BACKEND_REQ(dsddgpgn, (), void, (double&, double&, double&, double&))
      BACKEND_REQ(mspctm, (), DS_MSPCTM)
      BACKEND_REQ(ddcom, (DarkSUSY), DS_DDCOM)
      ALLOW_MODELS(nuclear_params_fnq)
    #undef FUNCTION

    #define FUNCTION DD_couplings_MicrOmegas
      START_FUNCTION(DM_nucleon_couplings)
      BACKEND_REQ(nucleonAmplitudes, (gimmemicro), int, (double(*)(double,double,double,double), double*, double*, double*, double*))
      BACKEND_REQ(FeScLoop, (gimmemicro), double, (double, double, double, double))
      BACKEND_REQ(MOcommon, (gimmemicro), MicrOmegas::MOcommonSTR)
      ALLOW_MODEL_DEPENDENCE(nuclear_params_fnq, MSSM63atQ, SingletDM)
      MODEL_GROUP(group1, (nuclear_params_fnq))
      MODEL_GROUP(group2, (MSSM63atQ, SingletDM))
      ALLOW_MODEL_COMBINATION(group1, group2)
      BACKEND_OPTION((MicrOmegas),(gimmemicro))
      BACKEND_OPTION((MicrOmegasSingletDM),(gimmemicro))
      FORCE_SAME_BACKEND(gimmemicro)
    #undef FUNCTION

    #define FUNCTION DD_couplings_SingletDM
      START_FUNCTION(DM_nucleon_couplings)
      DEPENDENCY(SingletDM_spectrum, /*TAG*/ Spectrum)
      ALLOW_JOINT_MODEL(nuclear_params_fnq, SingletDM)
     #undef FUNCTION

  #undef CAPABILITY

  // Simple calculators of the spin-(in)dependent WIMP-proton and WIMP-neutron cross-sections
  QUICK_FUNCTION(DarkBit, sigma_SI_p, NEW_CAPABILITY, sigma_SI_p_simple, double, (), (DD_couplings, DM_nucleon_couplings), (mwimp, double))
  QUICK_FUNCTION(DarkBit, sigma_SI_n, NEW_CAPABILITY, sigma_SI_n_simple, double, (), (DD_couplings, DM_nucleon_couplings), (mwimp, double))
  QUICK_FUNCTION(DarkBit, sigma_SD_p, NEW_CAPABILITY, sigma_SD_p_simple, double, (), (DD_couplings, DM_nucleon_couplings), (mwimp, double))
  QUICK_FUNCTION(DarkBit, sigma_SD_n, NEW_CAPABILITY, sigma_SD_n_simple, double, (), (DD_couplings, DM_nucleon_couplings), (mwimp, double))

  // Likelihoods for nuclear parameters:
  #define CAPABILITY lnL_SI_nuclear_parameters
  START_CAPABILITY
    #define FUNCTION lnL_sigmas_sigmal
      START_FUNCTION(double)
      ALLOW_MODEL(nuclear_params_sigmas_sigmal)
    #undef FUNCTION
  #undef CAPABILITY

  #define CAPABILITY lnL_SD_nuclear_parameters
  START_CAPABILITY
    #define FUNCTION lnL_deltaq
      START_FUNCTION(double)
      ALLOW_MODELS(nuclear_params_fnq)
    #undef FUNCTION
  #undef CAPABILITY

  // DD rate and likelihood calculations. Don't try this one at home kids.
  #define DD_DECLARE_RESULT_FUNCTION(EXPERIMENT,TYPE,NAME)                    \
  LONG_START_CAPABILITY(MODULE, CAT_3(EXPERIMENT,_,NAME))                     \
  LONG_DECLARE_FUNCTION(MODULE, CAT_3(EXPERIMENT,_,NAME),                     \
   CAT_3(EXPERIMENT,_Get,NAME), TYPE, 0)                                      \
  LONG_DEPENDENCY(MODULE, CAT_3(EXPERIMENT,_Get,NAME),                        \
   CAT(EXPERIMENT,_Calculate), bool)                                          \
  LONG_BACKEND_REQ(MODULE, CAT_3(EXPERIMENT,_,NAME),                          \
   CAT_3(EXPERIMENT,_Get,NAME), DD_Experiment, (DDCalc), int, (const str&))   \
  LONG_BACKEND_REQ(MODULE, CAT_3(EXPERIMENT,_,NAME),                          \
   CAT_3(EXPERIMENT,_Get,NAME), CAT(DD_,NAME), (DDCalc), TYPE, (const int&))
  #define DD_DECLARE_EXPERIMENT(EXPERIMENT)                                   \
  LONG_START_CAPABILITY(MODULE, CAT(EXPERIMENT,_Calculate))                   \
  LONG_DECLARE_FUNCTION(MODULE, CAT(EXPERIMENT,_Calculate),                   \
   CAT(EXPERIMENT,_Calc), bool, 0)                                            \
  LONG_BACKEND_REQ(MODULE, CAT(EXPERIMENT,_Calculate),                        \
   CAT(EXPERIMENT,_Calc), DD_Experiment, (DDCalc), int, (const str&))         \
  LONG_BACKEND_REQ(MODULE, CAT(EXPERIMENT,_Calculate),                        \
   CAT(EXPERIMENT,_Calc), DD_CalcRates, (DDCalc), void, (const int&))         \
  DD_DECLARE_RESULT_FUNCTION(EXPERIMENT,int,Events)                           \
  DD_DECLARE_RESULT_FUNCTION(EXPERIMENT,double,Background)                    \
  DD_DECLARE_RESULT_FUNCTION(EXPERIMENT,double,Signal)                        \
  DD_DECLARE_RESULT_FUNCTION(EXPERIMENT,double,SignalSI)                      \
  DD_DECLARE_RESULT_FUNCTION(EXPERIMENT,double,SignalSD)                      \
  DD_DECLARE_RESULT_FUNCTION(EXPERIMENT,double,LogLikelihood)                 \

  // Declare different DD experiments that exist in DDCalc.
  DD_DECLARE_EXPERIMENT(XENON100_2012)
  DD_DECLARE_EXPERIMENT(LUX_2013)
  DD_DECLARE_EXPERIMENT(SuperCDMS_2014)
  DD_DECLARE_EXPERIMENT(SIMPLE_2014)
  DD_DECLARE_EXPERIMENT(DARWIN_Ar)
  DD_DECLARE_EXPERIMENT(DARWIN_Xe)


  // INDIRECT DETECTION: NEUTRINOS =====================================

  // Solar capture ------------------------

  // Capture rate of regular dark matter in the Sun (no v-dependent or q-dependent cross-sections) (s^-1).
  #define CAPABILITY capture_rate_Sun
  START_CAPABILITY
    #define FUNCTION capture_rate_Sun_const_xsec
      START_FUNCTION(double)
      BACKEND_REQ(cap_Sun_v0q0_isoscalar, (DarkSUSY), double, (const double&, const double&, const double&))
      DEPENDENCY(mwimp, double)
      DEPENDENCY(sigma_SI_p, double)
      DEPENDENCY(sigma_SD_p, double)
        #define CONDITIONAL_DEPENDENCY DarkSUSY_PointInit_LocalHalo
        START_CONDITIONAL_DEPENDENCY(bool)
        ACTIVATE_FOR_BACKEND(cap_Sun_v0q0_isoscalar, DarkSUSY)
        #undef CONDITIONAL_DEPENDENCY
    #undef FUNCTION
  #undef CAPABILITY

  // Equilibration time for capture and annihilation of dark matter in the Sun (s)
  #define CAPABILITY equilibration_time_Sun
  START_CAPABILITY
    #define FUNCTION equilibration_time_Sun
      START_FUNCTION(double)
      DEPENDENCY(sigmav, double)
      DEPENDENCY(mwimp, double)
      DEPENDENCY(capture_rate_Sun, double)
    #undef FUNCTION
  #undef CAPABILITY

  // Annihilation rate of dark matter in the Sun (s^-1)
  #define CAPABILITY annihilation_rate_Sun
  START_CAPABILITY
    #define FUNCTION annihilation_rate_Sun
      START_FUNCTION(double)
      DEPENDENCY(equilibration_time_Sun, double)
      DEPENDENCY(capture_rate_Sun, double)
    #undef FUNCTION
  #undef CAPABILITY

  /// Neutrino yield function pointer and setup
  #define CAPABILITY nuyield_ptr
  START_CAPABILITY
    #define FUNCTION nuyield_from_DS
    START_FUNCTION(nuyield_info)
    DEPENDENCY(TH_ProcessCatalog, DarkBit::TH_ProcessCatalog)
    DEPENDENCY(mwimp, double)
    DEPENDENCY(sigmav, double)
    DEPENDENCY(sigma_SI_p, double)
    DEPENDENCY(sigma_SD_p, double)
    DEPENDENCY(DarkMatter_ID, std::string)
    BACKEND_REQ(nuyield_setup, (needs_DS), void, (const double(&)[29],
     const double(&)[29][3], const double(&)[15], const double(&)[3], const double&,
     const double&, const double&, const double&, const double&))
    BACKEND_REQ(nuyield, (needs_DS), double, (const double&, const int&, void*&))
    BACKEND_REQ(get_DS_neutral_h_decay_channels, (needs_DS), std::vector< std::vector<str> >, ())
    BACKEND_REQ(get_DS_charged_h_decay_channels, (needs_DS), std::vector< std::vector<str> >, ())
    BACKEND_OPTION((DarkSUSY, 5.1.1, 5.1.2, 5.1.3), (needs_DS))
    #undef FUNCTION
  #undef CAPABILITY


  // Neutrino telescope likelihoods ------------------------

  #define CAPABILITY IC22_data
  START_CAPABILITY
    #define FUNCTION IC22_full
      START_FUNCTION(nudata)
      DEPENDENCY(mwimp, double)
      DEPENDENCY(annihilation_rate_Sun, double)
      DEPENDENCY(nuyield_ptr, nuyield_info)
      BACKEND_REQ(nubounds, (), void, (const char&, const double&, const double&,
                                       nuyield_function_pointer, double&, double&, int&,
                                       double&, double&, const int&, const double&,
                                       const int&, const bool&, const double&,
                                       const double&, void*&, const bool&))
    #undef FUNCTION
  #undef CAPABILITY

  #define CAPABILITY IC22_signal
  START_CAPABILITY
    #define FUNCTION IC22_signal
    START_FUNCTION(double)
    DEPENDENCY(IC22_data, nudata)
    #undef FUNCTION
  #undef CAPABILITY

  #define CAPABILITY IC22_bg
  START_CAPABILITY
    #define FUNCTION IC22_bg
    START_FUNCTION(double)
    DEPENDENCY(IC22_data, nudata)
    #undef FUNCTION
  #undef CAPABILITY

  #define CAPABILITY IC22_loglike
  START_CAPABILITY
    #define FUNCTION IC22_loglike
    START_FUNCTION(double)
    DEPENDENCY(IC22_data, nudata)
    #undef FUNCTION
  #undef CAPABILITY

  #define CAPABILITY IC22_bgloglike
  START_CAPABILITY
    #define FUNCTION IC22_bgloglike
    START_FUNCTION(double)
    DEPENDENCY(IC22_data, nudata)
    #undef FUNCTION
  #undef CAPABILITY

  #define CAPABILITY IC22_pvalue
  START_CAPABILITY
    #define FUNCTION IC22_pvalue
    START_FUNCTION(double)
    DEPENDENCY(IC22_data, nudata)
    #undef FUNCTION
  #undef CAPABILITY

  #define CAPABILITY IC22_nobs
  START_CAPABILITY
    #define FUNCTION IC22_nobs
    START_FUNCTION(int)
    DEPENDENCY(IC22_data, nudata)
    #undef FUNCTION
  #undef CAPABILITY

  #define CAPABILITY IC79WH_data
  START_CAPABILITY
    #define FUNCTION IC79WH_full
      START_FUNCTION(nudata)
      DEPENDENCY(mwimp, double)
      DEPENDENCY(annihilation_rate_Sun, double)
      DEPENDENCY(nuyield_ptr, nuyield_info)
      BACKEND_REQ(nubounds, (), void, (const char&, const double&, const double&,
                                       nuyield_function_pointer, double&, double&, int&,
                                       double&, double&, const int&, const double&,
                                       const int&, const bool&, const double&,
                                       const double&, void*&, const bool&))
    #undef FUNCTION
  #undef CAPABILITY

  #define CAPABILITY IC79WH_signal
  START_CAPABILITY
    #define FUNCTION IC79WH_signal
    START_FUNCTION(double)
    DEPENDENCY(IC79WH_data, nudata)
    #undef FUNCTION
  #undef CAPABILITY

  #define CAPABILITY IC79WH_bg
  START_CAPABILITY
    #define FUNCTION IC79WH_bg
    START_FUNCTION(double)
    DEPENDENCY(IC79WH_data, nudata)
    #undef FUNCTION
  #undef CAPABILITY

  #define CAPABILITY IC79WH_loglike
  START_CAPABILITY
    #define FUNCTION IC79WH_loglike
    START_FUNCTION(double)
    DEPENDENCY(IC79WH_data, nudata)
    #undef FUNCTION
  #undef CAPABILITY

  #define CAPABILITY IC79WH_bgloglike
  START_CAPABILITY
    #define FUNCTION IC79WH_bgloglike
    START_FUNCTION(double)
    DEPENDENCY(IC79WH_data, nudata)
    #undef FUNCTION
  #undef CAPABILITY

  #define CAPABILITY IC79WH_pvalue
  START_CAPABILITY
    #define FUNCTION IC79WH_pvalue
    START_FUNCTION(double)
    DEPENDENCY(IC79WH_data, nudata)
    #undef FUNCTION
  #undef CAPABILITY

  #define CAPABILITY IC79WH_nobs
  START_CAPABILITY
    #define FUNCTION IC79WH_nobs
    START_FUNCTION(int)
    DEPENDENCY(IC79WH_data, nudata)
    #undef FUNCTION
  #undef CAPABILITY

  #define CAPABILITY IC79WL_data
  START_CAPABILITY
    #define FUNCTION IC79WL_full
      START_FUNCTION(nudata)
      DEPENDENCY(mwimp, double)
      DEPENDENCY(annihilation_rate_Sun, double)
      DEPENDENCY(nuyield_ptr, nuyield_info)
      BACKEND_REQ(nubounds, (), void, (const char&, const double&, const double&,
                                       nuyield_function_pointer, double&, double&, int&,
                                       double&, double&, const int&, const double&,
                                       const int&, const bool&, const double&,
                                       const double&, void*&, const bool&))
    #undef FUNCTION
  #undef CAPABILITY

  #define CAPABILITY IC79WL_signal
  START_CAPABILITY
    #define FUNCTION IC79WL_signal
    START_FUNCTION(double)
    DEPENDENCY(IC79WL_data, nudata)
    #undef FUNCTION
  #undef CAPABILITY

  #define CAPABILITY IC79WL_bg
  START_CAPABILITY
    #define FUNCTION IC79WL_bg
    START_FUNCTION(double)
    DEPENDENCY(IC79WL_data, nudata)
    #undef FUNCTION
  #undef CAPABILITY

  #define CAPABILITY IC79WL_loglike
  START_CAPABILITY
    #define FUNCTION IC79WL_loglike
    START_FUNCTION(double)
    DEPENDENCY(IC79WL_data, nudata)
    #undef FUNCTION
  #undef CAPABILITY

  #define CAPABILITY IC79WL_bgloglike
  START_CAPABILITY
    #define FUNCTION IC79WL_bgloglike
    START_FUNCTION(double)
    DEPENDENCY(IC79WL_data, nudata)
    #undef FUNCTION
  #undef CAPABILITY

  #define CAPABILITY IC79WL_pvalue
  START_CAPABILITY
    #define FUNCTION IC79WL_pvalue
    START_FUNCTION(double)
    DEPENDENCY(IC79WL_data, nudata)
    #undef FUNCTION
  #undef CAPABILITY

  #define CAPABILITY IC79WL_nobs
  START_CAPABILITY
    #define FUNCTION IC79WL_nobs
    START_FUNCTION(int)
    DEPENDENCY(IC79WL_data, nudata)
    #undef FUNCTION
  #undef CAPABILITY

  #define CAPABILITY IC79SL_data
  START_CAPABILITY
    #define FUNCTION IC79SL_full
      START_FUNCTION(nudata)
      DEPENDENCY(mwimp, double)
      DEPENDENCY(annihilation_rate_Sun, double)
      DEPENDENCY(nuyield_ptr, nuyield_info)
      BACKEND_REQ(nubounds, (), void, (const char&, const double&, const double&,
                                       nuyield_function_pointer, double&, double&, int&,
                                       double&, double&, const int&, const double&,
                                       const int&, const bool&, const double&,
                                       const double&, void*&, const bool&))
    #undef FUNCTION
  #undef CAPABILITY

  #define CAPABILITY IC79SL_signal
  START_CAPABILITY
    #define FUNCTION IC79SL_signal
    START_FUNCTION(double)
    DEPENDENCY(IC79SL_data, nudata)
    #undef FUNCTION
  #undef CAPABILITY

  #define CAPABILITY IC79SL_bg
  START_CAPABILITY
    #define FUNCTION IC79SL_bg
    START_FUNCTION(double)
    DEPENDENCY(IC79SL_data, nudata)
    #undef FUNCTION
  #undef CAPABILITY

  #define CAPABILITY IC79SL_loglike
  START_CAPABILITY
    #define FUNCTION IC79SL_loglike
    START_FUNCTION(double)
    DEPENDENCY(IC79SL_data, nudata)
    #undef FUNCTION
  #undef CAPABILITY

  #define CAPABILITY IC79SL_bgloglike
  START_CAPABILITY
    #define FUNCTION IC79SL_bgloglike
    START_FUNCTION(double)
    DEPENDENCY(IC79SL_data, nudata)
    #undef FUNCTION
  #undef CAPABILITY

  #define CAPABILITY IC79SL_pvalue
  START_CAPABILITY
    #define FUNCTION IC79SL_pvalue
    START_FUNCTION(double)
    DEPENDENCY(IC79SL_data, nudata)
    #undef FUNCTION
  #undef CAPABILITY

  #define CAPABILITY IC79SL_nobs
  START_CAPABILITY
    #define FUNCTION IC79SL_nobs
    START_FUNCTION(int)
    DEPENDENCY(IC79SL_data, nudata)
    #undef FUNCTION
  #undef CAPABILITY

  #define CAPABILITY IC79_loglike
  START_CAPABILITY
    #define FUNCTION IC79_loglike
    START_FUNCTION(double)
    DEPENDENCY(IC79WH_loglike, double)
    DEPENDENCY(IC79WL_loglike, double)
    DEPENDENCY(IC79SL_loglike, double)
    DEPENDENCY(IC79WH_bgloglike, double)
    DEPENDENCY(IC79WL_bgloglike, double)
    DEPENDENCY(IC79SL_bgloglike, double)
    #undef FUNCTION
  #undef CAPABILITY

  #define CAPABILITY IceCube_likelihood
  START_CAPABILITY
    #define FUNCTION IC_loglike
    START_FUNCTION(double)
    DEPENDENCY(IC22_loglike, double)
    DEPENDENCY(IC79WH_loglike, double)
    DEPENDENCY(IC79WL_loglike, double)
    DEPENDENCY(IC79SL_loglike, double)
    DEPENDENCY(IC22_bgloglike, double)
    DEPENDENCY(IC79WH_bgloglike, double)
    DEPENDENCY(IC79WL_bgloglike, double)
    DEPENDENCY(IC79SL_bgloglike, double)
    #undef FUNCTION
  #undef CAPABILITY

  #define CAPABILITY UnitTest_DarkBit
  START_CAPABILITY
    #define FUNCTION UnitTest_DarkBit
    START_FUNCTION(int)
    DEPENDENCY(DD_couplings, DM_nucleon_couplings)
    DEPENDENCY(RD_oh2, double)
    DEPENDENCY(GA_AnnYield, daFunk::Funk)
    DEPENDENCY(TH_ProcessCatalog, DarkBit::TH_ProcessCatalog)
    DEPENDENCY(DarkMatter_ID, std::string)
    #undef FUNCTION
  #undef CAPABILITY

  #define CAPABILITY SimYieldTable
  START_CAPABILITY
    #define FUNCTION SimYieldTable_DarkSUSY
    START_FUNCTION(DarkBit::SimYieldTable)
    BACKEND_REQ(dshayield, (), double, (double&,double&,int&,int&,int&))
    #undef FUNCTION
    #define FUNCTION SimYieldTable_MicrOmegas
    START_FUNCTION(DarkBit::SimYieldTable)
    BACKEND_REQ(dNdE, (), double, (double,double,int,int))
    #undef FUNCTION
    #define FUNCTION SimYieldTable_PPPC
    START_FUNCTION(DarkBit::SimYieldTable)
    #undef FUNCTION
  #undef CAPABILITY

  #define CAPABILITY DarkMatter_ID
  START_CAPABILITY
    #define FUNCTION DarkMatter_ID_SingletDM
    START_FUNCTION(std::string)
    ALLOW_MODELS(SingletDM, SingletDM_running)
    #undef FUNCTION
    #define FUNCTION DarkMatter_ID_MSSM
    START_FUNCTION(std::string)
    DEPENDENCY(MSSM_spectrum, const Spectrum*)
    #undef FUNCTION
  #undef CAPABILITY

  #define CAPABILITY GalacticHalo
  START_CAPABILITY
    #define FUNCTION GalacticHalo
    START_FUNCTION(daFunk::Funk)
    ALLOW_MODELS(GalacticHalo_gNFW, GalacticHalo_Einasto)
    #undef FUNCTION
  #undef CAPABILITY
#undef MODULE
#endif /* defined(__DarkBit_rollcall_hpp__) */<|MERGE_RESOLUTION|>--- conflicted
+++ resolved
@@ -64,15 +64,9 @@
     // (probably always true)
     #define FUNCTION DarkSUSY_PointInit_MSSM
       START_FUNCTION(bool)
-<<<<<<< HEAD
-      DEPENDENCY(MSSM_spectrum, /*TAG*/ Spectrum) 
+      DEPENDENCY(MSSM_spectrum, Spectrum) 
       DEPENDENCY(decay_rates, DecayTable) 
-      ALLOW_MODELS(CMSSM,MSSM30atQ)
-=======
-      DEPENDENCY(MSSM_spectrum, const Spectrum*)
-      DEPENDENCY(decay_rates, DecayTable)
       ALLOW_MODELS(MSSM63atQ,CMSSM)
->>>>>>> 9e632fd9
       // CMSSM
       BACKEND_REQ(dsgive_model_isasugra, (), void, (double&,double&,double&,double&,double&))
       BACKEND_REQ(dssusy_isasugra, (), void, (int&,int&))
@@ -164,11 +158,7 @@
       DEPENDENCY(RD_spectrum_ordered, DarkBit::RD_spectrum_type)
       DEPENDENCY(RD_eff_annrate, fptr_dd)
 #ifdef DARKBIT_RD_DEBUG
-<<<<<<< HEAD
-      DEPENDENCY(MSSM_spectrum, /*TAG*/ Spectrum) 
-=======
-      DEPENDENCY(MSSM_spectrum, const Spectrum*)
->>>>>>> 9e632fd9
+      DEPENDENCY(MSSM_spectrum, Spectrum) 
 #endif
       BACKEND_REQ(dsrdthlim, (), void, ())
       BACKEND_REQ(dsrdtab, (), void, (double(*)(double&), double&))
@@ -373,11 +363,7 @@
       START_FUNCTION(DarkBit::TH_ProcessCatalog)
       //ALLOW_MODELS(MSSM63atQ)
       DEPENDENCY(DarkSUSY_PointInit, bool)
-<<<<<<< HEAD
-      DEPENDENCY(MSSM_spectrum, /*TAG*/ Spectrum)      
-=======
-      DEPENDENCY(MSSM_spectrum, const Spectrum*)
->>>>>>> 9e632fd9
+      DEPENDENCY(MSSM_spectrum, Spectrum)      
       DEPENDENCY(DarkMatter_ID, std::string)
       DEPENDENCY(decay_rates,DecayTable)
 //      BACKEND_REQ(mspctm, (), DS_MSPCTM)
@@ -394,13 +380,8 @@
     #undef FUNCTION
     #define FUNCTION TH_ProcessCatalog_SingletDM
       START_FUNCTION(DarkBit::TH_ProcessCatalog)
-<<<<<<< HEAD
       DEPENDENCY(decay_rates,DecayTable)      
-      DEPENDENCY(SingletDM_spectrum, /*TAG*/ Spectrum)
-=======
-      DEPENDENCY(decay_rates,DecayTable)
-      DEPENDENCY(SingletDM_spectrum, const Spectrum*)
->>>>>>> 9e632fd9
+      DEPENDENCY(SingletDM_spectrum, Spectrum)
       ALLOW_MODELS(SingletDM)
     #undef FUNCTION
   #undef CAPABILITY
