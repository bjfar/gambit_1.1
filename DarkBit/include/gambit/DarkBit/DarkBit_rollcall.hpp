--- conflicted
+++ resolved
@@ -42,15 +42,13 @@
 ///  \date 2014 Mar
 ///  \date 2015 Mar, Aug
 ///
-<<<<<<< HEAD
 ///  \author Sebastian Wild
 ///          (sebastian.wild@ph.tum.de)
 ///  \date 2016 Aug
-=======
+///
 ///  \author Felix Kahlhoefer
 ///          (felix.kahlhoefer@desy.de)
 ///  \date 2016 August
->>>>>>> e18c4943
 ///
 ///  *********************************************
 
