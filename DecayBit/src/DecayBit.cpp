//   GAMBIT: Global and Modular BSM Inference Tool
//   *********************************************
///  \file
///
///  Function definitions of DecayBit.
///
///  *********************************************
///
///  Authors (add name and date if you modify):
///   
///  \author Pat Scott
///          (p.scott@imperial.ac.uk)
///  \date 2014 Aug
///  \date 2015 Mar-May
///
///  \author Csaba Balazs
///          (csaba.balazs@monash.edu) 
///  \date 2015 Jan-May
///
///  \author Peter Athron  
///          (peter.athron@coepp.org.au)
///  \date 2015 Jun 
///
///  *********************************************

#include "gambit/Elements/gambit_module_headers.hpp"
#include "gambit/Elements/virtual_higgs.hpp"
#include "gambit/Elements/mssm_slhahelp.hpp" 
#include "gambit/DecayBit/DecayBit_rollcall.hpp"
#include "gambit/DecayBit/decay_utils.hpp"
#include "gambit/Utils/version.hpp"

#include <string>
#include <map>

namespace Gambit
{

  namespace DecayBit
  {

    using namespace LogTags;

    /// \name DecayBit module functions
    /// @{


    /////////////// Standard Model ///////////////////

    /// SM decays: W+
    void W_plus_decays (DecayTable::Entry& result) 
    {
      result.calculator = "GAMBIT::DecayBit";
      result.calculator_version = gambit_version;
      result.width_in_GeV = 2.085;                    
      result.positive_error = 4.2e-02;
      result.negative_error = 4.2e-02;
      result.set_BF(0.1071, 0.0016, "e+", "nu_e");              
      result.set_BF(0.1063, 0.0015, "mu+", "nu_mu");              
      result.set_BF(0.1138, 0.0021, "tau+", "nu_tau");              
      result.set_BF(0.6741, 0.0027, "hadron", "hadron");
    }

    /// SM decays: W-
    void W_minus_decays (DecayTable::Entry& result) 
    {     
      result = CP_conjugate(*Pipes::W_minus_decays::Dep::W_plus_decay_rates);
    }

    /// SM decays: Z
    void Z_decays (DecayTable::Entry& result) 
    {
      result.calculator = "GAMBIT::DecayBit";
      result.calculator_version = gambit_version;
      result.width_in_GeV = 2.4952;                    
      result.positive_error = 2.3e-03;
      result.negative_error = 2.3e-03;
      result.set_BF(0.03363, 0.00004, "e+", "e-");              
      result.set_BF(0.03366, 0.00007, "mu+", "mu-");              
      result.set_BF(0.03370, 0.00008, "tau+", "tau-");              
      result.set_BF(0.6991, 0.0006, "hadron", "hadron");
    }

    /// SM decays: t
    void t_decays (DecayTable::Entry& result) 
    {
      result.calculator = "GAMBIT::DecayBit";
      result.calculator_version = gambit_version;
      result.width_in_GeV = 2.00;                    
      result.positive_error = 4.7e-01;
      result.negative_error = 4.3e-01;
      result.set_BF(0.91, 0.04, "W+", "b");  
    }

    /// SM decays: tbar
    void tbar_decays (DecayTable::Entry& result) 
    {
      result = CP_conjugate(*Pipes::tbar_decays::Dep::t_decay_rates);
    }

    /// SM decays: mu+
    void mu_plus_decays (DecayTable::Entry& result) 
    {
      result.calculator = "GAMBIT::DecayBit";
      result.calculator_version = gambit_version;
      result.width_in_GeV = 2.9959847e-19;                    
      result.positive_error = 3.0e-25;
      result.negative_error = 3.0e-25;
      result.set_BF(1.0, 0.0, "e+", "nu_e", "nubar_mu");              
    }

    /// SM decays: mu-
    void mu_minus_decays (DecayTable::Entry& result) 
    {
      result = CP_conjugate(*Pipes::mu_minus_decays::Dep::mu_plus_decay_rates);
    }

    /// SM decays: tau+
    void tau_plus_decays (DecayTable::Entry& result) 
    {
      result.calculator = "GAMBIT::DecayBit";
      result.calculator_version = gambit_version;
      result.width_in_GeV = 2.267E-12;                    
      result.positive_error = 4.0e-15;
      result.negative_error = 4.0e-15;
      result.set_BF(0.1741, 0.0004, "mu+", "nu_mu", "nubar_tau");              
      result.set_BF(0.1783, 0.0004, "e+", "nu_e", "nubar_tau");              
      result.set_BF(0.1083, 0.0006, "pi+", "nubar_tau");              
      result.set_BF(0.2552, 0.0009, "pi+", "pi0", "nubar_tau");              
      result.set_BF(0.0930, 0.0011, "pi+", "pi0", "pi0", "nubar_tau");              
      result.set_BF(0.0105, 0.0007, "pi+", "pi0", "pi0", "pi0", "nubar_tau");              
      result.set_BF(0.0931, 0.0006, "pi+", "pi+", "pi-", "nubar_tau");              
      result.set_BF(0.0462, 0.0006, "pi+", "pi+", "pi-", "pi0", "nubar_tau");              
    }

    /// SM decays: tau-
    void tau_minus_decays (DecayTable::Entry& result) 
    {
      result = CP_conjugate(*Pipes::tau_minus_decays::Dep::tau_plus_decay_rates);
    }

    /// SM decays: pi0
    void pi_0_decays (DecayTable::Entry& result) 
    {
      result.calculator = "GAMBIT::DecayBit";
      result.calculator_version = gambit_version;
      result.width_in_GeV = 7.73e-09;                    
      result.positive_error = 1.7e-10;
      result.negative_error = 1.7e-10;
      result.set_BF(0.98823, 0.00034, "gamma", "gamma");              
      result.set_BF(0.01174, 0.00035, "e+", "e-", "gamma");              
      result.set_BF(3.34e-5, 0.16e-5, "e+", "e-", "e+", "e-");              
      result.set_BF(6.46e-8, 0.33e-8, "e+", "e-");              
    }

    /// SM decays: pi+
    void pi_plus_decays (DecayTable::Entry& result) 
    {
      result.calculator = "GAMBIT::DecayBit";
      result.calculator_version = gambit_version;
      result.width_in_GeV = 2.5284e-17;                    
      result.positive_error = 5.0e-21;
      result.negative_error = 5.0e-21;
      result.set_BF(0.9998770, 0.0000004, "mu+", "nu_mu");              
      result.set_BF(1.230e-4, 0.004e-4, "e+", "nu_e");              
    }

    /// SM decays: pi-
    void pi_minus_decays (DecayTable::Entry& result) 
    {
      result = CP_conjugate(*Pipes::pi_minus_decays::Dep::pi_plus_decay_rates);
    }

    /// SM decays: eta
    void eta_decays (DecayTable::Entry& result) 
    {
      result.calculator = "GAMBIT::DecayBit";
      result.calculator_version = gambit_version;
      result.width_in_GeV = 1.31e-06;                    
      result.positive_error = 5.0e-08;
      result.negative_error = 5.0e-08;
      //See PDG meson sheet in DecayBit/data/PDG if you want BFs               
    }

    /// SM decays: rho0
    void rho_0_decays (DecayTable::Entry& result) 
    {
      result.calculator = "GAMBIT::DecayBit";
      result.calculator_version = gambit_version;
      result.width_in_GeV = 1.491e-01;                    
      result.positive_error = 8.0e-04;
      result.negative_error = 8.0e-04;
      //See PDG meson sheet in DecayBit/data/PDG if you want BFs               
    }

    /// SM decays: rho+
    void rho_plus_decays (DecayTable::Entry& result) 
    {
      result.calculator = "GAMBIT::DecayBit";
      result.calculator_version = gambit_version;
      result.width_in_GeV = 1.491e-01;                    
      result.positive_error = 8.0e-04;
      result.negative_error = 8.0e-04;
      //See PDG meson sheet in DecayBit/data/PDG if you want BFs               
    }

    /// SM decays: rho-
    void rho_minus_decays (DecayTable::Entry& result) 
    {
      result = CP_conjugate(*Pipes::rho_minus_decays::Dep::rho_plus_decay_rates);
    }

    /// SM decays: omega
    void omega_decays (DecayTable::Entry& result) 
    {
      result.calculator = "GAMBIT::DecayBit";
      result.calculator_version = gambit_version;
      result.width_in_GeV = 8.49e-03;                    
      result.positive_error = 8.0e-05;
      result.negative_error = 8.0e-05;
      //See PDG meson sheet in DecayBit/data/PDG if you want BFs               
    }

    /// SM decays: Higgs
    void SM_Higgs_decays (DecayTable::Entry& result)
    {
      double mh = (*Pipes::SM_Higgs_decays::Dep::SM_spectrum)->get_Pole_Mass("h0_1");
      result.calculator = "GAMBIT::DecayBit";
      result.calculator_version = gambit_version;
      result.width_in_GeV = virtual_SMHiggs_widths("Gamma",mh);   
      result.set_BF(virtual_SMHiggs_widths("bb",mh), 0.0, "b", "bbar");
      result.set_BF(virtual_SMHiggs_widths("tautau",mh), 0.0, "tau+", "tau-");
      result.set_BF(virtual_SMHiggs_widths("mumu",mh), 0.0, "mu+", "mu-");
      result.set_BF(virtual_SMHiggs_widths("ss",mh), 0.0, "s", "sbar");
      result.set_BF(virtual_SMHiggs_widths("cc",mh), 0.0, "c", "cbar");
      result.set_BF(virtual_SMHiggs_widths("tt",mh), 0.0, "t", "tbar");
      result.set_BF(virtual_SMHiggs_widths("gg",mh), 0.0, "g", "g");
      result.set_BF(virtual_SMHiggs_widths("gammagamma",mh), 0.0, "gamma", "gamma");
      result.set_BF(virtual_SMHiggs_widths("Zgamma",mh), 0.0, "Z0", "gamma");
      result.set_BF(virtual_SMHiggs_widths("WW",mh), 0.0, "W+", "W-");
      result.set_BF(virtual_SMHiggs_widths("ZZ",mh), 0.0, "Z0", "Z0");
    }
     
     
    //////////// MSSM /////////////////////   
      
    /// FeynHiggs MSSM decays: t
    void FH_t_decays (DecayTable::Entry& result) 
    {
      fh_Couplings FH_input = *Pipes::FH_t_decays::Dep::Higgs_Couplings;
      result.calculator = FH_input.calculator;
      result.calculator_version = FH_input.calculator_version;
      result.calculator = FH_input.calculator;
      result.calculator_version = FH_input.calculator_version;
      result.width_in_GeV = 2.0;                    
      result.positive_error = 4.7e-01;
      result.negative_error = 4.3e-01;
      result.set_BF(FH_input.gammas[tBF(1)-1], 0.0, "W+", "b"); 
      result.set_BF(FH_input.gammas[tBF(2)-1], 0.0, "H+", "b");
    }

    /// MSSM decays: h0_1
    void MSSM_h0_1_decays (DecayTable::Entry& result) 
    {
      using namespace Pipes::MSSM_h0_1_decays;
      mass_es_pseudonyms psn = *(Dep::SLHA_pseudonyms);

      result.calculator = BEreq::cb_widthhl_hdec.origin();
      result.calculator_version = BEreq::cb_widthhl_hdec.version();

      result.width_in_GeV = BEreq::cb_widthhl_hdec->hlwdth;  
      result.set_BF(BEreq::cb_widthhl_hdec->hlbrb, 0.0, "b", "bbar");
      result.set_BF(BEreq::cb_widthhl_hdec->hlbrl, 0.0, "tau+", "tau-");
      result.set_BF(BEreq::cb_widthhl_hdec->hlbrm, 0.0, "mu+", "mu-");
      result.set_BF(BEreq::cb_widthhl_hdec->hlbrs, 0.0, "s", "sbar");
      result.set_BF(BEreq::cb_widthhl_hdec->hlbrc, 0.0, "c", "cbar");
      result.set_BF(BEreq::cb_widthhl_hdec->hlbrt, 0.0, "t", "tbar");
      result.set_BF(BEreq::cb_widthhl_hdec->hlbrg, 0.0, "g", "g");
      result.set_BF(BEreq::cb_widthhl_hdec->hlbrga, 0.0, "gamma", "gamma");
      result.set_BF(BEreq::cb_widthhl_hdec->hlbrzga, 0.0, "gamma", "Z0");
      result.set_BF(BEreq::cb_widthhl_hdec->hlbrw, 0.0, "W+", "W-");
      result.set_BF(BEreq::cb_widthhl_hdec->hlbrz, 0.0, "Z0", "Z0");
      result.set_BF(BEreq::cb_wisusy_hdec->hlbrsc(1,1), 0.0, "~chi+_1", "~chi-_1");
      result.set_BF(BEreq::cb_wisusy_hdec->hlbrsc(2,2), 0.0, "~chi+_2", "~chi-_2");
      result.set_BF(BEreq::cb_wisusy_hdec->hlbrsc(1,2), 0.0, "~chi+_1", "~chi-_2");
      result.set_BF(BEreq::cb_wisusy_hdec->hlbrsc(2,1), 0.0, "~chi+_2", "~chi-_1");
      result.set_BF(BEreq::cb_wisusy_hdec->hlbrsn(1,1), 0.0, "~chi0_1", "~chi0_1");
      result.set_BF(BEreq::cb_wisusy_hdec->hlbrsn(2,2), 0.0, "~chi0_2", "~chi0_2");
      result.set_BF(BEreq::cb_wisusy_hdec->hlbrsn(3,3), 0.0, "~chi0_3", "~chi0_3");
      result.set_BF(BEreq::cb_wisusy_hdec->hlbrsn(4,4), 0.0, "~chi0_4", "~chi0_4");
      result.set_BF(BEreq::cb_wisusy_hdec->hlbrsn(1,2)*2.0, 0.0, "~chi0_1", "~chi0_2");
      result.set_BF(BEreq::cb_wisusy_hdec->hlbrsn(1,3)*2.0, 0.0, "~chi0_1", "~chi0_3");
      result.set_BF(BEreq::cb_wisusy_hdec->hlbrsn(1,4)*2.0, 0.0, "~chi0_1", "~chi0_4");
      result.set_BF(BEreq::cb_wisusy_hdec->hlbrsn(2,3)*2.0, 0.0, "~chi0_2", "~chi0_3");
      result.set_BF(BEreq::cb_wisusy_hdec->hlbrsn(2,4)*2.0, 0.0, "~chi0_2", "~chi0_4");
      result.set_BF(BEreq::cb_wisusy_hdec->hlbrsn(3,4)*2.0, 0.0, "~chi0_3", "~chi0_4");

      result.set_BF(BEreq::cb_wisfer_hdec->bhlsqul/2.0, 0.0, psn.isul, psn.isulbar);
      result.set_BF(BEreq::cb_wisfer_hdec->bhlsqur/2.0, 0.0, psn.isur, psn.isurbar);
      result.set_BF(BEreq::cb_wisfer_hdec->bhlsqul/2.0, 0.0, psn.iscl, psn.isclbar);
      result.set_BF(BEreq::cb_wisfer_hdec->bhlsqur/2.0, 0.0, psn.iscr, psn.iscrbar);
      result.set_BF(BEreq::cb_wisfer_hdec->bhlst(1,1), 0.0, psn.ist1, psn.ist1bar);
      result.set_BF(BEreq::cb_wisfer_hdec->bhlst(2,2), 0.0, psn.ist2, psn.ist2bar);
      result.set_BF(BEreq::cb_wisfer_hdec->bhlst(1,2), 0.0, psn.ist1, psn.ist2bar);
      result.set_BF(BEreq::cb_wisfer_hdec->bhlst(2,1), 0.0, psn.ist2, psn.ist1bar);
      result.set_BF(BEreq::cb_wisfer_hdec->bhlsqdl/2.0, 0.0, psn.isdl, psn.isdlbar);
      result.set_BF(BEreq::cb_wisfer_hdec->bhlsqdr/2.0, 0.0, psn.isdr, psn.isdrbar);
      result.set_BF(BEreq::cb_wisfer_hdec->bhlsqdl/2.0, 0.0, psn.issl, psn.isslbar);
      result.set_BF(BEreq::cb_wisfer_hdec->bhlsqdr/2.0, 0.0, psn.issr, psn.issrbar);
      result.set_BF(BEreq::cb_wisfer_hdec->bhlsb(1,1), 0.0, psn.isb1, psn.isb1bar);
      result.set_BF(BEreq::cb_wisfer_hdec->bhlsb(2,2), 0.0, psn.isb2, psn.isb2bar);
      result.set_BF(BEreq::cb_wisfer_hdec->bhlsb(1,2), 0.0, psn.isb1, psn.isb2bar);
      result.set_BF(BEreq::cb_wisfer_hdec->bhlsb(2,1), 0.0, psn.isb2, psn.isb1bar);
      result.set_BF(BEreq::cb_wisfer_hdec->bhlslel/2.0, 0.0, psn.isell, psn.isellbar);
      result.set_BF(BEreq::cb_wisfer_hdec->bhlsler/2.0, 0.0, psn.iselr, psn.iselrbar);
      result.set_BF(BEreq::cb_wisfer_hdec->bhlslel/2.0, 0.0, psn.ismul, psn.ismulbar);
      result.set_BF(BEreq::cb_wisfer_hdec->bhlsler/2.0, 0.0, psn.ismur, psn.ismurbar);
      result.set_BF(BEreq::cb_wisfer_hdec->bhlstau(1,1), 0.0, psn.istau1, psn.istau1bar);
      result.set_BF(BEreq::cb_wisfer_hdec->bhlstau(2,2), 0.0, psn.istau2, psn.istau2bar);
      result.set_BF(BEreq::cb_wisfer_hdec->bhlstau(1,2), 0.0, psn.istau1, psn.istau2bar);
      result.set_BF(BEreq::cb_wisfer_hdec->bhlstau(2,1), 0.0, psn.istau2, psn.istau1bar);
      result.set_BF(BEreq::cb_wisfer_hdec->bhlslnl/3.0, 0.0, psn.isnel, psn.isnelbar);
      result.set_BF(BEreq::cb_wisfer_hdec->bhlslnl/3.0, 0.0, psn.isnmul, psn.isnmulbar);
      result.set_BF(BEreq::cb_wisfer_hdec->bhlslnl/3.0, 0.0, psn.isntaul, psn.isntaulbar);
    }

    /// FeynHiggs MSSM decays: h0_1
    void FH_MSSM_h0_1_decays (DecayTable::Entry& result) 
    {
      using namespace Pipes::FH_MSSM_h0_1_decays;

      // Get the mass pseudonyms for the gauge eigenstates
      mass_es_pseudonyms psn = *(Dep::SLHA_pseudonyms);
      
      // unpack FeynHiggs Couplings
      fh_Couplings FH_input = *Dep::Higgs_Couplings;
      result.calculator = FH_input.calculator;
      result.calculator_version = FH_input.calculator_version;
      // Specify that we're talking about h0_1
      int iH = 0;     
      // Set the total Higgs width
      result.width_in_GeV = FH_input.gammas[iH];

      // vector-boson pair decays
      result.set_BF(FH_input.gammas[H0VV(iH,1)+BRoffset], 0.0, "gamma", "gamma");
      result.set_BF(FH_input.gammas[H0VV(iH,2)+BRoffset], 0.0, "gamma", "Z0");
      result.set_BF(FH_input.gammas[H0VV(iH,3)+BRoffset], 0.0, "Z0", "Z0");
      result.set_BF(FH_input.gammas[H0VV(iH,4)+BRoffset], 0.0, "W+", "W-");
      result.set_BF(FH_input.gammas[H0VV(iH,5)+BRoffset], 0.0, "g", "g");

      // SM fermion decays
      result.set_BF(FH_input.gammas[H0FF(iH,1,1,1)+BRoffset], 0.0, "nu_e", "nubar_e");
      result.set_BF(FH_input.gammas[H0FF(iH,1,2,2)+BRoffset], 0.0, "nu_mu", "nubar_mu");
      result.set_BF(FH_input.gammas[H0FF(iH,1,3,3)+BRoffset], 0.0, "nu_tau", "nubar_tau");
      result.set_BF(FH_input.gammas[H0FF(iH,2,1,1)+BRoffset], 0.0, "e+", "e-");
      result.set_BF(FH_input.gammas[H0FF(iH,2,2,2)+BRoffset], 0.0, "mu+", "mu-");
      result.set_BF(FH_input.gammas[H0FF(iH,2,3,3)+BRoffset], 0.0, "tau+", "tau-");
      result.set_BF(FH_input.gammas[H0FF(iH,3,1,1)+BRoffset], 0.0, "u", "ubar");
      result.set_BF(FH_input.gammas[H0FF(iH,3,2,2)+BRoffset], 0.0, "c", "cbar");
      result.set_BF(FH_input.gammas[H0FF(iH,3,3,3)+BRoffset], 0.0, "t", "tbar");
      result.set_BF(FH_input.gammas[H0FF(iH,4,1,1)+BRoffset], 0.0, "d", "dbar");
      result.set_BF(FH_input.gammas[H0FF(iH,4,2,2)+BRoffset], 0.0, "s", "sbar");
      result.set_BF(FH_input.gammas[H0FF(iH,4,3,3)+BRoffset], 0.0, "b", "bbar");

      // chargino decays
      result.set_BF(FH_input.gammas[H0ChaCha(iH,1,1)+BRoffset], 0.0, "~chi-_1", "~chi+_1");
      result.set_BF(FH_input.gammas[H0ChaCha(iH,1,2)+BRoffset], 0.0, "~chi-_1", "~chi+_2");
      result.set_BF(FH_input.gammas[H0ChaCha(iH,2,1)+BRoffset], 0.0, "~chi-_2", "~chi+_1");
      result.set_BF(FH_input.gammas[H0ChaCha(iH,2,2)+BRoffset], 0.0, "~chi-_2", "~chi+_2");

      // neutralino decays
      result.set_BF(FH_input.gammas[H0NeuNeu(iH,1,1)+BRoffset], 0.0, "~chi0_1", "~chi0_1");
      result.set_BF(FH_input.gammas[H0NeuNeu(iH,2,2)+BRoffset], 0.0, "~chi0_2", "~chi0_2");
      result.set_BF(FH_input.gammas[H0NeuNeu(iH,3,3)+BRoffset], 0.0, "~chi0_3", "~chi0_3");
      result.set_BF(FH_input.gammas[H0NeuNeu(iH,4,4)+BRoffset], 0.0, "~chi0_4", "~chi0_4");
      result.set_BF(FH_input.gammas[H0NeuNeu(iH,1,2)+BRoffset], 0.0, "~chi0_1", "~chi0_2");
      result.set_BF(FH_input.gammas[H0NeuNeu(iH,1,3)+BRoffset], 0.0, "~chi0_1", "~chi0_3");
      result.set_BF(FH_input.gammas[H0NeuNeu(iH,1,4)+BRoffset], 0.0, "~chi0_1", "~chi0_4");
      result.set_BF(FH_input.gammas[H0NeuNeu(iH,2,3)+BRoffset], 0.0, "~chi0_2", "~chi0_3");
      result.set_BF(FH_input.gammas[H0NeuNeu(iH,2,4)+BRoffset], 0.0, "~chi0_2", "~chi0_4");
      result.set_BF(FH_input.gammas[H0NeuNeu(iH,3,4)+BRoffset], 0.0, "~chi0_3", "~chi0_4");

      // higgs + Z0 decays
      result.set_BF(FH_input.gammas[H0HV(iH,1)+BRoffset], 0.0, "h0_1", "Z0");
      result.set_BF(FH_input.gammas[H0HV(iH,2)+BRoffset], 0.0, "h0_2", "Z0");
      result.set_BF(FH_input.gammas[H0HV(iH,3)+BRoffset], 0.0, "A0", "Z0");

      // higgs+higgs decays
      result.set_BF(FH_input.gammas[H0HH(iH,1,1)+BRoffset], 0.0, "h0_1", "h0_1");
      result.set_BF(FH_input.gammas[H0HH(iH,2,2)+BRoffset], 0.0, "h0_2", "h0_2");
      result.set_BF(FH_input.gammas[H0HH(iH,3,3)+BRoffset], 0.0, "A0", "A0");
      result.set_BF(FH_input.gammas[H0HH(iH,4,4)+BRoffset], 0.0, "H+", "H-");
      result.set_BF(FH_input.gammas[H0HH(iH,1,2)+BRoffset], 0.0, "h0_1", "h0_2");
      result.set_BF(FH_input.gammas[H0HH(iH,1,3)+BRoffset], 0.0, "h0_1", "A0");
      result.set_BF(FH_input.gammas[H0HH(iH,2,3)+BRoffset], 0.0, "h0_2", "A0");

      // sfermion decays
      result.set_BF(FH_input.gammas[H0SfSf(iH,1,1,1,1)+BRoffset], 0.0, psn.isnel, psn.isnelbar);
      result.set_BF(FH_input.gammas[H0SfSf(iH,1,1,1,2)+BRoffset], 0.0, psn.isnmul, psn.isnmulbar);
      result.set_BF(FH_input.gammas[H0SfSf(iH,1,1,1,3)+BRoffset], 0.0, psn.isntaul, psn.isntaulbar);
      result.set_BF(FH_input.gammas[H0SfSf(iH,1,1,2,1)+BRoffset], 0.0, psn.isell, psn.isellbar);
      result.set_BF(FH_input.gammas[H0SfSf(iH,1,2,2,1)+BRoffset], 0.0, psn.isell, psn.iselrbar);
      result.set_BF(FH_input.gammas[H0SfSf(iH,2,1,2,1)+BRoffset], 0.0, psn.iselr, psn.isellbar);
      result.set_BF(FH_input.gammas[H0SfSf(iH,2,2,2,1)+BRoffset], 0.0, psn.iselr, psn.iselrbar);
      result.set_BF(FH_input.gammas[H0SfSf(iH,1,1,2,2)+BRoffset], 0.0, psn.ismul, psn.ismulbar);
      result.set_BF(FH_input.gammas[H0SfSf(iH,1,2,2,2)+BRoffset], 0.0, psn.ismul, psn.ismurbar);
      result.set_BF(FH_input.gammas[H0SfSf(iH,2,1,2,2)+BRoffset], 0.0, psn.ismur, psn.ismulbar);
      result.set_BF(FH_input.gammas[H0SfSf(iH,2,2,2,2)+BRoffset], 0.0, psn.ismur, psn.ismurbar);
      result.set_BF(FH_input.gammas[H0SfSf(iH,1,1,2,3)+BRoffset], 0.0, psn.istau1, psn.istau1bar);
      result.set_BF(FH_input.gammas[H0SfSf(iH,1,2,2,3)+BRoffset], 0.0, psn.istau1, psn.istau2bar);
      result.set_BF(FH_input.gammas[H0SfSf(iH,2,1,2,3)+BRoffset], 0.0, psn.istau2, psn.istau1bar);
      result.set_BF(FH_input.gammas[H0SfSf(iH,2,2,2,3)+BRoffset], 0.0, psn.istau2, psn.istau2bar);
      result.set_BF(FH_input.gammas[H0SfSf(iH,1,1,3,1)+BRoffset], 0.0, psn.isul, psn.isulbar);
      result.set_BF(FH_input.gammas[H0SfSf(iH,1,2,3,1)+BRoffset], 0.0, psn.isul, psn.isurbar);
      result.set_BF(FH_input.gammas[H0SfSf(iH,2,1,3,1)+BRoffset], 0.0, psn.isur, psn.isulbar);
      result.set_BF(FH_input.gammas[H0SfSf(iH,2,2,3,1)+BRoffset], 0.0, psn.isur, psn.isurbar);
      result.set_BF(FH_input.gammas[H0SfSf(iH,1,1,3,2)+BRoffset], 0.0, psn.iscl, psn.isclbar);
      result.set_BF(FH_input.gammas[H0SfSf(iH,1,2,3,2)+BRoffset], 0.0, psn.iscl, psn.iscrbar);
      result.set_BF(FH_input.gammas[H0SfSf(iH,2,1,3,2)+BRoffset], 0.0, psn.iscr, psn.isclbar);
      result.set_BF(FH_input.gammas[H0SfSf(iH,2,2,3,2)+BRoffset], 0.0, psn.iscr, psn.iscrbar);
      result.set_BF(FH_input.gammas[H0SfSf(iH,1,1,3,3)+BRoffset], 0.0, psn.ist1, psn.ist1bar);
      result.set_BF(FH_input.gammas[H0SfSf(iH,1,2,3,3)+BRoffset], 0.0, psn.ist1, psn.ist2bar);
      result.set_BF(FH_input.gammas[H0SfSf(iH,2,1,3,3)+BRoffset], 0.0, psn.ist2, psn.ist1bar);
      result.set_BF(FH_input.gammas[H0SfSf(iH,2,2,3,3)+BRoffset], 0.0, psn.ist2, psn.ist2bar);
      result.set_BF(FH_input.gammas[H0SfSf(iH,1,1,3,1)+BRoffset], 0.0, psn.isdl, psn.isdlbar);
      result.set_BF(FH_input.gammas[H0SfSf(iH,1,2,3,1)+BRoffset], 0.0, psn.isdl, psn.isdrbar);
      result.set_BF(FH_input.gammas[H0SfSf(iH,2,1,3,1)+BRoffset], 0.0, psn.isdr, psn.isdlbar);
      result.set_BF(FH_input.gammas[H0SfSf(iH,2,2,3,1)+BRoffset], 0.0, psn.isdr, psn.isdrbar);
      result.set_BF(FH_input.gammas[H0SfSf(iH,1,1,3,2)+BRoffset], 0.0, psn.issl, psn.isslbar);
      result.set_BF(FH_input.gammas[H0SfSf(iH,1,2,3,2)+BRoffset], 0.0, psn.issl, psn.issrbar);
      result.set_BF(FH_input.gammas[H0SfSf(iH,2,1,3,2)+BRoffset], 0.0, psn.issr, psn.isslbar);
      result.set_BF(FH_input.gammas[H0SfSf(iH,2,2,3,2)+BRoffset], 0.0, psn.issr, psn.issrbar);
      result.set_BF(FH_input.gammas[H0SfSf(iH,1,1,3,3)+BRoffset], 0.0, psn.isb1, psn.isb1bar);
      result.set_BF(FH_input.gammas[H0SfSf(iH,1,2,3,3)+BRoffset], 0.0, psn.isb1, psn.isb2bar);
      result.set_BF(FH_input.gammas[H0SfSf(iH,2,1,3,3)+BRoffset], 0.0, psn.isb2, psn.isb1bar);
      result.set_BF(FH_input.gammas[H0SfSf(iH,2,2,3,3)+BRoffset], 0.0, psn.isb2, psn.isb2bar);
    }

    /// MSSM decays: h0_2
    void h0_2_decays (DecayTable::Entry& result) 
    {
      using namespace Pipes::h0_2_decays;
      mass_es_pseudonyms psn = *(Dep::SLHA_pseudonyms);

      result.calculator = BEreq::cb_widthhh_hdec.origin();
      result.calculator_version = BEreq::cb_widthhh_hdec.version();

      result.width_in_GeV = BEreq::cb_widthhh_hdec->hhwdth;
      result.set_BF(BEreq::cb_widthhh_hdec->hhbrb, 0.0, "b", "bbar");
      result.set_BF(BEreq::cb_widthhh_hdec->hhbrl, 0.0, "tau+", "tau-");
      result.set_BF(BEreq::cb_widthhh_hdec->hhbrm, 0.0, "mu+", "mu-");
      result.set_BF(BEreq::cb_widthhh_hdec->hhbrs, 0.0, "s", "sbar");
      result.set_BF(BEreq::cb_widthhh_hdec->hhbrc, 0.0, "c", "cbar");
      result.set_BF(BEreq::cb_widthhh_hdec->hhbrt, 0.0, "t", "tbar");
      result.set_BF(BEreq::cb_widthhh_hdec->hhbrg, 0.0, "g", "g");
      result.set_BF(BEreq::cb_widthhh_hdec->hhbrga, 0.0, "gamma", "gamma");
      result.set_BF(BEreq::cb_widthhh_hdec->hhbrzga, 0.0, "Z0", "gamma");
      result.set_BF(BEreq::cb_widthhh_hdec->hhbrw, 0.0, "W+", "W-");
      result.set_BF(BEreq::cb_widthhh_hdec->hhbrz, 0.0, "Z0", "Z0");
      result.set_BF(BEreq::cb_widthhh_hdec->hhbrh, 0.0, "h0_1", "h0_1");
      result.set_BF(BEreq::cb_widthhh_hdec->hhbra, 0.0, "A0", "A0");
      result.set_BF(BEreq::cb_widthhh_hdec->hhbraz, 0.0, "Z0", "A0");
      result.set_BF(BEreq::cb_widthhh_hdec->hhbrhw/2.0, 0.0, "W+", "H-");
      result.set_BF(BEreq::cb_widthhh_hdec->hhbrhw/2.0, 0.0, "W-", "H+");
      result.set_BF(BEreq::cb_wisusy_hdec->hhbrsc(1,1), 0.0, "~chi+_1", "~chi-_1");
      result.set_BF(BEreq::cb_wisusy_hdec->hhbrsc(2,2), 0.0, "~chi+_2", "~chi-_2");
      result.set_BF(BEreq::cb_wisusy_hdec->hhbrsc(1,2), 0.0, "~chi+_1", "~chi-_2");
      result.set_BF(BEreq::cb_wisusy_hdec->hhbrsc(2,1), 0.0, "~chi+_2", "~chi-_1");
      result.set_BF(BEreq::cb_wisusy_hdec->hhbrsn(1,1), 0.0, "~chi0_1", "~chi0_1");
      result.set_BF(BEreq::cb_wisusy_hdec->hhbrsn(2,2), 0.0, "~chi0_2", "~chi0_2");
      result.set_BF(BEreq::cb_wisusy_hdec->hhbrsn(3,3), 0.0, "~chi0_3", "~chi0_3");
      result.set_BF(BEreq::cb_wisusy_hdec->hhbrsn(4,4), 0.0, "~chi0_4", "~chi0_4");
      result.set_BF(BEreq::cb_wisusy_hdec->hhbrsn(1,2)*2.0, 0.0, "~chi0_1", "~chi0_2");
      result.set_BF(BEreq::cb_wisusy_hdec->hhbrsn(1,3)*2.0, 0.0, "~chi0_1", "~chi0_3");
      result.set_BF(BEreq::cb_wisusy_hdec->hhbrsn(1,4)*2.0, 0.0, "~chi0_1", "~chi0_4");
      result.set_BF(BEreq::cb_wisusy_hdec->hhbrsn(2,3)*2.0, 0.0, "~chi0_2", "~chi0_3");
      result.set_BF(BEreq::cb_wisusy_hdec->hhbrsn(2,4)*2.0, 0.0, "~chi0_2", "~chi0_4");
      result.set_BF(BEreq::cb_wisusy_hdec->hhbrsn(3,4)*2.0, 0.0, "~chi0_3", "~chi0_4");
      result.set_BF(BEreq::cb_wisfer_hdec->bhhsqul/2.0, 0.0, psn.isul, psn.isulbar);
      result.set_BF(BEreq::cb_wisfer_hdec->bhhsqur/2.0, 0.0, psn.isur, psn.isurbar);
      result.set_BF(BEreq::cb_wisfer_hdec->bhhsqul/2.0, 0.0, psn.iscl, psn.isclbar);
      result.set_BF(BEreq::cb_wisfer_hdec->bhhsqur/2.0, 0.0, psn.iscr, psn.iscrbar);
      result.set_BF(BEreq::cb_wisfer_hdec->bhhst(1,1), 0.0, psn.ist1, psn.ist1bar);
      result.set_BF(BEreq::cb_wisfer_hdec->bhhst(2,2), 0.0, psn.ist2, psn.ist2bar);
      result.set_BF(BEreq::cb_wisfer_hdec->bhhst(1,2), 0.0, psn.ist1, psn.ist2bar);
      result.set_BF(BEreq::cb_wisfer_hdec->bhhst(2,1), 0.0, psn.ist2, psn.ist1bar);
      result.set_BF(BEreq::cb_wisfer_hdec->bhhsqdl/2.0, 0.0, psn.isdl, psn.isdlbar);
      result.set_BF(BEreq::cb_wisfer_hdec->bhhsqdr/2.0, 0.0, psn.isdr, psn.isdrbar);
      result.set_BF(BEreq::cb_wisfer_hdec->bhhsqdl/2.0, 0.0, psn.issl, psn.isslbar);
      result.set_BF(BEreq::cb_wisfer_hdec->bhhsqdr/2.0, 0.0, psn.issr, psn.issrbar);
      result.set_BF(BEreq::cb_wisfer_hdec->bhhsb(1,1), 0.0, psn.isb1, psn.isb1bar);
      result.set_BF(BEreq::cb_wisfer_hdec->bhhsb(2,2), 0.0, psn.isb2, psn.isb2bar);
      result.set_BF(BEreq::cb_wisfer_hdec->bhhsb(1,2), 0.0, psn.isb1, psn.isb2bar);
      result.set_BF(BEreq::cb_wisfer_hdec->bhhsb(2,1), 0.0, psn.isb2, psn.isb1bar);
      result.set_BF(BEreq::cb_wisfer_hdec->bhhslel/2.0, 0.0, psn.isell, psn.isellbar);
      result.set_BF(BEreq::cb_wisfer_hdec->bhhsler/2.0, 0.0, psn.iselr, psn.iselrbar);
      result.set_BF(BEreq::cb_wisfer_hdec->bhhslel/2.0, 0.0, psn.ismul, psn.ismulbar);
      result.set_BF(BEreq::cb_wisfer_hdec->bhhsler/2.0, 0.0, psn.ismur, psn.ismurbar);
      result.set_BF(BEreq::cb_wisfer_hdec->bhhstau(1,1), 0.0, psn.istau1, psn.istau1bar);
      result.set_BF(BEreq::cb_wisfer_hdec->bhhstau(2,2), 0.0, psn.istau2, psn.istau2bar);
      result.set_BF(BEreq::cb_wisfer_hdec->bhhstau(1,2), 0.0, psn.istau1, psn.istau2bar);
      result.set_BF(BEreq::cb_wisfer_hdec->bhhstau(2,1), 0.0, psn.istau2, psn.istau1bar);
      result.set_BF(BEreq::cb_wisfer_hdec->bhhslnl/3.0, 0.0, psn.isnel, psn.isnelbar);
      result.set_BF(BEreq::cb_wisfer_hdec->bhhslnl/3.0, 0.0, psn.isnmul, psn.isnmulbar);
      result.set_BF(BEreq::cb_wisfer_hdec->bhhslnl/3.0, 0.0, psn.isntaul, psn.isntaulbar);
    }

    /// FeynHiggs MSSM decays: h0_2
    void FH_h0_2_decays (DecayTable::Entry& result) 
    {
      using namespace Pipes::FH_h0_2_decays;
      
      // Get the mass pseudonyms for the gauge eigenstates
      mass_es_pseudonyms psn = *(Dep::SLHA_pseudonyms);

      // unpack FeynHiggs Couplings
      fh_Couplings FH_input = *Dep::Higgs_Couplings;
      result.calculator = FH_input.calculator;
      result.calculator_version = FH_input.calculator_version;
      // Specify that we're talking about h0_2
      int iH = 1;
      // Set the total second Higgs width
      result.width_in_GeV = FH_input.gammas[iH];

      // vector-boson pair decays
      result.set_BF(FH_input.gammas[H0VV(iH,1)+BRoffset], 0.0, "gamma", "gamma");
      result.set_BF(FH_input.gammas[H0VV(iH,2)+BRoffset], 0.0, "gamma", "Z0");
      result.set_BF(FH_input.gammas[H0VV(iH,3)+BRoffset], 0.0, "Z0", "Z0");
      result.set_BF(FH_input.gammas[H0VV(iH,4)+BRoffset], 0.0, "W+", "W-");
      result.set_BF(FH_input.gammas[H0VV(iH,5)+BRoffset], 0.0, "g", "g");

      // SM fermion decays
      result.set_BF(FH_input.gammas[H0FF(iH,1,1,1)+BRoffset], 0.0, "nu_e", "nubar_e");
      result.set_BF(FH_input.gammas[H0FF(iH,1,2,2)+BRoffset], 0.0, "nu_mu", "nubar_mu");
      result.set_BF(FH_input.gammas[H0FF(iH,1,3,3)+BRoffset], 0.0, "nu_tau", "nubar_tau");
      result.set_BF(FH_input.gammas[H0FF(iH,2,1,1)+BRoffset], 0.0, "e+", "e-");
      result.set_BF(FH_input.gammas[H0FF(iH,2,2,2)+BRoffset], 0.0, "mu+", "mu-");
      result.set_BF(FH_input.gammas[H0FF(iH,2,3,3)+BRoffset], 0.0, "tau+", "tau-");
      result.set_BF(FH_input.gammas[H0FF(iH,3,1,1)+BRoffset], 0.0, "u", "ubar");
      result.set_BF(FH_input.gammas[H0FF(iH,3,2,2)+BRoffset], 0.0, "c", "cbar");
      result.set_BF(FH_input.gammas[H0FF(iH,3,3,3)+BRoffset], 0.0, "t", "tbar");
      result.set_BF(FH_input.gammas[H0FF(iH,4,1,1)+BRoffset], 0.0, "d", "dbar");
      result.set_BF(FH_input.gammas[H0FF(iH,4,2,2)+BRoffset], 0.0, "s", "sbar");
      result.set_BF(FH_input.gammas[H0FF(iH,4,3,3)+BRoffset], 0.0, "b", "bbar");

      // chargino decays
      result.set_BF(FH_input.gammas[H0ChaCha(iH,1,1)+BRoffset], 0.0, "~chi-_1", "~chi+_1");
      result.set_BF(FH_input.gammas[H0ChaCha(iH,1,2)+BRoffset], 0.0, "~chi-_1", "~chi+_2");
      result.set_BF(FH_input.gammas[H0ChaCha(iH,2,1)+BRoffset], 0.0, "~chi-_2", "~chi+_1");
      result.set_BF(FH_input.gammas[H0ChaCha(iH,2,2)+BRoffset], 0.0, "~chi-_2", "~chi+_2");

      // neutralino decays
      result.set_BF(FH_input.gammas[H0NeuNeu(iH,1,1)+BRoffset], 0.0, "~chi0_1", "~chi0_1");
      result.set_BF(FH_input.gammas[H0NeuNeu(iH,2,2)+BRoffset], 0.0, "~chi0_2", "~chi0_2");
      result.set_BF(FH_input.gammas[H0NeuNeu(iH,3,3)+BRoffset], 0.0, "~chi0_3", "~chi0_3");
      result.set_BF(FH_input.gammas[H0NeuNeu(iH,4,4)+BRoffset], 0.0, "~chi0_4", "~chi0_4");
      result.set_BF(FH_input.gammas[H0NeuNeu(iH,1,2)+BRoffset], 0.0, "~chi0_1", "~chi0_2");
      result.set_BF(FH_input.gammas[H0NeuNeu(iH,1,3)+BRoffset], 0.0, "~chi0_1", "~chi0_3");
      result.set_BF(FH_input.gammas[H0NeuNeu(iH,1,4)+BRoffset], 0.0, "~chi0_1", "~chi0_4");
      result.set_BF(FH_input.gammas[H0NeuNeu(iH,2,3)+BRoffset], 0.0, "~chi0_2", "~chi0_3");
      result.set_BF(FH_input.gammas[H0NeuNeu(iH,2,4)+BRoffset], 0.0, "~chi0_2", "~chi0_4");
      result.set_BF(FH_input.gammas[H0NeuNeu(iH,3,4)+BRoffset], 0.0, "~chi0_3", "~chi0_4");

      // higgs + Z0 decays
      result.set_BF(FH_input.gammas[H0HV(iH,1)+BRoffset], 0.0, "h0_1", "Z0");
      result.set_BF(FH_input.gammas[H0HV(iH,2)+BRoffset], 0.0, "h0_2", "Z0");
      result.set_BF(FH_input.gammas[H0HV(iH,3)+BRoffset], 0.0, "A0", "Z0");

      // higgs+higgs decays
      result.set_BF(FH_input.gammas[H0HH(iH,1,1)+BRoffset], 0.0, "h0_1", "h0_1");
      result.set_BF(FH_input.gammas[H0HH(iH,2,2)+BRoffset], 0.0, "h0_2", "h0_2");
      result.set_BF(FH_input.gammas[H0HH(iH,3,3)+BRoffset], 0.0, "A0", "A0");
      result.set_BF(FH_input.gammas[H0HH(iH,4,4)+BRoffset], 0.0, "H+", "H-");
      result.set_BF(FH_input.gammas[H0HH(iH,1,2)+BRoffset], 0.0, "h0_1", "h0_2");
      result.set_BF(FH_input.gammas[H0HH(iH,1,3)+BRoffset], 0.0, "h0_1", "A0");
      result.set_BF(FH_input.gammas[H0HH(iH,2,3)+BRoffset], 0.0, "h0_2", "A0");

      // sfermion decays
      result.set_BF(FH_input.gammas[H0SfSf(iH,1,1,1,1)+BRoffset], 0.0, psn.isnel, psn.isnelbar);
      result.set_BF(FH_input.gammas[H0SfSf(iH,1,1,1,2)+BRoffset], 0.0, psn.isnmul, psn.isnmulbar);
      result.set_BF(FH_input.gammas[H0SfSf(iH,1,1,1,3)+BRoffset], 0.0, psn.isntaul, psn.isntaulbar);
      result.set_BF(FH_input.gammas[H0SfSf(iH,1,1,2,1)+BRoffset], 0.0, psn.isell, psn.isellbar);
      result.set_BF(FH_input.gammas[H0SfSf(iH,1,2,2,1)+BRoffset], 0.0, psn.isell, psn.iselrbar);
      result.set_BF(FH_input.gammas[H0SfSf(iH,2,1,2,1)+BRoffset], 0.0, psn.iselr, psn.isellbar);
      result.set_BF(FH_input.gammas[H0SfSf(iH,2,2,2,1)+BRoffset], 0.0, psn.iselr, psn.iselrbar);
      result.set_BF(FH_input.gammas[H0SfSf(iH,1,1,2,2)+BRoffset], 0.0, psn.ismul, psn.ismulbar);
      result.set_BF(FH_input.gammas[H0SfSf(iH,1,2,2,2)+BRoffset], 0.0, psn.ismul, psn.ismurbar);
      result.set_BF(FH_input.gammas[H0SfSf(iH,2,1,2,2)+BRoffset], 0.0, psn.ismur, psn.ismulbar);
      result.set_BF(FH_input.gammas[H0SfSf(iH,2,2,2,2)+BRoffset], 0.0, psn.ismur, psn.ismurbar);
      result.set_BF(FH_input.gammas[H0SfSf(iH,1,1,2,3)+BRoffset], 0.0, psn.istau1, psn.istau1bar);
      result.set_BF(FH_input.gammas[H0SfSf(iH,1,2,2,3)+BRoffset], 0.0, psn.istau1, psn.istau2bar);
      result.set_BF(FH_input.gammas[H0SfSf(iH,2,1,2,3)+BRoffset], 0.0, psn.istau2, psn.istau1bar);
      result.set_BF(FH_input.gammas[H0SfSf(iH,2,2,2,3)+BRoffset], 0.0, psn.istau2, psn.istau2bar);
      result.set_BF(FH_input.gammas[H0SfSf(iH,1,1,3,1)+BRoffset], 0.0, psn.isul, psn.isulbar);
      result.set_BF(FH_input.gammas[H0SfSf(iH,1,2,3,1)+BRoffset], 0.0, psn.isul, psn.isurbar);
      result.set_BF(FH_input.gammas[H0SfSf(iH,2,1,3,1)+BRoffset], 0.0, psn.isur, psn.isulbar);
      result.set_BF(FH_input.gammas[H0SfSf(iH,2,2,3,1)+BRoffset], 0.0, psn.isur, psn.isurbar);
      result.set_BF(FH_input.gammas[H0SfSf(iH,1,1,3,2)+BRoffset], 0.0, psn.iscl, psn.isclbar);
      result.set_BF(FH_input.gammas[H0SfSf(iH,1,2,3,2)+BRoffset], 0.0, psn.iscl, psn.iscrbar);
      result.set_BF(FH_input.gammas[H0SfSf(iH,2,1,3,2)+BRoffset], 0.0, psn.iscr, psn.isclbar);
      result.set_BF(FH_input.gammas[H0SfSf(iH,2,2,3,2)+BRoffset], 0.0, psn.iscr, psn.iscrbar);
      result.set_BF(FH_input.gammas[H0SfSf(iH,1,1,3,3)+BRoffset], 0.0, psn.ist1, psn.ist1bar);
      result.set_BF(FH_input.gammas[H0SfSf(iH,1,2,3,3)+BRoffset], 0.0, psn.ist1, psn.ist2bar);
      result.set_BF(FH_input.gammas[H0SfSf(iH,2,1,3,3)+BRoffset], 0.0, psn.ist2, psn.ist1bar);
      result.set_BF(FH_input.gammas[H0SfSf(iH,2,2,3,3)+BRoffset], 0.0, psn.ist2, psn.ist2bar);
      result.set_BF(FH_input.gammas[H0SfSf(iH,1,1,3,1)+BRoffset], 0.0, psn.isdl, psn.isdlbar);
      result.set_BF(FH_input.gammas[H0SfSf(iH,1,2,3,1)+BRoffset], 0.0, psn.isdl, psn.isdrbar);
      result.set_BF(FH_input.gammas[H0SfSf(iH,2,1,3,1)+BRoffset], 0.0, psn.isdr, psn.isdlbar);
      result.set_BF(FH_input.gammas[H0SfSf(iH,2,2,3,1)+BRoffset], 0.0, psn.isdr, psn.isdrbar);
      result.set_BF(FH_input.gammas[H0SfSf(iH,1,1,3,2)+BRoffset], 0.0, psn.issl, psn.isslbar);
      result.set_BF(FH_input.gammas[H0SfSf(iH,1,2,3,2)+BRoffset], 0.0, psn.issl, psn.issrbar);
      result.set_BF(FH_input.gammas[H0SfSf(iH,2,1,3,2)+BRoffset], 0.0, psn.issr, psn.isslbar);
      result.set_BF(FH_input.gammas[H0SfSf(iH,2,2,3,2)+BRoffset], 0.0, psn.issr, psn.issrbar);
      result.set_BF(FH_input.gammas[H0SfSf(iH,1,1,3,3)+BRoffset], 0.0, psn.isb1, psn.isb1bar);
      result.set_BF(FH_input.gammas[H0SfSf(iH,1,2,3,3)+BRoffset], 0.0, psn.isb1, psn.isb2bar);
      result.set_BF(FH_input.gammas[H0SfSf(iH,2,1,3,3)+BRoffset], 0.0, psn.isb2, psn.isb1bar);
      result.set_BF(FH_input.gammas[H0SfSf(iH,2,2,3,3)+BRoffset], 0.0, psn.isb2, psn.isb2bar);
    }

    /// MSSM decays: A0
    void A0_decays (DecayTable::Entry& result) 
    {
      using namespace Pipes::A0_decays;
      mass_es_pseudonyms psn = *(Dep::SLHA_pseudonyms);

      result.calculator = BEreq::cb_widtha_hdec.origin();
      result.calculator_version = BEreq::cb_widtha_hdec.version();

      result.width_in_GeV = BEreq::cb_widtha_hdec->awdth;
      result.set_BF(BEreq::cb_widtha_hdec->abrb, 0.0, "b", "bbar");
      result.set_BF(BEreq::cb_widtha_hdec->abrl, 0.0, "tau+", "tau-");
      result.set_BF(BEreq::cb_widtha_hdec->abrm, 0.0, "mu+", "mu-");
      result.set_BF(BEreq::cb_widtha_hdec->abrs, 0.0, "s", "sbar");
      result.set_BF(BEreq::cb_widtha_hdec->abrc, 0.0, "c", "cbar");
      result.set_BF(BEreq::cb_widtha_hdec->abrt, 0.0, "t", "tbar");
      result.set_BF(BEreq::cb_widtha_hdec->abrg, 0.0, "g", "g");
      result.set_BF(BEreq::cb_widtha_hdec->abrga, 0.0, "gamma", "gamma");
      result.set_BF(BEreq::cb_widtha_hdec->abrzga, 0.0, "Z0", "gamma");
      result.set_BF(BEreq::cb_widtha_hdec->abrz, 0.0, "Z0", "h0_1");
      result.set_BF(0.0, 0.0, "Z0", "Z0");
      result.set_BF(0.0, 0.0, "W+", "W-");
      result.set_BF(0.0, 0.0, "h0_1", "h0_1");
      result.set_BF(0.0, 0.0, "h0_2", "h0_2");
      result.set_BF(0.0, 0.0, "~nu_1", "~nubar_1");
      result.set_BF(0.0, 0.0, "~nu_2", "~nubar_2");
      result.set_BF(0.0, 0.0, "~nu_3", "~nubar_3");
      result.set_BF(BEreq::cb_wisusy_hdec->habrsc(1,1), 0.0, "~chi+_1", "~chi-_1");
      result.set_BF(BEreq::cb_wisusy_hdec->habrsc(2,2), 0.0, "~chi+_2", "~chi-_2");
      result.set_BF(BEreq::cb_wisusy_hdec->habrsc(1,2), 0.0, "~chi+_1", "~chi-_2");
      result.set_BF(BEreq::cb_wisusy_hdec->habrsc(2,1), 0.0, "~chi+_2", "~chi-_1");
      result.set_BF(BEreq::cb_wisusy_hdec->habrsn(1,1), 0.0, "~chi0_1", "~chi0_1");
      result.set_BF(BEreq::cb_wisusy_hdec->habrsn(2,2), 0.0, "~chi0_2", "~chi0_2");
      result.set_BF(BEreq::cb_wisusy_hdec->habrsn(3,3), 0.0, "~chi0_3", "~chi0_3");
      result.set_BF(BEreq::cb_wisusy_hdec->habrsn(4,4), 0.0, "~chi0_4", "~chi0_4");
      result.set_BF(BEreq::cb_wisusy_hdec->habrsn(1,2)*2.0, 0.0, "~chi0_1", "~chi0_2");
      result.set_BF(BEreq::cb_wisusy_hdec->habrsn(1,3)*2.0, 0.0, "~chi0_1", "~chi0_3");
      result.set_BF(BEreq::cb_wisusy_hdec->habrsn(1,4)*2.0, 0.0, "~chi0_1", "~chi0_4");
      result.set_BF(BEreq::cb_wisusy_hdec->habrsn(2,3)*2.0, 0.0, "~chi0_2", "~chi0_3");
      result.set_BF(BEreq::cb_wisusy_hdec->habrsn(2,4)*2.0, 0.0, "~chi0_2", "~chi0_4");
      result.set_BF(BEreq::cb_wisusy_hdec->habrsn(3,4)*2.0, 0.0, "~chi0_3", "~chi0_4");
      result.set_BF(BEreq::cb_wisusy_hdec->habrst/2.0, 0.0, psn.ist1, psn.ist2bar);
      result.set_BF(BEreq::cb_wisusy_hdec->habrst/2.0, 0.0, psn.ist1bar, psn.ist2);
      result.set_BF(BEreq::cb_wisusy_hdec->habrsb/2.0, 0.0, psn.isb1, psn.isb2bar);
      result.set_BF(BEreq::cb_wisusy_hdec->habrsb/2.0, 0.0, psn.isb1bar, psn.isb2);
      result.set_BF(BEreq::cb_wisusy_hdec->habrsl/2.0, 0.0, psn.istau1, psn.istau2bar);
      result.set_BF(BEreq::cb_wisusy_hdec->habrsl/2.0, 0.0, psn.istau1bar, psn.istau2);
    }

    /// FeynHiggs MSSM decays: A0
    void FH_A0_decays (DecayTable::Entry& result) 
    {
      using namespace Pipes::FH_A0_decays;

      // Get the mass pseudonyms for the gauge eigenstates
      mass_es_pseudonyms psn = *(Dep::SLHA_pseudonyms);

      // unpack FeynHiggs Couplings
      fh_Couplings FH_input = *Dep::Higgs_Couplings;
      result.calculator = FH_input.calculator;
      result.calculator_version = FH_input.calculator_version;
      // Specify that we're talking about A0
      int iH = 2;
      // Set the total A0 Higgs width
      result.width_in_GeV = FH_input.gammas[iH];

      // vector-boson pair decays
      result.set_BF(FH_input.gammas[H0VV(iH,1)+BRoffset], 0.0, "gamma", "gamma");
      result.set_BF(FH_input.gammas[H0VV(iH,2)+BRoffset], 0.0, "gamma", "Z0");
      result.set_BF(FH_input.gammas[H0VV(iH,3)+BRoffset], 0.0, "Z0", "Z0");
      result.set_BF(FH_input.gammas[H0VV(iH,4)+BRoffset], 0.0, "W+", "W-");
      result.set_BF(FH_input.gammas[H0VV(iH,5)+BRoffset], 0.0, "g", "g");

      // SM fermion decays
      result.set_BF(FH_input.gammas[H0FF(iH,1,1,1)+BRoffset], 0.0, "nu_e", "nubar_e");
      result.set_BF(FH_input.gammas[H0FF(iH,1,2,2)+BRoffset], 0.0, "nu_mu", "nubar_mu");
      result.set_BF(FH_input.gammas[H0FF(iH,1,3,3)+BRoffset], 0.0, "nu_tau", "nubar_tau");
      result.set_BF(FH_input.gammas[H0FF(iH,2,1,1)+BRoffset], 0.0, "e+", "e-");
      result.set_BF(FH_input.gammas[H0FF(iH,2,2,2)+BRoffset], 0.0, "mu+", "mu-");
      result.set_BF(FH_input.gammas[H0FF(iH,2,3,3)+BRoffset], 0.0, "tau+", "tau-");
      result.set_BF(FH_input.gammas[H0FF(iH,3,1,1)+BRoffset], 0.0, "u", "ubar");
      result.set_BF(FH_input.gammas[H0FF(iH,3,2,2)+BRoffset], 0.0, "c", "cbar");
      result.set_BF(FH_input.gammas[H0FF(iH,3,3,3)+BRoffset], 0.0, "t", "tbar");
      result.set_BF(FH_input.gammas[H0FF(iH,4,1,1)+BRoffset], 0.0, "d", "dbar");
      result.set_BF(FH_input.gammas[H0FF(iH,4,2,2)+BRoffset], 0.0, "s", "sbar");
      result.set_BF(FH_input.gammas[H0FF(iH,4,3,3)+BRoffset], 0.0, "b", "bbar");

      // chargino decays
      result.set_BF(FH_input.gammas[H0ChaCha(iH,1,1)+BRoffset], 0.0, "~chi-_1", "~chi+_1");
      result.set_BF(FH_input.gammas[H0ChaCha(iH,1,2)+BRoffset], 0.0, "~chi-_1", "~chi+_2");
      result.set_BF(FH_input.gammas[H0ChaCha(iH,2,1)+BRoffset], 0.0, "~chi-_2", "~chi+_1");
      result.set_BF(FH_input.gammas[H0ChaCha(iH,2,2)+BRoffset], 0.0, "~chi-_2", "~chi+_2");

      // neutralino decays
      result.set_BF(FH_input.gammas[H0NeuNeu(iH,1,1)+BRoffset], 0.0, "~chi0_1", "~chi0_1");
      result.set_BF(FH_input.gammas[H0NeuNeu(iH,2,2)+BRoffset], 0.0, "~chi0_2", "~chi0_2");
      result.set_BF(FH_input.gammas[H0NeuNeu(iH,3,3)+BRoffset], 0.0, "~chi0_3", "~chi0_3");
      result.set_BF(FH_input.gammas[H0NeuNeu(iH,4,4)+BRoffset], 0.0, "~chi0_4", "~chi0_4");
      result.set_BF(FH_input.gammas[H0NeuNeu(iH,1,2)+BRoffset], 0.0, "~chi0_1", "~chi0_2");
      result.set_BF(FH_input.gammas[H0NeuNeu(iH,1,3)+BRoffset], 0.0, "~chi0_1", "~chi0_3");
      result.set_BF(FH_input.gammas[H0NeuNeu(iH,1,4)+BRoffset], 0.0, "~chi0_1", "~chi0_4");
      result.set_BF(FH_input.gammas[H0NeuNeu(iH,2,3)+BRoffset], 0.0, "~chi0_2", "~chi0_3");
      result.set_BF(FH_input.gammas[H0NeuNeu(iH,2,4)+BRoffset], 0.0, "~chi0_2", "~chi0_4");
      result.set_BF(FH_input.gammas[H0NeuNeu(iH,3,4)+BRoffset], 0.0, "~chi0_3", "~chi0_4");

      // higgs + Z0 decays
      result.set_BF(FH_input.gammas[H0HV(iH,1)+BRoffset], 0.0, "h0_1", "Z0");
      result.set_BF(FH_input.gammas[H0HV(iH,2)+BRoffset], 0.0, "h0_2", "Z0");
      result.set_BF(FH_input.gammas[H0HV(iH,3)+BRoffset], 0.0, "A0", "Z0");

      // higgs+higgs decays
      result.set_BF(FH_input.gammas[H0HH(iH,1,1)+BRoffset], 0.0, "h0_1", "h0_1");
      result.set_BF(FH_input.gammas[H0HH(iH,2,2)+BRoffset], 0.0, "h0_2", "h0_2");
      result.set_BF(FH_input.gammas[H0HH(iH,3,3)+BRoffset], 0.0, "A0", "A0");
      result.set_BF(FH_input.gammas[H0HH(iH,4,4)+BRoffset], 0.0, "H+", "H-");
      result.set_BF(FH_input.gammas[H0HH(iH,1,2)+BRoffset], 0.0, "h0_1", "h0_2");
      result.set_BF(FH_input.gammas[H0HH(iH,1,3)+BRoffset], 0.0, "h0_1", "A0");
      result.set_BF(FH_input.gammas[H0HH(iH,2,3)+BRoffset], 0.0, "h0_2", "A0");

      // sfermion decays
      result.set_BF(FH_input.gammas[H0SfSf(iH,1,1,1,1)+BRoffset], 0.0, psn.isnel, psn.isnelbar);
      result.set_BF(FH_input.gammas[H0SfSf(iH,1,1,1,2)+BRoffset], 0.0, psn.isnmul, psn.isnmulbar);
      result.set_BF(FH_input.gammas[H0SfSf(iH,1,1,1,3)+BRoffset], 0.0, psn.isntaul, psn.isntaulbar);
      result.set_BF(FH_input.gammas[H0SfSf(iH,1,1,2,1)+BRoffset], 0.0, psn.isell, psn.isellbar);
      result.set_BF(FH_input.gammas[H0SfSf(iH,1,2,2,1)+BRoffset], 0.0, psn.isell, psn.iselrbar);
      result.set_BF(FH_input.gammas[H0SfSf(iH,2,1,2,1)+BRoffset], 0.0, psn.iselr, psn.isellbar);
      result.set_BF(FH_input.gammas[H0SfSf(iH,2,2,2,1)+BRoffset], 0.0, psn.iselr, psn.iselrbar);
      result.set_BF(FH_input.gammas[H0SfSf(iH,1,1,2,2)+BRoffset], 0.0, psn.ismul, psn.ismulbar);
      result.set_BF(FH_input.gammas[H0SfSf(iH,1,2,2,2)+BRoffset], 0.0, psn.ismul, psn.ismurbar);
      result.set_BF(FH_input.gammas[H0SfSf(iH,2,1,2,2)+BRoffset], 0.0, psn.ismur, psn.ismulbar);
      result.set_BF(FH_input.gammas[H0SfSf(iH,2,2,2,2)+BRoffset], 0.0, psn.ismur, psn.ismurbar);
      result.set_BF(FH_input.gammas[H0SfSf(iH,1,1,2,3)+BRoffset], 0.0, psn.istau1, psn.istau1bar);
      result.set_BF(FH_input.gammas[H0SfSf(iH,1,2,2,3)+BRoffset], 0.0, psn.istau1, psn.istau2bar);
      result.set_BF(FH_input.gammas[H0SfSf(iH,2,1,2,3)+BRoffset], 0.0, psn.istau2, psn.istau1bar);
      result.set_BF(FH_input.gammas[H0SfSf(iH,2,2,2,3)+BRoffset], 0.0, psn.istau2, psn.istau2bar);
      result.set_BF(FH_input.gammas[H0SfSf(iH,1,1,3,1)+BRoffset], 0.0, psn.isul, psn.isulbar);
      result.set_BF(FH_input.gammas[H0SfSf(iH,1,2,3,1)+BRoffset], 0.0, psn.isul, psn.isurbar);
      result.set_BF(FH_input.gammas[H0SfSf(iH,2,1,3,1)+BRoffset], 0.0, psn.isur, psn.isulbar);
      result.set_BF(FH_input.gammas[H0SfSf(iH,2,2,3,1)+BRoffset], 0.0, psn.isur, psn.isurbar);
      result.set_BF(FH_input.gammas[H0SfSf(iH,1,1,3,2)+BRoffset], 0.0, psn.iscl, psn.isclbar);
      result.set_BF(FH_input.gammas[H0SfSf(iH,1,2,3,2)+BRoffset], 0.0, psn.iscl, psn.iscrbar);
      result.set_BF(FH_input.gammas[H0SfSf(iH,2,1,3,2)+BRoffset], 0.0, psn.iscr, psn.isclbar);
      result.set_BF(FH_input.gammas[H0SfSf(iH,2,2,3,2)+BRoffset], 0.0, psn.iscr, psn.iscrbar);
      result.set_BF(FH_input.gammas[H0SfSf(iH,1,1,3,3)+BRoffset], 0.0, psn.ist1, psn.ist1bar);
      result.set_BF(FH_input.gammas[H0SfSf(iH,1,2,3,3)+BRoffset], 0.0, psn.ist1, psn.ist2bar);
      result.set_BF(FH_input.gammas[H0SfSf(iH,2,1,3,3)+BRoffset], 0.0, psn.ist2, psn.ist1bar);
      result.set_BF(FH_input.gammas[H0SfSf(iH,2,2,3,3)+BRoffset], 0.0, psn.ist2, psn.ist2bar);
      result.set_BF(FH_input.gammas[H0SfSf(iH,1,1,3,1)+BRoffset], 0.0, psn.isdl, psn.isdlbar);
      result.set_BF(FH_input.gammas[H0SfSf(iH,1,2,3,1)+BRoffset], 0.0, psn.isdl, psn.isdrbar);
      result.set_BF(FH_input.gammas[H0SfSf(iH,2,1,3,1)+BRoffset], 0.0, psn.isdr, psn.isdlbar);
      result.set_BF(FH_input.gammas[H0SfSf(iH,2,2,3,1)+BRoffset], 0.0, psn.isdr, psn.isdrbar);
      result.set_BF(FH_input.gammas[H0SfSf(iH,1,1,3,2)+BRoffset], 0.0, psn.issl, psn.isslbar);
      result.set_BF(FH_input.gammas[H0SfSf(iH,1,2,3,2)+BRoffset], 0.0, psn.issl, psn.issrbar);
      result.set_BF(FH_input.gammas[H0SfSf(iH,2,1,3,2)+BRoffset], 0.0, psn.issr, psn.isslbar);
      result.set_BF(FH_input.gammas[H0SfSf(iH,2,2,3,2)+BRoffset], 0.0, psn.issr, psn.issrbar);
      result.set_BF(FH_input.gammas[H0SfSf(iH,1,1,3,3)+BRoffset], 0.0, psn.isb1, psn.isb1bar);
      result.set_BF(FH_input.gammas[H0SfSf(iH,1,2,3,3)+BRoffset], 0.0, psn.isb1, psn.isb2bar);
      result.set_BF(FH_input.gammas[H0SfSf(iH,2,1,3,3)+BRoffset], 0.0, psn.isb2, psn.isb1bar);
      result.set_BF(FH_input.gammas[H0SfSf(iH,2,2,3,3)+BRoffset], 0.0, psn.isb2, psn.isb2bar);
    }

    /// MSSM decays: Hplus
    void Hplus_decays (DecayTable::Entry& result) 
    {
      using namespace Pipes::Hplus_decays;
      mass_es_pseudonyms psn = *(Dep::SLHA_pseudonyms);
     
      result.calculator = BEreq::cb_widthhc_hdec.origin();
      result.calculator_version = BEreq::cb_widthhc_hdec.version();

      result.width_in_GeV = BEreq::cb_widthhc_hdec->hcwdth;
      result.set_BF(BEreq::cb_widthhc_hdec->hcbrb, 0.0, "c", "bbar");
      result.set_BF(BEreq::cb_widthhc_hdec->hcbrl, 0.0, "tau+", "nu_tau");
      result.set_BF(BEreq::cb_widthhc_hdec->hcbrm, 0.0, "mu+", "nu_mu");
      result.set_BF(BEreq::cb_widthhc_hdec->hcbrbu, 0.0, "u", "bbar");
      result.set_BF(BEreq::cb_widthhc_hdec->hcbrs, 0.0, "u", "sbar");
      result.set_BF(BEreq::cb_widthhc_hdec->hcbrc, 0.0, "c", "sbar");
      result.set_BF(BEreq::cb_widthhc_hdec->hcbrt, 0.0, "t", "bbar");
      result.set_BF(BEreq::cb_widthhc_hdec->hcbrw, 0.0, "W+", "h0_1");
      result.set_BF(BEreq::cb_widthhc_hdec->hcbra, 0.0, "W+", "A0");
      result.set_BF(BEreq::cb_wisusy_hdec->hcbrsu(1,1), 0.0, "~chi+_1", "~chi0_1");
      result.set_BF(BEreq::cb_wisusy_hdec->hcbrsu(1,2), 0.0, "~chi+_1", "~chi0_2");
      result.set_BF(BEreq::cb_wisusy_hdec->hcbrsu(1,3), 0.0, "~chi+_1", "~chi0_3");
      result.set_BF(BEreq::cb_wisusy_hdec->hcbrsu(1,4), 0.0, "~chi+_1", "~chi0_4");
      result.set_BF(BEreq::cb_wisusy_hdec->hcbrsu(2,1), 0.0, "~chi+_2", "~chi0_1");
      result.set_BF(BEreq::cb_wisusy_hdec->hcbrsu(2,2), 0.0, "~chi+_2", "~chi0_2");
      result.set_BF(BEreq::cb_wisusy_hdec->hcbrsu(2,3), 0.0, "~chi+_2", "~chi0_3");
      result.set_BF(BEreq::cb_wisusy_hdec->hcbrsu(2,4), 0.0, "~chi+_2", "~chi0_4");
      result.set_BF(BEreq::cb_wisfer_hdec->bhcsl00/2.0, 0.0, psn.isellbar, psn.isnel);
      result.set_BF(BEreq::cb_wisfer_hdec->bhcsl00/2.0, 0.0, psn.ismulbar, psn.isnmul);
      result.set_BF(BEreq::cb_wisfer_hdec->bhcsl11, 0.0, psn.istau1bar, psn.isntaul);
      result.set_BF(BEreq::cb_wisfer_hdec->bhcsl21, 0.0, psn.istau2bar, psn.isntaul);
      result.set_BF(BEreq::cb_wisusy_hdec->hcbrsq/2.0, 0.0, psn.isul, psn.isdlbar);
      result.set_BF(BEreq::cb_wisusy_hdec->hcbrsq/2.0, 0.0, psn.iscl, psn.isslbar);
      result.set_BF(BEreq::cb_wisusy_hdec->hcbrstb(1,1), 0.0, psn.ist1, psn.isb1bar);
      result.set_BF(BEreq::cb_wisusy_hdec->hcbrstb(2,2), 0.0, psn.ist2, psn.isb2bar);
      result.set_BF(BEreq::cb_wisusy_hdec->hcbrstb(1,2), 0.0, psn.ist1, psn.isb2bar);
      result.set_BF(BEreq::cb_wisusy_hdec->hcbrstb(2,1), 0.0, psn.ist2, psn.isb1bar);

      //cout <<  "H+ Decay Table entry as an SLHA DECAY block: \n" << result.as_slhaea_block("H+") << endl;
      
    }

    /// FeynHiggs MSSM decays: H+
    void FH_Hplus_decays (DecayTable::Entry& result) 
    {
      using namespace Pipes::FH_Hplus_decays;

      // Get the mass pseudonyms for the gauge eigenstates
      mass_es_pseudonyms psn = *(Dep::SLHA_pseudonyms);

      // unpack FeynHiggs Couplings
      fh_Couplings FH_input = *Dep::Higgs_Couplings;
      result.calculator = FH_input.calculator;
      result.calculator_version = FH_input.calculator_version;
      // Specify that we're talking about H+
      int iH = 3;
      // Set the total charged Higgs width
      result.width_in_GeV = FH_input.gammas[iH];

      int offset = BRoffset-1;

      // SM fermion decays
      result.set_BF(FH_input.gammas[HpFF(1,1,1)+offset], 0.0, "e+", "nu_e");
      result.set_BF(FH_input.gammas[HpFF(1,2,2)+offset], 0.0, "mu+", "nu_mu");
      result.set_BF(FH_input.gammas[HpFF(1,2,2)+offset], 0.0, "tau+", "nu_tau");
      result.set_BF(FH_input.gammas[HpFF(2,1,1)+offset], 0.0, "u", "dbar");
      result.set_BF(FH_input.gammas[HpFF(2,1,2)+offset], 0.0, "u", "sbar");
      result.set_BF(FH_input.gammas[HpFF(2,1,3)+offset], 0.0, "u", "bbar");
      result.set_BF(FH_input.gammas[HpFF(2,2,1)+offset], 0.0, "c", "dbar");
      result.set_BF(FH_input.gammas[HpFF(2,2,2)+offset], 0.0, "c", "sbar");
      result.set_BF(FH_input.gammas[HpFF(2,2,3)+offset], 0.0, "c", "bbar");
      result.set_BF(FH_input.gammas[HpFF(2,3,1)+offset], 0.0, "t", "dbar");
      result.set_BF(FH_input.gammas[HpFF(2,3,2)+offset], 0.0, "t", "sbar");
      result.set_BF(FH_input.gammas[HpFF(2,3,3)+offset], 0.0, "t", "bbar");

      // neutralino+chargino decays
      result.set_BF(FH_input.gammas[HpNeuCha(1,1)+offset], 0.0, "~chi0_1", "~chi+_1");
      result.set_BF(FH_input.gammas[HpNeuCha(1,2)+offset], 0.0, "~chi0_1", "~chi+_2");
      result.set_BF(FH_input.gammas[HpNeuCha(2,1)+offset], 0.0, "~chi0_2", "~chi+_1");
      result.set_BF(FH_input.gammas[HpNeuCha(2,2)+offset], 0.0, "~chi0_2", "~chi+_2");
      result.set_BF(FH_input.gammas[HpNeuCha(3,1)+offset], 0.0, "~chi0_3", "~chi+_1");
      result.set_BF(FH_input.gammas[HpNeuCha(3,2)+offset], 0.0, "~chi0_3", "~chi+_2");
      result.set_BF(FH_input.gammas[HpNeuCha(4,1)+offset], 0.0, "~chi0_4", "~chi+_1");
      result.set_BF(FH_input.gammas[HpNeuCha(4,2)+offset], 0.0, "~chi0_4", "~chi+_2");

      // higgs + W decays
      result.set_BF(FH_input.gammas[HpHV(1)+offset], 0.0, "W+", "h0_1");
      result.set_BF(FH_input.gammas[HpHV(2)+offset], 0.0, "W+", "h0_2");
      result.set_BF(FH_input.gammas[HpHV(3)+offset], 0.0, "W+", "A0");

      // sfermion decays
      result.set_BF(FH_input.gammas[HpSfSf(1,1,1,1,1)+offset], 0.0, psn.isellbar, psn.isnel);
      result.set_BF(FH_input.gammas[HpSfSf(1,1,1,2,2)+offset], 0.0, psn.ismulbar, psn.isnmul);
      result.set_BF(FH_input.gammas[HpSfSf(1,1,1,3,3)+offset], 0.0, psn.istau1bar, psn.isntaul);
      result.set_BF(FH_input.gammas[HpSfSf(2,1,1,3,3)+offset], 0.0, psn.istau2bar, psn.isntaul);
      result.set_BF(FH_input.gammas[HpSfSf(1,1,2,1,1)+offset], 0.0, psn.isul, psn.isdlbar);
      result.set_BF(FH_input.gammas[HpSfSf(1,2,2,1,1)+offset], 0.0, psn.isul, psn.isdrbar);
      result.set_BF(FH_input.gammas[HpSfSf(2,1,2,1,1)+offset], 0.0, psn.isur, psn.isdlbar);
      result.set_BF(FH_input.gammas[HpSfSf(2,2,2,1,1)+offset], 0.0, psn.isur, psn.isdrbar);
      result.set_BF(FH_input.gammas[HpSfSf(1,1,2,1,2)+offset], 0.0, psn.isul, psn.isslbar);
      result.set_BF(FH_input.gammas[HpSfSf(1,2,2,1,2)+offset], 0.0, psn.isul, psn.issrbar);
      result.set_BF(FH_input.gammas[HpSfSf(2,1,2,1,2)+offset], 0.0, psn.isur, psn.isslbar);
      result.set_BF(FH_input.gammas[HpSfSf(2,2,2,1,2)+offset], 0.0, psn.isur, psn.issrbar);
      result.set_BF(FH_input.gammas[HpSfSf(1,1,2,1,3)+offset], 0.0, psn.isul, psn.isb1bar);
      result.set_BF(FH_input.gammas[HpSfSf(1,2,2,1,3)+offset], 0.0, psn.isul, psn.isb2bar);
      result.set_BF(FH_input.gammas[HpSfSf(2,1,2,1,3)+offset], 0.0, psn.isur, psn.isb1bar);
      result.set_BF(FH_input.gammas[HpSfSf(2,2,2,1,3)+offset], 0.0, psn.isur, psn.isb2bar);
      result.set_BF(FH_input.gammas[HpSfSf(1,1,2,2,1)+offset], 0.0, psn.iscl, psn.isdlbar);
      result.set_BF(FH_input.gammas[HpSfSf(1,2,2,2,1)+offset], 0.0, psn.iscl, psn.isdrbar);
      result.set_BF(FH_input.gammas[HpSfSf(2,1,2,2,1)+offset], 0.0, psn.iscr, psn.isdlbar);
      result.set_BF(FH_input.gammas[HpSfSf(2,2,2,2,1)+offset], 0.0, psn.iscr, psn.isdrbar);
      result.set_BF(FH_input.gammas[HpSfSf(1,1,2,2,2)+offset], 0.0, psn.iscl, psn.isslbar);
      result.set_BF(FH_input.gammas[HpSfSf(1,2,2,2,2)+offset], 0.0, psn.iscl, psn.issrbar);
      result.set_BF(FH_input.gammas[HpSfSf(2,1,2,2,2)+offset], 0.0, psn.iscr, psn.isslbar);
      result.set_BF(FH_input.gammas[HpSfSf(2,2,2,2,2)+offset], 0.0, psn.iscr, psn.issrbar);
      result.set_BF(FH_input.gammas[HpSfSf(1,1,2,2,3)+offset], 0.0, psn.iscl, psn.isb1bar);
      result.set_BF(FH_input.gammas[HpSfSf(1,2,2,2,3)+offset], 0.0, psn.iscl, psn.isb2bar);
      result.set_BF(FH_input.gammas[HpSfSf(2,1,2,2,3)+offset], 0.0, psn.iscr, psn.isb1bar);
      result.set_BF(FH_input.gammas[HpSfSf(2,2,2,2,3)+offset], 0.0, psn.iscr, psn.isb2bar);
      result.set_BF(FH_input.gammas[HpSfSf(1,1,2,3,1)+offset], 0.0, psn.ist1, psn.isdlbar);
      result.set_BF(FH_input.gammas[HpSfSf(1,2,2,3,1)+offset], 0.0, psn.ist1, psn.isdrbar);
      result.set_BF(FH_input.gammas[HpSfSf(2,1,2,3,1)+offset], 0.0, psn.ist2, psn.isdlbar);
      result.set_BF(FH_input.gammas[HpSfSf(2,2,2,3,1)+offset], 0.0, psn.ist2, psn.isdrbar);
      result.set_BF(FH_input.gammas[HpSfSf(1,1,2,3,2)+offset], 0.0, psn.ist1, psn.isslbar);
      result.set_BF(FH_input.gammas[HpSfSf(1,2,2,3,2)+offset], 0.0, psn.ist1, psn.issrbar);
      result.set_BF(FH_input.gammas[HpSfSf(2,1,2,3,2)+offset], 0.0, psn.ist2, psn.isslbar);
      result.set_BF(FH_input.gammas[HpSfSf(2,2,2,3,2)+offset], 0.0, psn.ist2, psn.issrbar);
      result.set_BF(FH_input.gammas[HpSfSf(1,1,2,3,3)+offset], 0.0, psn.ist1, psn.isb1bar);
      result.set_BF(FH_input.gammas[HpSfSf(1,2,2,3,3)+offset], 0.0, psn.ist1, psn.isb2bar);
      result.set_BF(FH_input.gammas[HpSfSf(2,1,2,3,3)+offset], 0.0, psn.ist2, psn.isb1bar);
      result.set_BF(FH_input.gammas[HpSfSf(2,2,2,3,3)+offset], 0.0, psn.ist2, psn.isb2bar);

    }

    /// MSSM decays: Hminus
    void Hminus_decays (DecayTable::Entry& result) 
    {
      result = CP_conjugate(*Pipes::Hminus_decays::Dep::Hplus_decay_rates);
    }

    /// MSSM decays: gluino
    void gluino_decays (DecayTable::Entry& result) 
    {
      using namespace Pipes::gluino_decays;
      mass_es_pseudonyms psn = *(Dep::SLHA_pseudonyms);

      result.calculator = BEreq::cb_sd_gluiwidth.origin();
      result.calculator_version = BEreq::cb_sd_gluiwidth.version();

      result.width_in_GeV = BEreq::cb_sd_gluiwidth->gluitot;
      result.set_BF(BEreq::cb_sd_glui2body->brgsdownl, 0.0, psn.isdl, "dbar");
      result.set_BF(BEreq::cb_sd_glui2body->brgsdownl, 0.0, psn.isdlbar, "d");
      result.set_BF(BEreq::cb_sd_glui2body->brgsdownr, 0.0, psn.isdr, "dbar");
      result.set_BF(BEreq::cb_sd_glui2body->brgsdownr, 0.0, psn.isdrbar, "d");
      result.set_BF(BEreq::cb_sd_glui2body->brgsupl, 0.0, psn.isul, "ubar");
      result.set_BF(BEreq::cb_sd_glui2body->brgsupl, 0.0, psn.isulbar, "u");
      result.set_BF(BEreq::cb_sd_glui2body->brgsupr, 0.0, psn.isur, "ubar");
      result.set_BF(BEreq::cb_sd_glui2body->brgsupr, 0.0, psn.isurbar, "u");
      result.set_BF(BEreq::cb_sd_glui2body->brgsdownl, 0.0, psn.issl, "sbar");
      result.set_BF(BEreq::cb_sd_glui2body->brgsdownl, 0.0, psn.isslbar, "s");
      result.set_BF(BEreq::cb_sd_glui2body->brgsdownr, 0.0, psn.issr, "sbar");
      result.set_BF(BEreq::cb_sd_glui2body->brgsdownr, 0.0, psn.issrbar, "s");
      result.set_BF(BEreq::cb_sd_glui2body->brgsupl, 0.0, psn.iscl, "cbar");
      result.set_BF(BEreq::cb_sd_glui2body->brgsupl, 0.0, psn.isclbar, "c");
      result.set_BF(BEreq::cb_sd_glui2body->brgsupr, 0.0, psn.iscr, "cbar");
      result.set_BF(BEreq::cb_sd_glui2body->brgsupr, 0.0, psn.iscrbar, "c");
      result.set_BF(BEreq::cb_sd_glui2body->brgsb1, 0.0, psn.isb1, "bbar");
      result.set_BF(BEreq::cb_sd_glui2body->brgsb1, 0.0, psn.isb1bar, "b");
      result.set_BF(BEreq::cb_sd_glui2body->brgsb2, 0.0, psn.isb2, "bbar");
      result.set_BF(BEreq::cb_sd_glui2body->brgsb2, 0.0, psn.isb2bar, "b");
      result.set_BF(BEreq::cb_sd_glui2body->brgst1, 0.0, psn.ist1, "tbar");
      result.set_BF(BEreq::cb_sd_glui2body->brgst1, 0.0, psn.ist1bar, "t");
      result.set_BF(BEreq::cb_sd_glui2body->brgst2, 0.0, psn.ist2, "tbar");
      result.set_BF(BEreq::cb_sd_glui2body->brgst2, 0.0, psn.ist2bar, "t");
      result.set_BF(BEreq::cb_sd_gluiloop->brglnjgluon(1), 0.0, "~chi0_1", "g");
      result.set_BF(BEreq::cb_sd_gluiloop->brglnjgluon(2), 0.0, "~chi0_2", "g");
      result.set_BF(BEreq::cb_sd_gluiloop->brglnjgluon(3), 0.0, "~chi0_3", "g");
      result.set_BF(BEreq::cb_sd_gluiloop->brglnjgluon(4), 0.0, "~chi0_4", "g");
      result.set_BF(BEreq::cb_sd_glui3body->brgodn(1), 0.0, "~chi0_1", "d", "dbar");
      result.set_BF(BEreq::cb_sd_glui3body->brgodn(2), 0.0, "~chi0_2", "d", "dbar");
      result.set_BF(BEreq::cb_sd_glui3body->brgodn(3), 0.0, "~chi0_3", "d", "dbar");
      result.set_BF(BEreq::cb_sd_glui3body->brgodn(4), 0.0, "~chi0_4", "d", "dbar");
      result.set_BF(BEreq::cb_sd_glui3body->brgoup(1), 0.0, "~chi0_1", "u", "ubar");
      result.set_BF(BEreq::cb_sd_glui3body->brgoup(2), 0.0, "~chi0_2", "u", "ubar");
      result.set_BF(BEreq::cb_sd_glui3body->brgoup(3), 0.0, "~chi0_3", "u", "ubar");
      result.set_BF(BEreq::cb_sd_glui3body->brgoup(4), 0.0, "~chi0_4", "u", "ubar");
      result.set_BF(BEreq::cb_sd_glui3body->brgodn(1), 0.0, "~chi0_1", "s", "sbar");
      result.set_BF(BEreq::cb_sd_glui3body->brgodn(2), 0.0, "~chi0_2", "s", "sbar");
      result.set_BF(BEreq::cb_sd_glui3body->brgodn(3), 0.0, "~chi0_3", "s", "sbar");
      result.set_BF(BEreq::cb_sd_glui3body->brgodn(4), 0.0, "~chi0_4", "s", "sbar");
      result.set_BF(BEreq::cb_sd_glui3body->brgoup(1), 0.0, "~chi0_1", "c", "cbar");
      result.set_BF(BEreq::cb_sd_glui3body->brgoup(2), 0.0, "~chi0_2", "c", "cbar");
      result.set_BF(BEreq::cb_sd_glui3body->brgoup(3), 0.0, "~chi0_3", "c", "cbar");
      result.set_BF(BEreq::cb_sd_glui3body->brgoup(4), 0.0, "~chi0_4", "c", "cbar");
      result.set_BF(BEreq::cb_sd_glui3body->brgobt(1), 0.0, "~chi0_1", "b", "bbar");
      result.set_BF(BEreq::cb_sd_glui3body->brgobt(2), 0.0, "~chi0_2", "b", "bbar");
      result.set_BF(BEreq::cb_sd_glui3body->brgobt(3), 0.0, "~chi0_3", "b", "bbar");
      result.set_BF(BEreq::cb_sd_glui3body->brgobt(4), 0.0, "~chi0_4", "b", "bbar");
      result.set_BF(BEreq::cb_sd_glui3body->brgotp(1), 0.0, "~chi0_1", "t", "tbar");
      result.set_BF(BEreq::cb_sd_glui3body->brgotp(2), 0.0, "~chi0_2", "t", "tbar");
      result.set_BF(BEreq::cb_sd_glui3body->brgotp(3), 0.0, "~chi0_3", "t", "tbar");
      result.set_BF(BEreq::cb_sd_glui3body->brgotp(4), 0.0, "~chi0_4", "t", "tbar");
      result.set_BF(BEreq::cb_sd_glui3body->brgoud(1), 0.0, "~chi+_1", "d", "ubar");
      result.set_BF(BEreq::cb_sd_glui3body->brgoud(1), 0.0, "~chi-_1", "u", "dbar");
      result.set_BF(BEreq::cb_sd_glui3body->brgoud(2), 0.0, "~chi+_2", "d", "ubar");
      result.set_BF(BEreq::cb_sd_glui3body->brgoud(2), 0.0, "~chi-_2", "u", "dbar");
      result.set_BF(BEreq::cb_sd_glui3body->brgoud(1), 0.0, "~chi+_1", "s", "cbar");
      result.set_BF(BEreq::cb_sd_glui3body->brgoud(1), 0.0, "~chi-_1", "c", "sbar");
      result.set_BF(BEreq::cb_sd_glui3body->brgoud(2), 0.0, "~chi+_2", "s", "cbar");
      result.set_BF(BEreq::cb_sd_glui3body->brgoud(2), 0.0, "~chi-_2", "c", "sbar");
      result.set_BF(BEreq::cb_sd_glui3body->brgotb(1), 0.0, "~chi+_1", "b", "tbar");
      result.set_BF(BEreq::cb_sd_glui3body->brgotb(1), 0.0, "~chi-_1", "t", "bbar");
      result.set_BF(BEreq::cb_sd_glui3body->brgotb(2), 0.0, "~chi+_2", "b", "tbar");
      result.set_BF(BEreq::cb_sd_glui3body->brgotb(2), 0.0, "~chi-_2", "t", "bbar");
      result.set_BF(BEreq::cb_sd_glui3body->brwst1b, 0.0, psn.ist1, "bbar", "W-");
      result.set_BF(BEreq::cb_sd_glui3body->brwst1b, 0.0, psn.ist1bar, "b", "W+");
      result.set_BF(BEreq::cb_sd_glui3body->brhcst1b, 0.0, psn.ist1, "bbar", "H-");
      result.set_BF(BEreq::cb_sd_glui3body->brhcst1b, 0.0, psn.ist1bar, "b", "H+");
    }

    /// MSSM decays: stop_1
    void stop_1_decays (DecayTable::Entry& result) 
    {
      using namespace Pipes::stop_1_decays;
      mass_es_pseudonyms psn = *(Dep::SLHA_pseudonyms);
     
      result.calculator = BEreq::cb_sd_stopwidth.origin();
      result.calculator_version = BEreq::cb_sd_stopwidth.version();

      result.width_in_GeV = BEreq::cb_sd_stopwidth->stoptot(1);
      result.set_BF(BEreq::cb_sd_stop2body->brst1neutt(1), 0.0, "~chi0_1", "t");
      result.set_BF(BEreq::cb_sd_stop2body->brst1neutt(2), 0.0, "~chi0_2", "t");
      result.set_BF(BEreq::cb_sd_stop2body->brst1neutt(3), 0.0, "~chi0_3", "t");
      result.set_BF(BEreq::cb_sd_stop2body->brst1neutt(4), 0.0, "~chi0_4", "t");
      result.set_BF(BEreq::cb_sd_stop2body->brst1charb(1), 0.0, "~chi+_1", "b");
      result.set_BF(BEreq::cb_sd_stop2body->brst1charb(2), 0.0, "~chi+_2", "b");
      result.set_BF(BEreq::cb_sd_stop2body->brst1glui, 0.0, "~g", "t");
      result.set_BF(BEreq::cb_sd_stop2body->brst1hcsb(1), 0.0, psn.isb1, "H+");
      result.set_BF(BEreq::cb_sd_stop2body->brst1hcsb(2), 0.0, psn.isb2, "H+");
      result.set_BF(BEreq::cb_sd_stop2body->brst1wsb(1), 0.0, psn.isb1, "W+");
      result.set_BF(BEreq::cb_sd_stop2body->brst1wsb(2), 0.0, psn.isb2, "W+");
      result.set_BF(BEreq::cb_sd_stoploop->brgamma, 0.0, "~chi0_1", "c");
      result.set_BF(BEreq::cb_sd_stoploop->brgammaup, 0.0, "~chi0_1", "u");
      result.set_BF(BEreq::cb_sd_stoploop->brgammagluino, 0.0, "~g", "c");
      result.set_BF(BEreq::cb_sd_stop3body->brstopw(1,1), 0.0, "~chi0_1", "b", "W+");
      result.set_BF(BEreq::cb_sd_stop3body->brstopw(1,2), 0.0, "~chi0_2", "b", "W+");
      result.set_BF(BEreq::cb_sd_stop3body->brstopw(1,3), 0.0, "~chi0_3", "b", "W+");
      result.set_BF(BEreq::cb_sd_stop3body->brstopw(1,4), 0.0, "~chi0_4", "b", "W+");
      result.set_BF(BEreq::cb_sd_stop3body->brstoph(1,1), 0.0, "~chi0_1", "b", "H+");
      result.set_BF(BEreq::cb_sd_stop3body->brstoph(1,2), 0.0, "~chi0_2", "b", "H+");
      result.set_BF(BEreq::cb_sd_stop3body->brstoph(1,3), 0.0, "~chi0_3", "b", "H+");
      result.set_BF(BEreq::cb_sd_stop3body->brstoph(1,4), 0.0, "~chi0_4", "b", "H+");
      result.set_BF(BEreq::cb_sd_stop3body->brstsntau(1,1), 0.0, psn.isntaul, "b", "tau+");
      result.set_BF(BEreq::cb_sd_stop3body->brstsnel(1), 0.0, psn.isnel, "b", "e+");
      result.set_BF(BEreq::cb_sd_stop3body->brstsnel(1), 0.0, psn.isnmul, "b", "mu+");
      result.set_BF(BEreq::cb_sd_stop3body->brststau(1,1), 0.0, psn.istau1bar, "b", "nu_tau");
      result.set_BF(BEreq::cb_sd_stop3body->brststau(1,2), 0.0, psn.istau2bar, "b", "nu_tau");
      result.set_BF(BEreq::cb_sd_stop3body->brstsel(1,1), 0.0, psn.isellbar, "b", "nu_e");
      result.set_BF(BEreq::cb_sd_stop3body->brstsel(1,2), 0.0, psn.iselrbar, "b", "nu_e");
      result.set_BF(BEreq::cb_sd_stop3body->brstsel(1,1), 0.0, psn.ismulbar, "b", "nu_mu");
      result.set_BF(BEreq::cb_sd_stop3body->brstsel(1,2), 0.0, psn.ismurbar, "b", "nu_mu");
      result.set_BF(BEreq::cb_sd_stop3body->brstbsbst(1,1), 0.0, psn.isb1bar, "b", "t");
      result.set_BF(BEreq::cb_sd_stop3body->brstbsbst(1,2), 0.0, psn.isb2bar, "b", "t");
      result.set_BF(BEreq::cb_sd_stop3body->brstbbsbt(1,1), 0.0, psn.isb1, "bbar", "t");
      result.set_BF(BEreq::cb_sd_stop3body->brstbbsbt(1,2), 0.0, psn.isb2, "bbar", "t");
      result.set_BF(BEreq::cb_sd_stop3body->brstupsbdow(1,1), 0.0, psn.isb1, "dbar", "u");
      result.set_BF(BEreq::cb_sd_stop3body->brstupsbdow(1,2), 0.0, psn.isb2, "dbar", "u");
      result.set_BF(BEreq::cb_sd_stop3body->brstupsbdow(1,1), 0.0, psn.isb1, "sbar", "c");
      result.set_BF(BEreq::cb_sd_stop3body->brstupsbdow(1,2), 0.0, psn.isb2, "sbar", "c");
      result.set_BF(BEreq::cb_sd_stop3body->brsttausbnu(1,1), 0.0, psn.isb1, "tau+", "nu_tau");
      result.set_BF(BEreq::cb_sd_stop3body->brsttausbnu(1,2), 0.0, psn.isb2, "tau+", "nu_tau");
      result.set_BF(BEreq::cb_sd_stop3body->brstelsbnu(1,1), 0.0, psn.isb1, "e+", "nu_e");
      result.set_BF(BEreq::cb_sd_stop3body->brstelsbnu(1,2), 0.0, psn.isb2, "e+", "nu_e");
      result.set_BF(BEreq::cb_sd_stop3body->brstelsbnu(1,1), 0.0, psn.isb1, "mu+", "nu_mu");
      result.set_BF(BEreq::cb_sd_stop3body->brstelsbnu(1,2), 0.0, psn.isb2, "mu+", "nu_mu");
    }

    /// MSSM decays: stopbar_1
    void stopbar_1_decays (DecayTable::Entry& result) 
    {
      result = CP_conjugate(*Pipes::stopbar_1_decays::Dep::stop_1_decay_rates);
    }

    /// MSSM decays: stop_2
    void stop_2_decays (DecayTable::Entry& result) 
    {
      using namespace Pipes::stop_2_decays;
      mass_es_pseudonyms psn = *(Dep::SLHA_pseudonyms);

      result.calculator = BEreq::cb_sd_stopwidth.origin();
      result.calculator_version = BEreq::cb_sd_stopwidth.version();

      result.width_in_GeV = BEreq::cb_sd_stopwidth->stoptot(2);
      result.set_BF(BEreq::cb_sd_stop2body->brst2neutt(1), 0.0, "~chi0_1", "t");
      result.set_BF(BEreq::cb_sd_stop2body->brst2neutt(2), 0.0, "~chi0_2", "t");
      result.set_BF(BEreq::cb_sd_stop2body->brst2neutt(3), 0.0, "~chi0_3", "t");
      result.set_BF(BEreq::cb_sd_stop2body->brst2neutt(4), 0.0, "~chi0_4", "t");
      result.set_BF(BEreq::cb_sd_stop2body->brst2charb(1), 0.0, "~chi+_1", "b");
      result.set_BF(BEreq::cb_sd_stop2body->brst2charb(2), 0.0, "~chi+_2", "b");
      result.set_BF(BEreq::cb_sd_stop2body->brst2glui, 0.0, "~g", "t");
      result.set_BF(BEreq::cb_sd_stop2body->brst2hl, 0.0, psn.ist1, "h0_1");
      result.set_BF(BEreq::cb_sd_stop2body->brst2hh, 0.0, psn.ist1, "h0_2");
      result.set_BF(BEreq::cb_sd_stop2body->brst2ha, 0.0, psn.ist1, "A0");
      result.set_BF(BEreq::cb_sd_stop2body->brst2hcsb(1), 0.0, psn.isb1, "H+");
      result.set_BF(BEreq::cb_sd_stop2body->brst2hcsb(2), 0.0, psn.isb2, "H+");
      result.set_BF(BEreq::cb_sd_stop2body->brst2ztop, 0.0, psn.ist1, "Z0");
      result.set_BF(BEreq::cb_sd_stop2body->brst2wsb(1), 0.0, psn.isb1, "W+");
      result.set_BF(BEreq::cb_sd_stop2body->brst2wsb(2), 0.0, psn.isb2, "W+");
      result.set_BF(BEreq::cb_sd_stop3body->brstopw(2,1), 0.0, "~chi0_1", "b", "W+");
      result.set_BF(BEreq::cb_sd_stop3body->brstopw(2,2), 0.0, "~chi0_2", "b", "W+");
      result.set_BF(BEreq::cb_sd_stop3body->brstopw(2,3), 0.0, "~chi0_3", "b", "W+");
      result.set_BF(BEreq::cb_sd_stop3body->brstopw(2,4), 0.0, "~chi0_4", "b", "W+");
      result.set_BF(BEreq::cb_sd_stop3body->brstoph(2,1), 0.0, "~chi0_1", "b", "H+");
      result.set_BF(BEreq::cb_sd_stop3body->brstoph(2,2), 0.0, "~chi0_2", "b", "H+");
      result.set_BF(BEreq::cb_sd_stop3body->brstoph(2,3), 0.0, "~chi0_3", "b", "H+");
      result.set_BF(BEreq::cb_sd_stop3body->brstoph(2,4), 0.0, "~chi0_4", "b", "H+");
      result.set_BF(BEreq::cb_sd_stop3body->brstsntau(2,1), 0.0, psn.isntaul, "b", "tau+");
      result.set_BF(BEreq::cb_sd_stop3body->brstsnel(2), 0.0, psn.isnel, "b", "e+");
      result.set_BF(BEreq::cb_sd_stop3body->brstsnel(2), 0.0, psn.isnmul, "b", "mu+");
      result.set_BF(BEreq::cb_sd_stop3body->brststau(2,1), 0.0, psn.istau1bar, "b", "nu_tau");
      result.set_BF(BEreq::cb_sd_stop3body->brststau(2,2), 0.0, psn.istau2bar, "b", "nu_tau");
      result.set_BF(BEreq::cb_sd_stop3body->brstsel(2,1), 0.0, psn.isellbar, "b", "nu_e");
      result.set_BF(BEreq::cb_sd_stop3body->brstsel(2,2), 0.0, psn.iselrbar, "b", "nu_e");
      result.set_BF(BEreq::cb_sd_stop3body->brstsel(2,1), 0.0, psn.ismulbar, "b", "nu_mu");
      result.set_BF(BEreq::cb_sd_stop3body->brstsel(2,2), 0.0, psn.ismurbar, "b", "nu_mu");
      result.set_BF(BEreq::cb_sd_stop3body->brstbsbst(2,1), 0.0, psn.isb1bar, "b", "t");
      result.set_BF(BEreq::cb_sd_stop3body->brstbsbst(2,2), 0.0, psn.isb2bar, "b", "t");
      result.set_BF(BEreq::cb_sd_stop3body->brstbbsbt(2,1), 0.0, psn.isb1, "bbar", "t");
      result.set_BF(BEreq::cb_sd_stop3body->brstbbsbt(2,2), 0.0, psn.isb2, "bbar", "t");
      result.set_BF(BEreq::cb_sd_stop3body->brstupsbdow(2,1), 0.0, psn.isb1, "dbar", "u");
      result.set_BF(BEreq::cb_sd_stop3body->brstupsbdow(2,2), 0.0, psn.isb2, "dbar", "u");
      result.set_BF(BEreq::cb_sd_stop3body->brstupsbdow(2,1), 0.0, psn.isb1, "sbar", "c");
      result.set_BF(BEreq::cb_sd_stop3body->brstupsbdow(2,2), 0.0, psn.isb2, "sbar", "c");
      result.set_BF(BEreq::cb_sd_stop3body->brsttausbnu(2,1), 0.0, psn.isb1, "tau+", "nu_tau");
      result.set_BF(BEreq::cb_sd_stop3body->brsttausbnu(2,2), 0.0, psn.isb2, "tau+", "nu_tau");
      result.set_BF(BEreq::cb_sd_stop3body->brstelsbnu(2,1), 0.0, psn.isb1, "e+", "nu_e");
      result.set_BF(BEreq::cb_sd_stop3body->brstelsbnu(2,2), 0.0, psn.isb2, "e+", "nu_e");
      result.set_BF(BEreq::cb_sd_stop3body->brstelsbnu(2,1), 0.0, psn.isb1, "mu+", "nu_mu");
      result.set_BF(BEreq::cb_sd_stop3body->brstelsbnu(2,2), 0.0, psn.isb2, "mu+", "nu_mu");
      result.set_BF(BEreq::cb_sd_stop3body->brst2st1tt, 0.0, psn.ist1, "t", "tbar");
      result.set_BF(BEreq::cb_sd_stop3body->brst2st1tt, 0.0, psn.ist1bar, "t", "t");
      result.set_BF(BEreq::cb_sd_stop3body->brst2st1bb, 0.0, psn.ist1, "b", "bbar");
      result.set_BF(BEreq::cb_sd_stop3body->brst2st1uu, 0.0, psn.ist1, "u", "ubar");
      result.set_BF(BEreq::cb_sd_stop3body->brst2st1dd, 0.0, psn.ist1, "d", "dbar");
      result.set_BF(BEreq::cb_sd_stop3body->brst2st1uu, 0.0, psn.ist1, "c", "cbar");
      result.set_BF(BEreq::cb_sd_stop3body->brst2st1dd, 0.0, psn.ist1, "s", "sbar");
      result.set_BF(BEreq::cb_sd_stop3body->brst2st1ee, 0.0, psn.ist1, "e-", "e+");
      result.set_BF(BEreq::cb_sd_stop3body->brst2st1ee, 0.0, psn.ist1, "mu-", "mu+");
      result.set_BF(BEreq::cb_sd_stop3body->brst2st1tautau, 0.0, psn.ist1, "tau-", "tau+");
      result.set_BF(BEreq::cb_sd_stop3body->brst2st1nunu, 0.0, psn.ist1, "nu_e", "nubar_e");
      result.set_BF(BEreq::cb_sd_stop3body->brst2st1nunu, 0.0, psn.ist1, "nu_mu", "nubar_mu");
      result.set_BF(BEreq::cb_sd_stop3body->brst2st1nunu, 0.0, psn.ist1, "nu_tau", "nubar_tau");
    }

    /// MSSM decays: stopbar_2
    void stopbar_2_decays (DecayTable::Entry& result) 
    {
      result = CP_conjugate(*Pipes::stopbar_2_decays::Dep::stop_2_decay_rates);
    }

    /// MSSM decays: sbottom_1
    void sbottom_1_decays (DecayTable::Entry& result) 
    {
      using namespace Pipes::sbottom_1_decays;
      mass_es_pseudonyms psn = *(Dep::SLHA_pseudonyms);

      result.calculator = BEreq::cb_sd_sbotwidth.origin();
      result.calculator_version = BEreq::cb_sd_sbotwidth.version();

      result.width_in_GeV = BEreq::cb_sd_sbotwidth->sbottot(1);
      result.set_BF(BEreq::cb_sd_sbot2body->brsb1neutt(1), 0.0, "~chi0_1", "b");
      result.set_BF(BEreq::cb_sd_sbot2body->brsb1neutt(2), 0.0, "~chi0_2", "b");
      result.set_BF(BEreq::cb_sd_sbot2body->brsb1neutt(3), 0.0, "~chi0_3", "b");
      result.set_BF(BEreq::cb_sd_sbot2body->brsb1neutt(4), 0.0, "~chi0_4", "b");
      result.set_BF(BEreq::cb_sd_sbot2body->brsb1chart(1), 0.0, "~chi-_1", "t");
      result.set_BF(BEreq::cb_sd_sbot2body->brsb1chart(2), 0.0, "~chi-_2", "t");
      result.set_BF(BEreq::cb_sd_sbot2body->brsb1glui, 0.0, "~g", "b");
      result.set_BF(BEreq::cb_sd_sbot2body->brsb1hcst(1), 0.0, psn.ist1, "H-");
      result.set_BF(BEreq::cb_sd_sbot2body->brsb1hcst(2), 0.0, psn.ist2, "H-");
      result.set_BF(BEreq::cb_sd_sbot2body->brsb1wst(1), 0.0, psn.ist1, "W-");
      result.set_BF(BEreq::cb_sd_sbot2body->brsb1wst(2), 0.0, psn.ist2, "W-");
      result.set_BF(BEreq::cb_sd_sbot3body->brsbsntau(1,1), 0.0, psn.isntaulbar, "t", "tau-");
      result.set_BF(BEreq::cb_sd_sbot3body->brsbsnel(1), 0.0, psn.isnelbar, "t", "e-");
      result.set_BF(BEreq::cb_sd_sbot3body->brsbsnel(1), 0.0, psn.isnmulbar, "t", "mu-");
      result.set_BF(BEreq::cb_sd_sbot3body->brsbstau(1,1), 0.0, psn.istau1, "t", "nubar_tau");
      result.set_BF(BEreq::cb_sd_sbot3body->brsbstau(1,2), 0.0, psn.istau2, "t", "nubar_tau");
      result.set_BF(BEreq::cb_sd_sbot3body->brsbsel(1,1), 0.0, psn.isell, "t", "nubar_e");
      result.set_BF(BEreq::cb_sd_sbot3body->brsbsel(1,2), 0.0, psn.iselr, "t", "nubar_e");
      result.set_BF(BEreq::cb_sd_sbot3body->brsbsel(1,1), 0.0, psn.ismul, "t", "nubar_mu");
      result.set_BF(BEreq::cb_sd_sbot3body->brsbsel(1,2), 0.0, psn.ismur, "t", "nubar_mu");
      result.set_BF(BEreq::cb_sd_sbot3body->brsbtstsb(1,1), 0.0, psn.ist1bar, "t", "b");
      result.set_BF(BEreq::cb_sd_sbot3body->brsbtstsb(1,2), 0.0, psn.ist2bar, "t", "b");
      result.set_BF(BEreq::cb_sd_sbot3body->brsbtbstb(1,1), 0.0, psn.ist1, "tbar", "b");
      result.set_BF(BEreq::cb_sd_sbot3body->brsbtbstb(1,2), 0.0, psn.ist2, "tbar", "b");
      result.set_BF(BEreq::cb_sd_sbot3body->brsbupstdow(1,1), 0.0, psn.ist1, "ubar", "d");
      result.set_BF(BEreq::cb_sd_sbot3body->brsbupstdow(1,2), 0.0, psn.ist2, "ubar", "d");
      result.set_BF(BEreq::cb_sd_sbot3body->brsbupstdow(1,1), 0.0, psn.ist1, "cbar", "s");
      result.set_BF(BEreq::cb_sd_sbot3body->brsbupstdow(1,2), 0.0, psn.ist2, "cbar", "s");
      result.set_BF(BEreq::cb_sd_sbot3body->brsbtaustnu(1,1), 0.0, psn.ist1, "tau-", "nubar_tau");
      result.set_BF(BEreq::cb_sd_sbot3body->brsbtaustnu(1,2), 0.0, psn.ist2, "tau-", "nubar_tau");
      result.set_BF(BEreq::cb_sd_sbot3body->brsbelstnu(1,1), 0.0, psn.ist1, "e-", "nubar_e");
      result.set_BF(BEreq::cb_sd_sbot3body->brsbelstnu(1,2), 0.0, psn.ist1, "e-", "nubar_e");
      result.set_BF(BEreq::cb_sd_sbot3body->brsbelstnu(1,1), 0.0, psn.ist1, "mu-", "nubar_mu");
      result.set_BF(BEreq::cb_sd_sbot3body->brsbelstnu(1,2), 0.0, psn.ist1, "mu-", "nubar_mu");
    }

    /// MSSM decays: sbottombar_1
    void sbottombar_1_decays (DecayTable::Entry& result) 
    {
      result = CP_conjugate(*Pipes::sbottombar_1_decays::Dep::sbottom_1_decay_rates);
    }

    /// MSSM decays: sbottom_2
    void sbottom_2_decays (DecayTable::Entry& result) 
    {
      using namespace Pipes::sbottom_2_decays;
      mass_es_pseudonyms psn = *(Dep::SLHA_pseudonyms);
     
      result.calculator = BEreq::cb_sd_sbotwidth.origin();
      result.calculator_version = BEreq::cb_sd_sbotwidth.version();

      result.width_in_GeV = BEreq::cb_sd_sbotwidth->sbottot(2);
      result.set_BF(BEreq::cb_sd_sbot2body->brsb2neutt(1), 0.0, "~chi0_1", "b");
      result.set_BF(BEreq::cb_sd_sbot2body->brsb2neutt(2), 0.0, "~chi0_2", "b");
      result.set_BF(BEreq::cb_sd_sbot2body->brsb2neutt(3), 0.0, "~chi0_3", "b");
      result.set_BF(BEreq::cb_sd_sbot2body->brsb2neutt(4), 0.0, "~chi0_4", "b");
      result.set_BF(BEreq::cb_sd_sbot2body->brsb2chart(1), 0.0, "~chi-_1", "t");
      result.set_BF(BEreq::cb_sd_sbot2body->brsb2chart(2), 0.0, "~chi-_2", "t");
      result.set_BF(BEreq::cb_sd_sbot2body->brsb2glui, 0.0, "~g", "b");
      result.set_BF(BEreq::cb_sd_sbot2body->brsb2hl, 0.0, psn.isb1, "h0_1");
      result.set_BF(BEreq::cb_sd_sbot2body->brsb2hh, 0.0, psn.isb1, "h0_2");
      result.set_BF(BEreq::cb_sd_sbot2body->brsb2ha, 0.0, psn.isb1, "A0");
      result.set_BF(BEreq::cb_sd_sbot2body->brsb2hcst(1), 0.0, psn.ist1, "H-");
      result.set_BF(BEreq::cb_sd_sbot2body->brsb2hcst(2), 0.0, psn.ist2, "H-");
      result.set_BF(BEreq::cb_sd_sbot2body->brsb2zbot, 0.0, psn.isb1, "Z0");
      result.set_BF(BEreq::cb_sd_sbot2body->brsb2wst(1), 0.0, psn.ist1, "W-");
      result.set_BF(BEreq::cb_sd_sbot2body->brsb2wst(2), 0.0, psn.ist2, "W-");
      result.set_BF(BEreq::cb_sd_sbot3body->brsbsntau(2,1), 0.0, psn.isntaulbar, "t", "tau-");
      result.set_BF(BEreq::cb_sd_sbot3body->brsbsnel(2), 0.0, psn.isnelbar, "t", "e-");
      result.set_BF(BEreq::cb_sd_sbot3body->brsbsnel(2), 0.0, psn.isnmulbar, "t", "mu-");
      result.set_BF(BEreq::cb_sd_sbot3body->brsbstau(2,1), 0.0, psn.istau1, "t", "nubar_tau");
      result.set_BF(BEreq::cb_sd_sbot3body->brsbstau(2,2), 0.0, psn.istau2, "t", "nubar_tau");
      result.set_BF(BEreq::cb_sd_sbot3body->brsbsel(2,1), 0.0, psn.isell, "t", "nubar_e");
      result.set_BF(BEreq::cb_sd_sbot3body->brsbsel(2,2), 0.0, psn.iselr, "t", "nubar_e");
      result.set_BF(BEreq::cb_sd_sbot3body->brsbsel(2,1), 0.0, psn.ismul, "t", "nubar_mu");
      result.set_BF(BEreq::cb_sd_sbot3body->brsbsel(2,2), 0.0, psn.ismur, "t", "nubar_mu");
      result.set_BF(BEreq::cb_sd_sbot3body->brsbtstsb(2,1), 0.0, psn.ist1bar, "t", "b");
      result.set_BF(BEreq::cb_sd_sbot3body->brsbtstsb(2,2), 0.0, psn.ist2bar, "t", "b");
      result.set_BF(BEreq::cb_sd_sbot3body->brsbtbstb(2,1), 0.0, psn.ist1, "tbar", "b");
      result.set_BF(BEreq::cb_sd_sbot3body->brsbtbstb(2,2), 0.0, psn.ist2, "tbar", "b");
      result.set_BF(BEreq::cb_sd_sbot3body->brsbupstdow(2,1), 0.0, psn.ist1, "ubar", "d");
      result.set_BF(BEreq::cb_sd_sbot3body->brsbupstdow(2,2), 0.0, psn.ist2, "ubar", "d");
      result.set_BF(BEreq::cb_sd_sbot3body->brsbupstdow(2,1), 0.0, psn.ist1, "cbar", "s");
      result.set_BF(BEreq::cb_sd_sbot3body->brsbupstdow(2,2), 0.0, psn.ist2, "cbar", "s");
      result.set_BF(BEreq::cb_sd_sbot3body->brsbtaustnu(2,1), 0.0, psn.ist1, "tau-", "nubar_tau");
      result.set_BF(BEreq::cb_sd_sbot3body->brsbtaustnu(2,2), 0.0, psn.ist2, "tau-", "nubar_tau");
      result.set_BF(BEreq::cb_sd_sbot3body->brsbelstnu(2,1), 0.0, psn.ist1, "e-", "nubar_e");
      result.set_BF(BEreq::cb_sd_sbot3body->brsbelstnu(2,2), 0.0, psn.ist1, "e-", "nubar_e");
      result.set_BF(BEreq::cb_sd_sbot3body->brsbelstnu(2,1), 0.0, psn.ist1, "mu-", "nubar_mu");
      result.set_BF(BEreq::cb_sd_sbot3body->brsbelstnu(2,2), 0.0, psn.ist1, "mu-", "nubar_mu");
      result.set_BF(BEreq::cb_sd_sbot3body->brsb2sb1bb, 0.0, psn.isb1, "b", "bbar");
      result.set_BF(BEreq::cb_sd_sbot3body->brsb2sb1starbb, 0.0, psn.isb1bar, "b", "b");
      result.set_BF(BEreq::cb_sd_sbot3body->brsb2sb1tt, 0.0, psn.isb1, "t", "tbar");
      result.set_BF(BEreq::cb_sd_sbot3body->brsb2sb1uu, 0.0, psn.isb1, "u", "ubar");
      result.set_BF(BEreq::cb_sd_sbot3body->brsb2sb1dd, 0.0, psn.isb1, "d", "dbar");
      result.set_BF(BEreq::cb_sd_sbot3body->brsb2sb1uu, 0.0, psn.isb1, "c", "cbar");
      result.set_BF(BEreq::cb_sd_sbot3body->brsb2sb1dd, 0.0, psn.isb1, "s", "sbar");
      result.set_BF(BEreq::cb_sd_sbot3body->brsb2sb1ee, 0.0, psn.isb1, "e-", "e+");
      result.set_BF(BEreq::cb_sd_sbot3body->brsb2sb1ee, 0.0, psn.isb1, "mu-", "mu+");
      result.set_BF(BEreq::cb_sd_sbot3body->brsb2sb1tautau, 0.0, psn.isb1, "tau-", "tau+");
      result.set_BF(BEreq::cb_sd_sbot3body->brsb2sb1nunu, 0.0, psn.isb1, "nu_e", "nubar_e");
      result.set_BF(BEreq::cb_sd_sbot3body->brsb2sb1nunu, 0.0, psn.isb1, "nu_mu", "nubar_mu");
      result.set_BF(BEreq::cb_sd_sbot3body->brsb2sb1nunu, 0.0, psn.isb1, "nu_tau", "nubar_tau");
    }

    /// MSSM decays: sbottombar_2
    void sbottombar_2_decays (DecayTable::Entry& result) 
    {
      result = CP_conjugate(*Pipes::sbottombar_2_decays::Dep::sbottom_2_decay_rates);
    }

    /// MSSM decays: sup_l
    void sup_l_decays (DecayTable::Entry& result) 
    {
      using namespace Pipes::sup_l_decays;

      result.calculator = BEreq::cb_sd_supwidth.origin();
      result.calculator_version = BEreq::cb_sd_supwidth.version();

      result.width_in_GeV = BEreq::cb_sd_supwidth->supltot2;
      result.set_BF(BEreq::cb_sd_sup2body->brsuplnup(1), 0.0, "~chi0_1", "u");
      result.set_BF(BEreq::cb_sd_sup2body->brsuplnup(2), 0.0, "~chi0_2", "u");
      result.set_BF(BEreq::cb_sd_sup2body->brsuplnup(3), 0.0, "~chi0_3", "u");
      result.set_BF(BEreq::cb_sd_sup2body->brsuplnup(4), 0.0, "~chi0_4", "u");
      result.set_BF(BEreq::cb_sd_sup2body->brsuplcdow(1), 0.0, "~chi+_1", "d");
      result.set_BF(BEreq::cb_sd_sup2body->brsuplcdow(2), 0.0, "~chi+_2", "d");
      result.set_BF(BEreq::cb_sd_sup2body->brsuplglui, 0.0, "~g", "u");
    }

    /// MSSM decays: supbar_l
    void supbar_l_decays (DecayTable::Entry& result) 
    {
      result = CP_conjugate(*Pipes::supbar_l_decays::Dep::sup_l_decay_rates);
    }

    /// MSSM decays: sup_r
    void sup_r_decays (DecayTable::Entry& result) 
    {
      using namespace Pipes::sup_r_decays;
      result.calculator = BEreq::cb_sd_supwidth.origin();
      result.calculator_version = BEreq::cb_sd_supwidth.version();
      result.width_in_GeV = BEreq::cb_sd_supwidth->suprtot2;
      result.set_BF(BEreq::cb_sd_sup2body->brsuprnup(1), 0.0, "~chi0_1", "u");
      result.set_BF(BEreq::cb_sd_sup2body->brsuprnup(2), 0.0, "~chi0_2", "u");
      result.set_BF(BEreq::cb_sd_sup2body->brsuprnup(3), 0.0, "~chi0_3", "u");
      result.set_BF(BEreq::cb_sd_sup2body->brsuprnup(4), 0.0, "~chi0_4", "u");
      result.set_BF(BEreq::cb_sd_sup2body->brsuprcdow(1), 0.0, "~chi+_1", "d");
      result.set_BF(BEreq::cb_sd_sup2body->brsuprcdow(2), 0.0, "~chi+_2", "d");
      result.set_BF(BEreq::cb_sd_sup2body->brsuprglui, 0.0, "~g", "u");
    }

    /// MSSM decays: supbar_r
    void supbar_r_decays (DecayTable::Entry& result) 
    {
      result = CP_conjugate(*Pipes::supbar_r_decays::Dep::sup_r_decay_rates);
    }

    /// MSSM decays: sdown_l
    void sdown_l_decays (DecayTable::Entry& result) 
    {
      using namespace Pipes::sdown_l_decays;
      result.calculator = BEreq::cb_sd_sdownwidth.origin();
      result.calculator_version = BEreq::cb_sd_sdownwidth.version();
      result.width_in_GeV = BEreq::cb_sd_sdownwidth->sdowltot2;
      result.set_BF(BEreq::cb_sd_sdown2body->brsdowlndow(1), 0.0, "~chi0_1", "d");
      result.set_BF(BEreq::cb_sd_sdown2body->brsdowlndow(2), 0.0, "~chi0_2", "d");
      result.set_BF(BEreq::cb_sd_sdown2body->brsdowlndow(3), 0.0, "~chi0_3", "d");
      result.set_BF(BEreq::cb_sd_sdown2body->brsdowlndow(4), 0.0, "~chi0_4", "d");
      result.set_BF(BEreq::cb_sd_sdown2body->brsdowlchup(1), 0.0, "~chi-_1", "u");
      result.set_BF(BEreq::cb_sd_sdown2body->brsdowlchup(2), 0.0, "~chi-_2", "u");
      result.set_BF(BEreq::cb_sd_sdown2body->brsdowlglui, 0.0, "~g", "d");
    }

    /// MSSM decays: sdownbar_l
    void sdownbar_l_decays (DecayTable::Entry& result) 
    {
      result = CP_conjugate(*Pipes::sdownbar_l_decays::Dep::sdown_l_decay_rates);
    }

    /// MSSM decays: sdown_r
    void sdown_r_decays (DecayTable::Entry& result) 
    {
      using namespace Pipes::sdown_r_decays;
      result.calculator = BEreq::cb_sd_sdownwidth.origin();
      result.calculator_version = BEreq::cb_sd_sdownwidth.version();
      result.width_in_GeV = BEreq::cb_sd_sdownwidth->sdowrtot2;
      result.set_BF(BEreq::cb_sd_sdown2body->brsdowrndow(1), 0.0, "~chi0_1", "d");
      result.set_BF(BEreq::cb_sd_sdown2body->brsdowrndow(2), 0.0, "~chi0_2", "d");
      result.set_BF(BEreq::cb_sd_sdown2body->brsdowrndow(3), 0.0, "~chi0_3", "d");
      result.set_BF(BEreq::cb_sd_sdown2body->brsdowrndow(4), 0.0, "~chi0_4", "d");
      result.set_BF(BEreq::cb_sd_sdown2body->brsdowrchup(1), 0.0, "~chi-_1", "u");
      result.set_BF(BEreq::cb_sd_sdown2body->brsdowrchup(2), 0.0, "~chi-_2", "u");
      result.set_BF(BEreq::cb_sd_sdown2body->brsdowrglui, 0.0, "~g", "d");
    }

    /// MSSM decays: sdownbar_r
    void sdownbar_r_decays (DecayTable::Entry& result) 
    {
      result = CP_conjugate(*Pipes::sdownbar_r_decays::Dep::sdown_r_decay_rates);
    }

    /// MSSM decays: scharm_l
    void scharm_l_decays (DecayTable::Entry& result) 
    {
      using namespace Pipes::scharm_l_decays;
      result.calculator = BEreq::cb_sd_supwidth.origin();
      result.calculator_version = BEreq::cb_sd_supwidth.version();
      result.width_in_GeV = BEreq::cb_sd_supwidth->supltot2;
      result.set_BF(BEreq::cb_sd_sup2body->brsuplnup(1), 0.0, "~chi0_1", "c");
      result.set_BF(BEreq::cb_sd_sup2body->brsuplnup(2), 0.0, "~chi0_2", "c");
      result.set_BF(BEreq::cb_sd_sup2body->brsuplnup(3), 0.0, "~chi0_3", "c");
      result.set_BF(BEreq::cb_sd_sup2body->brsuplnup(4), 0.0, "~chi0_4", "c");
      result.set_BF(BEreq::cb_sd_sup2body->brsuplcdow(1), 0.0, "~chi+_1", "s");
      result.set_BF(BEreq::cb_sd_sup2body->brsuplcdow(2), 0.0, "~chi+_2", "s");
      result.set_BF(BEreq::cb_sd_sup2body->brsuplglui, 0.0, "~g", "c");
    }

    /// MSSM decays: scharmbar_l
    void scharmbar_l_decays (DecayTable::Entry& result) 
    {
      result = CP_conjugate(*Pipes::scharmbar_l_decays::Dep::scharm_l_decay_rates);
    }

    /// MSSM decays: scharm_r
    void scharm_r_decays (DecayTable::Entry& result) 
    {
      using namespace Pipes::scharm_r_decays;
      result.calculator = BEreq::cb_sd_supwidth.origin();
      result.calculator_version = BEreq::cb_sd_supwidth.version();
      result.width_in_GeV = BEreq::cb_sd_supwidth->suprtot2;
      result.set_BF(BEreq::cb_sd_sup2body->brsuprnup(1), 0.0, "~chi0_1", "c");
      result.set_BF(BEreq::cb_sd_sup2body->brsuprnup(2), 0.0, "~chi0_2", "c");
      result.set_BF(BEreq::cb_sd_sup2body->brsuprnup(3), 0.0, "~chi0_3", "c");
      result.set_BF(BEreq::cb_sd_sup2body->brsuprnup(4), 0.0, "~chi0_4", "c");
      result.set_BF(BEreq::cb_sd_sup2body->brsuprcdow(1), 0.0, "~chi+_1", "s");
      result.set_BF(BEreq::cb_sd_sup2body->brsuprcdow(2), 0.0, "~chi+_2", "s");
      result.set_BF(BEreq::cb_sd_sup2body->brsuprglui, 0.0, "~g", "c");
    }

    /// MSSM decays: scharmbar_r
    void scharmbar_r_decays (DecayTable::Entry& result) 
    {
      result = CP_conjugate(*Pipes::scharmbar_r_decays::Dep::scharm_r_decay_rates);
    }

    /// MSSM decays: sstrange_l
    void sstrange_l_decays (DecayTable::Entry& result) 
    {
      using namespace Pipes::sstrange_l_decays;
      result.calculator = BEreq::cb_sd_sdownwidth.origin();
      result.calculator_version = BEreq::cb_sd_sdownwidth.version();
      result.width_in_GeV = BEreq::cb_sd_sdownwidth->sdowltot2;
      result.set_BF(BEreq::cb_sd_sdown2body->brsdowlndow(1), 0.0, "~chi0_1", "s");
      result.set_BF(BEreq::cb_sd_sdown2body->brsdowlndow(2), 0.0, "~chi0_2", "s");
      result.set_BF(BEreq::cb_sd_sdown2body->brsdowlndow(3), 0.0, "~chi0_3", "s");
      result.set_BF(BEreq::cb_sd_sdown2body->brsdowlndow(4), 0.0, "~chi0_4", "s");
      result.set_BF(BEreq::cb_sd_sdown2body->brsdowlchup(1), 0.0, "~chi-_1", "c");
      result.set_BF(BEreq::cb_sd_sdown2body->brsdowlchup(2), 0.0, "~chi-_2", "c");
      result.set_BF(BEreq::cb_sd_sdown2body->brsdowlglui, 0.0, "~g", "s");
    }

    /// MSSM decays: sstrangebar_l
    void sstrangebar_l_decays (DecayTable::Entry& result) 
    {
      result = CP_conjugate(*Pipes::sstrangebar_l_decays::Dep::sstrange_l_decay_rates);
    }

    /// MSSM decays: sstrange_r
    void sstrange_r_decays (DecayTable::Entry& result) 
    {
      using namespace Pipes::sstrange_r_decays;
      result.calculator = BEreq::cb_sd_sdownwidth.origin();
      result.calculator_version = BEreq::cb_sd_sdownwidth.version();
      result.width_in_GeV = BEreq::cb_sd_sdownwidth->sdowrtot2;
      result.set_BF(BEreq::cb_sd_sdown2body->brsdowrndow(1), 0.0, "~chi0_1", "s");
      result.set_BF(BEreq::cb_sd_sdown2body->brsdowrndow(2), 0.0, "~chi0_2", "s");
      result.set_BF(BEreq::cb_sd_sdown2body->brsdowrndow(3), 0.0, "~chi0_3", "s");
      result.set_BF(BEreq::cb_sd_sdown2body->brsdowrndow(4), 0.0, "~chi0_4", "s");
      result.set_BF(BEreq::cb_sd_sdown2body->brsdowrchup(1), 0.0, "~chi-_1", "c");
      result.set_BF(BEreq::cb_sd_sdown2body->brsdowrchup(2), 0.0, "~chi-_2", "c");
      result.set_BF(BEreq::cb_sd_sdown2body->brsdowrglui, 0.0, "~g", "s");
    }

    /// MSSM decays: sstrangebar_r
    void sstrangebar_r_decays (DecayTable::Entry& result) 
    {
      result = CP_conjugate(*Pipes::sstrangebar_r_decays::Dep::sstrange_r_decay_rates);
    }

    /// MSSM decays: selectron_l
    void selectron_l_decays (DecayTable::Entry& result) 
    {
      using namespace Pipes::selectron_l_decays;
      result.calculator = BEreq::cb_sd_selwidth.origin();
      result.calculator_version = BEreq::cb_sd_selwidth.version();
      result.width_in_GeV = BEreq::cb_sd_selwidth->selltot2;
      result.set_BF(BEreq::cb_sd_sel2body->brsellneute(1), 0.0, "~chi0_1", "e-");
      result.set_BF(BEreq::cb_sd_sel2body->brsellneute(2), 0.0, "~chi0_2", "e-");
      result.set_BF(BEreq::cb_sd_sel2body->brsellneute(3), 0.0, "~chi0_3", "e-");
      result.set_BF(BEreq::cb_sd_sel2body->brsellneute(4), 0.0, "~chi0_4", "e-");
      result.set_BF(BEreq::cb_sd_sel2body->brsellcharnue(1), 0.0, "~chi-_1", "nu_e");
      result.set_BF(BEreq::cb_sd_sel2body->brsellcharnue(2), 0.0, "~chi-_2", "nu_e");
    }

    /// MSSM decays: selectronbar_l
    void selectronbar_l_decays (DecayTable::Entry& result) 
    {
      result = CP_conjugate(*Pipes::selectronbar_l_decays::Dep::selectron_l_decay_rates);
    }

    /// MSSM decays: selectron_r
    void selectron_r_decays (DecayTable::Entry& result) 
    {
      using namespace Pipes::selectron_r_decays;
      result.calculator = BEreq::cb_sd_selwidth.origin();
      result.calculator_version = BEreq::cb_sd_selwidth.version();
      result.width_in_GeV = BEreq::cb_sd_selwidth->selrtot2;
      result.set_BF(BEreq::cb_sd_sel2body->brselrneute(1), 0.0, "~chi0_1", "e-");
      result.set_BF(BEreq::cb_sd_sel2body->brselrneute(2), 0.0, "~chi0_2", "e-");
      result.set_BF(BEreq::cb_sd_sel2body->brselrneute(3), 0.0, "~chi0_3", "e-");
      result.set_BF(BEreq::cb_sd_sel2body->brselrneute(4), 0.0, "~chi0_4", "e-");
      result.set_BF(BEreq::cb_sd_sel2body->brselrcharnue(1), 0.0, "~chi-_1", "nu_e");
      result.set_BF(BEreq::cb_sd_sel2body->brselrcharnue(2), 0.0, "~chi-_2", "nu_e");
    }

    /// MSSM decays: selectronbar_r
    void selectronbar_r_decays (DecayTable::Entry& result) 
    {
      result = CP_conjugate(*Pipes::selectronbar_r_decays::Dep::selectron_r_decay_rates);
    }
  
    /// MSSM decays: smuon_l
    void smuon_l_decays (DecayTable::Entry& result) 
    {
      using namespace Pipes::smuon_l_decays;
      result.calculator = BEreq::cb_sd_selwidth.origin();
      result.calculator_version = BEreq::cb_sd_selwidth.version();
      result.width_in_GeV = BEreq::cb_sd_selwidth->selltot2;
      result.set_BF(BEreq::cb_sd_sel2body->brsellneute(1), 0.0, "~chi0_1", "mu-");
      result.set_BF(BEreq::cb_sd_sel2body->brsellneute(2), 0.0, "~chi0_2", "mu-");
      result.set_BF(BEreq::cb_sd_sel2body->brsellneute(3), 0.0, "~chi0_3", "mu-");
      result.set_BF(BEreq::cb_sd_sel2body->brsellneute(4), 0.0, "~chi0_4", "mu-");
      result.set_BF(BEreq::cb_sd_sel2body->brsellcharnue(1), 0.0, "~chi-_1", "nu_mu");
      result.set_BF(BEreq::cb_sd_sel2body->brsellcharnue(2), 0.0, "~chi-_2", "nu_mu");
    }

    /// MSSM decays: smuonbar_l
    void smuonbar_l_decays (DecayTable::Entry& result) 
    {
      result = CP_conjugate(*Pipes::smuonbar_l_decays::Dep::smuon_l_decay_rates);
    }
  
    /// MSSM decays: smuon_r
    void smuon_r_decays (DecayTable::Entry& result) 
    {
      using namespace Pipes::smuon_r_decays;
      result.calculator = BEreq::cb_sd_selwidth.origin();
      result.calculator_version = BEreq::cb_sd_selwidth.version();
      result.width_in_GeV = BEreq::cb_sd_selwidth->selrtot2;
      result.set_BF(BEreq::cb_sd_sel2body->brselrneute(1), 0.0, "~chi0_1", "mu-");
      result.set_BF(BEreq::cb_sd_sel2body->brselrneute(2), 0.0, "~chi0_2", "mu-");
      result.set_BF(BEreq::cb_sd_sel2body->brselrneute(3), 0.0, "~chi0_3", "mu-");
      result.set_BF(BEreq::cb_sd_sel2body->brselrneute(4), 0.0, "~chi0_4", "mu-");
      result.set_BF(BEreq::cb_sd_sel2body->brselrcharnue(1), 0.0, "~chi-_1", "nu_mu");
      result.set_BF(BEreq::cb_sd_sel2body->brselrcharnue(2), 0.0, "~chi-_2", "nu_mu");
    }
  
    /// MSSM decays: smuonbar_r
    void smuonbar_r_decays (DecayTable::Entry& result) 
    {
      result = CP_conjugate(*Pipes::smuonbar_r_decays::Dep::smuon_r_decay_rates);
    }
  
    /// MSSM decays: stau_1
    void stau_1_decays (DecayTable::Entry& result) 
    {
      using namespace Pipes::stau_1_decays;
      mass_es_pseudonyms psn = *(Dep::SLHA_pseudonyms);
      
      result.calculator = BEreq::cb_sd_stauwidth.origin();
      result.calculator_version = BEreq::cb_sd_stauwidth.version();

      result.width_in_GeV = BEreq::cb_sd_stauwidth->stau1tot2;
      result.set_BF(BEreq::cb_sd_stau2body->brstau1neut(1), 0.0, "~chi0_1", "tau-");
      result.set_BF(BEreq::cb_sd_stau2body->brstau1neut(2), 0.0, "~chi0_2", "tau-");
      result.set_BF(BEreq::cb_sd_stau2body->brstau1neut(3), 0.0, "~chi0_3", "tau-");
      result.set_BF(BEreq::cb_sd_stau2body->brstau1neut(4), 0.0, "~chi0_4", "tau-");
      result.set_BF(BEreq::cb_sd_stau2body->brstau1char(1), 0.0, "~chi-_1", "nu_tau");
      result.set_BF(BEreq::cb_sd_stau2body->brstau1char(2), 0.0, "~chi-_2", "nu_tau");
      result.set_BF(BEreq::cb_sd_stau2body->brstau1hcsn(1), 0.0, psn.isntaul, "H-");
      result.set_BF(BEreq::cb_sd_stau2body->brstau1wsn(1), 0.0, psn.isntaul, "W-");
      result.set_BF(BEreq::cb_sd_stau2bodygrav->brstautaugrav, 0.0, "~G", "tau-");
    }

    /// MSSM decays: staubar_1
    void staubar_1_decays (DecayTable::Entry& result) 
    {
      result = CP_conjugate(*Pipes::staubar_1_decays::Dep::stau_1_decay_rates);
    }
  
    /// MSSM decays: stau_2
    void stau_2_decays (DecayTable::Entry& result) 
    {
      using namespace Pipes::stau_2_decays;
      mass_es_pseudonyms psn = *(Dep::SLHA_pseudonyms);
      
      result.calculator = BEreq::cb_sd_stauwidth.origin();
      result.calculator_version = BEreq::cb_sd_stauwidth.version();

      result.width_in_GeV = BEreq::cb_sd_stauwidth->stau2tot2;
      result.set_BF(BEreq::cb_sd_stau2body->brstau2neut(1), 0.0, "~chi0_1", "tau-");
      result.set_BF(BEreq::cb_sd_stau2body->brstau2neut(2), 0.0, "~chi0_2", "tau-");
      result.set_BF(BEreq::cb_sd_stau2body->brstau2neut(3), 0.0, "~chi0_3", "tau-");
      result.set_BF(BEreq::cb_sd_stau2body->brstau2neut(4), 0.0, "~chi0_4", "tau-");
      result.set_BF(BEreq::cb_sd_stau2body->brstau2char(1), 0.0, "~chi-_1", "nu_tau");
      result.set_BF(BEreq::cb_sd_stau2body->brstau2char(2), 0.0, "~chi-_2", "nu_tau");
      result.set_BF(BEreq::cb_sd_stau2body->brstau2hcsn(1), 0.0, psn.isntaul, "H-");
      result.set_BF(BEreq::cb_sd_stau2body->brstau2wsn(1), 0.0, psn.isntaul, "W-");
      result.set_BF(BEreq::cb_sd_stau2body->brstau2hl, 0.0, psn.istau1, "h0_1");
      result.set_BF(BEreq::cb_sd_stau2body->brstau2hh, 0.0, psn.istau1, "h0_2");
      result.set_BF(BEreq::cb_sd_stau2body->brstau2ha, 0.0, psn.istau1, "A0");
      result.set_BF(BEreq::cb_sd_stau2body->brstau2ztau, 0.0, psn.istau1, "Z0");
    }
     
    /// MSSM decays: staubar_2
    void staubar_2_decays (DecayTable::Entry& result) 
    {
      result = CP_conjugate(*Pipes::staubar_2_decays::Dep::stau_2_decay_rates);
    }

    /// MSSM decays: snu_electronl
    void snu_electronl_decays (DecayTable::Entry& result) 
    {      
      using namespace Pipes::snu_electronl_decays;
      result.calculator = BEreq::cb_sd_snelwidth.origin();
      result.calculator_version = BEreq::cb_sd_snelwidth.version();
      result.width_in_GeV = BEreq::cb_sd_snelwidth->sneltot2;
      result.set_BF(BEreq::cb_sd_snel2body->brsnellneut(1), 0.0, "~chi0_1", "nu_e");
      result.set_BF(BEreq::cb_sd_snel2body->brsnellneut(2), 0.0, "~chi0_2", "nu_e");
      result.set_BF(BEreq::cb_sd_snel2body->brsnellneut(3), 0.0, "~chi0_3", "nu_e");
      result.set_BF(BEreq::cb_sd_snel2body->brsnellneut(4), 0.0, "~chi0_4", "nu_e");
      result.set_BF(BEreq::cb_sd_snel2body->brsnellchar(1), 0.0, "~chi+_1", "e-");
      result.set_BF(BEreq::cb_sd_snel2body->brsnellchar(2), 0.0, "~chi+_2", "e-");
    }

    /// MSSM decays: snubar_electronl
    void snubar_electronl_decays (DecayTable::Entry& result) 
    {
      result = CP_conjugate(*Pipes::snubar_electronl_decays::Dep::snu_electronl_decay_rates);
    }

    /// MSSM decays: snu_muonl
    void snu_muonl_decays (DecayTable::Entry& result) 
    {
      using namespace Pipes::snu_muonl_decays;
      result.calculator = BEreq::cb_sd_snelwidth.origin();
      result.calculator_version = BEreq::cb_sd_snelwidth.version();
      result.width_in_GeV = BEreq::cb_sd_snelwidth->sneltot2;
      result.set_BF(BEreq::cb_sd_snel2body->brsnellneut(1), 0.0, "~chi0_1", "nu_mu");
      result.set_BF(BEreq::cb_sd_snel2body->brsnellneut(2), 0.0, "~chi0_2", "nu_mu");
      result.set_BF(BEreq::cb_sd_snel2body->brsnellneut(3), 0.0, "~chi0_3", "nu_mu");
      result.set_BF(BEreq::cb_sd_snel2body->brsnellneut(4), 0.0, "~chi0_4", "nu_mu");
      result.set_BF(BEreq::cb_sd_snel2body->brsnellchar(1), 0.0, "~chi+_1", "mu-");
      result.set_BF(BEreq::cb_sd_snel2body->brsnellchar(2), 0.0, "~chi+_2", "mu-");
    }

    /// MSSM decays: snubar_muonl
    void snubar_muonl_decays (DecayTable::Entry& result) 
    {
      result = CP_conjugate(*Pipes::snubar_muonl_decays::Dep::snu_muonl_decay_rates);
    }

    /// MSSM decays: snu_taul
    /// Note that SUSY-HIT calls ~nu_tau_L "snutau1" even though it has no RH (~)nus.
    void snu_taul_decays (DecayTable::Entry& result) 
    {
      using namespace Pipes::snu_taul_decays;
      mass_es_pseudonyms psn = *(Dep::SLHA_pseudonyms);

      result.calculator = BEreq::cb_sd_sntauwidth.origin();
      result.calculator_version = BEreq::cb_sd_sntauwidth.version();

      result.width_in_GeV = BEreq::cb_sd_sntauwidth->sntautot2;
      result.set_BF(BEreq::cb_sd_sntau2body->brsntauneut(1), 0.0, "~chi0_1", "nu_tau");
      result.set_BF(BEreq::cb_sd_sntau2body->brsntauneut(2), 0.0, "~chi0_2", "nu_tau");
      result.set_BF(BEreq::cb_sd_sntau2body->brsntauneut(3), 0.0, "~chi0_3", "nu_tau");
      result.set_BF(BEreq::cb_sd_sntau2body->brsntauneut(4), 0.0, "~chi0_4", "nu_tau");
      result.set_BF(BEreq::cb_sd_sntau2body->brsntauchar(1), 0.0, "~chi+_1", "tau-");
      result.set_BF(BEreq::cb_sd_sntau2body->brsntauchar(2), 0.0, "~chi+_2", "tau-");
      result.set_BF(BEreq::cb_sd_sntau2body->brsntau1hcstau(1), 0.0, psn.istau1bar, "H-");
      result.set_BF(BEreq::cb_sd_sntau2body->brsntau1hcstau(2), 0.0, psn.istau2bar, "H-");
      result.set_BF(BEreq::cb_sd_sntau2body->brsntau1wstau(1), 0.0, psn.istau1bar, "W-");
      result.set_BF(BEreq::cb_sd_sntau2body->brsntau1wstau(2), 0.0, psn.istau2bar, "W-");
    }

    /// MSSM decays: snubar_taul
    void snubar_taul_decays (DecayTable::Entry& result) 
    {
      result = CP_conjugate(*Pipes::snubar_taul_decays::Dep::snu_taul_decay_rates);
    }

    /// MSSM decays: charginoplus_1
    void charginoplus_1_decays (DecayTable::Entry& result) 
    {
      using namespace Pipes::charginoplus_1_decays;
      mass_es_pseudonyms psn = *(Dep::SLHA_pseudonyms);

      result.calculator = BEreq::cb_sd_charwidth.origin();
      result.calculator_version = BEreq::cb_sd_charwidth.version();

      result.width_in_GeV = BEreq::cb_sd_charwidth->chartot(1);
      result.set_BF(BEreq::cb_sd_char2body->brcharsupl(1), 0.0, psn.isul, "dbar");
      result.set_BF(BEreq::cb_sd_char2body->brcharsupr(1), 0.0, psn.isur, "dbar");
      result.set_BF(BEreq::cb_sd_char2body->brcharsdownl(1), 0.0, psn.isdlbar, "u");
      result.set_BF(BEreq::cb_sd_char2body->brcharsdownr(1), 0.0, psn.isdrbar, "u");
      result.set_BF(BEreq::cb_sd_char2body->brcharsupl(1), 0.0, psn.iscl, "sbar");
      result.set_BF(BEreq::cb_sd_char2body->brcharsupr(1), 0.0, psn.iscr, "sbar");
      result.set_BF(BEreq::cb_sd_char2body->brcharsdownl(1), 0.0, psn.isslbar, "c");
      result.set_BF(BEreq::cb_sd_char2body->brcharsdownr(1), 0.0, psn.issrbar, "c");
      result.set_BF(BEreq::cb_sd_char2body->brcharst1(1), 0.0, psn.ist1, "bbar");
      result.set_BF(BEreq::cb_sd_char2body->brcharst2(1), 0.0, psn.ist2, "bbar");
      result.set_BF(BEreq::cb_sd_char2body->brcharsb1(1), 0.0, psn.isb1bar, "t");
      result.set_BF(BEreq::cb_sd_char2body->brcharsb2(1), 0.0, psn.isb2bar, "t");
      result.set_BF(BEreq::cb_sd_char2body->brcharsnel(1), 0.0, psn.isnel, "e+");
      result.set_BF(BEreq::cb_sd_char2body->brcharsnel(1), 0.0, psn.isnmul, "mu+");
      result.set_BF(BEreq::cb_sd_char2body->brcharsn1(1), 0.0, psn.isntaul, "tau+");
      result.set_BF(BEreq::cb_sd_char2body->brcharsell(1), 0.0, psn.isellbar, "nu_e");
      result.set_BF(BEreq::cb_sd_char2body->brcharselr(1), 0.0, psn.iselrbar, "nu_e");
      result.set_BF(BEreq::cb_sd_char2body->brcharsell(1), 0.0, psn.ismulbar, "nu_mu");
      result.set_BF(BEreq::cb_sd_char2body->brcharselr(1), 0.0, psn.ismurbar, "nu_mu");
      result.set_BF(BEreq::cb_sd_char2body->brcharstau1(1), 0.0, psn.istau1bar, "nu_tau");
      result.set_BF(BEreq::cb_sd_char2body->brcharstau2(1), 0.0, psn.istau2bar, "nu_tau");
      result.set_BF(BEreq::cb_sd_char2body->brcharwneut(1,1), 0.0, "~chi0_1", "W+");
      result.set_BF(BEreq::cb_sd_char2body->brcharwneut(1,2), 0.0, "~chi0_2", "W+");
      result.set_BF(BEreq::cb_sd_char2body->brcharwneut(1,3), 0.0, "~chi0_3", "W+");
      result.set_BF(BEreq::cb_sd_char2body->brcharwneut(1,4), 0.0, "~chi0_4", "W+");
      result.set_BF(BEreq::cb_sd_char2body->brcharhcneut(1,1), 0.0, "~chi0_1", "H+");
      result.set_BF(BEreq::cb_sd_char2body->brcharhcneut(1,2), 0.0, "~chi0_2", "H+");
      result.set_BF(BEreq::cb_sd_char2body->brcharhcneut(1,3), 0.0, "~chi0_3", "H+");
      result.set_BF(BEreq::cb_sd_char2body->brcharhcneut(1,4), 0.0, "~chi0_4", "H+");
      result.set_BF(BEreq::cb_sd_char2bodygrav->brcharwgravitino(1), 0.0, "~G", "W+");
      result.set_BF(BEreq::cb_sd_char2bodygrav->brcharhcgravitino(1), 0.0, "~G", "H+");
      result.set_BF(BEreq::cb_sd_char2bodygrav->brcharwgravitino(1), 0.0, "~G", "W+");
      result.set_BF(BEreq::cb_sd_char2bodygrav->brcharhcgravitino(1), 0.0, "~G", "H+");
      result.set_BF(BEreq::cb_sd_char3body->brnupdb(1,1), 0.0, "~chi0_1", "u", "dbar");
      result.set_BF(BEreq::cb_sd_char3body->brnupdb(1,2), 0.0, "~chi0_2", "u", "dbar");
      result.set_BF(BEreq::cb_sd_char3body->brnupdb(1,3), 0.0, "~chi0_3", "u", "dbar");
      result.set_BF(BEreq::cb_sd_char3body->brnupdb(1,4), 0.0, "~chi0_4", "u", "dbar");
      result.set_BF(BEreq::cb_sd_char3body->brnupdb(1,1), 0.0, "~chi0_1", "c", "sbar");
      result.set_BF(BEreq::cb_sd_char3body->brnupdb(1,2), 0.0, "~chi0_2", "c", "sbar");
      result.set_BF(BEreq::cb_sd_char3body->brnupdb(1,3), 0.0, "~chi0_3", "c", "sbar");
      result.set_BF(BEreq::cb_sd_char3body->brnupdb(1,4), 0.0, "~chi0_4", "c", "sbar");
      result.set_BF(BEreq::cb_sd_char3body->brntopbb(1,1), 0.0, "~chi0_1", "t", "bbar");
      result.set_BF(BEreq::cb_sd_char3body->brntopbb(1,2), 0.0, "~chi0_2", "t", "bbar");
      result.set_BF(BEreq::cb_sd_char3body->brntopbb(1,3), 0.0, "~chi0_3", "t", "bbar");
      result.set_BF(BEreq::cb_sd_char3body->brntopbb(1,4), 0.0, "~chi0_4", "t", "bbar");
      result.set_BF(BEreq::cb_sd_char3body->brnelnue(1,1), 0.0, "~chi0_1", "e+", "nu_e");
      result.set_BF(BEreq::cb_sd_char3body->brnelnue(1,2), 0.0, "~chi0_2", "e+", "nu_e");
      result.set_BF(BEreq::cb_sd_char3body->brnelnue(1,3), 0.0, "~chi0_3", "e+", "nu_e");
      result.set_BF(BEreq::cb_sd_char3body->brnelnue(1,4), 0.0, "~chi0_4", "e+", "nu_e");
      result.set_BF(BEreq::cb_sd_char3body->brnmunumu(1,1), 0.0, "~chi0_1", "mu+", "nu_mu");
      result.set_BF(BEreq::cb_sd_char3body->brnmunumu(1,2), 0.0, "~chi0_2", "mu+", "nu_mu");
      result.set_BF(BEreq::cb_sd_char3body->brnmunumu(1,3), 0.0, "~chi0_3", "mu+", "nu_mu");
      result.set_BF(BEreq::cb_sd_char3body->brnmunumu(1,4), 0.0, "~chi0_4", "mu+", "nu_mu");
      result.set_BF(BEreq::cb_sd_char3body->brntaunut(1,1), 0.0, "~chi0_1", "tau+", "nu_tau");
      result.set_BF(BEreq::cb_sd_char3body->brntaunut(1,2), 0.0, "~chi0_2", "tau+", "nu_tau");
      result.set_BF(BEreq::cb_sd_char3body->brntaunut(1,3), 0.0, "~chi0_3", "tau+", "nu_tau");
      result.set_BF(BEreq::cb_sd_char3body->brntaunut(1,4), 0.0, "~chi0_4", "tau+", "nu_tau");
      result.set_BF(BEreq::cb_sd_char3body->brglupdb(1), 0.0, "~g", "u", "dbar");
      result.set_BF(BEreq::cb_sd_char3body->brglchsb(1), 0.0, "~g", "c", "sbar");
      result.set_BF(BEreq::cb_sd_char3body->brgltopbb(1), 0.0, "~g", "t", "bbar");
    }

    /// MSSM decays: charginominus_1
    void charginominus_1_decays (DecayTable::Entry& result) 
    {
      result = CP_conjugate(*Pipes::charginominus_1_decays::Dep::charginoplus_1_decay_rates);
    }

    /// MSSM decays: charginoplus_2
    void charginoplus_2_decays (DecayTable::Entry& result) 
    {
      using namespace Pipes::charginoplus_2_decays;
      mass_es_pseudonyms psn = *(Dep::SLHA_pseudonyms);
      
      result.calculator = BEreq::cb_sd_charwidth.origin();
      result.calculator_version = BEreq::cb_sd_charwidth.version();

      result.width_in_GeV = BEreq::cb_sd_charwidth->chartot(2);
      result.set_BF(BEreq::cb_sd_char2body->brcharsupl(2), 0.0, psn.isul, "dbar");
      result.set_BF(BEreq::cb_sd_char2body->brcharsupr(2), 0.0, psn.isur, "dbar");
      result.set_BF(BEreq::cb_sd_char2body->brcharsdownl(2), 0.0, psn.isdlbar, "u");
      result.set_BF(BEreq::cb_sd_char2body->brcharsdownr(2), 0.0, psn.isdrbar, "u");
      result.set_BF(BEreq::cb_sd_char2body->brcharsupl(2), 0.0, psn.iscl, "sbar");
      result.set_BF(BEreq::cb_sd_char2body->brcharsupr(2), 0.0, psn.iscr, "sbar");
      result.set_BF(BEreq::cb_sd_char2body->brcharsdownl(2), 0.0, psn.isslbar, "c");
      result.set_BF(BEreq::cb_sd_char2body->brcharsdownr(2), 0.0, psn.issrbar, "c");
      result.set_BF(BEreq::cb_sd_char2body->brcharst1(2), 0.0, psn.ist1, "bbar");
      result.set_BF(BEreq::cb_sd_char2body->brcharst2(2), 0.0, psn.ist2, "bbar");
      result.set_BF(BEreq::cb_sd_char2body->brcharsb1(2), 0.0, psn.isb1bar, "t");
      result.set_BF(BEreq::cb_sd_char2body->brcharsb2(2), 0.0, psn.isb2bar, "t");
      result.set_BF(BEreq::cb_sd_char2body->brcharsnel(2), 0.0, psn.isnel, "e+");
      result.set_BF(BEreq::cb_sd_char2body->brcharsnel(2), 0.0, psn.isnmul, "mu+");
      result.set_BF(BEreq::cb_sd_char2body->brcharsn1(2), 0.0, psn.isntaul, "tau+");
      result.set_BF(BEreq::cb_sd_char2body->brcharsell(2), 0.0, psn.isellbar, "nu_e");
      result.set_BF(BEreq::cb_sd_char2body->brcharselr(2), 0.0, psn.iselrbar, "nu_e");
      result.set_BF(BEreq::cb_sd_char2body->brcharsell(2), 0.0, psn.ismulbar, "nu_mu");
      result.set_BF(BEreq::cb_sd_char2body->brcharselr(2), 0.0, psn.ismurbar, "nu_mu");
      result.set_BF(BEreq::cb_sd_char2body->brcharstau1(2), 0.0, psn.istau1bar, "nu_tau");
      result.set_BF(BEreq::cb_sd_char2body->brcharstau2(2), 0.0, psn.istau2bar, "nu_tau");
      result.set_BF(BEreq::cb_sd_char2body->brcharzchic, 0.0, "~chi+_1", "Z0");
      result.set_BF(BEreq::cb_sd_char2body->brcharwneut(2,1), 0.0, "~chi0_1", "W+");
      result.set_BF(BEreq::cb_sd_char2body->brcharwneut(2,2), 0.0, "~chi0_2", "W+");
      result.set_BF(BEreq::cb_sd_char2body->brcharwneut(2,3), 0.0, "~chi0_3", "W+");
      result.set_BF(BEreq::cb_sd_char2body->brcharwneut(2,4), 0.0, "~chi0_4", "W+");
      result.set_BF(BEreq::cb_sd_char2body->brcharhlchic, 0.0, "~chi+_1", "h0_1");
      result.set_BF(BEreq::cb_sd_char2body->brcharhhchic, 0.0, "~chi+_1", "h0_2");
      result.set_BF(BEreq::cb_sd_char2body->brcharhachic, 0.0, "~chi+_1", "A0");
      result.set_BF(BEreq::cb_sd_char2body->brcharhcneut(2,1), 0.0, "~chi0_1", "H+");
      result.set_BF(BEreq::cb_sd_char2body->brcharhcneut(2,2), 0.0, "~chi0_2", "H+");
      result.set_BF(BEreq::cb_sd_char2body->brcharhcneut(2,3), 0.0, "~chi0_3", "H+");
      result.set_BF(BEreq::cb_sd_char2body->brcharhcneut(2,4), 0.0, "~chi0_4", "H+");
      result.set_BF(BEreq::cb_sd_char2bodygrav->brcharwgravitino(2), 0.0, "~G", "W+");
      result.set_BF(BEreq::cb_sd_char2bodygrav->brcharhcgravitino(2), 0.0, "~G", "H+");
      result.set_BF(BEreq::cb_sd_char2bodygrav->brcharwgravitino(2), 0.0, "~G", "W+");
      result.set_BF(BEreq::cb_sd_char2bodygrav->brcharhcgravitino(2), 0.0, "~G", "H+");
      result.set_BF(BEreq::cb_sd_char3body->brnupdb(2,1), 0.0, "~chi0_1", "u", "dbar");
      result.set_BF(BEreq::cb_sd_char3body->brnupdb(2,2), 0.0, "~chi0_2", "u", "dbar");
      result.set_BF(BEreq::cb_sd_char3body->brnupdb(2,3), 0.0, "~chi0_3", "u", "dbar");
      result.set_BF(BEreq::cb_sd_char3body->brnupdb(2,4), 0.0, "~chi0_4", "u", "dbar");
      result.set_BF(BEreq::cb_sd_char3body->brnupdb(2,1), 0.0, "~chi0_1", "c", "sbar");
      result.set_BF(BEreq::cb_sd_char3body->brnupdb(2,2), 0.0, "~chi0_2", "c", "sbar");
      result.set_BF(BEreq::cb_sd_char3body->brnupdb(2,3), 0.0, "~chi0_3", "c", "sbar");
      result.set_BF(BEreq::cb_sd_char3body->brnupdb(2,4), 0.0, "~chi0_4", "c", "sbar");
      result.set_BF(BEreq::cb_sd_char3body->brntopbb(2,1), 0.0, "~chi0_1", "t", "bbar");
      result.set_BF(BEreq::cb_sd_char3body->brntopbb(2,2), 0.0, "~chi0_2", "t", "bbar");
      result.set_BF(BEreq::cb_sd_char3body->brntopbb(2,3), 0.0, "~chi0_3", "t", "bbar");
      result.set_BF(BEreq::cb_sd_char3body->brntopbb(2,4), 0.0, "~chi0_4", "t", "bbar");
      result.set_BF(BEreq::cb_sd_char3body->brnelnue(2,1), 0.0, "~chi0_1", "e+", "nu_e");
      result.set_BF(BEreq::cb_sd_char3body->brnelnue(2,2), 0.0, "~chi0_2", "e+", "nu_e");
      result.set_BF(BEreq::cb_sd_char3body->brnelnue(2,3), 0.0, "~chi0_3", "e+", "nu_e");
      result.set_BF(BEreq::cb_sd_char3body->brnelnue(2,4), 0.0, "~chi0_4", "e+", "nu_e");
      result.set_BF(BEreq::cb_sd_char3body->brnmunumu(2,1), 0.0, "~chi0_1", "mu+", "nu_mu");
      result.set_BF(BEreq::cb_sd_char3body->brnmunumu(2,2), 0.0, "~chi0_2", "mu+", "nu_mu");
      result.set_BF(BEreq::cb_sd_char3body->brnmunumu(2,3), 0.0, "~chi0_3", "mu+", "nu_mu");
      result.set_BF(BEreq::cb_sd_char3body->brnmunumu(2,4), 0.0, "~chi0_4", "mu+", "nu_mu");
      result.set_BF(BEreq::cb_sd_char3body->brntaunut(2,1), 0.0, "~chi0_1", "tau+", "nu_tau");
      result.set_BF(BEreq::cb_sd_char3body->brntaunut(2,2), 0.0, "~chi0_2", "tau+", "nu_tau");
      result.set_BF(BEreq::cb_sd_char3body->brntaunut(2,3), 0.0, "~chi0_3", "tau+", "nu_tau");
      result.set_BF(BEreq::cb_sd_char3body->brntaunut(2,4), 0.0, "~chi0_4", "tau+", "nu_tau");
      result.set_BF(BEreq::cb_sd_char3body->brchupup, 0.0, "~chi+_1", "u", "ubar");
      result.set_BF(BEreq::cb_sd_char3body->brchdodo, 0.0, "~chi+_1", "d", "dbar");
      result.set_BF(BEreq::cb_sd_char3body->brchchch, 0.0, "~chi+_1", "c", "cbar");
      result.set_BF(BEreq::cb_sd_char3body->brchstst, 0.0, "~chi+_1", "s", "sbar");
      result.set_BF(BEreq::cb_sd_char3body->brchtoptop, 0.0, "~chi+_1", "t", "tbar");
      result.set_BF(BEreq::cb_sd_char3body->brchbotbot, 0.0, "~chi+_1", "b", "bbar");
      result.set_BF(BEreq::cb_sd_char3body->brchee, 0.0, "~chi+_1", "e+", "e-");
      result.set_BF(BEreq::cb_sd_char3body->brchmumu, 0.0, "~chi+_1", "mu+", "mu-");
      result.set_BF(BEreq::cb_sd_char3body->brchtautau, 0.0, "~chi+_1", "tau+", "tau-");
      result.set_BF(BEreq::cb_sd_char3body->brchnene, 0.0, "~chi+_1", "nu_e", "nubar_e");
      result.set_BF(BEreq::cb_sd_char3body->brchnmunmu, 0.0, "~chi+_1", "nu_mu", "nubar_mu");
      result.set_BF(BEreq::cb_sd_char3body->brchntauntau, 0.0, "~chi+_1", "nu_tau", "nubar_tau");
      result.set_BF(BEreq::cb_sd_char3body->brglupdb(2), 0.0, "~g", "u", "dbar");
      result.set_BF(BEreq::cb_sd_char3body->brglchsb(2), 0.0, "~g", "c", "sbar");
      result.set_BF(BEreq::cb_sd_char3body->brgltopbb(2), 0.0, "~g", "t", "bbar");
    }
  

    /// MSSM decays: charginominus_2
    void charginominus_2_decays (DecayTable::Entry& result) 
    {
      result = CP_conjugate(*Pipes::charginominus_2_decays::Dep::charginoplus_2_decay_rates);
    }

    /// MSSM decays: neutralino_1
    void neutralino_1_decays (DecayTable::Entry& result) 
    {
      using namespace Pipes::neutralino_1_decays;
      mass_es_pseudonyms psn = *(Dep::SLHA_pseudonyms);

      result.calculator = BEreq::cb_sd_neutwidth.origin();
      result.calculator_version = BEreq::cb_sd_neutwidth.version();

      result.width_in_GeV = BEreq::cb_sd_neutwidth->neuttot(1);
      result.set_BF(BEreq::cb_sd_neut2body->brneutwchar(1,1), 0.0, "~chi+_1", "W-");
      result.set_BF(BEreq::cb_sd_neut2body->brneutwchar(1,1), 0.0, "~chi-_1", "W+");
      result.set_BF(BEreq::cb_sd_neut2body->brneutwchar(1,2), 0.0, "~chi+_2", "W-");
      result.set_BF(BEreq::cb_sd_neut2body->brneutwchar(1,2), 0.0, "~chi-_2", "W+");
      result.set_BF(BEreq::cb_sd_neut2body->brneuthcchar(1,1), 0.0, "~chi+_1", "H-");
      result.set_BF(BEreq::cb_sd_neut2body->brneuthcchar(1,1), 0.0, "~chi-_1", "H+");
      result.set_BF(BEreq::cb_sd_neut2body->brneuthcchar(1,2), 0.0, "~chi+_2", "H-");
      result.set_BF(BEreq::cb_sd_neut2body->brneuthcchar(1,2), 0.0, "~chi-_2", "H+");
      result.set_BF(BEreq::cb_sd_neut2body->brneutsupl(1), 0.0, psn.isul, "ubar");
      result.set_BF(BEreq::cb_sd_neut2body->brneutsupl(1), 0.0, psn.isulbar, "u");
      result.set_BF(BEreq::cb_sd_neut2body->brneutsupr(1), 0.0, psn.isur, "ubar");
      result.set_BF(BEreq::cb_sd_neut2body->brneutsupr(1), 0.0, psn.isurbar, "u");
      result.set_BF(BEreq::cb_sd_neut2body->brneutsdownl(1), 0.0, psn.isdl, "dbar");
      result.set_BF(BEreq::cb_sd_neut2body->brneutsdownl(1), 0.0, psn.isdlbar, "d");
      result.set_BF(BEreq::cb_sd_neut2body->brneutsdownr(1), 0.0, psn.isdr, "dbar");
      result.set_BF(BEreq::cb_sd_neut2body->brneutsdownr(1), 0.0, psn.isdrbar, "d");
      result.set_BF(BEreq::cb_sd_neut2body->brneutsupl(1), 0.0, psn.iscl, "cbar");
      result.set_BF(BEreq::cb_sd_neut2body->brneutsupl(1), 0.0, psn.isclbar, "c");
      result.set_BF(BEreq::cb_sd_neut2body->brneutsupr(1), 0.0, psn.iscr, "cbar");
      result.set_BF(BEreq::cb_sd_neut2body->brneutsupr(1), 0.0, psn.iscrbar, "c");
      result.set_BF(BEreq::cb_sd_neut2body->brneutsdownl(1), 0.0, psn.issl, "sbar");
      result.set_BF(BEreq::cb_sd_neut2body->brneutsdownl(1), 0.0, psn.isslbar, "s");
      result.set_BF(BEreq::cb_sd_neut2body->brneutsdownr(1), 0.0, psn.issr, "sbar");
      result.set_BF(BEreq::cb_sd_neut2body->brneutsdownr(1), 0.0, psn.issrbar, "s");
      result.set_BF(BEreq::cb_sd_neut2body->brneutst1(1), 0.0, psn.ist1, "tbar");
      result.set_BF(BEreq::cb_sd_neut2body->brneutst1(1), 0.0, psn.ist1bar, "t");
      result.set_BF(BEreq::cb_sd_neut2body->brneutst2(1), 0.0, psn.ist2, "tbar");
      result.set_BF(BEreq::cb_sd_neut2body->brneutst2(1), 0.0, psn.ist2bar, "t");
      result.set_BF(BEreq::cb_sd_neut2body->brneutsb1(1), 0.0, psn.isb1, "bbar");
      result.set_BF(BEreq::cb_sd_neut2body->brneutsb1(1), 0.0, psn.isb1bar, "b");
      result.set_BF(BEreq::cb_sd_neut2body->brneutsb2(1), 0.0, psn.isb2, "bbar");
      result.set_BF(BEreq::cb_sd_neut2body->brneutsb2(1), 0.0, psn.isb2bar, "b");
      result.set_BF(BEreq::cb_sd_neut2body->brneutsell(1), 0.0, psn.isell, "e+");
      result.set_BF(BEreq::cb_sd_neut2body->brneutsell(1), 0.0, psn.isellbar, "e-");
      result.set_BF(BEreq::cb_sd_neut2body->brneutselr(1), 0.0, psn.iselr, "e+");
      result.set_BF(BEreq::cb_sd_neut2body->brneutselr(1), 0.0, psn.iselrbar, "e-");
      result.set_BF(BEreq::cb_sd_neut2body->brneutsell(1), 0.0, psn.ismul, "mu+");
      result.set_BF(BEreq::cb_sd_neut2body->brneutsell(1), 0.0, psn.ismulbar, "mu-");
      result.set_BF(BEreq::cb_sd_neut2body->brneutselr(1), 0.0, psn.ismur, "mu+");
      result.set_BF(BEreq::cb_sd_neut2body->brneutselr(1), 0.0, psn.ismurbar, "mu-");
      result.set_BF(BEreq::cb_sd_neut2body->brneutstau1(1), 0.0, psn.istau1, "tau+");
      result.set_BF(BEreq::cb_sd_neut2body->brneutstau1(1), 0.0, psn.istau1bar, "tau-");
      result.set_BF(BEreq::cb_sd_neut2body->brneutstau2(1), 0.0, psn.istau2, "tau+");
      result.set_BF(BEreq::cb_sd_neut2body->brneutstau2(1), 0.0, psn.istau2bar, "tau-");
      result.set_BF(BEreq::cb_sd_neut2body->brneutsnel(1), 0.0, psn.isnel, "nubar_e");
      result.set_BF(BEreq::cb_sd_neut2body->brneutsnel(1), 0.0, psn.isnelbar, "nu_e");
      result.set_BF(BEreq::cb_sd_neut2body->brneutsnel(1), 0.0, psn.isnmul, "nubar_mu");
      result.set_BF(BEreq::cb_sd_neut2body->brneutsnel(1), 0.0, psn.isnmulbar, "nu_mu");
      result.set_BF(BEreq::cb_sd_neut2body->brneutsn1(1), 0.0, psn.isntaul, "nubar_tau");
      result.set_BF(BEreq::cb_sd_neut2body->brneutsn1(1), 0.0, psn.isntaulbar, "nu_tau");
      result.set_BF(BEreq::cb_sd_neut2bodygrav->brneutgamgrav(1), 0.0, "~G", "gamma");
      result.set_BF(BEreq::cb_sd_neut2bodygrav->brneutzgrav(1), 0.0, "~G", "Z0");
      result.set_BF(BEreq::cb_sd_neut2bodygrav->brneuthlgrav(1), 0.0, "~G", "h0_1");
      result.set_BF(BEreq::cb_sd_neut2bodygrav->brneuthhgrav(1), 0.0, "~G", "h0_2");
      result.set_BF(BEreq::cb_sd_neut2bodygrav->brneuthagrav(1), 0.0, "~G", "A0");
      result.set_BF(BEreq::cb_sd_neut2bodygrav->brneutgamgrav(1), 0.0, "~G", "gamma");
      result.set_BF(BEreq::cb_sd_neut2bodygrav->brneutzgrav(1), 0.0, "~G", "Z0");
      result.set_BF(BEreq::cb_sd_neut2bodygrav->brneuthlgrav(1), 0.0, "~G", "h0_1");
      result.set_BF(BEreq::cb_sd_neut2bodygrav->brneuthhgrav(1), 0.0, "~G", "h0_2");
      result.set_BF(BEreq::cb_sd_neut2bodygrav->brneuthagrav(1), 0.0, "~G", "A0");
      result.set_BF(BEreq::cb_sd_neut3body->brchubd(1,1), 0.0, "~chi+_1", "ubar", "d");
      result.set_BF(BEreq::cb_sd_neut3body->brchubd(1,1), 0.0, "~chi-_1", "dbar", "u");
      result.set_BF(BEreq::cb_sd_neut3body->brchubd(1,2), 0.0, "~chi+_2", "ubar", "d");
      result.set_BF(BEreq::cb_sd_neut3body->brchubd(1,2), 0.0, "~chi-_2", "dbar", "u");
      result.set_BF(BEreq::cb_sd_neut3body->brchcbs(1,1), 0.0, "~chi+_1", "cbar", "s");
      result.set_BF(BEreq::cb_sd_neut3body->brchcbs(1,1), 0.0, "~chi-_1", "sbar", "c");
      result.set_BF(BEreq::cb_sd_neut3body->brchcbs(1,2), 0.0, "~chi+_2", "cbar", "s");
      result.set_BF(BEreq::cb_sd_neut3body->brchcbs(1,2), 0.0, "~chi-_2", "sbar", "c");
      result.set_BF(BEreq::cb_sd_neut3body->brchtbb(1,1), 0.0, "~chi+_1", "tbar", "b");
      result.set_BF(BEreq::cb_sd_neut3body->brchtbb(1,1), 0.0, "~chi-_1", "bbar", "t");
      result.set_BF(BEreq::cb_sd_neut3body->brchtbb(1,2), 0.0, "~chi+_2", "tbar", "b");
      result.set_BF(BEreq::cb_sd_neut3body->brchtbb(1,2), 0.0, "~chi-_2", "bbar", "t");
      result.set_BF(BEreq::cb_sd_neut3body->brchelne(1,1), 0.0, "~chi+_1", "nubar_e", "e-");
      result.set_BF(BEreq::cb_sd_neut3body->brchelne(1,1), 0.0, "~chi-_1", "nu_e", "e+");
      result.set_BF(BEreq::cb_sd_neut3body->brchelne(1,2), 0.0, "~chi+_2", "nubar_e", "e-");
      result.set_BF(BEreq::cb_sd_neut3body->brchelne(1,2), 0.0, "~chi-_2", "nu_e", "e+");
      result.set_BF(BEreq::cb_sd_neut3body->brchmunmu(1,1), 0.0, "~chi+_1", "nubar_mu", "mu-");
      result.set_BF(BEreq::cb_sd_neut3body->brchmunmu(1,1), 0.0, "~chi-_1", "nu_mu", "mu+");
      result.set_BF(BEreq::cb_sd_neut3body->brchmunmu(1,2), 0.0, "~chi+_2", "nubar_mu", "mu-");
      result.set_BF(BEreq::cb_sd_neut3body->brchmunmu(1,2), 0.0, "~chi-_2", "nu_mu", "mu+");
      result.set_BF(BEreq::cb_sd_neut3body->brchtauntau(1,1), 0.0, "~chi+_1", "nubar_tau", "tau-");
      result.set_BF(BEreq::cb_sd_neut3body->brchtauntau(1,1), 0.0, "~chi-_1", "nu_tau", "tau+");
      result.set_BF(BEreq::cb_sd_neut3body->brchtauntau(1,2), 0.0, "~chi+_2", "nubar_tau", "tau-");
      result.set_BF(BEreq::cb_sd_neut3body->brchtauntau(1,2), 0.0, "~chi-_2", "nu_tau", "tau+");
      result.set_BF(BEreq::cb_sd_neut3body->brglup(1), 0.0, "~g", "ubar", "u");
      result.set_BF(BEreq::cb_sd_neut3body->brgldo(1), 0.0, "~g", "dbar", "d");
      result.set_BF(BEreq::cb_sd_neut3body->brglch(1), 0.0, "~g", "cbar", "c");
      result.set_BF(BEreq::cb_sd_neut3body->brglst(1), 0.0, "~g", "sbar", "s");
      result.set_BF(BEreq::cb_sd_neut3body->brgltop(1), 0.0, "~g", "tbar", "t");
      result.set_BF(BEreq::cb_sd_neut3body->brglbot(1), 0.0, "~g", "bbar", "b");
    }
  

    /// MSSM decays: neutralino_2
    void neutralino_2_decays (DecayTable::Entry& result) 
    {
      using namespace Pipes::neutralino_2_decays;
      mass_es_pseudonyms psn = *(Dep::SLHA_pseudonyms);
      
      result.calculator = BEreq::cb_sd_neutwidth.origin();
      result.calculator_version = BEreq::cb_sd_neutwidth.version();

      result.width_in_GeV = BEreq::cb_sd_neutwidth->neuttot(2);
      result.set_BF(BEreq::cb_sd_neut2body->brneutzneut(2,1), 0.0, "~chi0_1", "Z0");
      result.set_BF(BEreq::cb_sd_neut2body->brneutwchar(2,1), 0.0, "~chi+_1", "W-");
      result.set_BF(BEreq::cb_sd_neut2body->brneutwchar(2,1), 0.0, "~chi-_1", "W+");
      result.set_BF(BEreq::cb_sd_neut2body->brneutwchar(2,2), 0.0, "~chi+_2", "W-");
      result.set_BF(BEreq::cb_sd_neut2body->brneutwchar(2,2), 0.0, "~chi-_2", "W+");
      result.set_BF(BEreq::cb_sd_neut2body->brneuthlneut(2,1), 0.0, "~chi0_1", "h0_1");
      result.set_BF(BEreq::cb_sd_neut2body->brneuthhneut(2,1), 0.0, "~chi0_1", "h0_2");
      result.set_BF(BEreq::cb_sd_neut2body->brneuthaneut(2,1), 0.0, "~chi0_1", "A0");
      result.set_BF(BEreq::cb_sd_neut2body->brneuthcchar(2,1), 0.0, "~chi+_1", "H-");
      result.set_BF(BEreq::cb_sd_neut2body->brneuthcchar(2,1), 0.0, "~chi-_1", "H+");
      result.set_BF(BEreq::cb_sd_neut2body->brneuthcchar(2,2), 0.0, "~chi+_2", "H-");
      result.set_BF(BEreq::cb_sd_neut2body->brneuthcchar(2,2), 0.0, "~chi-_2", "H+");
      result.set_BF(BEreq::cb_sd_neut2body->brneutsupl(2), 0.0, psn.isul, "ubar");
      result.set_BF(BEreq::cb_sd_neut2body->brneutsupl(2), 0.0, psn.isulbar, "u");
      result.set_BF(BEreq::cb_sd_neut2body->brneutsupr(2), 0.0, psn.isur, "ubar");
      result.set_BF(BEreq::cb_sd_neut2body->brneutsupr(2), 0.0, psn.isurbar, "u");
      result.set_BF(BEreq::cb_sd_neut2body->brneutsdownl(2), 0.0, psn.isdl, "dbar");
      result.set_BF(BEreq::cb_sd_neut2body->brneutsdownl(2), 0.0, psn.isdlbar, "d");
      result.set_BF(BEreq::cb_sd_neut2body->brneutsdownr(2), 0.0, psn.isdr, "dbar");
      result.set_BF(BEreq::cb_sd_neut2body->brneutsdownr(2), 0.0, psn.isdrbar, "d");
      result.set_BF(BEreq::cb_sd_neut2body->brneutsupl(2), 0.0, psn.iscl, "cbar");
      result.set_BF(BEreq::cb_sd_neut2body->brneutsupl(2), 0.0, psn.isclbar, "c");
      result.set_BF(BEreq::cb_sd_neut2body->brneutsupr(2), 0.0, psn.iscr, "cbar");
      result.set_BF(BEreq::cb_sd_neut2body->brneutsupr(2), 0.0, psn.iscrbar, "c");
      result.set_BF(BEreq::cb_sd_neut2body->brneutsdownl(2), 0.0, psn.issl, "sbar");
      result.set_BF(BEreq::cb_sd_neut2body->brneutsdownl(2), 0.0, psn.isslbar, "s");
      result.set_BF(BEreq::cb_sd_neut2body->brneutsdownr(2), 0.0, psn.issr, "sbar");
      result.set_BF(BEreq::cb_sd_neut2body->brneutsdownr(2), 0.0, psn.issrbar, "s");
      result.set_BF(BEreq::cb_sd_neut2body->brneutst1(2), 0.0, psn.ist1, "tbar");
      result.set_BF(BEreq::cb_sd_neut2body->brneutst1(2), 0.0, psn.ist1bar, "t");
      result.set_BF(BEreq::cb_sd_neut2body->brneutst2(2), 0.0, psn.ist2, "tbar");
      result.set_BF(BEreq::cb_sd_neut2body->brneutst2(2), 0.0, psn.ist2bar, "t");
      result.set_BF(BEreq::cb_sd_neut2body->brneutsb1(2), 0.0, psn.isb1, "bbar");
      result.set_BF(BEreq::cb_sd_neut2body->brneutsb1(2), 0.0, psn.isb1bar, "b");
      result.set_BF(BEreq::cb_sd_neut2body->brneutsb2(2), 0.0, psn.isb2, "bbar");
      result.set_BF(BEreq::cb_sd_neut2body->brneutsb2(2), 0.0, psn.isb2bar, "b");
      result.set_BF(BEreq::cb_sd_neut2body->brneutsell(2), 0.0, psn.isell, "e+");
      result.set_BF(BEreq::cb_sd_neut2body->brneutsell(2), 0.0, psn.isellbar, "e-");
      result.set_BF(BEreq::cb_sd_neut2body->brneutselr(2), 0.0, psn.iselr, "e+");
      result.set_BF(BEreq::cb_sd_neut2body->brneutselr(2), 0.0, psn.iselrbar, "e-");
      result.set_BF(BEreq::cb_sd_neut2body->brneutsell(2), 0.0, psn.ismul, "mu+");
      result.set_BF(BEreq::cb_sd_neut2body->brneutsell(2), 0.0, psn.ismulbar, "mu-");
      result.set_BF(BEreq::cb_sd_neut2body->brneutselr(2), 0.0, psn.ismur, "mu+");
      result.set_BF(BEreq::cb_sd_neut2body->brneutselr(2), 0.0, psn.ismurbar, "mu-");
      result.set_BF(BEreq::cb_sd_neut2body->brneutstau1(2), 0.0, psn.istau1, "tau+");
      result.set_BF(BEreq::cb_sd_neut2body->brneutstau1(2), 0.0, psn.istau1bar, "tau-");
      result.set_BF(BEreq::cb_sd_neut2body->brneutstau2(2), 0.0, psn.istau2, "tau+");
      result.set_BF(BEreq::cb_sd_neut2body->brneutstau2(2), 0.0, psn.istau2bar, "tau-");
      result.set_BF(BEreq::cb_sd_neut2body->brneutsnel(2), 0.0, psn.isnel, "nubar_e");
      result.set_BF(BEreq::cb_sd_neut2body->brneutsnel(2), 0.0, psn.isnelbar, "nu_e");
      result.set_BF(BEreq::cb_sd_neut2body->brneutsnel(2), 0.0, psn.isnmul, "nubar_mu");
      result.set_BF(BEreq::cb_sd_neut2body->brneutsnel(2), 0.0, psn.isnmulbar, "nu_mu");
      result.set_BF(BEreq::cb_sd_neut2body->brneutsn1(2), 0.0, psn.isntaul, "nubar_tau");
      result.set_BF(BEreq::cb_sd_neut2body->brneutsn1(2), 0.0, psn.isntaulbar, "nu_tau");
      result.set_BF(BEreq::cb_sd_neut2bodygrav->brneutgamgrav(2), 0.0, "~G", "gamma");
      result.set_BF(BEreq::cb_sd_neut2bodygrav->brneutzgrav(2), 0.0, "~G", "Z0");
      result.set_BF(BEreq::cb_sd_neut2bodygrav->brneuthlgrav(2), 0.0, "~G", "h0_1");
      result.set_BF(BEreq::cb_sd_neut2bodygrav->brneuthhgrav(2), 0.0, "~G", "h0_2");
      result.set_BF(BEreq::cb_sd_neut2bodygrav->brneuthagrav(2), 0.0, "~G", "A0");
      result.set_BF(BEreq::cb_sd_neutloop->brnraddec(2,1), 0.0, "~chi0_1", "gamma");
      result.set_BF(BEreq::cb_sd_neut2bodygrav->brneutgamgrav(2), 0.0, "~G", "gamma");
      result.set_BF(BEreq::cb_sd_neut2bodygrav->brneutzgrav(2), 0.0, "~G", "Z0");
      result.set_BF(BEreq::cb_sd_neut2bodygrav->brneuthlgrav(2), 0.0, "~G", "h0_1");
      result.set_BF(BEreq::cb_sd_neut2bodygrav->brneuthhgrav(2), 0.0, "~G", "h0_2");
      result.set_BF(BEreq::cb_sd_neut2bodygrav->brneuthagrav(2), 0.0, "~G", "A0");
      result.set_BF(BEreq::cb_sd_neut3body->brneutup(2,1), 0.0, "~chi0_1", "ubar", "u");
      result.set_BF(BEreq::cb_sd_neut3body->brneutdow(2,1), 0.0, "~chi0_1", "dbar", "d");
      result.set_BF(BEreq::cb_sd_neut3body->brneutch(2,1), 0.0, "~chi0_1", "cbar", "c");
      result.set_BF(BEreq::cb_sd_neut3body->brneutst(2,1), 0.0, "~chi0_1", "sbar", "s");
      result.set_BF(BEreq::cb_sd_neut3body->brneuttop(2,1), 0.0, "~chi0_1", "tbar", "t");
      result.set_BF(BEreq::cb_sd_neut3body->brneutbot(2,1), 0.0, "~chi0_1", "bbar", "b");
      result.set_BF(BEreq::cb_sd_neut3body->brneutel(2,1), 0.0, "~chi0_1", "e+", "e-");
      result.set_BF(BEreq::cb_sd_neut3body->brneutmu(2,1), 0.0, "~chi0_1", "mu+", "mu-");
      result.set_BF(BEreq::cb_sd_neut3body->brneuttau(2,1), 0.0, "~chi0_1", "tau+", "tau-");
      result.set_BF(BEreq::cb_sd_neut3body->brneutnue(2,1), 0.0, "~chi0_1", "nubar_e", "nu_e");
      result.set_BF(BEreq::cb_sd_neut3body->brneutnumu(2,1), 0.0, "~chi0_1", "nubar_mu", "nu_mu");
      result.set_BF(BEreq::cb_sd_neut3body->brneutnutau(2,1), 0.0, "~chi0_1", "nubar_tau", "nu_tau");
      result.set_BF(BEreq::cb_sd_neut3body->brchubd(2,1), 0.0, "~chi+_1", "ubar", "d");
      result.set_BF(BEreq::cb_sd_neut3body->brchubd(2,1), 0.0, "~chi-_1", "dbar", "u");
      result.set_BF(BEreq::cb_sd_neut3body->brchubd(2,2), 0.0, "~chi+_2", "ubar", "d");
      result.set_BF(BEreq::cb_sd_neut3body->brchubd(2,2), 0.0, "~chi-_2", "dbar", "u");
      result.set_BF(BEreq::cb_sd_neut3body->brchcbs(2,1), 0.0, "~chi+_1", "cbar", "s");
      result.set_BF(BEreq::cb_sd_neut3body->brchcbs(2,1), 0.0, "~chi-_1", "sbar", "c");
      result.set_BF(BEreq::cb_sd_neut3body->brchcbs(2,2), 0.0, "~chi+_2", "cbar", "s");
      result.set_BF(BEreq::cb_sd_neut3body->brchcbs(2,2), 0.0, "~chi-_2", "sbar", "c");
      result.set_BF(BEreq::cb_sd_neut3body->brchtbb(2,1), 0.0, "~chi+_1", "tbar", "b");
      result.set_BF(BEreq::cb_sd_neut3body->brchtbb(2,1), 0.0, "~chi-_1", "bbar", "t");
      result.set_BF(BEreq::cb_sd_neut3body->brchtbb(2,2), 0.0, "~chi+_2", "tbar", "b");
      result.set_BF(BEreq::cb_sd_neut3body->brchtbb(2,2), 0.0, "~chi-_2", "bbar", "t");
      result.set_BF(BEreq::cb_sd_neut3body->brchelne(2,1), 0.0, "~chi+_1", "nubar_e", "e-");
      result.set_BF(BEreq::cb_sd_neut3body->brchelne(2,1), 0.0, "~chi-_1", "nu_e", "e+");
      result.set_BF(BEreq::cb_sd_neut3body->brchelne(2,2), 0.0, "~chi+_2", "nubar_e", "e-");
      result.set_BF(BEreq::cb_sd_neut3body->brchelne(2,2), 0.0, "~chi-_2", "nu_e", "e+");
      result.set_BF(BEreq::cb_sd_neut3body->brchmunmu(2,1), 0.0, "~chi+_1", "nubar_mu", "mu-");
      result.set_BF(BEreq::cb_sd_neut3body->brchmunmu(2,1), 0.0, "~chi-_1", "nu_mu", "mu+");
      result.set_BF(BEreq::cb_sd_neut3body->brchmunmu(2,2), 0.0, "~chi+_2", "nubar_mu", "mu-");
      result.set_BF(BEreq::cb_sd_neut3body->brchmunmu(2,2), 0.0, "~chi-_2", "nu_mu", "mu+");
      result.set_BF(BEreq::cb_sd_neut3body->brchtauntau(2,1), 0.0, "~chi+_1", "nubar_tau", "tau-");
      result.set_BF(BEreq::cb_sd_neut3body->brchtauntau(2,1), 0.0, "~chi-_1", "nu_tau", "tau+");
      result.set_BF(BEreq::cb_sd_neut3body->brchtauntau(2,2), 0.0, "~chi+_2", "nubar_tau", "tau-");
      result.set_BF(BEreq::cb_sd_neut3body->brchtauntau(2,2), 0.0, "~chi-_2", "nu_tau", "tau+");
      result.set_BF(BEreq::cb_sd_neut3body->brglup(2), 0.0, "~g", "ubar", "u");
      result.set_BF(BEreq::cb_sd_neut3body->brgldo(2), 0.0, "~g", "dbar", "d");
      result.set_BF(BEreq::cb_sd_neut3body->brglch(2), 0.0, "~g", "cbar", "c");
      result.set_BF(BEreq::cb_sd_neut3body->brglst(2), 0.0, "~g", "sbar", "s");
      result.set_BF(BEreq::cb_sd_neut3body->brgltop(2), 0.0, "~g", "tbar", "t");
      result.set_BF(BEreq::cb_sd_neut3body->brglbot(2), 0.0, "~g", "bbar", "b");
    }
  

    /// MSSM decays: neutralino_3
    void neutralino_3_decays (DecayTable::Entry& result) 
    {
      using namespace Pipes::neutralino_3_decays;
      mass_es_pseudonyms psn = *(Dep::SLHA_pseudonyms);
      
      result.calculator = BEreq::cb_sd_neutwidth.origin();
      result.calculator_version = BEreq::cb_sd_neutwidth.version();

      result.width_in_GeV = BEreq::cb_sd_neutwidth->neuttot(3);
      result.set_BF(BEreq::cb_sd_neut2body->brneutzneut(3,1), 0.0, "~chi0_1", "Z0");
      result.set_BF(BEreq::cb_sd_neut2body->brneutzneut(3,2), 0.0, "~chi0_2", "Z0");
      result.set_BF(BEreq::cb_sd_neut2body->brneutwchar(3,1), 0.0, "~chi+_1", "W-");
      result.set_BF(BEreq::cb_sd_neut2body->brneutwchar(3,1), 0.0, "~chi-_1", "W+");
      result.set_BF(BEreq::cb_sd_neut2body->brneutwchar(3,2), 0.0, "~chi+_2", "W-");
      result.set_BF(BEreq::cb_sd_neut2body->brneutwchar(3,2), 0.0, "~chi-_2", "W+");
      result.set_BF(BEreq::cb_sd_neut2body->brneuthlneut(3,1), 0.0, "~chi0_1", "h0_1");
      result.set_BF(BEreq::cb_sd_neut2body->brneuthhneut(3,1), 0.0, "~chi0_1", "h0_2");
      result.set_BF(BEreq::cb_sd_neut2body->brneuthaneut(3,1), 0.0, "~chi0_1", "A0");
      result.set_BF(BEreq::cb_sd_neut2body->brneuthlneut(3,2), 0.0, "~chi0_2", "h0_1");
      result.set_BF(BEreq::cb_sd_neut2body->brneuthhneut(3,2), 0.0, "~chi0_2", "h0_2");
      result.set_BF(BEreq::cb_sd_neut2body->brneuthaneut(3,2), 0.0, "~chi0_2", "A0");
      result.set_BF(BEreq::cb_sd_neut2body->brneuthcchar(3,1), 0.0, "~chi+_1", "H-");
      result.set_BF(BEreq::cb_sd_neut2body->brneuthcchar(3,1), 0.0, "~chi-_1", "H+");
      result.set_BF(BEreq::cb_sd_neut2body->brneuthcchar(3,2), 0.0, "~chi+_2", "H-");
      result.set_BF(BEreq::cb_sd_neut2body->brneuthcchar(3,2), 0.0, "~chi-_2", "H+");
      result.set_BF(BEreq::cb_sd_neut2body->brneutsupl(3), 0.0, psn.isul, "ubar");
      result.set_BF(BEreq::cb_sd_neut2body->brneutsupl(3), 0.0, psn.isulbar, "u");
      result.set_BF(BEreq::cb_sd_neut2body->brneutsupr(3), 0.0, psn.isur, "ubar");
      result.set_BF(BEreq::cb_sd_neut2body->brneutsupr(3), 0.0, psn.isurbar, "u");
      result.set_BF(BEreq::cb_sd_neut2body->brneutsdownl(3), 0.0, psn.isdl, "dbar");
      result.set_BF(BEreq::cb_sd_neut2body->brneutsdownl(3), 0.0, psn.isdlbar, "d");
      result.set_BF(BEreq::cb_sd_neut2body->brneutsdownr(3), 0.0, psn.isdr, "dbar");
      result.set_BF(BEreq::cb_sd_neut2body->brneutsdownr(3), 0.0, psn.isdrbar, "d");
      result.set_BF(BEreq::cb_sd_neut2body->brneutsupl(3), 0.0, psn.iscl, "cbar");
      result.set_BF(BEreq::cb_sd_neut2body->brneutsupl(3), 0.0, psn.isclbar, "c");
      result.set_BF(BEreq::cb_sd_neut2body->brneutsupr(3), 0.0, psn.iscr, "cbar");
      result.set_BF(BEreq::cb_sd_neut2body->brneutsupr(3), 0.0, psn.iscrbar, "c");
      result.set_BF(BEreq::cb_sd_neut2body->brneutsdownl(3), 0.0, psn.issl, "sbar");
      result.set_BF(BEreq::cb_sd_neut2body->brneutsdownl(3), 0.0, psn.isslbar, "s");
      result.set_BF(BEreq::cb_sd_neut2body->brneutsdownr(3), 0.0, psn.issr, "sbar");
      result.set_BF(BEreq::cb_sd_neut2body->brneutsdownr(3), 0.0, psn.issrbar, "s");
      result.set_BF(BEreq::cb_sd_neut2body->brneutst1(3), 0.0, psn.ist1, "tbar");
      result.set_BF(BEreq::cb_sd_neut2body->brneutst1(3), 0.0, psn.ist1bar, "t");
      result.set_BF(BEreq::cb_sd_neut2body->brneutst2(3), 0.0, psn.ist2, "tbar");
      result.set_BF(BEreq::cb_sd_neut2body->brneutst2(3), 0.0, psn.ist2bar, "t");
      result.set_BF(BEreq::cb_sd_neut2body->brneutsb1(3), 0.0, psn.isb1, "bbar");
      result.set_BF(BEreq::cb_sd_neut2body->brneutsb1(3), 0.0, psn.isb1bar, "b");
      result.set_BF(BEreq::cb_sd_neut2body->brneutsb2(3), 0.0, psn.isb2, "bbar");
      result.set_BF(BEreq::cb_sd_neut2body->brneutsb2(3), 0.0, psn.isb2bar, "b");
      result.set_BF(BEreq::cb_sd_neut2body->brneutsell(3), 0.0, psn.isell, "e+");
      result.set_BF(BEreq::cb_sd_neut2body->brneutsell(3), 0.0, psn.isellbar, "e-");
      result.set_BF(BEreq::cb_sd_neut2body->brneutselr(3), 0.0, psn.iselr, "e+");
      result.set_BF(BEreq::cb_sd_neut2body->brneutselr(3), 0.0, psn.iselrbar, "e-");
      result.set_BF(BEreq::cb_sd_neut2body->brneutsell(3), 0.0, psn.ismul, "mu+");
      result.set_BF(BEreq::cb_sd_neut2body->brneutsell(3), 0.0, psn.ismulbar, "mu-");
      result.set_BF(BEreq::cb_sd_neut2body->brneutselr(3), 0.0, psn.ismur, "mu+");
      result.set_BF(BEreq::cb_sd_neut2body->brneutselr(3), 0.0, psn.ismurbar, "mu-");
      result.set_BF(BEreq::cb_sd_neut2body->brneutstau1(3), 0.0, psn.istau1, "tau+");
      result.set_BF(BEreq::cb_sd_neut2body->brneutstau1(3), 0.0, psn.istau1bar, "tau-");
      result.set_BF(BEreq::cb_sd_neut2body->brneutstau2(3), 0.0, psn.istau2, "tau+");
      result.set_BF(BEreq::cb_sd_neut2body->brneutstau2(3), 0.0, psn.istau2bar, "tau-");
      result.set_BF(BEreq::cb_sd_neut2body->brneutsnel(3), 0.0, psn.isnel, "nubar_e");
      result.set_BF(BEreq::cb_sd_neut2body->brneutsnel(3), 0.0, psn.isnelbar, "nu_e");
      result.set_BF(BEreq::cb_sd_neut2body->brneutsnel(3), 0.0, psn.isnmul, "nubar_mu");
      result.set_BF(BEreq::cb_sd_neut2body->brneutsnel(3), 0.0, psn.isnmulbar, "nu_mu");
      result.set_BF(BEreq::cb_sd_neut2body->brneutsn1(3), 0.0, psn.isntaul, "nubar_tau");
      result.set_BF(BEreq::cb_sd_neut2body->brneutsn1(3), 0.0, psn.isntaulbar, "nu_tau");
      result.set_BF(BEreq::cb_sd_neut2bodygrav->brneutgamgrav(3), 0.0, "~G", "gamma");
      result.set_BF(BEreq::cb_sd_neut2bodygrav->brneutzgrav(3), 0.0, "~G", "Z0");
      result.set_BF(BEreq::cb_sd_neut2bodygrav->brneuthlgrav(3), 0.0, "~G", "h0_1");
      result.set_BF(BEreq::cb_sd_neut2bodygrav->brneuthhgrav(3), 0.0, "~G", "h0_2");
      result.set_BF(BEreq::cb_sd_neut2bodygrav->brneuthagrav(3), 0.0, "~G", "A0");
      result.set_BF(BEreq::cb_sd_neutloop->brnraddec(3,1), 0.0, "~chi0_1", "gamma");
      result.set_BF(BEreq::cb_sd_neutloop->brnraddec(3,2), 0.0, "~chi0_2", "gamma");
      result.set_BF(BEreq::cb_sd_neut2bodygrav->brneutgamgrav(3), 0.0, "~G", "gamma");
      result.set_BF(BEreq::cb_sd_neut2bodygrav->brneutzgrav(3), 0.0, "~G", "Z0");
      result.set_BF(BEreq::cb_sd_neut2bodygrav->brneuthlgrav(3), 0.0, "~G", "h0_1");
      result.set_BF(BEreq::cb_sd_neut2bodygrav->brneuthhgrav(3), 0.0, "~G", "h0_2");
      result.set_BF(BEreq::cb_sd_neut2bodygrav->brneuthagrav(3), 0.0, "~G", "A0");
      result.set_BF(BEreq::cb_sd_neut3body->brneutup(3,1), 0.0, "~chi0_1", "ubar", "u");
      result.set_BF(BEreq::cb_sd_neut3body->brneutdow(3,1), 0.0, "~chi0_1", "dbar", "d");
      result.set_BF(BEreq::cb_sd_neut3body->brneutch(3,1), 0.0, "~chi0_1", "cbar", "c");
      result.set_BF(BEreq::cb_sd_neut3body->brneutst(3,1), 0.0, "~chi0_1", "sbar", "s");
      result.set_BF(BEreq::cb_sd_neut3body->brneuttop(3,1), 0.0, "~chi0_1", "tbar", "t");
      result.set_BF(BEreq::cb_sd_neut3body->brneutbot(3,1), 0.0, "~chi0_1", "bbar", "b");
      result.set_BF(BEreq::cb_sd_neut3body->brneutel(3,1), 0.0, "~chi0_1", "e+", "e-");
      result.set_BF(BEreq::cb_sd_neut3body->brneutmu(3,1), 0.0, "~chi0_1", "mu+", "mu-");
      result.set_BF(BEreq::cb_sd_neut3body->brneuttau(3,1), 0.0, "~chi0_1", "tau+", "tau-");
      result.set_BF(BEreq::cb_sd_neut3body->brneutnue(3,1), 0.0, "~chi0_1", "nubar_e", "nu_e");
      result.set_BF(BEreq::cb_sd_neut3body->brneutnumu(3,1), 0.0, "~chi0_1", "nubar_mu", "nu_mu");
      result.set_BF(BEreq::cb_sd_neut3body->brneutnutau(3,1), 0.0, "~chi0_1", "nubar_tau", "nu_tau");
      result.set_BF(BEreq::cb_sd_neut3body->brneutup(3,2), 0.0, "~chi0_2", "ubar", "u");
      result.set_BF(BEreq::cb_sd_neut3body->brneutdow(3,2), 0.0, "~chi0_2", "dbar", "d");
      result.set_BF(BEreq::cb_sd_neut3body->brneutch(3,2), 0.0, "~chi0_2", "cbar", "c");
      result.set_BF(BEreq::cb_sd_neut3body->brneutst(3,2), 0.0, "~chi0_2", "sbar", "s");
      result.set_BF(BEreq::cb_sd_neut3body->brneuttop(3,2), 0.0, "~chi0_2", "tbar", "t");
      result.set_BF(BEreq::cb_sd_neut3body->brneutbot(3,2), 0.0, "~chi0_2", "bbar", "b");
      result.set_BF(BEreq::cb_sd_neut3body->brneutel(3,2), 0.0, "~chi0_2", "e+", "e-");
      result.set_BF(BEreq::cb_sd_neut3body->brneutmu(3,2), 0.0, "~chi0_2", "mu+", "mu-");
      result.set_BF(BEreq::cb_sd_neut3body->brneuttau(3,2), 0.0, "~chi0_2", "tau+", "tau-");
      result.set_BF(BEreq::cb_sd_neut3body->brneutnue(3,2), 0.0, "~chi0_2", "nubar_e", "nu_e");
      result.set_BF(BEreq::cb_sd_neut3body->brneutnumu(3,2), 0.0, "~chi0_2", "nubar_mu", "nu_mu");
      result.set_BF(BEreq::cb_sd_neut3body->brneutnutau(3,2), 0.0, "~chi0_2", "nubar_tau", "nu_tau");
      result.set_BF(BEreq::cb_sd_neut3body->brchubd(3,1), 0.0, "~chi+_1", "ubar", "d");
      result.set_BF(BEreq::cb_sd_neut3body->brchubd(3,1), 0.0, "~chi-_1", "dbar", "u");
      result.set_BF(BEreq::cb_sd_neut3body->brchubd(3,2), 0.0, "~chi+_2", "ubar", "d");
      result.set_BF(BEreq::cb_sd_neut3body->brchubd(3,2), 0.0, "~chi-_2", "dbar", "u");
      result.set_BF(BEreq::cb_sd_neut3body->brchcbs(3,1), 0.0, "~chi+_1", "cbar", "s");
      result.set_BF(BEreq::cb_sd_neut3body->brchcbs(3,1), 0.0, "~chi-_1", "sbar", "c");
      result.set_BF(BEreq::cb_sd_neut3body->brchcbs(3,2), 0.0, "~chi+_2", "cbar", "s");
      result.set_BF(BEreq::cb_sd_neut3body->brchcbs(3,2), 0.0, "~chi-_2", "sbar", "c");
      result.set_BF(BEreq::cb_sd_neut3body->brchtbb(3,1), 0.0, "~chi+_1", "tbar", "b");
      result.set_BF(BEreq::cb_sd_neut3body->brchtbb(3,1), 0.0, "~chi-_1", "bbar", "t");
      result.set_BF(BEreq::cb_sd_neut3body->brchtbb(3,2), 0.0, "~chi+_2", "tbar", "b");
      result.set_BF(BEreq::cb_sd_neut3body->brchtbb(3,2), 0.0, "~chi-_2", "bbar", "t");
      result.set_BF(BEreq::cb_sd_neut3body->brchelne(3,1), 0.0, "~chi+_1", "nubar_e", "e-");
      result.set_BF(BEreq::cb_sd_neut3body->brchelne(3,1), 0.0, "~chi-_1", "nu_e", "e+");
      result.set_BF(BEreq::cb_sd_neut3body->brchelne(3,2), 0.0, "~chi+_2", "nubar_e", "e-");
      result.set_BF(BEreq::cb_sd_neut3body->brchelne(3,2), 0.0, "~chi-_2", "nu_e", "e+");
      result.set_BF(BEreq::cb_sd_neut3body->brchmunmu(3,1), 0.0, "~chi+_1", "nubar_mu", "mu-");
      result.set_BF(BEreq::cb_sd_neut3body->brchmunmu(3,1), 0.0, "~chi-_1", "nu_mu", "mu+");
      result.set_BF(BEreq::cb_sd_neut3body->brchmunmu(3,2), 0.0, "~chi+_2", "nubar_mu", "mu-");
      result.set_BF(BEreq::cb_sd_neut3body->brchmunmu(3,2), 0.0, "~chi-_2", "nu_mu", "mu+");
      result.set_BF(BEreq::cb_sd_neut3body->brchtauntau(3,1), 0.0, "~chi+_1", "nubar_tau", "tau-");
      result.set_BF(BEreq::cb_sd_neut3body->brchtauntau(3,1), 0.0, "~chi-_1", "nu_tau", "tau+");
      result.set_BF(BEreq::cb_sd_neut3body->brchtauntau(3,2), 0.0, "~chi+_2", "nubar_tau", "tau-");
      result.set_BF(BEreq::cb_sd_neut3body->brchtauntau(3,2), 0.0, "~chi-_2", "nu_tau", "tau+");
      result.set_BF(BEreq::cb_sd_neut3body->brglup(3), 0.0, "~g", "ubar", "u");
      result.set_BF(BEreq::cb_sd_neut3body->brgldo(3), 0.0, "~g", "dbar", "d");
      result.set_BF(BEreq::cb_sd_neut3body->brglch(3), 0.0, "~g", "cbar", "c");
      result.set_BF(BEreq::cb_sd_neut3body->brglst(3), 0.0, "~g", "sbar", "s");
      result.set_BF(BEreq::cb_sd_neut3body->brgltop(3), 0.0, "~g", "tbar", "t");
      result.set_BF(BEreq::cb_sd_neut3body->brglbot(3), 0.0, "~g", "bbar", "b");
    }
  

    /// MSSM decays: neutralino_4
    void neutralino_4_decays (DecayTable::Entry& result) 
    {
      using namespace Pipes::neutralino_4_decays;
      mass_es_pseudonyms psn = *(Dep::SLHA_pseudonyms);
     
      result.calculator = BEreq::cb_sd_neutwidth.origin();
      result.calculator_version = BEreq::cb_sd_neutwidth.version();

      result.width_in_GeV = BEreq::cb_sd_neutwidth->neuttot(4);
      result.set_BF(BEreq::cb_sd_neut2body->brneutzneut(4,1), 0.0, "~chi0_1", "Z0");
      result.set_BF(BEreq::cb_sd_neut2body->brneutzneut(4,2), 0.0, "~chi0_2", "Z0");
      result.set_BF(BEreq::cb_sd_neut2body->brneutzneut(4,3), 0.0, "~chi0_3", "Z0");
      result.set_BF(BEreq::cb_sd_neut2body->brneutwchar(4,1), 0.0, "~chi+_1", "W-");
      result.set_BF(BEreq::cb_sd_neut2body->brneutwchar(4,1), 0.0, "~chi-_1", "W+");
      result.set_BF(BEreq::cb_sd_neut2body->brneutwchar(4,2), 0.0, "~chi+_2", "W-");
      result.set_BF(BEreq::cb_sd_neut2body->brneutwchar(4,2), 0.0, "~chi-_2", "W+");
      result.set_BF(BEreq::cb_sd_neut2body->brneuthlneut(4,1), 0.0, "~chi0_1", "h0_1");
      result.set_BF(BEreq::cb_sd_neut2body->brneuthhneut(4,1), 0.0, "~chi0_1", "h0_2");
      result.set_BF(BEreq::cb_sd_neut2body->brneuthaneut(4,1), 0.0, "~chi0_1", "A0");
      result.set_BF(BEreq::cb_sd_neut2body->brneuthlneut(4,2), 0.0, "~chi0_2", "h0_1");
      result.set_BF(BEreq::cb_sd_neut2body->brneuthhneut(4,2), 0.0, "~chi0_2", "h0_2");
      result.set_BF(BEreq::cb_sd_neut2body->brneuthaneut(4,2), 0.0, "~chi0_2", "A0");
      result.set_BF(BEreq::cb_sd_neut2body->brneuthlneut(4,3), 0.0, "~chi0_3", "h0_1");
      result.set_BF(BEreq::cb_sd_neut2body->brneuthhneut(4,3), 0.0, "~chi0_3", "h0_2");
      result.set_BF(BEreq::cb_sd_neut2body->brneuthaneut(4,3), 0.0, "~chi0_3", "A0");
      result.set_BF(BEreq::cb_sd_neut2body->brneuthcchar(4,1), 0.0, "~chi+_1", "H-");
      result.set_BF(BEreq::cb_sd_neut2body->brneuthcchar(4,1), 0.0, "~chi-_1", "H+");
      result.set_BF(BEreq::cb_sd_neut2body->brneuthcchar(4,2), 0.0, "~chi+_2", "H-");
      result.set_BF(BEreq::cb_sd_neut2body->brneuthcchar(4,2), 0.0, "~chi-_2", "H+");
      result.set_BF(BEreq::cb_sd_neut2body->brneutsupl(4), 0.0, psn.isul, "ubar");
      result.set_BF(BEreq::cb_sd_neut2body->brneutsupl(4), 0.0, psn.isulbar, "u");
      result.set_BF(BEreq::cb_sd_neut2body->brneutsupr(4), 0.0, psn.isur, "ubar");
      result.set_BF(BEreq::cb_sd_neut2body->brneutsupr(4), 0.0, psn.isurbar, "u");
      result.set_BF(BEreq::cb_sd_neut2body->brneutsdownl(4), 0.0, psn.isdl, "dbar");
      result.set_BF(BEreq::cb_sd_neut2body->brneutsdownl(4), 0.0, psn.isdlbar, "d");
      result.set_BF(BEreq::cb_sd_neut2body->brneutsdownr(4), 0.0, psn.isdr, "dbar");
      result.set_BF(BEreq::cb_sd_neut2body->brneutsdownr(4), 0.0, psn.isdrbar, "d");
      result.set_BF(BEreq::cb_sd_neut2body->brneutsupl(4), 0.0, psn.iscl, "cbar");
      result.set_BF(BEreq::cb_sd_neut2body->brneutsupl(4), 0.0, psn.isclbar, "c");
      result.set_BF(BEreq::cb_sd_neut2body->brneutsupr(4), 0.0, psn.iscr, "cbar");
      result.set_BF(BEreq::cb_sd_neut2body->brneutsupr(4), 0.0, psn.iscrbar, "c");
      result.set_BF(BEreq::cb_sd_neut2body->brneutsdownl(4), 0.0, psn.issl, "sbar");
      result.set_BF(BEreq::cb_sd_neut2body->brneutsdownl(4), 0.0, psn.isslbar, "s");
      result.set_BF(BEreq::cb_sd_neut2body->brneutsdownr(4), 0.0, psn.issr, "sbar");
      result.set_BF(BEreq::cb_sd_neut2body->brneutsdownr(4), 0.0, psn.issrbar, "s");
      result.set_BF(BEreq::cb_sd_neut2body->brneutst1(4), 0.0, psn.ist1, "tbar");
      result.set_BF(BEreq::cb_sd_neut2body->brneutst1(4), 0.0, psn.ist1bar, "t");
      result.set_BF(BEreq::cb_sd_neut2body->brneutst2(4), 0.0, psn.ist2, "tbar");
      result.set_BF(BEreq::cb_sd_neut2body->brneutst2(4), 0.0, psn.ist2bar, "t");
      result.set_BF(BEreq::cb_sd_neut2body->brneutsb1(4), 0.0, psn.isb1, "bbar");
      result.set_BF(BEreq::cb_sd_neut2body->brneutsb1(4), 0.0, psn.isb1bar, "b");
      result.set_BF(BEreq::cb_sd_neut2body->brneutsb2(4), 0.0, psn.isb2, "bbar");
      result.set_BF(BEreq::cb_sd_neut2body->brneutsb2(4), 0.0, psn.isb2bar, "b");
      result.set_BF(BEreq::cb_sd_neut2body->brneutsell(4), 0.0, psn.isell, "e+");
      result.set_BF(BEreq::cb_sd_neut2body->brneutsell(4), 0.0, psn.isellbar, "e-");
      result.set_BF(BEreq::cb_sd_neut2body->brneutselr(4), 0.0, psn.iselr, "e+");
      result.set_BF(BEreq::cb_sd_neut2body->brneutselr(4), 0.0, psn.iselrbar, "e-");
      result.set_BF(BEreq::cb_sd_neut2body->brneutsell(4), 0.0, psn.ismul, "mu+");
      result.set_BF(BEreq::cb_sd_neut2body->brneutsell(4), 0.0, psn.ismulbar, "mu-");
      result.set_BF(BEreq::cb_sd_neut2body->brneutselr(4), 0.0, psn.ismur, "mu+");
      result.set_BF(BEreq::cb_sd_neut2body->brneutselr(4), 0.0, psn.ismurbar, "mu-");
      result.set_BF(BEreq::cb_sd_neut2body->brneutstau1(4), 0.0, psn.istau1, "tau+");
      result.set_BF(BEreq::cb_sd_neut2body->brneutstau1(4), 0.0, psn.istau1bar, "tau-");
      result.set_BF(BEreq::cb_sd_neut2body->brneutstau2(4), 0.0, psn.istau2, "tau+");
      result.set_BF(BEreq::cb_sd_neut2body->brneutstau2(4), 0.0, psn.istau2bar, "tau-");
      result.set_BF(BEreq::cb_sd_neut2body->brneutsnel(4), 0.0, psn.isnel, "nubar_e");
      result.set_BF(BEreq::cb_sd_neut2body->brneutsnel(4), 0.0, psn.isnelbar, "nu_e");
      result.set_BF(BEreq::cb_sd_neut2body->brneutsnel(4), 0.0, psn.isnmul, "nubar_mu");
      result.set_BF(BEreq::cb_sd_neut2body->brneutsnel(4), 0.0, psn.isnmulbar, "nu_mu");
      result.set_BF(BEreq::cb_sd_neut2body->brneutsn1(4), 0.0, psn.isntaul, "nubar_tau");
      result.set_BF(BEreq::cb_sd_neut2body->brneutsn1(4), 0.0, psn.isntaulbar, "nu_tau");
      result.set_BF(BEreq::cb_sd_neut2bodygrav->brneutgamgrav(4), 0.0, "~G", "gamma");
      result.set_BF(BEreq::cb_sd_neut2bodygrav->brneutzgrav(4), 0.0, "~G", "Z0");
      result.set_BF(BEreq::cb_sd_neut2bodygrav->brneuthlgrav(4), 0.0, "~G", "h0_1");
      result.set_BF(BEreq::cb_sd_neut2bodygrav->brneuthhgrav(4), 0.0, "~G", "h0_2");
      result.set_BF(BEreq::cb_sd_neut2bodygrav->brneuthagrav(4), 0.0, "~G", "A0");
      result.set_BF(BEreq::cb_sd_neutloop->brnraddec(4,1), 0.0, "~chi0_1", "gamma");
      result.set_BF(BEreq::cb_sd_neutloop->brnraddec(4,2), 0.0, "~chi0_2", "gamma");
      result.set_BF(BEreq::cb_sd_neutloop->brnraddec(4,3), 0.0, "~chi0_3", "gamma");
      result.set_BF(BEreq::cb_sd_neut2bodygrav->brneutgamgrav(4), 0.0, "~G", "gamma");
      result.set_BF(BEreq::cb_sd_neut2bodygrav->brneutzgrav(4), 0.0, "~G", "Z0");
      result.set_BF(BEreq::cb_sd_neut2bodygrav->brneuthlgrav(4), 0.0, "~G", "h0_1");
      result.set_BF(BEreq::cb_sd_neut2bodygrav->brneuthhgrav(4), 0.0, "~G", "h0_2");
      result.set_BF(BEreq::cb_sd_neut2bodygrav->brneuthagrav(4), 0.0, "~G", "A0");
      result.set_BF(BEreq::cb_sd_neut3body->brneutup(4,1), 0.0, "~chi0_1", "ubar", "u");
      result.set_BF(BEreq::cb_sd_neut3body->brneutdow(4,1), 0.0, "~chi0_1", "dbar", "d");
      result.set_BF(BEreq::cb_sd_neut3body->brneutch(4,1), 0.0, "~chi0_1", "cbar", "c");
      result.set_BF(BEreq::cb_sd_neut3body->brneutst(4,1), 0.0, "~chi0_1", "sbar", "s");
      result.set_BF(BEreq::cb_sd_neut3body->brneuttop(4,1), 0.0, "~chi0_1", "tbar", "t");
      result.set_BF(BEreq::cb_sd_neut3body->brneutbot(4,1), 0.0, "~chi0_1", "bbar", "b");
      result.set_BF(BEreq::cb_sd_neut3body->brneutel(4,1), 0.0, "~chi0_1", "e+", "e-");
      result.set_BF(BEreq::cb_sd_neut3body->brneutmu(4,1), 0.0, "~chi0_1", "mu+", "mu-");
      result.set_BF(BEreq::cb_sd_neut3body->brneuttau(4,1), 0.0, "~chi0_1", "tau+", "tau-");
      result.set_BF(BEreq::cb_sd_neut3body->brneutnue(4,1), 0.0, "~chi0_1", "nubar_e", "nu_e");
      result.set_BF(BEreq::cb_sd_neut3body->brneutnumu(4,1), 0.0, "~chi0_1", "nubar_mu", "nu_mu");
      result.set_BF(BEreq::cb_sd_neut3body->brneutnutau(4,1), 0.0, "~chi0_1", "nubar_tau", "nu_tau");
      result.set_BF(BEreq::cb_sd_neut3body->brneutup(4,2), 0.0, "~chi0_2", "ubar", "u");
      result.set_BF(BEreq::cb_sd_neut3body->brneutdow(4,2), 0.0, "~chi0_2", "dbar", "d");
      result.set_BF(BEreq::cb_sd_neut3body->brneutch(4,2), 0.0, "~chi0_2", "cbar", "c");
      result.set_BF(BEreq::cb_sd_neut3body->brneutst(4,2), 0.0, "~chi0_2", "sbar", "s");
      result.set_BF(BEreq::cb_sd_neut3body->brneuttop(4,2), 0.0, "~chi0_2", "tbar", "t");
      result.set_BF(BEreq::cb_sd_neut3body->brneutbot(4,2), 0.0, "~chi0_2", "bbar", "b");
      result.set_BF(BEreq::cb_sd_neut3body->brneutel(4,2), 0.0, "~chi0_2", "e+", "e-");
      result.set_BF(BEreq::cb_sd_neut3body->brneutmu(4,2), 0.0, "~chi0_2", "mu+", "mu-");
      result.set_BF(BEreq::cb_sd_neut3body->brneuttau(4,2), 0.0, "~chi0_2", "tau+", "tau-");
      result.set_BF(BEreq::cb_sd_neut3body->brneutnue(4,2), 0.0, "~chi0_2", "nubar_e", "nu_e");
      result.set_BF(BEreq::cb_sd_neut3body->brneutnumu(4,2), 0.0, "~chi0_2", "nubar_mu", "nu_mu");
      result.set_BF(BEreq::cb_sd_neut3body->brneutnutau(4,2), 0.0, "~chi0_2", "nubar_tau", "nu_tau");
      result.set_BF(BEreq::cb_sd_neut3body->brneutup(4,3), 0.0, "~chi0_3", "ubar", "u");
      result.set_BF(BEreq::cb_sd_neut3body->brneutdow(4,3), 0.0, "~chi0_3", "dbar", "d");
      result.set_BF(BEreq::cb_sd_neut3body->brneutch(4,3), 0.0, "~chi0_3", "cbar", "c");
      result.set_BF(BEreq::cb_sd_neut3body->brneutst(4,3), 0.0, "~chi0_3", "sbar", "s");
      result.set_BF(BEreq::cb_sd_neut3body->brneuttop(4,3), 0.0, "~chi0_3", "tbar", "t");
      result.set_BF(BEreq::cb_sd_neut3body->brneutbot(4,3), 0.0, "~chi0_3", "bbar", "b");
      result.set_BF(BEreq::cb_sd_neut3body->brneutel(4,3), 0.0, "~chi0_3", "e+", "e-");
      result.set_BF(BEreq::cb_sd_neut3body->brneutmu(4,3), 0.0, "~chi0_3", "mu+", "mu-");
      result.set_BF(BEreq::cb_sd_neut3body->brneuttau(4,3), 0.0, "~chi0_3", "tau+", "tau-");
      result.set_BF(BEreq::cb_sd_neut3body->brneutnue(4,3), 0.0, "~chi0_3", "nubar_e", "nu_e");
      result.set_BF(BEreq::cb_sd_neut3body->brneutnumu(4,3), 0.0, "~chi0_3", "nubar_mu", "nu_mu");
      result.set_BF(BEreq::cb_sd_neut3body->brneutnutau(4,3), 0.0, "~chi0_3", "nubar_tau", "nu_tau");
      result.set_BF(BEreq::cb_sd_neut3body->brchubd(4,1), 0.0, "~chi+_1", "ubar", "d");
      result.set_BF(BEreq::cb_sd_neut3body->brchubd(4,1), 0.0, "~chi-_1", "dbar", "u");
      result.set_BF(BEreq::cb_sd_neut3body->brchubd(4,2), 0.0, "~chi+_2", "ubar", "d");
      result.set_BF(BEreq::cb_sd_neut3body->brchubd(4,2), 0.0, "~chi-_2", "dbar", "u");
      result.set_BF(BEreq::cb_sd_neut3body->brchcbs(4,1), 0.0, "~chi+_1", "cbar", "s");
      result.set_BF(BEreq::cb_sd_neut3body->brchcbs(4,1), 0.0, "~chi-_1", "sbar", "c");
      result.set_BF(BEreq::cb_sd_neut3body->brchcbs(4,2), 0.0, "~chi+_2", "cbar", "s");
      result.set_BF(BEreq::cb_sd_neut3body->brchcbs(4,2), 0.0, "~chi-_2", "sbar", "c");
      result.set_BF(BEreq::cb_sd_neut3body->brchtbb(4,1), 0.0, "~chi+_1", "tbar", "b");
      result.set_BF(BEreq::cb_sd_neut3body->brchtbb(4,1), 0.0, "~chi-_1", "bbar", "t");
      result.set_BF(BEreq::cb_sd_neut3body->brchtbb(4,2), 0.0, "~chi+_2", "tbar", "b");
      result.set_BF(BEreq::cb_sd_neut3body->brchtbb(4,2), 0.0, "~chi-_2", "bbar", "t");
      result.set_BF(BEreq::cb_sd_neut3body->brchelne(4,1), 0.0, "~chi+_1", "nubar_e", "e-");
      result.set_BF(BEreq::cb_sd_neut3body->brchelne(4,1), 0.0, "~chi-_1", "nu_e", "e+");
      result.set_BF(BEreq::cb_sd_neut3body->brchelne(4,2), 0.0, "~chi+_2", "nubar_e", "e-");
      result.set_BF(BEreq::cb_sd_neut3body->brchelne(4,2), 0.0, "~chi-_2", "nu_e", "e+");
      result.set_BF(BEreq::cb_sd_neut3body->brchmunmu(4,1), 0.0, "~chi+_1", "nubar_mu", "mu-");
      result.set_BF(BEreq::cb_sd_neut3body->brchmunmu(4,1), 0.0, "~chi-_1", "nu_mu", "mu+");
      result.set_BF(BEreq::cb_sd_neut3body->brchmunmu(4,2), 0.0, "~chi+_2", "nubar_mu", "mu-");
      result.set_BF(BEreq::cb_sd_neut3body->brchmunmu(4,2), 0.0, "~chi-_2", "nu_mu", "mu+");
      result.set_BF(BEreq::cb_sd_neut3body->brchtauntau(4,1), 0.0, "~chi+_1", "nubar_tau", "tau-");
      result.set_BF(BEreq::cb_sd_neut3body->brchtauntau(4,1), 0.0, "~chi-_1", "nu_tau", "tau+");
      result.set_BF(BEreq::cb_sd_neut3body->brchtauntau(4,2), 0.0, "~chi+_2", "nubar_tau", "tau-");
      result.set_BF(BEreq::cb_sd_neut3body->brchtauntau(4,2), 0.0, "~chi-_2", "nu_tau", "tau+");
      result.set_BF(BEreq::cb_sd_neut3body->brglup(4), 0.0, "~g", "ubar", "u");
      result.set_BF(BEreq::cb_sd_neut3body->brgldo(4), 0.0, "~g", "dbar", "d");
      result.set_BF(BEreq::cb_sd_neut3body->brglch(4), 0.0, "~g", "cbar", "c");
      result.set_BF(BEreq::cb_sd_neut3body->brglst(4), 0.0, "~g", "sbar", "s");
      result.set_BF(BEreq::cb_sd_neut3body->brgltop(4), 0.0, "~g", "tbar", "t");
      result.set_BF(BEreq::cb_sd_neut3body->brglbot(4), 0.0, "~g", "bbar", "b");
    }

  
    //////////// Singlet DM /////////////////////

    /// Add the decay of Higgs to singlets for the SingletDM model
    void SS_Higgs_decays (DecayTable::Entry& result)
    {
      using namespace Pipes::SS_Higgs_decays;

      // Get the spectrum information
      const Spectrum* spec = *Dep::SingletDM_spectrum;
      const RunningPars& extrapar = spec->get_HE()->runningpars();
      double mass = spec->get_Pole_Mass("S");
      double lambda = extrapar.get_mass_parameter("lambda_hS");
      double v0 = extrapar.get_mass_parameter("vev");
      double mhpole = spec->get_Pole_Mass("h0_1");

      // Add the h->SS width to the total
      double massratio2 = pow(mass/mhpole,2);
      double gamma = (2.0*mass <= mhpole) ? pow(lambda*v0,2)/(32.0*pi*mhpole) * sqrt(1.0 - 4.0*massratio2) : 0.0;        
      double newwidth = Dep::Higgs_decay_rates->width_in_GeV + gamma;
      result.width_in_GeV = newwidth;
      // Import the previous error estimates on the total width
      result.positive_error = Dep::Higgs_decay_rates->positive_error;
      result.negative_error = Dep::Higgs_decay_rates->negative_error;
      // Add the h->SS branching fraction
      result.set_BF(gamma/newwidth, 0.0, "S", "S");
      // Get the SM decays and rescale them
      double wscaling = Dep::Higgs_decay_rates->width_in_GeV / newwidth;
      for (auto it = Dep::Higgs_decay_rates->channels.begin(); it != Dep::Higgs_decay_rates->channels.end(); ++it)  
      {                                     
        result.channels[it->first] = std::pair<double, double>(it->second.first*wscaling, it->second.second*wscaling);
      }
      // Log calculator
      result.calculator = "GAMBIT::DecayBit";
      result.calculator_version = gambit_version;
    }
  

    //////////// Everything ///////////////////
  
    /// Collect all the DecayTable entries into an actual DecayTable 
    void all_decays (DecayTable &decays) 
    {
      using namespace Pipes::all_decays;

      decays("h0_1") = *Dep::Higgs_decay_rates;     // Add the Higgs decays.
      decays("Z0") = *Dep::Z_decay_rates;           // Add the Z decays
      decays("W+") = *Dep::W_plus_decay_rates;      // Add the W decays for W+.
      decays("W-") = *Dep::W_minus_decay_rates;     // Add the W decays for W-

      decays("t") = *Dep::t_decay_rates;            // Add the top decays for t.
      decays("tbar") = *Dep::tbar_decay_rates;      // Add the top decays for tbar
      decays("u_3") = decays("t");                  // Duplicate for mass-ordered quarks
      decays("ubar_3") = decays("tbar");            // Duplicate for mass-ordered quarks

      decays("mu+") = *Dep::mu_plus_decay_rates;    // Add the muon decays for mu+.
      decays("mu-") = *Dep::mu_minus_decay_rates;   // Add the muon decays for mu-
      decays("e+_2") = decays("mu+");               // Duplicate for mass-ordered leptons
      decays("e-_2") = decays("mu-");               // Duplicate for mass-ordered leptons

      decays("tau+") = *Dep::tau_plus_decay_rates;  // Add the tauon decays for tau+.
      decays("tau-") = *Dep::tau_minus_decay_rates; // Add the tauon decays for tau-.
      decays("e+_3") = decays("tau+");              // Duplicate for mass-ordered leptons
      decays("e-_3") = decays("tau-");              // Duplicate for mass-ordered leptons

      decays("pi0") = *Dep::pi_0_decay_rates;       // Add the neutral pion decays.
      decays("pi+") = *Dep::pi_plus_decay_rates;    // Add the pi+ decays.
      decays("pi-") = *Dep::pi_minus_decay_rates;   // Add the pi- decays.
      decays("eta") = *Dep::eta_decay_rates;        // Add the eta meson decays.
      decays("rho0") = *Dep::rho_0_decay_rates;     // Add the neutral rho meson decays.
      decays("rho+") = *Dep::rho_plus_decay_rates;  // Add the rho+ decays.
      decays("rho-") = *Dep::rho_minus_decay_rates; // Add the rho- decays.
      decays("omega") = *Dep::omega_decay_rates;    // Add the omega meson decays.

      // MSSM-specific
      if (ModelInUse("MSSM78atQ") or ModelInUse("MSSM78atMGUT"))
      {
        mass_es_pseudonyms psn = *(Dep::SLHA_pseudonyms);

        decays("h0_2") = *Dep::h0_2_decay_rates;                 // Add the h0_2 decays.
        decays("A0") = *Dep::A0_decay_rates;                     // Add the A0 decays.
        decays("H+") = *Dep::Hplus_decay_rates;                  // Add the H+ decays.       
        decays("H-") = *Dep::Hminus_decay_rates;                 // Add the H+ decays.       

        decays("~g") = *Dep::gluino_decay_rates;                 // Add the gluino decays.

        decays("~chi+_1") = *Dep::charginoplus_1_decay_rates;    // Add the ~chi+_1 decays.
        decays("~chi-_1") = *Dep::charginominus_1_decay_rates;   // Add the ~chi+_1 decays.
        decays("~chi+_2") = *Dep::charginoplus_2_decay_rates;    // Add the ~chi+_2 decays.
        decays("~chi-_2") = *Dep::charginominus_2_decay_rates;   // Add the ~chi+_2 decays.
        decays("~chi0_1") = *Dep::neutralino_1_decay_rates;      // Add the ~chi0_1 decays.
        decays("~chi0_2") = *Dep::neutralino_2_decay_rates;      // Add the ~chi0_2 decays.
        decays("~chi0_3") = *Dep::neutralino_3_decay_rates;      // Add the ~chi0_3 decays.
        decays("~chi0_4") = *Dep::neutralino_4_decay_rates;      // Add the ~chi0_4 decays.

        decays(psn.ist1) = *Dep::stop_1_decay_rates;             // Add the ~t_1 decays.
        decays(psn.ist2) = *Dep::stop_2_decay_rates;             // Add the ~t_2 decays.
        decays(psn.isb1) = *Dep::sbottom_1_decay_rates;          // Add the ~b_1 decays.
        decays(psn.isb2) = *Dep::sbottom_2_decay_rates;          // Add the ~b_2 decays.
        decays(psn.isul) = *Dep::sup_l_decay_rates;              // Add the ~u_L decays.
        decays(psn.isur) = *Dep::sup_r_decay_rates;              // Add the ~u_R decays.
        decays(psn.isdl) = *Dep::sdown_l_decay_rates;            // Add the ~d_L decays.
        decays(psn.isdr) = *Dep::sdown_r_decay_rates;            // Add the ~d_R decays.
        decays(psn.iscl) = *Dep::scharm_l_decay_rates;           // Add the ~c_L decays.
        decays(psn.iscr) = *Dep::scharm_r_decay_rates;           // Add the ~c_R decays.
        decays(psn.issl) = *Dep::sstrange_l_decay_rates;         // Add the ~s_L decays.
        decays(psn.issr) = *Dep::sstrange_r_decay_rates;         // Add the ~s_R decays.
        decays(psn.isell) = *Dep::selectron_l_decay_rates;       // Add the ~e-_L decays.
        decays(psn.iselr) = *Dep::selectron_r_decay_rates;       // Add the ~e-_R decays.
        decays(psn.ismul) = *Dep::smuon_l_decay_rates;           // Add the ~mu-_L decays.
        decays(psn.ismur) = *Dep::smuon_r_decay_rates;           // Add the ~mu-_R decays.
        decays(psn.istau1) = *Dep::stau_1_decay_rates;           // Add the ~tau_1 decays.
        decays(psn.istau2) = *Dep::stau_2_decay_rates;           // Add the ~tau_2 decays.

        decays(psn.isnel) = *Dep::snu_electronl_decay_rates;     // Add the ~nu_e decays.
        decays(psn.isnmul) = *Dep::snu_muonl_decay_rates;        // Add the ~nu_mu decays.
        decays(psn.isntaul) = *Dep::snu_taul_decay_rates;        // Add the ~nu_tau decays.

        decays(psn.ist1bar) = *Dep::stopbar_1_decay_rates;       // Add the ~tbar_1 decays.
        decays(psn.ist2bar) = *Dep::stopbar_2_decay_rates;       // Add the ~tbar_2 decays.
        decays(psn.isb1bar) = *Dep::sbottombar_1_decay_rates;    // Add the ~bbar_1 decays.
        decays(psn.isb2bar) = *Dep::sbottombar_2_decay_rates;    // Add the ~bbar_2 decays.
        decays(psn.isulbar) = *Dep::supbar_l_decay_rates;        // Add the ~ubar_L decays.
        decays(psn.isurbar) = *Dep::supbar_r_decay_rates;        // Add the ~ubar_R decays.
        decays(psn.isdlbar) = *Dep::sdownbar_l_decay_rates;      // Add the ~dbar_L decays.
        decays(psn.isdrbar) = *Dep::sdownbar_r_decay_rates;      // Add the ~dbar_R decays.
        decays(psn.isclbar) = *Dep::scharmbar_l_decay_rates;     // Add the ~cbar_L decays.
        decays(psn.iscrbar) = *Dep::scharmbar_r_decay_rates;     // Add the ~cbar_R decays.
        decays(psn.isslbar) = *Dep::sstrangebar_l_decay_rates;   // Add the ~sbar_L decays.
        decays(psn.issrbar) = *Dep::sstrangebar_r_decay_rates;   // Add the ~sbar_R decays.
        decays(psn.isellbar) = *Dep::selectronbar_l_decay_rates; // Add the ~e+_L decays.
        decays(psn.iselrbar) = *Dep::selectronbar_r_decay_rates; // Add the ~e+_R decays.
        decays(psn.ismulbar) = *Dep::smuonbar_l_decay_rates;     // Add the ~mu+_L decays.
        decays(psn.ismurbar) = *Dep::smuonbar_r_decay_rates;     // Add the ~mu+_R decays.
        decays(psn.istau1bar) = *Dep::staubar_1_decay_rates;     // Add the ~taubar_1 decays.
        decays(psn.istau2bar) = *Dep::staubar_2_decay_rates;     // Add the ~taubar_2 decays.
        decays(psn.isnelbar)= *Dep::snubar_electronl_decay_rates;// Add the ~nu_e decays.
        decays(psn.isnmulbar) = *Dep::snubar_muonl_decay_rates;  // Add the ~nu_mu decays.
        decays(psn.isntaulbar) = *Dep::snubar_taul_decay_rates;  // Add the ~nu_tau decays.
        
      }

      //cout << "Full Decay Table as an SLHAea structure: \n" << decays.as_slhaea() << endl;
  
    }

    /// Read an SLHA file in and use it to create a GAMBIT DecayTable 
    void all_decays_from_SLHA(DecayTable& decays)
    {
      using namespace Pipes::all_decays_from_SLHA;
      if (not runOptions->hasKey("SLHA_decay_filenames"))
      {
        DecayBit_error().raise(LOCAL_INFO, "Option \"SLHA_decay_filenames\" is required to use this function.");
      }
      static unsigned int counter = 0;
      std::vector<str> filenames = runOptions->getValue<std::vector<str> >("SLHA_decay_filenames");
      logger() << "Reading SLHA file: " << filenames[counter] << std::endl;
      std::ifstream ifs(filenames[counter]);
      if(!ifs.good()) backend_error().raise(LOCAL_INFO, "SLHA file not found.");
      SLHAstruct slha(ifs);
      ifs.close();
      counter++;
      if (counter >= filenames.size()) counter = 0;
      decays = DecayTable(slha);
    }
 
    /// Get MSSM mass eigenstate pseudonyms for the gauge eigenstates
    void get_mass_es_pseudonyms(mass_es_pseudonyms& result)
    {
      using namespace Pipes::get_mass_es_pseudonyms;
      const SubSpectrum* mssm = (*Dep::MSSM_spectrum)->get_HE();
<<<<<<< HEAD
=======

      std::cout << "has h0 uncertainty (low) ? "<< mssm->phys().has(Par::Pole_Mass_1srd_low, "h0", 1) << std::endl;
      std::cout << "h0 uncertainty (low) = "<< mssm->phys().get(Par::Pole_Mass_1srd_low, "h0", 1) << std::endl;
      std::cout << "h0 uncertainty (high)= "<< mssm->phys().get(Par::Pole_Mass_1srd_high,"h0", 1) << std::endl;
      std::cout << "~u3 uncertainty = "     << mssm->phys().get(Par::Pole_Mass_1srd_low, "~u", 3) << std::endl;
      std::cout << "~chi0_1 uncertainty = " << mssm->phys().get(Par::Pole_Mass_1srd_low, "~chi0", 1) << std::endl;
      std::cout << "chi+_2 uncertainty = "  << mssm->phys().get(Par::Pole_Mass_1srd_low, "~chi+", 2) << std::endl;
      std::cout << "chi-_2 uncertainty = "  << mssm->phys().get(Par::Pole_Mass_1srd_low, "~chi-", 2) << std::endl;
      std::cout << "mA0 uncertainty = "     << mssm->phys().get(Par::Pole_Mass_1srd_low, "A0") << std::endl;
      std::cout << "gluino uncertainty = "  << mssm->phys().get(Par::Pole_Mass_1srd_low, "~g") << std::endl;
	
>>>>>>> d8002840
      const static double tol = runOptions->getValueOrDef<double>(1e-2, "off_diagonal_tolerance");
      const static bool pt_error = runOptions->getValueOrDef<bool>(true, "off_diagonal_tolerance_invalidates_point_only");
      bool debug = runOptions->getValueOrDef<bool>(false, "debug");
      result.refill(mssm, tol, pt_error, debug);
    }

    /// SLHA1 mixing check flag
    /// This gets set non-zero if first or second generation left-right mixing
    /// exceeds the specified tolerance (which means that SLHA1 is an invalid format for
    /// this model point).
    /// 1 = u, 2 = d, 3 = c, 4 = s, 5 = e, 6 = mu
    void check_first_sec_gen_mixing (int& result)
    {
      using namespace Pipes::check_first_sec_gen_mixing;
      const static double tol = runOptions->getValueOrDef<double>(1e-2, "off_diagonal_tolerance");
      result = 0;
      double max_mixing;
      const SubSpectrum* mssm = (*Dep::MSSM_spectrum)->get_HE();
      str x = slhahelp::mass_es_from_gauge_es("~u_L", max_mixing, mssm);
      if((max_mixing*max_mixing) <= 1-tol) result = 1;
      x = slhahelp::mass_es_from_gauge_es("~u_R", max_mixing, mssm);
      if((max_mixing*max_mixing) <= 1-tol) result = 1;
      x = slhahelp::mass_es_from_gauge_es("~d_L", max_mixing, mssm);
      if((max_mixing*max_mixing) <= 1-tol) result = 2;
      x = slhahelp::mass_es_from_gauge_es("~d_R", max_mixing, mssm);
      if((max_mixing*max_mixing) <= 1-tol) result = 2;
      x = slhahelp::mass_es_from_gauge_es("~c_L", max_mixing, mssm);
      if((max_mixing*max_mixing) <= 1-tol) result = 3;
      x = slhahelp::mass_es_from_gauge_es("~c_R", max_mixing, mssm);
      if((max_mixing*max_mixing) <= 1-tol) result = 3;
      x = slhahelp::mass_es_from_gauge_es("~s_L", max_mixing, mssm);
      if((max_mixing*max_mixing) <= 1-tol) result = 4;
      x = slhahelp::mass_es_from_gauge_es("~s_R", max_mixing, mssm);
      if((max_mixing*max_mixing) <= 1-tol) result = 4;
      x = slhahelp::mass_es_from_gauge_es("~e_L", max_mixing, mssm);
      if((max_mixing*max_mixing) <= 1-tol) result = 5;
      x = slhahelp::mass_es_from_gauge_es("~e_R", max_mixing, mssm);
      if((max_mixing*max_mixing) <= 1-tol) result = 5;
      x = slhahelp::mass_es_from_gauge_es("~mu_L", max_mixing, mssm);
      if((max_mixing*max_mixing) <= 1-tol) result = 6;
      x = slhahelp::mass_es_from_gauge_es("~mu_R", max_mixing, mssm);
      if((max_mixing*max_mixing) <= 1-tol) result = 6;
    }

    /// @}

  }

}<|MERGE_RESOLUTION|>--- conflicted
+++ resolved
@@ -2506,8 +2506,6 @@
     {
       using namespace Pipes::get_mass_es_pseudonyms;
       const SubSpectrum* mssm = (*Dep::MSSM_spectrum)->get_HE();
-<<<<<<< HEAD
-=======
 
       std::cout << "has h0 uncertainty (low) ? "<< mssm->phys().has(Par::Pole_Mass_1srd_low, "h0", 1) << std::endl;
       std::cout << "h0 uncertainty (low) = "<< mssm->phys().get(Par::Pole_Mass_1srd_low, "h0", 1) << std::endl;
@@ -2518,8 +2516,7 @@
       std::cout << "chi-_2 uncertainty = "  << mssm->phys().get(Par::Pole_Mass_1srd_low, "~chi-", 2) << std::endl;
       std::cout << "mA0 uncertainty = "     << mssm->phys().get(Par::Pole_Mass_1srd_low, "A0") << std::endl;
       std::cout << "gluino uncertainty = "  << mssm->phys().get(Par::Pole_Mass_1srd_low, "~g") << std::endl;
-	
->>>>>>> d8002840
+  
       const static double tol = runOptions->getValueOrDef<double>(1e-2, "off_diagonal_tolerance");
       const static bool pt_error = runOptions->getValueOrDef<bool>(true, "off_diagonal_tolerance_invalidates_point_only");
       bool debug = runOptions->getValueOrDef<bool>(false, "debug");
