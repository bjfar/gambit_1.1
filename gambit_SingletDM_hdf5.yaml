# Minimal GAMBIT DarkBit test initialization file (in YAML)

###################################
# Input parameter declarations
###################################

Parameters:
    StandardModel_SLHA2: !import StandardModel_SLHA2_SingletDM_scan.yaml

    StandardModel_Higgs:
      mH:
            #fixed_value: 125.7
            range: [124.9, 126.5] # 2-sigma range PDG 2015
            prior_type: flat

    SingletDM:
        mS:
            range: [45., 10000.]
            prior_type: log
        lambda_hS:
            range: [0.001, 1.00]
            #fixed_value: 0.0366524
            prior_type: log

#    nuclear_params_fnq:
#      # proton hadronic matrix elements
#      fpd:
#        fixed_value: 0.0191
#      fpu:
#        fixed_value: 0.0153
#      fps:
#        fixed_value: 0.0447
#      # neutron hadronic matrix elements
#      fnd:
#        fixed_value: 0.0273
#      fnu:
#        fixed_value: 0.011
#      fns:
#        fixed_value: 0.0447
#      # proton spin content
#      deltad:
#        fixed_value: -0.427
#      deltau:
#        fixed_value: 0.842
#      deltas:
#        fixed_value: -0.085

#    nuclear_params_sigma0_sigmal:
#      sigma0:
#        fixed_value: 30.76
#      sigmal:
#        fixed_value: 34.0
#      # proton spin content
#      deltad:
#        fixed_value: -0.427
#      deltau:
#        fixed_value: 0.842
#      deltas:
#        fixed_value: -0.085

    nuclear_params_sigmas_sigmal:
      sigmas:
        #fixed_value: 42.0 # From MicrOmegas?
        range: [27.0, 59.0] # 2 sigma range from Cline et. al.
        prior_type: flat
      sigmal:
        #fixed_value: 34.0 # From MicrOmegas?
        range: [40.0, 76.0] # 2 sigma range from Cline et. al.
        prior_type: flat
      # proton spin content
      deltad:
        fixed_value: -0.427
      deltau:
        fixed_value: 0.842
      deltas:
        fixed_value: -0.085

    LocalHalo:
      rho0: # Local dark matter density
        #fixed_value: .4 # GeV/cm^3
        range: [.2, .8]
        prior_type: flat
      vrot: # Local disk rotation speed (unused in DarkSUSY)
        fixed_value: 235 # km/s
      v0: # Maxwellian most-probable speed (unused in DarkSUSY)
        fixed_value: 235 # km/s
      vesc: # Local galactic escape speed (unused in DarkSUSY)
        fixed_value: 550 # km/s

#   Uncomment the below to use DarkSUSY nuclear parameters.
#    nuclear_params_fnq: !import NuclearParams_fnq_DarkSUSY.yaml


##############################
# Prior setup
##############################

Priors:


##############################
# Printer setup
##############################

Printer:

  # Select printer to use via string tag
  # (currently only ascii printer available)
  printer: hdf5

  # This options node is passed on wholesale to
  # the printer object; required options may
  # therefore vary according to the selected
  # printer.
  options:
    # name of output file
    output_file: "gambit_output.hdf5"
    group: "/sing/let"
    delete_file_if_exists: true


##############################
# Scanner setup
##############################

Scanner:
  use_scanner: square_grid

  scanners:
    square_grid:
      plugin: square_grid
      version: ">=1.0"
      like: LogLike
      grid_pts: 1 #NxN grid

    multinest:
      plugin: MultiNest
      like:  LogLike
      nlive: 1000
      tol: 0.1
      # No options to set, but still need the nodes at the moment...
      aux_printer_txt_options:
      aux_printer_stats_options:
      aux_printer_live_options:

###############################
# Observables of interest
###############################

ObsLikes:

# Uncomment to run DarkBit unit test
#    - capability: UnitTest_DarkBit
#      purpose:  Observable
#      options:
#        GA_AnnYield:
#          nbins: 20
    - capability: IC79_loglike
      purpose: LogLike

# Fermi LAT dwarf limits
    - capability: lnL_FermiLATdwarfs
      function: lnL_FermiLATdwarfs_gamLike
      purpose:  LogLike
    - capability: lnL_Higgs_invWidth
      purpose: LogLike
# Simple gaussian relic density likelihood
    - capability: RD_oh2
      purpose: Observable
    - capability: lnL_oh2
      purpose: LogLike
      function: lnL_oh2_Simple
# XENON100 2012 direct detection likelihood
    - capability: lnL_XENON100_2012
      purpose: LogLike
# LUX 2013 direct detection likelihood
    - capability: lnL_LUX_2013
      purpose:  LogLike
# DARWIN argon-based proposal (2015 estimate) direct detection likelihood
# NOTE: treated as observable!
#    - capability: lnL_DARWIN_Ar_2015
#      purpose:  Observable
# DARWIN xenon-based proposal (2015 estimate) direct detection likelihood
# NOTE: treated as observable!
#    - capability: lnL_DARWIN_Xe_2015
#      purpose:  Observable

# SM Nuisance Parameter Likelihoods:
# SI nuclear parameters likelihood (only works for nuclear_params_sigmas_sigmal model)
    - capability: lnL_SI_nuclear_parameters
<<<<<<< HEAD
      purpose:  Likelihood

# DM Local Density likelihood
    - capability: lnL_rho0
      purpose: Likelihood
      
=======
      purpose:  LogLike
>>>>>>> 0406ff2f
# Charm quark and light quark mass ratio likelihoods
    - capability: lnL_light_quark_masses
      purpose:  LogLike
# G_Fermi likelihood
    - capability: lnL_GF
      purpose:  LogLike
# alpha_s likelihood
    - capability: lnL_alpha_s
      purpose:  LogLike
# HiggsSignals LHC likelihood
    - capability: HS_LHC_lnL
      purpose:  LogLike

Rules:
  # Gamma-rays -------------------------
  - capability: UnitTest_DarkBit
    options:
      GA_AnnYield:
        nbins: 201
  - capability: gamLike_1_0_0_init  # Initialization of gamLike backend
    options:
        # Supply (optional) path to likelihood data.  Otherwise relative path
        # is used.
        # datapath: /home/weniger/Work/Projects/GAMBIT/gambit/extras/gamLike/data/
  - capability: RD_fraction
    function: RD_fraction_from_oh2
  - capability: lnL_FermiLATdwarfs
    #dependencies:
    #    - capability: GA_AnnYield
    #      function: GA_AnnYield_DarkSUSY
  - capability: GA_AnnYield
    #function: GA_AnnYield_DarkSUSY
    function: GA_AnnYield_General
    options:
        Emin: 1.
  - capability: cascadeMC_FinalStates
    options:
        cMC_finalStates:
            - gamma
  - capability: SimYieldTable
    function: SimYieldTable_DarkSUSY
    #function: SimYieldTable_MicrOmegas
  - capability: dump_GammaSpectrum  # For unit tests: dump gamma-ray spectrum
    dependencies:
        - capability: GA_AnnYield
          function: GA_AnnYield_DarkSUSY
    options:
        filename: dNdE.dat

  # Relic density ----------------------
  - capability: RD_oh2
    options:
      fast: 1  # Accuracy options (used by micromegas)
      Beps: 1e-2
    function: RD_oh2_general   # general routines (DS backend)
    #function: RD_oh2_DarkSUSY   # darksusy backend
    #function: RD_oh2_MicrOmegas  # micromegas backend
  - capability: RD_spectrum
    options:
      CoannMaxMass: 1.01 # include only co-annihilating particles up to this mass

#  - capability: RD_thresholds_resonances
#    function: RD_thresholds_resonances_from_spectrum

  - capability: lnL_oh2
    function: lnL_oh2_Simple
    options:
       #oh2_mean: 0.11
       #oh2_err: 0.07

  # Direct detection -------------------
  # For MSSM-based models, which of the DarkSUSY or micrOMEGAs routines
  # to use must be explicitly specified here (uncomment the desired one).
  # The SingletDM function can be explicitly specified for the SingletDM
  # model, but the dependency resolver will choose it by default as it
  # is the only one available for that model.
  - capability: DD_couplings
    #function: DD_couplings_DarkSUSY    # couplings from darksusy backend
    #function: DD_couplings_MicrOmegas  # couplings from micromegas backend
    function: DD_couplings_SingletDM   # couplings for singlet DM model
    options:
        rescale_couplings: 1  # For unit tests: rescale couplings
  # Nuclear Parameter Likelihoods (All values in MeV)
  - capability: lnL_SI_nuclear_parameters
    function: lnL_sigmas_sigmal
    options:
      sigmas_central: 43.
      sigmas_error: 8.
      sigmal_central: 58.
      sigmal_error: 9.

  # DM Local Density Likelihood
  - capability: lnL_rho0
    function: lnL_rho0_lognormal
    options:
      rho0_central: 0.4 # GeV/cm^3
      rho0_percentage_error: .3

  # Decays
  - capability: decay_rates
    function: all_decays

  # Precision Bit
  - capability: lnL_light_quark_masses
    options:
      # m_u/m_d
      mud_central: 0.48
      mud_error: 0.10
      # m_s / ((m_u + m_d)/2)
      msud_central: 27.5
      msud_error: 1.0
      # m_s
      ms_central: 95.E-03
      ms_error: 5.E-03
       
#########################
# Logging setup
#########################

Logger:

  # Redirection of specific messages according to tags
  # Can redirect to stdout or stderr by specifying these as the "filenames".
  # Obviously this also means it is impossible to redirect output to actual
  # files with these names.

  redirection:
    [Debug] : "debug.log"
    [Default] : "default.log"
    [DecayBit] : "DecayBit.log"
    [DarkBit] : "DarkBit.log"
    [PrecisionBit] : "PrecisionBit.log"
    [ColliderBit] : "ColliderrBit.log"
    [SpecBit] : "SpecBit.log"
    [Dependency Resolver] : "dep_resolver.log"

##########################
# Name/Value Section
##########################

KeyValues:

  dependency_resolution:
    prefer_model_specific_functions: true
    use_old_routines: false

  likelihood:
    model_invalid_for_lnlike_below: -1e6
    debug: true

  #By default, errors are fatal and warnings non-fatal
  exceptions:
    dependency_resolver_error: fatal
    dependency_resolver_warning: non-fatal
    core_warning: fatal
    ExampleBit_A_error: non-fatal

  default_output_path: "runs/singletDM_multinest_hdf5/"

  enable_testing: false

<|MERGE_RESOLUTION|>--- conflicted
+++ resolved
@@ -188,16 +188,12 @@
 # SM Nuisance Parameter Likelihoods:
 # SI nuclear parameters likelihood (only works for nuclear_params_sigmas_sigmal model)
     - capability: lnL_SI_nuclear_parameters
-<<<<<<< HEAD
       purpose:  Likelihood
 
 # DM Local Density likelihood
     - capability: lnL_rho0
       purpose: Likelihood
       
-=======
-      purpose:  LogLike
->>>>>>> 0406ff2f
 # Charm quark and light quark mass ratio likelihoods
     - capability: lnL_light_quark_masses
       purpose:  LogLike
@@ -312,7 +308,7 @@
       # m_s
       ms_central: 95.E-03
       ms_error: 5.E-03
-       
+
 #########################
 # Logging setup
 #########################
