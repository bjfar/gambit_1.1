# GAMBIT central capabilities description database
#
# GAMBIT will parse this file and try to match the entries
# to the capabilities it has registered. If there are any
# conflicts it will report them, and if any capabilities
# are lacking descriptions those will be reported too.
# This is then merged with internally known information
# to create a centralised database of capability
# information.
# This is found in the file "<insert name here>"
#
# Note: Yaml syntax for multi-line strings is this:
#
#body: |
#  This is a multi-line string.
#  "special" metacharacters may
#  appear here. The extent of this string is
#  indicated by indentation.

# We can break this into categories however we want; yaml will just ignore comments

#-------------------------------------
#  Test capabilities
#-------------------------------------

test_vector: |
   Some kind of vector or something

vSigma: |
   Probably a cross-section of some kind
   Lets add an extra line to demo multiline descriptions

#-------------------------------------
#  Fake particle capabilities
#-------------------------------------

widths: |
   The width of some particle or other

xsection: |
   Another mystery cross-section

#-------------------------------------
#  SpecBit
#-------------------------------------

#####  SingletDM  #####

SingletDM_spectrum: |
    Create spectrum object for scalar singlet dark matter model, available functions
    are a simple container spectrum and one produced by a spectrum generator

check_perturb: |
    Compute the spectrum with the spectrum generator and return a
    likelihood corresponding to the validity of the spectrum up to the chosen high scale.

vacuum_stability: |
    Run the quartic Higgs coupling to high scales, in order to determine
    the expected lifetime of the electroweak vacuum, the instability scale, and
    the perturbativity of the couplings up to the necessary scale.


check_perturb_min_lambda: |
    Check that dimensionless couplings are sufficiently small up to the smaller
    of the Planck scale and the scale at which the quartic Higgs coupling is
    minimised and non-positive.

VS_likelihood: |
    Compute likelihood of no electroweak vacuum decays in the past light cone.

expected_lifetime: |
    Return the expected lifetime of the electroweak vacuum.

print_SingletDM_spectrum: |
    Print the spectrum contents to the output stream.

#####   Standard model  #####

SMINPUTS: |
    Provide Standard Model parameters in SLHA2 input conventions.

qedqcd_subspectrum: |
    Create QedQcdWrapper version of Spectrum* from SMInputs structs.

SM_spectrum: |
    Create Spectrum object from SMInputs structs and SM Higgs parameters.


#####   MSSM  #####


unimproved_MSSM_spectrum: |
    Returns unimproved MSSM spectrum object calculated with boundary conditions
    depedent on the choice of function used.

SM_subspectrum: |
    Return the standard model subspectrum object from the MSSM_spectrum

FH_MSSMMasses: |
    SUSY masses and mixings, as computed by FeynHiggs.

prec_HiggsMasses: |
    Higgs masses and mixings with theoretical uncertainties, as computed by FeynHiggs.

Higgs_Couplings: |
    Higgs couplings, as computed by FeynHiggs



#-------------------------------------
#  PrecisionBit
#-------------------------------------


MSSM_spectrum: |
    Provide an updated MSSM spectrum from the unimproved version with
    precision W and Higgs masses.



#-------------------------------------
#  ColliderBit capabilities
#-------------------------------------

ColliderOperator: |
   Controls the parallelization and execution of the entire
   event loop of the collider simulation.

LHC_Combined_LogLike: |
   Combines the results from AnalysisNumbers together into
   a single delta-log-likelihood value.

HardScatteringSim: |
   Provides a Pythia 8 instance within a container which is
   ready to simulate collision events for a model chosen by ScannerBit.

HardScatteringEvent: |
   Uses the given HardScatteringSim to generate the next event
   of the collider simulation chain.

DetectorSim: |
   Provides a Delphes instance within a container which is
   ready to perform detector simulation.

SimpleSmearingSim: |
   Provides a set of BuckFast functions within a container
   which is ready to apply ATLAS smearing and reconstruction
   efficiencies to an event.

ReconstructedEvent: |
   Uses the given DetectorSim to perform detector simulation
   upon the given HardScatteringEvent.

ATLASSmearedEvent: |
   Uses the given SimpleSmearingSim to apply smearing and
   reconstruction efficiencies upon the given HardScatteringEvent.

CMSSmearedEvent: |
   Uses the given SimpleSmearingSim to apply smearing and
   reconstruction efficiencies upon the given HardScatteringEvent.

CopiedEvent: |
   Uses the given SimpleSmearingSim to do absolutely nothing to
   the given HardScatteringEvent.

ATLASAnalysisContainer: |
   Provides a list of ATLAS analyses within a container which is ready
   to apply each analysis to an event.

CMSAnalysisContainer: |
   Provides a list of CMS analyses within a container which is ready
   to apply each analysis to an event.

ATLASAnalysisNumbers: |
   Uses the given ATLASAnalysisContainer to perform all its
   analyses upon the given ATLASSmearedEvent.

CMSAnalysisNumbers: |
   Uses the given CMSAnalysisContainer to perform all its analyses
   upon the given CMSSmearedEvent.

ALEPH_Selectron_LLike: |
   Compares the cross section times branching ratio
   for selectron pair production to the model-independent limit according
   to the ALEPH collaboration. Returns a log likelihood value.

ALEPH_Smuon_LLike: |
   Compares the cross section times branching ratio for smuon pair
   production to the model-independent limit according to the ALEPH
   collaboration. Returns a log likelihood value.

ALEPH_Stau_LLike: |
   Compares the cross section times branching ratio for stau pair
   production to the model-independent limit according to the ALEPH
   collaboration. Returns a log likelihood value.

L3_Selectron_LLike: |
   Compares the cross section times branching ratio for selectron pair
   production to the model-independent limit according to the L3
   collaboration. Returns a log likelihood value.

L3_Smuon_LLike: |
    Compares the cross section times branching ratio for smuon pair
    production to the model-independent limit according to the L3
    collaboration. Returns a log likelihood value.

L3_Stau_LLike: |
    Compares the cross section times branching ratio for stau pair
    production to the model-independent limit according to the L3
    collaboration. Returns a log likelihood value.

L3_Neutralino_All_Channels_LLike: |
   Compares the cross section times branching ratio for neutralino
   pair production to the model-independent limit according to the
   L3 collaboration. Returns a log likelihood value.

L3_Neutralino_Leptonic_LLike: |
   Compares the cross section times branching ratio for neutralino
   pair production (with leptonically decaying Z bosons) to the
   model-independent limit according to the L3 collaboration.
   Returns a log likelihood value.

L3_Chargino_All_Channels_LLike: |
   Compares the cross section times branching ratio for chargino
   pair production to the model-independent limit according to the
   L3 collaboration. Returns a log likelihood value.

L3_Chargino_Leptonic_LLike: |
   Compares the cross section times branching ratio for chargino
   pair production (with leptonically decaying W bosons) to the
   model-independent limit according to the L3 collaboration.
   Returns a log likelihood value.

OPAL_Neutralino_Hadronic_LLike: |
    Compares the cross section times branching ratio for neutralino
    pair production (with hadronically decaying Z bosons) to the
    model-independent limit according to the OPAL collaboration.
    Returns a log likelihood value.

OPAL_Chargino_All_Channels_LLike: |
   Compares the cross section times branching ratio for chargino
   pair production to the model-independent limit according to
   the OPAL collaboration. Returns a log likelihood value.

OPAL_Chargino_Hadronic_LLike: |
   Compares the cross section times branching ratio for chargino
   pair production (with hadronically decaying W bosons) to the
   model-independent limit according to the OPAL collaboration.
   Returns a log likelihood value.

OPAL_Chargino_Leptonic_LLike: |
   Compares the cross section times branching ratio for chargino
   pair production (with leptonically decaying W bosons) to the
   model-independent limit according to the OPAL collaboration.
   Returns a log likelihood value.

OPAL_Chargino_SemiLeptonic_LLike: |
   Compares the cross section times branching ratio for chargino
   pair production (with one leptonic and one hadronic decaying W boson)
   to the model-independent limit according to the OPAL collaboration.
   Returns a log likelihood value.

LEP_Higgs_LogLike: |
    Provides log-likelihood for combined model-independent LEP
    neutral Higgs searches.

LHC_Higgs_LogLike: |
   Provides log-likelihood for LHC Higgs mass and signal
   strength measurements.

HB_ModelParameters: |
   Provides SM and MSSM input parameters for LEP and LHC Higgs
   likelihood calculations.

FH_HiggsProd: |
   Provides estimated MSSM Higgs production cross sections through
   an interface to FeynHiggs.


# LEP}$E$_xsec_se}$X$se}$Y$bar}
#             Calculates the LEP selectron pair production
#             cross-section for centre of mass energy $E$, with selectron
#             eigenstates $X$ and $Y$.
# LEP}$E$_xsec_smu}$X$smu}$Y$bar}
#             Calculates the LEP smuon pair production
#             cross-section for centre of mass energy $E$, with smuon
#             eigenstates $X$ and $Y$.
# LEP}$E$_xsec_stau}$X$stau}$Y$bar}
#             Calculates the LEP stau pair production
#             cross-section for centre of mass energy $E$, with stau
#             eigenstates $X$ and $Y$.
# LEP}$E$_xsec_chi00_}$XY$bar}
#             Calculates the LEP neutralino pair production
#             cross-section for centre of mass energy $E$, with neutralino
#             mass eigenstates $X$ and $Y$.
# LEP}$E$_xsec_chipm_}$XY$bar}
#             Calculates the LEP chargino pair production
#             cross-section for centre of mass energy $E$, with chargino
#             mass eigenstates $X$ and $Y$.



#-------------------------------------
#  DarkBit capabilities
#-------------------------------------

TH_ProcessCatalog: |
   One of the central structures in DarkBit, carrying all relevant
   information about the decay and annihilation of particles.
   See Section 6.3.1 of DarkBit paper.

DD_couplings: |
   Provides WIMP mass and couplings to nucleons.

mwimp: |
   DM mass in GeV

sigmav: |
   Thermally averaged annihilation cross section <sv>, for v=0.

sigma_SI_N: |
   Spin-independent WIMP-Nucleon cross section.

sigma_SD_N: |
   Spin-dependent WIMP-Nucleon cross section.

DarkMatter_ID: |
   Contains string ID to identify dark matter particle.

RD_spectrum: |
   Contains degrees of freedom and masses of all (co)-annihilating
   particles, as well as location of thresholds and resonances.

RD_spectrum_ordered: |
   Same as RD_spectrum, but with all resonances and thresholds 
   ordered with increasing p_eff, and coannihilation thresholds 
   included

RD_eff_annrate_DSprep: |
   Ensures that DarkSUSY is correctly initialized for relic density
   calculations.

RD_eff_annrate: |
   The effective invariant rate W_eff that enters in the calculation
   of the thermally averaged cross section <sv>.

RD_oh2: |
   Contains the dark matter relic density for a given model point.

RD_fraction: |
   Contains the fraction of the observed dark matter density that is
   used to calculate direct and indirect detection observables.

lnL_oh2: |
   Contains the log likelihood function constraining the relic density.

XENON100_2012_Calculate: |
   Perform rate and likelihood calculations for the XENON100 2012 direct detection analysis.

XENON100_2012_Events: |
   The number of observed events for the XENON100 2012 direct detection analysis.
   
XENON100_2012_Background: |
   The number of background events for the XENON100 2012 direct detection analysis.

XENON100_2012_Signal: |
   The number of signal events for the XENON100 2012 direct detection analysis.

XENON100_2012_SignalSI: |
   The number of spin-independent signal events for the XENON100 2012 direct detection analysis.

XENON100_2012_SignalSD: |
   The number of spin-independent signal events for the XENON100 2012 direct detection analysis.

XENON100_2012_LogLikelihood: |
   Calculate the log-likelihood for the XENON100 2012 direct detection analysis.

LUX_2013_Calculate: |
   Perform rate and likelihood calculations for the LUX 2013 direct detection analysis.

LUX_2013_Events: |
   The number of observed events for the LUX 2013 direct detection analysis.
   
LUX_2013_Background: |
   The number of background events for the LUX 2013 direct detection analysis.

LUX_2013_Signal: |
   The number of signal events for the LUX 2013 direct detection analysis.

LUX_2013_SignalSI: |
   The number of spin-independent signal events for the LUX 2013 direct detection analysis.

LUX_2013_SignalSD: |
   The number of spin-independent signal events for the LUX 2013 direct detection analysis.

LUX_2013_LogLikelihood: |
   Calculate the log-likelihood for the LUX 2013 direct detection analysis.

SuperCDMS_2014_Calculate: |
   Perform rate and likelihood calculations for the SuperCDMS 2014 direct detection analysis.

SuperCDMS_2014_Events: |
   The number of observed events for the SuperCDMS 2014 direct detection analysis.
   
SuperCDMS_2014_Background: |
   The number of background events for the SuperCDMS 2014 direct detection analysis.

SuperCDMS_2014_Signal: |
   The number of signal events for the SuperCDMS 2014 direct detection analysis.

SuperCDMS_2014_SignalSI: |
   The number of spin-independent signal events for the SuperCDMS 2014 direct detection analysis.

SuperCDMS_2014_SignalSD: |
   The number of spin-independent signal events for the SuperCDMS 2014 direct detection analysis.

SuperCDMS_2014_LogLikelihood: |
   Calculate the log-likelihood for the SuperCDMS 2014 direct detection analysis.

SIMPLE_2014_Calculate: |
   Perform rate and likelihood calculations for the SIMPLE 2014 direct detection analysis.

SIMPLE_2014_Events: |
   The number of observed events for the SIMPLE 2014 direct detection analysis.
   
SIMPLE_2014_Background: |
   The number of background events for the SIMPLE 2014 direct detection analysis.

SIMPLE_2014_Signal: |
   The number of signal events for the SIMPLE 2014 direct detection analysis.

SIMPLE_2014_SignalSI: |
   The number of spin-independent signal events for the SIMPLE 2014 direct detection analysis.

SIMPLE_2014_SignalSD: |
   The number of spin-independent signal events for the SIMPLE 2014 direct detection analysis.

SIMPLE_2014_LogLikelihood: |
   Calculate the log-likelihood for the SIMPLE 2014 direct detection analysis.

DARWIN_Ar_2015_Calculate: |
   Perform rate and likelihood calculations for the DARWIN Ar 2015 direct detection analysis.

DARWIN_Ar_2015_Events: |
   The number of observed events for the DARWIN Ar 2015 direct detection analysis.
   
DARWIN_Ar_2015_Background: |
   The number of background events for the DARWIN Ar 2015 direct detection analysis.

DARWIN_Ar_2015_Signal: |
   The number of signal events for the DARWIN Ar 2015 direct detection analysis.

DARWIN_Ar_2015_SignalSI: |
   The number of spin-independent signal events for the DARWIN Ar 2015 direct detection analysis.

DARWIN_Ar_2015_SignalSD: |
   The number of spin-independent signal events for the DARWIN Ar 2015 direct detection analysis.

DARWIN_Ar_2015_LogLikelihood: |
   Calculate the log-likelihood for the DARWIN Ar 2015 direct detection analysis.

DARWIN_Xe_2015_Calculate: |
   Perform rate and likelihood calculations for the DARWIN Xe 2015 direct detection analysis.

DARWIN_Xe_2015_Events: |
   The number of observed events for the DARWIN Xe 2015 direct detection analysis.
   
DARWIN_Xe_2015_Background: |
   The number of background events for the DARWIN Xe 2015 direct detection analysis.

DARWIN_Xe_2015_Signal: |
   The number of signal events for the DARWIN Xe 2015 direct detection analysis.

DARWIN_Xe_2015_SignalSI: |
   The number of spin-independent signal events for the DARWIN Xe 2015 direct detection analysis.

DARWIN_Xe_2015_SignalSD: |
   The number of spin-independent signal events for the DARWIN Xe 2015 direct detection analysis.

DARWIN_Xe_2015_LogLikelihood: |
   Calculate the log-likelihood for the DARWIN Xe 2015 direct detection analysis.

lnL_SI_nuclear_parameters: |
   The log-likehood for the nuclear parameters.

SimYieldTable: |
   DESCRIPTION MISSING

GA_DESCRIPTION MISSINGFinalStates: |
   DESCRIPTION MISSING

GA_AnnYield: |
   DESCRIPTION MISSING

cascadeMC_FinalStates: |
   DESCRIPTION MISSING

cascadeMC_DecayTable: |
   DESCRIPTION MISSING

cascadeMC_gammaSpectra: |
   DESCRIPTION MISSING

cascadeMC_LoopManager: |
   DESCRIPTION MISSING

cascadeMC_InitialState: |
   DESCRIPTION MISSING

cascadeMC_EventCount: |
   DESCRIPTION MISSING

cascadeMC_ChainEvent: |
   DESCRIPTION MISSING

cascadeMC_Histograms: |
   DESCRIPTION MISSING

lnL_FermiLATdwarfs: |
   DESCRIPTION MISSING

lnL_FermiGC: |
   DESCRIPTION MISSING

lnL_HESSGC: |
   DESCRIPTION MISSING

lnL_CTAGC: |
   DESCRIPTION MISSING

capture_rate_Sun: |
   Capture rate of regular dark matter in the Sun (no v-dependent or q-dependent cross-sections; s^−1).

equilibration_time_Sun: |
   Timescale on which capture and annihilation of dark matter in the Sun equilibrate (s).

nuyield_ptr: |
   A pointer to a function that returns the neutrino yield from dark matter in the Sun. 

IC22_data: |
   Do signal, likelihood and related calculations for neutrino indirect detection analysis IC22.

IC22_signal: |
   Number of signal events for neutrino indirect detection analysis IC22.

IC22_bg: |
   Number of background events for neutrino indirect detection analysis IC22.

IC22_loglike: |
   Log-likelihood for neutrino indirect detection analysis IC22.

IC22_bgloglike: |
   Background-only log-likelihood for neutrino indirect detection analysis IC22.

IC22_pvalue: |
   p-value for neutrino indirect detection analysis IC22.

IC22_nobs: |
   Number of observed events for neutrino indirect detection analysis IC22.

IC79SL_data: |
   Do signal, likelihood and related calculations for neutrino indirect detection analysis IC79SL.

IC79SL_signal: |
   Number of signal events for neutrino indirect detection analysis IC79SL.

IC79SL_bg: |
   Number of background events for neutrino indirect detection analysis IC79SL.

IC79SL_loglike: |
   Log-likelihood for neutrino indirect detection analysis IC79SL.

IC79SL_bgloglike: |
   Background-only log-likelihood for neutrino indirect detection analysis IC79SL.

IC79SL_pvalue: |
   p-value for neutrino indirect detection analysis IC79SL.

IC79SL_nobs: |
   Number of observed events for neutrino indirect detection analysis IC79SL.

IC79WL_data: |
   Do signal, likelihood and related calculations for neutrino indirect detection analysis IC79WL.

IC79WL_signal: |
   Number of signal events for neutrino indirect detection analysis IC79WL.

IC79WL_bg: |
   Number of background events for neutrino indirect detection analysis IC79WL.

IC79WL_loglike: |
   Log-likelihood for neutrino indirect detection analysis IC79WL.

IC79WL_bgloglike: |
   Background-only log-likelihood for neutrino indirect detection analysis IC79WL.

IC79WL_pvalue: |
   p-value for neutrino indirect detection analysis IC79WL.

IC79WL_nobs: |
   Number of observed events for neutrino indirect detection analysis IC79WL.

IC79WH_data: |
   Do signal, likelihood and related calculations for neutrino indirect detection analysis IC79WH.

IC79WH_signal: |
   Number of signal events for neutrino indirect detection analysis IC79WH.

IC79WH_bg: |
   Number of background events for neutrino indirect detection analysis IC79WH.

IC79WH_loglike: |
   Log-likelihood for neutrino indirect detection analysis IC79WH.

IC79WH_bgloglike: |
   Background-only log-likelihood for neutrino indirect detection analysis IC79WH.

IC79WH_pvalue: |
   p-value for neutrino indirect detection analysis IC79WH.

IC79WH_nobs: |
   Number of observed events for neutrino indirect detection analysis IC79WH.

IC79_loglike: |
<<<<<<< HEAD
   The full 79-string IceCube log-likelihood.

IceCube_likelihood: |
   The complete IceCube log-likelihood.
=======
   DESCRIPTION MISSING

IceCube likelihood: |
   DESCRIPTION MISSING
>>>>>>> 7bfaf286

DarkSUSY_PointInit: |
   DESCRIPTION MISSING

dump_GammaSpectrum: |
   DESCRIPTION MISSING

UnitTest_DarkBit: |
   DESCRIPTION MISSING

<<<<<<< HEAD
#-------------------------------------
#  DecayBit capabilities
#-------------------------------------

Z_decay_rates : |
   All decays of the Z gauge boson.

Higgs_decay_rates : |
   All decays of the most SM-like Higgs boson.

Reference_SM_Higgs_decay_rates : |
   All decays of the Higgs boson in the SM.

eta_decay_rates : |
   All decays of the η meson.

omega_decay_rates : |
   All decays of the ω meson.

lnL_Higgs_invWidth : |
   The log-likelihood of the (SM-like) Higgs invisible width.

h0_2_decay_rates : |
   Decays of the heaviest CP-even MSSM Higgs boson.

A0_decay_rates : |
   Decays of the CP-odd MSSM Higgs boson.

gluino_decay_rates : |
   Decays of the gluino.

t_decay_rates : |
   All decays of the t quark.

snu_electronl_decay_rates : |
   Decays of the ν_eL sneutrinos.

snu_muonl_decay_rates : |
   Decays of the ν_μL sneutrinos.

snu_taul_decay_rates : |
   Decays of the ν_τL sneutrinos.

sup_ C _decay_rates : |
   Decays of the u_L squarks.

sdown_ C _decay_rates : |
   Decays of the d_L squarks.

scharm_ C _decay_rates : |
   Decays of the c_L squarks.

sstrange_ C _decay_rates : |
   Decays of the s_L squarks.

electron_ C _decay_rates : |
   Decays of the e_L sleptons.

smuon_ C _decay_rates : |
   Decays of the mu_L sleptons.
sup_ C _decay_rates : |
   Decays of the u_R squarks.

sdown_ C _decay_rates : |
   Decays of the d_R squarks.

scharm_ C _decay_rates : |
   Decays of the c_R squarks.

sstrange_ C _decay_rates : |
   Decays of the s_R squarks.

electron_ C _decay_rates : |
   Decays of the e_R sleptons.

smuon_ C _decay_rates : |
   Decays of the μ_R sleptons.
   
stop_1_decay_rates : |
   Decays of the t_1 squarks.

sbottom_1_decay_rates : |
   Decays of the b_1 squarks.

stau_1_decay_rates : |
   Decays of the τ_1 sleptons.

stop_2_decay_rates : |
   Decays of the t_2 squarks.

sbottom_2_decay_rates : |
   Decays of the b_2 squarks.

stau_2_decay_rates : |
   Decays of the τ_2 sleptons.

tbar_decay_rates : |
   All decays of the anti-t quark.

snubar_electronl_decay_rates : |
   Decays of the anti-ν_eL sneutrinos.

snubar_muonl_decay_rates : |
   Decays of the anti-ν_μL sneutrinos.

snubar_taul_decay_rates : |
   Decays of the anti-ν_τL sneutrinos.

supbar_ C _decay_rates : |
   Decays of the anti-u_L squarks.

sdownbar_ C _decay_rates : |
   Decays of the anti-d_L squarks.

scharmbar_ C _decay_rates : |
   Decays of the anti-c_L squarks.

sstrangebar_ C _decay_rates : |
   Decays of the anti-s_L squarks.

electronbar_ C _decay_rates : |
   Decays of the anti-e_L sleptons.

smuonbar_ C _decay_rates : |
   Decays of the anti-μ_L sleptons.
   
supbar_ C _decay_rates : |
   Decays of the anti-u_R squarks.

sdownbar_ C _decay_rates : |
   Decays of the anti-d_R squarks.

scharmbar_ C _decay_rates : |
   Decays of the anti-c_R squarks.

sstrangebar_ C _decay_rates : |
   Decays of the anti-s_R squarks.

electronbar_ C _decay_rates : |
   Decays of the anti-e_R sleptons.

smuonbar_ C _decay_rates : |
   Decays of the anti-μ_R sleptons.
   
stopbar_1_decay_rates : |
   Decays of the anti-t_1 squarks.

sbottombar_1_decay_rates : |
   Decays of the anti-b_1 squarks.

staubar_1_decay_rates : |
   Decays of the anti-τ_1 sleptons.

stopbar_2_decay_rates : |
   Decays of the anti-t_2 squarks.

sbottombar_2_decay_rates : |
   Decays of the anti-b_2 squarks.

staubar_2_decay_rates : |
   Decays of the anti-τ_2 sleptons.
   
mu_plus_decay_rates : |
  All decays of the μ+ lepton.

tau_plus_decay_rates : |
  All decays of the τ+ lepton.

W_plus_decay_rates : |
  All decays of the W+ gauge boson.

H_plus_decay_rates : |
   Decays of the MSSM H+.

chargino_plus_1_decay_rates : |
   Decays of the chargino+ 1.

chargino_plus_2_decay_rates : |
   Decays of the chargino+ 2.

mu_minus_decay_rates : |
  All decays of the μ- lepton.

tau_minus_decay_rates : |
  All decays of the τ- lepton.

W_minus_decay_rates : |
  All decays of the W- gauge boson.

Hminus_decay_rates : |
   Decays of the MSSM H-.

chargino_minus_1_decay_rates : |
   Decays of the chargino- 1.

chargino_minus_2_decay_rates : |
   Decays of the chargino- 2.

pi0_decay_rates : |
  All decays of the π0 meson.

rho0_decay_rates : |
  All decays of the ρ0 meson.

piplus_decay_rates : |
  All decays of the π+ meson.

rhoplus_decay_rates : |
  All decays of the ρ+ meson.

piminus_decay_rates : |
  All decays of the π- meson.

rhominus_decay_rates : |
  All decays of the ρ- meson.

neutralino_1_decay_rates : | 
   Decays of the neutralino 1.

neutralino_2_decay_rates : | 
   Decays of the neutralino 2.

neutralino_3_decay_rates : | 
   Decays of the neutralino 3.

neutralino_4_decay_rates : | 
   Decays of the neutralino 4.



#-------------------------------------
#  PrecisionBit capabilities
#-------------------------------------

lnL_alpha_em : |
   Log-likelihood of α_EM (m_Z), the MSBar value of the fine structure constant at μ = m_Z.

lnL_alpha_s : |
   Log-likelihood of α_s (m_Z), the MSBar value of the strong coupling constant at μ = m_Z.

lnL_GF : |
   Log-likelihood of the Fermi coupling constant G_F.

lnL_light_quark_masses : |
   Joint log-likelihood of the MSbar masses of the u, d and s quarks at μ = 2 GeV.

lnL_mcmc : |
   Log-likelihood of the MSbar mass of the c quark at scale m_c.

lnL_mbmb : |
   Log-likelihood of the MSbar mass of the b quark at scale m_b.

lnL_t_mass : |
   Log-likelihood of the top quark pole mass.

lnL_Z_mass : |
   Log-likelihood of the Z boson pole mass.

lnL_W_mass : |
   Log-likelihood of the W boson pole mass.

mw : |
   The W boson pole mass.

mh : |
   The SM-like Higgs boson pole mass.

FH_Precision : |
   Precision observable tableau, as calculated with FeynHiggs.

SP_PrecisionObs : |
   Precision observable tableau, as calculated with SUSY-POPE.

deltarho : |
   Deviation from one (∆ρ) of the ratio of the Fermi effective coupling (G_F) in W and Z-mediated processes.

prec_mw : |
   Precision value of the W mass in the MSSM.

prec_sinW2_eff : |
   Precision value of the effective leptonic weak mixing angle sin^2 θ_W,eff.

edm_e : |
   The electric dipole moment of the electron.

edm_n : |
   The electric dipole moment of the neutron.

edm_hg : |
   The electric dipole moment of mercury.

muon_gm2: |
   The MSSM contribution to g−2 of the muon.

lnL_sinW2_eff : |
   Log-likelihood of the effective leptonic weak mixing angle sin^2 θ_W,eff.

lnL_gm2 : |
   Log-likelihood of the muon g−2.

lnL_deltarho : |
   Log-likelihood of ∆ρ, the departure from one of the ratio of the Fermi effective coupling (G_F) in W and Z-mediated processes.
=======

>>>>>>> 9febc3e518c37fd4a4890b0d560ee5562290d046
>>>>>>> master
>>>>>>> 7bfaf286
<|MERGE_RESOLUTION|>--- conflicted
+++ resolved
@@ -622,17 +622,10 @@
    Number of observed events for neutrino indirect detection analysis IC79WH.
 
 IC79_loglike: |
-<<<<<<< HEAD
    The full 79-string IceCube log-likelihood.
 
 IceCube_likelihood: |
    The complete IceCube log-likelihood.
-=======
-   DESCRIPTION MISSING
-
-IceCube likelihood: |
-   DESCRIPTION MISSING
->>>>>>> 7bfaf286
 
 DarkSUSY_PointInit: |
    DESCRIPTION MISSING
@@ -643,7 +636,6 @@
 UnitTest_DarkBit: |
    DESCRIPTION MISSING
 
-<<<<<<< HEAD
 #-------------------------------------
 #  DecayBit capabilities
 #-------------------------------------
@@ -945,9 +937,4 @@
    Log-likelihood of the muon g−2.
 
 lnL_deltarho : |
-   Log-likelihood of ∆ρ, the departure from one of the ratio of the Fermi effective coupling (G_F) in W and Z-mediated processes.
-=======
-
->>>>>>> 9febc3e518c37fd4a4890b0d560ee5562290d046
->>>>>>> master
->>>>>>> 7bfaf286
+   Log-likelihood of ∆ρ, the departure from one of the ratio of the Fermi effective coupling (G_F) in W and Z-mediated processes.