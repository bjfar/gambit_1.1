# GAMBIT central backend location database
#
# GAMBIT will parse this file and use it to locate
# backend shared libraries before attempting to
# dynamically load them.
#
# Paths can be given as full absolute paths, or
# relative to the main GAMBIT directory.  Paths
# starting with a backslash will be interpreted as
# absolute, those beginning with a period will
# be interpreted as relative to the GAMBIT dir.


DarkSUSY:
  5.1.1:       ./Backends/installed/darksusy/5.1.1/lib/libdarksusy.so
  5.1.3:       ./Backends/installed/darksusy/5.1.3/lib/libdarksusy.so

SuperIso:
  3.6:         ./Backends/installed/superiso/3.6/libsuperiso.so

DDCalc:
  1.0.0:       ./Backends/installed/ddcalc/1.0.0/lib/libDDCalc.so

HiggsBounds:
  4.2.1:       ./Backends/installed/higgsbounds/4.2.1/lib/libhiggsbounds.so

HiggsSignals:
  1.4:         ./Backends/installed/higgssignals/1.4.0/lib/libhiggssignals.so

FeynHiggs:
  2.11.2:      ./Backends/installed/feynhiggs/2.11.2/lib/libFH.so
  2.11.3:      ./Backends/installed/feynhiggs/2.11.3/lib/libFH.so

LibFarrayTest:
  1.0:         ./Backends/examples/libFarrayTest.so

LibFirst:
  1.0:         ./Backends/examples/libfirst.so
  1.1:         ./Backends/examples/libfirst.so

LibFortran:
  1.0:         ./Backends/examples/libfortran.so

Pythia:
  8.212:       ./Backends/installed/pythia/8.212/lib/libpythia8.so
  8.212.EM:    ./Backends/installed/pythia/8.212.EM/lib/libpythia8.so

gamLike:
  1.0.0:       ./Backends/installed/gamlike/1.0.0/lib/gamLike.so

gm2calc:
  1.2.0:       ./Backends/installed/gm2calc/1.2.0/src/libgm2calc.so

MicrOmegas_MSSM:
  3.6.9.2:     ./Backends/installed/micromegas/3.6.9.2/MSSM/libmicromegas.so

MicrOmegas_SingletDM:
  3.6.9.2:     ./Backends/installed/micromegas/3.6.9.2/SingletDM/libmicromegas.so

nulike:
  1.0.3:       ./Backends/installed/nulike/1.0.3/lib/libnulike.so

SUSY_HIT:
  1.5:         ./Backends/installed/susyhit/1.5/libsusyhit.so

SPheno:
<<<<<<< HEAD
  3.3.8:	./Backends/installed/SPheno/3.3.8/lib/libSPheno.so
=======
  3.3.8:	./Backends/installed/spheno/3.3.8/lib/libSPheno.so
>>>>>>> f5ddad53
<|MERGE_RESOLUTION|>--- conflicted
+++ resolved
@@ -64,8 +64,4 @@
   1.5:         ./Backends/installed/susyhit/1.5/libsusyhit.so
 
 SPheno:
-<<<<<<< HEAD
-  3.3.8:	./Backends/installed/SPheno/3.3.8/lib/libSPheno.so
-=======
   3.3.8:	./Backends/installed/spheno/3.3.8/lib/libSPheno.so
->>>>>>> f5ddad53
