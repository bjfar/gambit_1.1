//  GAMBIT: Global and Modular BSM Inference Tool
//  *********************************************
///  \file
///
///  ScannerBit interface to Multinest 3.9
///
///  This interface is based on crapsample.cpp,
///  including random comments from Greg.
///
///  *********************************************
///
///  Authors (add name and date if you modify):
//
///  \author Ben Farmer
///          (ben.farmer@gmail.com)
///  \date 2013 October 2013
///
///  *********************************************

#include <vector>
#include <string>
#include <cmath>
#include <iostream>
#include <fstream>
#include <map>
#include <sstream>
#include <iomanip>  // For debugging only

#include "gambit/ScannerBit/scanner_plugin.hpp"
#include "gambit/ScannerBit/scanners/multinest/multinest.hpp"
#include "gambit/Utils/yaml_options.hpp"
#include "gambit/Utils/util_functions.hpp"
//#include "gambit/Printers/basebaseprinter.hpp"


namespace Gambit
{   
   namespace MultiNest
   {
      /// Global pointer to loglikelihood wrapper object, for use in the MultiNest callback functions
      LogLikeWrapper *global_loglike_object;
   }
}

/// Typedef for the ScannerBit pointer to the external loglikelihood function
typedef Gambit::Scanner::scan_ptr<double (const std::vector<double>&)> scanPtr;


/// =================================================
/// Interface to ScannerBit
/// =================================================

scanner_plugin(MultiNest, version(3, 9))
{
   // An error is thrown if any of the following entries are not present in the inifile (none absolutely required for MultiNest).
   reqd_inifile_entries();

   // Tell cmake system to search known paths for these libraries; any not found must be specified in config/scanner_locations.yaml. 
   reqd_libraries("nest3");

   /// The constructor to run when the MultiNest plugin is loaded.
   plugin_constructor
   {
      std::cout << "Firing up MultiNest scanner plugin..." << std::endl;
   }

   /// The main routine to run for the MultiNest scanner.
   int plugin_main (void)
   {

      // Retrieve the external likelihood calculator
      scanPtr LogLike = get_purpose(get_inifile_value<std::string>("like"));

      /// ************
      /// TODO: Replace with some wrapper? Maybe not, this is already pretty straightforward,
      /// though perhaps a little counterintuitive that the printer is the place to get this
      /// information.
      bool resume_mode = get_printer().resume_mode();
      /// ************

      // Retrieve the dimensionality of the scan.
      int ma = get_dimension();

      // MultiNest algorithm options.
      int IS (get_inifile_value<int>("IS", 1) );                // do Nested Importance Sampling?
      int mmodal (get_inifile_value<int>("mmodal", 1) );        // do mode separation?
      int ceff (get_inifile_value<int>("ceff", 0) );            // run in constant efficiency mode?
      int nlive (get_inifile_value<int>("nlive", 1000) );       // number of live points
      double efr (get_inifile_value<double>("efr", 0.8) );      // set the required efficiency
      double tol (get_inifile_value<double>("tol", 0.5) );      // tol, defines the stopping criteria
      int ndims = ma;                                           // dimensionality (no. of free parameters)
      int nPar = ma+2;                                          // Total no. of parameters including free & derived; +2 == {point ID code, MPI rank}
      int nClsPar (get_inifile_value<int>("nClsPar", ma) );     // No. of parameters to do mode separation on
      int updInt (get_inifile_value<int>("updInt", 1000) );     // after how many iterations feedback is required & the output files should be updated (*10 for dumper)
      double Ztol (get_inifile_value<double>("Ztol", -1E90) );  // all the modes with logZ < Ztol are ignored
      int maxModes (get_inifile_value<int>("maxModes", 100) );  // expected max no. of modes (used only for memory allocation)
      int seed (get_inifile_value<int>("seed", -1) );           // random no. generator seed, if < 0 then take the seed from system clock
      int fb (get_inifile_value<int>("fb", 1) );                // need feedback on standard output?
      int resume ( resume_mode );                               // resume from a previous job?
      int outfile (get_inifile_value<int>("outfile", 1) );      // write output files?
      double logZero (get_inifile_value<double>("logZero", -1E90) ); // points with loglike < logZero will be ignored by MultiNest
      int maxiter (get_inifile_value<int>("maxiter", 0) );      // Max no. of iterations, a non-positive value means infinity.
      int initMPI(0);                                           // Initialise MPI in ScannerBit, not in MultiNest
      void *context = 0;                                        // any additional information user wants to pass (not required by MN)
      // Which parameters to have periodic boundary conditions?
      int pWrap[ndims];
      for(int i = 0; i < ndims; i++) pWrap[i] = 0; // (need to do more work if we actually want to allow periodic BCs)        
      // Root for output files
      std::string root_str ( get_inifile_value<std::string>("root", "chains/") );
      char root[100];
      Gambit::Utils::strcpy2f(root, 100, root_str);// (copy std::string into char array for transport to Fortran)

      // Print some basic startup diagnostics.      
      std::cout << "MultiNest ndims:" << ndims << std::endl;
      std::cout << "MultiNest nPar: " << nPar  << std::endl;
  
      // Setup auxilliary streams. These are only needed by the master process,
      // so let's create them only for that process
      int myrank = get_printer().get_stream()->getRank(); // MPI rank of this process
      std::cout << "myrank? " << myrank <<std::endl;
      if(myrank==0)
      {
         // Get inifile options for each print stream
         Gambit::Options txt_options   = get_inifile_node("aux_printer_txt_options");
         //Gambit::Options stats_options = get_inifile_node("aux_printer_stats_options"); //FIXME
         Gambit::Options live_options  = get_inifile_node("aux_printer_live_options");

         // Options to desynchronise print streams from the main Gambit iterations. This allows for random access writing, or writing of global scan data.
         //stats_options.setValue("synchronised",false); //FIXME
         txt_options.setValue("synchronised",false);
         live_options.setValue("synchronised",false);

         // Initialise auxiliary print streams
         get_printer().new_stream("txt",txt_options);
         //get_printer().new_stream("stats",stats_options); //FIXME       
         get_printer().new_stream("live",live_options);
      }
      //ensure mpi processes has same id for parameters;
      Gambit::Scanner::assign_aux_numbers("Posterior", "LogLike", "pointID", "MPIrank", "Parameters");
      
      // Create the object that interfaces to the MultiNest LogLike callback function
      Gambit::MultiNest::LogLikeWrapper loglwrapper(LogLike, get_printer(), ndims);
      Gambit::MultiNest::global_loglike_object = &loglwrapper;

      //Run MultiNest, passing callback functions for the loglike and dumper.
      std::cout << "Starting MultiNest run..." << std::endl;
      run(IS, mmodal, ceff, nlive, tol, efr, ndims, nPar, nClsPar, maxModes, updInt, Ztol, 
          root, seed, pWrap, fb, resume, outfile, initMPI, logZero, maxiter, 
          Gambit::MultiNest::callback_loglike, Gambit::MultiNest::callback_dumper, context);
      std::cout << "Multinest run finished!" << std::endl;
      return 0;

   }

}


/// =================================================
/// Function definitions
/// =================================================

namespace Gambit {
   
   namespace MultiNest {

      ///@{ Plain-vanilla functions to pass to Multinest for the callback
      // Note: we are using the c interface from cwrapper.f90, so the function
      // signature is a little different than in the multinest examples.
      double callback_loglike(double *Cube, int ndim, int npars, void*)
      {
         // Call global interface to ScannerBit loglikelihood function
         // Could also pass this object in via context pointer, but that
         // involves some casting and could risk a segfault. 
         return global_loglike_object->LogLike(Cube, ndim, npars);
      }

      void callback_dumper(int nSamples, int nlive, int nPar, double *physLive,
                           double *posterior, double *paramConstr, 
                           double maxLogLike, double logZ, double logZerr, 
                           void*)
      {
         global_loglike_object->
            dumper(nSamples, nlive, nPar, physLive, posterior, paramConstr, 
                   maxLogLike, logZ, logZerr);
      }
      ///@}      


      /// LogLikeWrapper Constructor
      LogLikeWrapper::LogLikeWrapper(scanPtr loglike, printer_interface& printer, int ndim)
        : boundLogLike(loglike), boundPrinter(printer), my_ndim(ndim)
      { }
   
      /// Main interface function from MultiNest to ScannerBit-supplied loglikelihood function 
      /// This is the function that will be passed to Multinest as the 
      /// loglike callback routine
      ///      
      /// Input arguments
      /// ndim    = dimensionality (total number of free parameters) of the problem
      /// npars   = total number of free plus derived parameters
      /// context = void pointer, any additional information
      ///
      /// Input/Output arguments
      /// Cube[npars]  = on entry has the ndim parameters in unit-hypercube
      ///                on exit, the physical parameters plus copy any derived parameters 
      ///                you want to store with the free parameters
      ///   
      /// Output arguments
      /// lnew = loglikelihood
      ///
      double LogLikeWrapper::LogLike(double *Cube, int ndim, int)
      {
         //convert C style array to C++ vector class
         std::vector<double> unitpars(Cube, Cube + ndim); 

         ///TODO: Something broke with these; fix later 
         //if (ndim!=my_ndim) {scan_error().raise(LOCAL_INFO,"ndim!=my_ndim in multinest LogLike function!");}
         //if (ndim!=parameter_keys.size()) {scan_error().raise(LOCAL_INFO,"ndim!=parameter_keys.size() in multinest LogLike function!");}
         
         double lnew = (*boundLogLike)(unitpars); 

         // Extract the primary printer from the printer manager
         //printer* primary_stream( boundPrinter.get_stream() );

         // Get, set and ouptut the process rank and this point's ID
         int myrank  = boundLogLike->getRank(); // MPI rank of this process
         int pointID = boundLogLike->getPtID();   // point ID number
         Cube[ndim+0] = myrank;
         Cube[ndim+1] = pointID;
         //std::cout << "Cube input: rank="<<myrank<<", pointID="<<pointID<<std::endl;
<<<<<<< HEAD
         //primary_stream->print( myrank,  "MPIrank", -7, myrank, pointID);
         //primary_stream->print( pointID, "pointID", -8, myrank, pointID);
=======

         // Ben: No need to do this anymore, hdf5printer will do it automatically.
         // However, asciiPrinter won't, so we can still output it anyway. But to make
         // sure that the hdf5printer only outputs it once (and to avoid the name clash
         // arising from duplicating the output) please use the ID codes -1000 and -1001 for
         // these two special outputs) 
         // Edit: add total LogLike to this list? Special code?
         primary_stream->print(pointID, "pointID", -1000, myrank, pointID);
         primary_stream->print(myrank,  "MPIrank", -1001, myrank, pointID);
         primary_stream->print(lnew,    "LogLike",    -4, myrank, pointID);
>>>>>>> 32cbc43d

         // Done! (lnew will be used by MultiNest to guide the search)
         return lnew;                  

         // If we wanted the printer to record anything extra, we could send 
         // the data to the usual print function by calling, e.g.:
         //    boundLogLike.printer.print(lnew, "extra_logl", -1)
         // (need to make sure the IDcode doesn't clash with anything coming from the functors)
         // Can also send data to auxiliary printers rather than the main printer. See dumper
         // function for usage of this.

      }
   
      /// Main interface to MultiNest dumper routine   
      /// The dumper routine will be called every updInt*10 iterations
      /// MultiNest does not need to the user to do anything. User can use the arguments in whichever way he/she wants
      ///
      /// Arguments:
      ///
      /// nSamples                                             = total number of samples in posterior distribution
      /// nlive                                                = total number of live points
      /// nPar                                                 = total number of parameters (free + derived)
      /// physLive[1][nlive * (nPar + 1)]                      = 2D array containing the last set of live points 
      ///                                                        (physical parameters plus derived parameters) along 
      ///                                                        with their loglikelihood values
      /// posterior[1][nSamples * (nPar + 2)]                  = posterior distribution containing nSamples points. 
      ///                                                        Each sample has nPar parameters (physical + derived)
      ///                                                        along with the their loglike value & posterior probability
      /// paramConstr[0][0] to paramConstr[0][nPar - 1]        = mean values of the parameters
      /// paramConstr[0][nPar] to paramConstr[0][2*nPar - 1]   = standard deviation of the parameters
      /// paramConstr[0][nPar*2] to paramConstr[0][3*nPar - 1] = best-fit (maxlike) parameters
      /// paramConstr[0][nPar*4] to paramConstr[0][4*nPar - 1] = MAP (maximum-a-posteriori) parameters
      /// paramConstr[1][4*nPar]                               = ????
      /// maxLogLike                                           = maximum loglikelihood value
      /// logZ                                                 = log evidence value
      /// logZerr                                              = error on log evidence value
      /// context                                              = void pointer, any additional information
      void LogLikeWrapper::dumper(int nSamples, int nlive, int nPar, double *physLive, double *posterior, double* /*paramConstr*/, 
       double maxLogLike, double logZ, double logZerr)
      {
          int thisrank = boundPrinter.get_stream()->getRank(); // MPI rank of this process
          if(thisrank!=0)
          {
             std::cout<<"Error! ScannerBit MultiNest plugin attempted to run 'dumper' function on a worker process (thisrank=="<<thisrank<<")! MultiNest should only try to run this function on the master process. Most likely this means that your multinest installation is not running in MPI mode correctly, and is actually running independent scans on each process. Alternatively, the version of MultiNest you are using may be too far ahead of what this plugin can handle, if e.g. the described behaviour has changed since this plugin was written."<<std::endl;
             exit(1);
          } 

          // Get printers for each auxiliary stream
          //printer* stats_stream( boundPrinter.get_stream("stats") ); //FIXME see below
          printer* txt_stream(   boundPrinter.get_stream("txt")   );
          printer* live_stream(  boundPrinter.get_stream("live")  );

          // Reset the print streams. WARNING! This potentially deletes the old data (here we overwrite it on purpose)
          //stats_stream->reset();  // FIXME
          txt_stream->reset();   
          live_stream->reset();

          // Ensure the "quantity" IDcode is UNIQUE across all printers! This way fancy printers
          // have the option of ignoring duplicate writes and doing things like combine all the
          // auxiliary streams into a single database. But must be able to assume IDcodes are
          // unique for a given quanity to do this.
          // Negative numbers not used by functors, so those are 'safe' to use here

          // FIXME this is buggy atm
          // Stats file
          // For now, MPIrank set to 0 and pointID set to -1, as not needed. Might change how this works later.
          //                  Quantity    Label         IDcode  MPIrank  pointID
          //stats_stream->print(maxLogLike, "maxLogLike", -1,  0,  -1);
          //stats_stream->print(logZ,       "logZ",       -2,  0,  -1);
          //stats_stream->print(logZerr,    "logZerr",    -3,  0,  -1);

          // txt file stuff
          // Send info for each point to printer one command at a time
          int pointID; // ID number for each point 
          int myrank;  // MPI rank which wrote each point
        
          // The discarded live points (and rejected candidate live points if IS = 1)
          for( int i = 0; i < nSamples; i++ )
          {
             myrank  = posterior[(nPar-2)*nSamples + i]; //MPI rank stored in second last entry of cube
             pointID = posterior[(nPar-1)*nSamples + i]; //pointID stored in last entry of cube
           
             //std::cout << "Posterior output: i="<<i<<", rank="<<myrank<<", pointID="<<pointID<<std::endl;
<<<<<<< HEAD
             txt_stream->print( myrank,  "MPIrank", myrank, pointID);
             txt_stream->print( pointID, "pointID", myrank, pointID);
             txt_stream->print( posterior[(nPar+0)*nSamples + i], "LogLike",   myrank, pointID);
             txt_stream->print( posterior[(nPar+1)*nSamples + i], "Posterior", myrank, pointID);
=======
             // NOTE: special reserved codes used for MPIrank and pointID output
             txt_stream->print( myrank,  "MPIrank", -1000, myrank, pointID);
             txt_stream->print( pointID, "pointID", -1001, myrank, pointID);
             txt_stream->print( posterior[(nPar+0)*nSamples + i], "LogLike",   -4, myrank, pointID);
             txt_stream->print( posterior[(nPar+1)*nSamples + i], "Posterior", -5, myrank, pointID);
>>>>>>> 32cbc43d
             // Put rest of parameters into a vector for printing all together
             std::vector<double> parameters;
             for( int j = 0; j < nPar-2; j++ )
             {
                 parameters.push_back( posterior[j*nSamples + i] );
             }
             txt_stream->print(parameters, "Parameters", myrank, pointID);
          }

          // The last set of live points
          for( int i = 0; i < nlive; i++ )
          {
             myrank  = physLive[(nPar-2)*nlive + i]; //MPI rank number stored in second last entry of cube
             pointID = physLive[(nPar-1)*nlive + i]; //pointID stored in last entry of cube
<<<<<<< HEAD
             live_stream->print( myrank,  "MPIrank",  myrank, pointID);
             live_stream->print( pointID, "pointID", myrank, pointID);
             live_stream->print( physLive[(nPar+0)*nlive + i], "LogLike", myrank, pointID);
=======
             // NOTE: special reserved codes used for MPIrank and pointID output
             live_stream->print( myrank,  "MPIrank", -1000, myrank, pointID);
             live_stream->print( pointID, "pointID", -1001, myrank, pointID);
             live_stream->print( physLive[(nPar+0)*nlive + i], "LogLike", -4, myrank, pointID);
>>>>>>> 32cbc43d
             // Put rest of parameters into a vector for printing all together
             std::vector<double> parameters;
             for( int j = 0; j < nPar-2; j++ )
             {
                 parameters.push_back( physLive[j*nlive + i] );
             }
             live_stream->print(parameters, "Parameters", myrank, pointID);
          }

          // OLD DEBUG CODE, probably not ready to be tossed just yet.
          
          // The posterior distribution
          // Note that while this is a 2D fortran array, we will only see it as a 1D array here, so we have to 
          // correctly translate the 2D indices into a single index.
          // Translation is: array[i*n+j]  (i,j)  with n the length of the j dimension.
          // e.g.: postdist[j][i] = (*posterior)[i * nSamples + j]

          //DEBUG: try to read out entire posterior array, see if it makes sense
          //for( int i = 0; i < nSamples; i++ )
          //{
          //  for( int j = 0; j < nPar+2; j++ )
          //  {
          //    std::cout<<std::setw(14)<<std::scientific << posterior[j*nSamples + i];
          //  }
          //  std::cout << std::endl;
          //}


      }

   }

}
<|MERGE_RESOLUTION|>--- conflicted
+++ resolved
@@ -228,10 +228,6 @@
          Cube[ndim+0] = myrank;
          Cube[ndim+1] = pointID;
          //std::cout << "Cube input: rank="<<myrank<<", pointID="<<pointID<<std::endl;
-<<<<<<< HEAD
-         //primary_stream->print( myrank,  "MPIrank", -7, myrank, pointID);
-         //primary_stream->print( pointID, "pointID", -8, myrank, pointID);
-=======
 
          // Ben: No need to do this anymore, hdf5printer will do it automatically.
          // However, asciiPrinter won't, so we can still output it anyway. But to make
@@ -239,10 +235,9 @@
          // arising from duplicating the output) please use the ID codes -1000 and -1001 for
          // these two special outputs) 
          // Edit: add total LogLike to this list? Special code?
-         primary_stream->print(pointID, "pointID", -1000, myrank, pointID);
-         primary_stream->print(myrank,  "MPIrank", -1001, myrank, pointID);
-         primary_stream->print(lnew,    "LogLike",    -4, myrank, pointID);
->>>>>>> 32cbc43d
+         //primary_stream->print(pointID, "pointID", -1000, myrank, pointID);
+         //primary_stream->print(myrank,  "MPIrank", -1001, myrank, pointID);
+         //primary_stream->print(lnew,    "LogLike",    -4, myrank, pointID);
 
          // Done! (lnew will be used by MultiNest to guide the search)
          return lnew;                  
@@ -326,18 +321,10 @@
              pointID = posterior[(nPar-1)*nSamples + i]; //pointID stored in last entry of cube
            
              //std::cout << "Posterior output: i="<<i<<", rank="<<myrank<<", pointID="<<pointID<<std::endl;
-<<<<<<< HEAD
              txt_stream->print( myrank,  "MPIrank", myrank, pointID);
              txt_stream->print( pointID, "pointID", myrank, pointID);
              txt_stream->print( posterior[(nPar+0)*nSamples + i], "LogLike",   myrank, pointID);
              txt_stream->print( posterior[(nPar+1)*nSamples + i], "Posterior", myrank, pointID);
-=======
-             // NOTE: special reserved codes used for MPIrank and pointID output
-             txt_stream->print( myrank,  "MPIrank", -1000, myrank, pointID);
-             txt_stream->print( pointID, "pointID", -1001, myrank, pointID);
-             txt_stream->print( posterior[(nPar+0)*nSamples + i], "LogLike",   -4, myrank, pointID);
-             txt_stream->print( posterior[(nPar+1)*nSamples + i], "Posterior", -5, myrank, pointID);
->>>>>>> 32cbc43d
              // Put rest of parameters into a vector for printing all together
              std::vector<double> parameters;
              for( int j = 0; j < nPar-2; j++ )
@@ -352,16 +339,9 @@
           {
              myrank  = physLive[(nPar-2)*nlive + i]; //MPI rank number stored in second last entry of cube
              pointID = physLive[(nPar-1)*nlive + i]; //pointID stored in last entry of cube
-<<<<<<< HEAD
              live_stream->print( myrank,  "MPIrank",  myrank, pointID);
              live_stream->print( pointID, "pointID", myrank, pointID);
              live_stream->print( physLive[(nPar+0)*nlive + i], "LogLike", myrank, pointID);
-=======
-             // NOTE: special reserved codes used for MPIrank and pointID output
-             live_stream->print( myrank,  "MPIrank", -1000, myrank, pointID);
-             live_stream->print( pointID, "pointID", -1001, myrank, pointID);
-             live_stream->print( physLive[(nPar+0)*nlive + i], "LogLike", -4, myrank, pointID);
->>>>>>> 32cbc43d
              // Put rest of parameters into a vector for printing all together
              std::vector<double> parameters;
              for( int j = 0; j < nPar-2; j++ )
