--- conflicted
+++ resolved
@@ -179,11 +179,7 @@
                 {
                     if (printer->resume_mode())
                     {
-<<<<<<< HEAD
-                        if (resume_streams.find(name) != resume_streams.end())
-=======
                         if (resume_streams.find(name) == resume_streams.end())
->>>>>>> 8c20b252
                         {
                             std::string path = Gambit::Utils::ensure_path_exists(def_out_path + "/temp_files");
                             resume_streams[name] = new std::ifstream((path + "/" + name).c_str(), std::ifstream::binary);
