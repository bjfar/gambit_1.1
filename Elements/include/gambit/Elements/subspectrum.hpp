--- conflicted
+++ resolved
@@ -382,15 +382,9 @@
                               .map1( mapcoll.map1 )
                               .map1M( mapcoll.map1_extraM )
                               .map1I( mapcoll.map1_extraI );
-<<<<<<< HEAD
-      if( finder.find(name,true,check_antiparticle) ){ result = finder.callfcn(); }
-      else { finder.raise_error(LOCAL_INFO); }
-      return result;
-=======
-      if( finder.find(name) ){ return finder.callfcn(); }
+      if( finder.find(name,true,check_antiparticle) ){ return finder.callfcn(); }
       finder.raise_error(LOCAL_INFO);
       return 0;
->>>>>>> 38a78119
    }                                                                        
  
    template <class PhysOrRun, class PT>
@@ -476,15 +470,9 @@
                               .map1(  mapcoll.map1 )
                               .map1M( mapcoll.map1_extraM )
                               .map1I( mapcoll.map1_extraI );
-<<<<<<< HEAD
-      if( finder.find(name,i,true,check_antiparticle) ){ result = finder.callfcn(); }
-      else { finder.raise_error(LOCAL_INFO); }
-      return result;
-=======
-     if( finder.find(name,i) ){ return finder.callfcn(); }
+     if( finder.find(name,i,true,check_antiparticle) ){ return finder.callfcn(); }
      finder.raise_error(LOCAL_INFO);
      return 0;
->>>>>>> 38a78119
    }                                                                        
  
    template <class PhysOrRun, class PT>
