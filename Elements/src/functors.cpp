--- conflicted
+++ resolved
@@ -1450,11 +1450,6 @@
     /// Construct the list of known models only if it doesn't yet exist
     void module_functor_common::fill_activeModelFlags()
     {
-<<<<<<< HEAD
-      cout << this->origin() << "::" << this->name() << endl;
-      // Construct the list of known models only if it doesn't yet exist
-=======
->>>>>>> 8112c381
       if (activeModelFlags.empty())
       {
         // First get all the explicitly allowed models.
