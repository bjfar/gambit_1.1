--- conflicted
+++ resolved
@@ -78,14 +78,13 @@
   scanners:
     square_grid:
       plugin: square_grid
-      verion: ">=1.0"
-<<<<<<< HEAD
-      purpose: Likelihood
+      version: ">=1.0"
+      like:  LogLike
       grid_pts: 3 #NxN grid
 
     multinest:
       plugin: MultiNest
-      like:  Likelihood
+      like:  LogLike
       nlive: 1000
       tol: 0.1
       aux_printer_txt_options:
@@ -94,24 +93,6 @@
         output_file: "runs/singletDM_multinest/samples/gambit_output.stats"
       aux_printer_live_options:
         output_file: "runs/singletDM_multinest/samples/gambit_output.live"
-=======
-      options:
-        like: LogLike
-        grid_pts: 3 #NxN grid
-
-    multinest:
-      plugin: MultiNest
-      options:
-        like:  LogLike
-        nlive: 1000
-        tol: 0.1
-        aux_printer_txt_options:
-          output_file: "runs/singletDM_multinest/samples/gambit_output.txt"
-        aux_printer_stats_options:
-          output_file: "runs/singletDM_multinest/samples/gambit_output.stats"
-        aux_printer_live_options:
-          output_file: "runs/singletDM_multinest/samples/gambit_output.live"
->>>>>>> 77a887e7
 
 ###############################
 # Observables of interest
