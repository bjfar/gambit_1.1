# GAMBIT: Global and Modular BSM Inference Tool
#************************************************
# \file
#
#  Cmake configuration scripts for obtaining,
#  configuring, compiling and installing
#  external scanners.
#
#  Note that this is not necessarily the canonical
#  way to manage the compilation of all scanners,
#  and GAMBIT support for scanner compilation is
#  minimal, even with this method -- so please
#  contact the authors of the respective codes
#  if they won't compile!
#
#************************************************
#
#  Authors (add name and date if you modify):
#
#  \author Pat Scott
#          (p.scott@imperial.ac.uk)
#  \date 2014 Nov, Dec
#  \date 2015 May
#
#  \author Antje Putze (putze@lapth.cnrs.fr)
#  \date 2016 Jan
#
#************************************************


# Diver
set(name "diver")
set(ver "1.0.0")
set(lib "libdiver")
set(dl "https://www.hepforge.org/archive/${name}/${name}-${ver}.tar.gz")
set(md5 "61c76e948855f19dfa394c14df8c6af2")
set(dir "${PROJECT_SOURCE_DIR}/ScannerBit/installed/${name}/${ver}")
set(diverSO_LINK_FLAGS "${CMAKE_Fortran_MPI_SO_LINK_FLAGS} -fopenmp")
if(MPI_Fortran_FOUND)
  set(diverFFLAGS "${GAMBIT_Fortran_FLAGS_PLUS_MPI}")
else()
  set(diverFFLAGS "${GAMBIT_Fortran_FLAGS}")
endif()
check_ditch_status(${name} ${ver})
if(NOT ditched_${name}_${ver})
  ExternalProject_Add(${name}_${ver}
    DOWNLOAD_DIR ${scanner_download}
<<<<<<< HEAD
    DOWNLOAD_COMMAND ${CMAKE_COMMAND} -E cmake_echo_color --yellow --bold ${private_code_warning1}
             COMMAND ${CMAKE_COMMAND} -E cmake_echo_color --red --bold ${private_code_warning2}
             COMMAND ${CMAKE_COMMAND} -E copy_directory ${loc} ${dir}
=======
    DOWNLOAD_COMMAND ${DL_SCANNER} ${dl} ${md5} ${dir} ${name} ${ver}
>>>>>>> 86e73478
    SOURCE_DIR ${dir}
    BUILD_IN_SOURCE 1
    CONFIGURE_COMMAND ""
    BUILD_COMMAND ${CMAKE_MAKE_PROGRAM} ${lib}.so FF=${CMAKE_Fortran_COMPILER} MODULE=${FMODULE} FOPT=${diverFFLAGS} SO_LINK_FLAGS=${diverSO_LINK_FLAGS}
    INSTALL_COMMAND ""
  )
  add_extra_targets("scanner" ${name} ${ver} ${dir} ${dl} clean)
  set_as_default_version("scanner" ${name} ${ver})
endif()


# MultiNest
set(name "multinest")
set(ver "3.10")
set(lib "libnest3")
set(md5 "342202f04d5728f229c976ad702c0bd1")
set(baseurl "https://ccpforge.cse.rl.ac.uk")
set(endurl "/gf/download/frsrelease/491/6815/MultiNest_v${ver}.tar.gz")
set(gateurl "/gf/account/?action=LoginAction")
set(dl "${baseurl}${endurl}")
set(dl2 "${baseurl}${gateurl}")
set(login_data "password=${CCPForge_p1}${CCPForge_p2}${CCPForge_p3}&username=${CCPForge_user}&redirect=${endurl}")
set(dir "${PROJECT_SOURCE_DIR}/ScannerBit/installed/${name}/${ver}")
set(mnSO_LINK "${CMAKE_Fortran_COMPILER} -shared ${OpenMP_Fortran_FLAGS} ${CMAKE_Fortran_MPI_SO_LINK_FLAGS}")
if (NOT LAPACK_STATIC)
  set(mnLAPACK "${LAPACK_LINKLIBS}")
endif()
if(MPI_Fortran_FOUND)
  set(mnFFLAGS "${GAMBIT_Fortran_FLAGS_PLUS_MPI}")
else()
  set(mnFFLAGS "${GAMBIT_Fortran_FLAGS}")
endif()
check_ditch_status(${name} ${ver})
if(NOT ditched_${name}_${ver})
  ExternalProject_Add(${name}_${ver}
    DOWNLOAD_COMMAND ${DL_SCANNER} ${dl} ${md5} ${dir} ${name} ${ver} "null" ${login_data} ${dl2}
    SOURCE_DIR ${dir}
    BUILD_IN_SOURCE 1
    CONFIGURE_COMMAND sed ${dashi} -e "s#nested.o[[:space:]]*$#nested.o cwrapper.o#g"
                                   -e "s#-o[[:space:]]*\\(\\$\\)(LIBS)[[:space:]]*\\$@[[:space:]]*\\$^#-o \\$\\(LIBS\\)\\$@ \\$^ ${mnLAPACK}#g"
                                   <SOURCE_DIR>/Makefile
              COMMAND sed ${dashi} -e "s#function[[:space:]]*loglike_proto(Cube,n_dim,nPar,context)[[:space:]]*$#function loglike_proto(Cube,n_dim,nPar,context) bind(c)#g"
                                   -e "s#subroutine[[:space:]]*dumper_proto(nSamples,nlive,nPar,physLive,posterior,paramConstr,maxLogLike,logZ,INSlogZ,logZerr,context)[[:space:]]*$#subroutine dumper_proto(nSamples,nlive,nPar,physLive,posterior,paramConstr,maxLogLike,logZ,INSlogZ,logZerr,context) bind(c)#g"
                                   <SOURCE_DIR>/cwrapper.f90
    BUILD_COMMAND ${CMAKE_MAKE_PROGRAM} ${lib}.so FC=${CMAKE_Fortran_COMPILER} FFLAGS=${mnFFLAGS} LINKLIB=${mnSO_LINK}$ LIBS=${dir}/
    INSTALL_COMMAND ""
  )
  add_extra_targets("scanner" ${name} ${ver} ${dir} ${dl} clean)
  set_as_default_version("scanner" ${name} ${ver})
endif()


# GreAT
set(name "great")
set(ver "1.0.0")
set(lib "libgreat")
set(dl "null")
set(dir "${PROJECT_SOURCE_DIR}/ScannerBit/installed/${name}/${ver}")
check_ditch_status(${name} ${ver})
if(NOT ditched_${name}_${ver})
  ExternalProject_Add(${name}_${ver}
    GIT_REPOSITORY https://gitlab.in2p3.fr/derome/GreAT.git
    SOURCE_DIR ${dir}
    CMAKE_COMMAND ${CMAKE_COMMAND} ..
    CMAKE_ARGS -DCMAKE_BUILD_TYPE=${CMAKE_BUILD_TYPE} -DCMAKE_CXX_COMPILER=${CMAKE_CXX_COMPILER} -DCMAKE_CXX_FLAGS=${CMAKE_CXX_FLAGS}
    BUILD_COMMAND ${CMAKE_MAKE_PROGRAM}
    INSTALL_COMMAND ""
  )
  add_extra_targets("scanner" ${name} ${ver} ${dir} ${dl} clean)
  set_as_default_version("scanner" ${name} ${ver})
endif()


# All other scanners are implemented natively in ScannerBit.<|MERGE_RESOLUTION|>--- conflicted
+++ resolved
@@ -45,13 +45,7 @@
 if(NOT ditched_${name}_${ver})
   ExternalProject_Add(${name}_${ver}
     DOWNLOAD_DIR ${scanner_download}
-<<<<<<< HEAD
-    DOWNLOAD_COMMAND ${CMAKE_COMMAND} -E cmake_echo_color --yellow --bold ${private_code_warning1}
-             COMMAND ${CMAKE_COMMAND} -E cmake_echo_color --red --bold ${private_code_warning2}
-             COMMAND ${CMAKE_COMMAND} -E copy_directory ${loc} ${dir}
-=======
     DOWNLOAD_COMMAND ${DL_SCANNER} ${dl} ${md5} ${dir} ${name} ${ver}
->>>>>>> 86e73478
     SOURCE_DIR ${dir}
     BUILD_IN_SOURCE 1
     CONFIGURE_COMMAND ""
