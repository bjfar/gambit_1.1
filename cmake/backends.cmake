--- conflicted
+++ resolved
@@ -182,11 +182,7 @@
 if("${CMAKE_Fortran_COMPILER_ID}" STREQUAL "Intel") 
   set(pythia_CXXFLAGS "${pythia_CXXFLAGS} -fast -xavx")
 elseif("${CMAKE_Fortran_COMPILER_ID}" STREQUAL "GNU") 
-<<<<<<< HEAD
   set(pythia_CXXFLAGS "${pythia_CXXFLAGS} -Wno-extra -ffast-math")
-=======
-  set(pythia_CXXFLAGS "${pythia_CXXFLAGS} -Wno-extra -O2 -ffast-math")
->>>>>>> 88865393
   if(NOT ${CMAKE_SYSTEM_NAME} MATCHES "Darwin")
     set(pythia_CXXFLAGS "${pythia_CXXFLAGS}")  
   endif()
