--- conflicted
+++ resolved
@@ -34,11 +34,7 @@
 #
 #  \author Tomas Gonzalo
 #          (t.e.gonzalo@fys.uio.no)
-<<<<<<< HEAD
 #  \date 2016 Apr, Dec
-=======
-#  \date 2016 Apr
->>>>>>> 86e73478
 #
 #  \author James McKay
 #          (j.mckay14@imperial.ac.uk)
@@ -116,13 +112,7 @@
 check_ditch_status(${name} ${ver})
 if(NOT ditched_${name}_${ver})
   ExternalProject_Add(${name}_${ver}
-<<<<<<< HEAD
-    DOWNLOAD_COMMAND ${CMAKE_COMMAND} -E cmake_echo_color --yellow --bold ${private_code_warning1}
-             COMMAND ${CMAKE_COMMAND} -E cmake_echo_color --red --bold ${private_code_warning2}
-             COMMAND ${CMAKE_COMMAND} -E copy_directory ${loc} ${dir}
-=======
-    DOWNLOAD_COMMAND ${DL_BACKEND} ${dl} ${md5} ${dir} ${name} ${ver}
->>>>>>> 86e73478
+    DOWNLOAD_COMMAND ${DL_BACKEND} ${dl} ${md5} ${dir} ${name} ${ver}
     SOURCE_DIR ${dir}
     BUILD_IN_SOURCE 1
     CONFIGURE_COMMAND ""
@@ -157,13 +147,7 @@
 check_ditch_status(${name} ${ver})
 if(NOT ditched_${name}_${ver})
   ExternalProject_Add(${name}_${ver}
-<<<<<<< HEAD
-    DOWNLOAD_COMMAND ${CMAKE_COMMAND} -E cmake_echo_color --yellow --bold ${private_code_warning1}
-             COMMAND ${CMAKE_COMMAND} -E cmake_echo_color --red --bold ${private_code_warning2}
-             COMMAND ${CMAKE_COMMAND} -E copy_directory ${loc} ${dir}
-=======
-    DOWNLOAD_COMMAND ${DL_BACKEND} ${dl} ${md5} ${dir} ${name} ${ver}
->>>>>>> 86e73478
+    DOWNLOAD_COMMAND ${DL_BACKEND} ${dl} ${md5} ${dir} ${name} ${ver}
     SOURCE_DIR ${dir}
     BUILD_IN_SOURCE 1
     CONFIGURE_COMMAND ""
@@ -684,7 +668,6 @@
   add_extra_targets("backend" ${name} ${ver} ${dir} ${dl} clean)
 endif()
 
-<<<<<<< HEAD
 # SUSYHD
 set(name "susyhd")
 set(ver "1.0.2")
@@ -702,10 +685,9 @@
 )
 add_extra_targets("backend" ${name} ${ver} ${dir} ${dl} clean)
 set_as_default_version("backend" ${name} ${ver})
-=======
+
 # Alternative download command for getting unreleased things from the gambit_internal repository.
 # If you don't know what that is, you don't need to tinker with these.
 #    DOWNLOAD_COMMAND ${CMAKE_COMMAND} -E cmake_echo_color --yellow --bold ${private_code_warning1}
 #             COMMAND ${CMAKE_COMMAND} -E cmake_echo_color --red --bold ${private_code_warning2}
-#             COMMAND ${CMAKE_COMMAND} -E copy_directory ${loc} ${dir}
->>>>>>> 86e73478
+#             COMMAND ${CMAKE_COMMAND} -E copy_directory ${loc} ${dir}